--- conflicted
+++ resolved
@@ -2,11 +2,7 @@
 JSON Functions
 *******************************
 
-<<<<<<< HEAD
-.. function:: json_extract_path_text (string json, string json_path)
-=======
-.. function:: json_extract_path_text (json text, xpath text)
->>>>>>> 88a6bd16
+.. function:: json_extract_path_text (json text, json_path text)
 
   Extracts JSON string from a JSON string based on json path specified and returns JSON string pointed to by JSONPath.
   Returns null if either argument is null.
@@ -21,7 +17,7 @@
     select json_extract_path_text('{"test" : {"key" : "tajo"}}','$.test.key');
     > tajo
 
-.. function:: json_array_get (string json_array, int index)
+.. function:: json_array_get (json_array text, index int4)
 
   Returns the element at the specified index into the JSON array. This function returns an element indexed from the end of an array with a negative index, and null if the element at the specified index doesn’t exist.
 
@@ -38,7 +34,7 @@
     select json_array_get('[100, 200, 300]', -2);
     > 200
 
-.. function:: json_array_contains (string json_array, any value)
+.. function:: json_array_contains (json_array text, value any)
 
   Determine if the given value exists in the JSON array.
 
@@ -52,7 +48,7 @@
     select json_array_contains('[100, 200, 300]', 100);
     > t
 
-.. function:: json_array_length(string json_array)
+.. function:: json_array_length(json_array text)
 
   Returns the length of json array.
 
