--- conflicted
+++ resolved
@@ -23,7 +23,6 @@
 import org.apache.tajo.auth.UserRoleInfo;
 import org.apache.tajo.catalog.*;
 import org.apache.tajo.catalog.proto.CatalogProtos;
-import org.apache.tajo.catalog.proto.CatalogProtos.PartitionDescProto;
 import org.apache.tajo.client.TajoClient;
 import org.apache.tajo.client.TajoClientImpl;
 import org.apache.tajo.conf.TajoConf;
@@ -194,21 +193,10 @@
           writer.write("--\n");
           writer.write(String.format("-- Table Partitions: %s%n", tableName));
           writer.write("--\n");
-<<<<<<< HEAD
           List<CatalogProtos.PartitionDescProto> partitionProtos = client.getPartitionsOfTable(fqName);
           for (CatalogProtos.PartitionDescProto eachPartitionProto : partitionProtos) {
             writer.write(DDLBuilder.buildDDLForAddPartition(table, eachPartitionProto));
           }
-=======
-          // TODO: This should be improved at TAJO-1891
-//          List<PartitionDescProto> partitionProtos = client.getPartitionsOfTable(fqName);
-//          for (PartitionDescProto eachPartitionProto : partitionProtos) {
-//            writer.write(DDLBuilder.buildDDLForAddPartition(table, eachPartitionProto));
-//          }
-          writer.write(String.format("ALTER TABLE %s REPAIR PARTITION;",
-            IdentifierUtil.denormalizeIdentifier(databaseName) + "." + IdentifierUtil.denormalizeIdentifier(tableName)));
-
->>>>>>> e9669848
           writer.write("\n\n");
         }
 
