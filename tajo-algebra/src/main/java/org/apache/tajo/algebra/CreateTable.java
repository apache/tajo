/**
 * Licensed to the Apache Software Foundation (ASF) under one
 * or more contributor license agreements.  See the NOTICE file
 * distributed with this work for additional information
 * regarding copyright ownership.  The ASF licenses this file
 * to you under the Apache License, Version 2.0 (the
 * "License"); you may not use this file except in compliance
 * with the License.  You may obtain a copy of the License at
 *
 *     http://www.apache.org/licenses/LICENSE-2.0
 *
 * Unless required by applicable law or agreed to in writing, software
 * distributed under the License is distributed on an "AS IS" BASIS,
 * WITHOUT WARRANTIES OR CONDITIONS OF ANY KIND, either express or implied.
 * See the License for the specific language governing permissions and
 * limitations under the License.
 */

package org.apache.tajo.algebra;

import com.google.common.base.Objects;
import com.google.gson.*;
import com.google.gson.annotations.Expose;
import com.google.gson.annotations.SerializedName;
import org.apache.tajo.json.CommonGsonHelper;
import org.apache.tajo.util.TUtil;

import java.util.ArrayList;
import java.util.HashMap;
import java.lang.reflect.Type;
import java.util.List;
import java.util.Map;

public class CreateTable extends Expr {
  @Expose @SerializedName("IsExternal")
  private boolean external = false;
  @Expose @SerializedName("TableName")
  private String tableName;
  @Expose @SerializedName("Attributes")
  private ColumnDefinition [] tableElements;
  @Expose @SerializedName("SpaceName")
  private String spaceName;
  @Expose @SerializedName("StorageType")
  private String storageType;
  @Expose @SerializedName("Location")
  private String location;
  @Expose @SerializedName("SubPlan")
  private Expr subquery;
  @Expose @SerializedName("Properties")
  private Map<String, String> params;
  @Expose @SerializedName("PartitionMethodDesc")
  private PartitionMethodDescExpr partition;
  @Expose @SerializedName("IfNotExists")
  private boolean ifNotExists;
  @Expose @SerializedName("LikeParentTable")
  private String likeParentTable;
<<<<<<< HEAD
  @Expose @SerializedName("IsSelfDescribe")
  private boolean hasSlefDescSchema = false;
=======
  @Expose @SerializedName("HasSelfDescSchema")
  private boolean selfDescSchema = false;
>>>>>>> 75a212b6

  public CreateTable(final String tableName, boolean ifNotExists) {
    super(OpType.CreateTable);
    this.tableName = tableName;
    this.ifNotExists = ifNotExists;
  }

  public CreateTable(final String tableName, final Expr subQuery, boolean ifNotExists) {
    this(tableName, ifNotExists);
    this.subquery = subQuery;
  }

  public void setExternal() {
    external = true;
  }

  public boolean isExternal() {
    return external;
  }

  public String getTableName() {
    return this.tableName;
  }

  public boolean hasLocation() {
    return location != null;
  }

  public String getLocation() {
    return this.location;
  }

  public void setLocation(String location) {
    this.location = location;
  }

  public boolean hasTableElements() {
    return this.tableElements != null;
  }

  public ColumnDefinition [] getTableElements() {
    return tableElements;
  }

  public void setTableElements(ColumnDefinition [] tableElements) {
    this.tableElements = tableElements;
  }

  public boolean hasTableSpaceName() {
    return spaceName != null;
  }

  public void setTableSpaceName(String spaceName) {
    this.spaceName = spaceName;
  }

  public String getTableSpaceName() {
    return spaceName;
  }

  public boolean hasStorageType() {
    return storageType != null;
  }

  public void setStorageType(String storageType) {
    this.storageType = storageType;
  }

  public String getStorageType() {
    return storageType;
  }

  public boolean hasParams() {
    return params != null;
  }

  public Map<String, String> getParams() {
    return params;
  }

  public void setParams(Map<String, String> params) {
    this.params = params;
  }

  public boolean hasPartition() {
    return partition != null;
  }

  public void setPartitionMethod(PartitionMethodDescExpr partition) {
    this.partition = partition;
  }

  public <T extends PartitionMethodDescExpr> T getPartitionMethod() {
    return (T) this.partition;
  }

  public boolean hasSubQuery() {
    return subquery != null;
  }

  public void setSubQuery(Expr subquery) {
    this.subquery = subquery;
  }

  public Expr getSubQuery() {
    return subquery;
  }

  public boolean isIfNotExists() {
    return ifNotExists;
  }

  public void setLikeParentTable(String parentTable)  {
    this.likeParentTable = parentTable;
  }

  public String getLikeParentTableName()  {
    return likeParentTable;
  }

<<<<<<< HEAD
  public void setHasSelfDesribeSchema() {
    hasSlefDescSchema = true;
  }

  public boolean isHasSlefDescSchema() {
    return hasSlefDescSchema;
=======
  public void setHasSelfDescSchema() {
    selfDescSchema = true;
  }

  public void unsetHasSelfDescSchema() {
    selfDescSchema = false;
  }

  public boolean hasSelfDescSchema() {
    return selfDescSchema;
>>>>>>> 75a212b6
  }


  @Override
  public int hashCode() {
    return Objects.hashCode(
        external, tableName, Objects.hashCode(tableElements),
        storageType, subquery, location, params, partition, ifNotExists);
  }

  @Override
  boolean equalsTo(Expr expr) {
    CreateTable another = (CreateTable) expr;
    return external == another.external &&
        tableName.equals(another.tableName) &&
        TUtil.checkEquals(tableElements, another.tableElements) &&
        TUtil.checkEquals(storageType, another.storageType) &&
        TUtil.checkEquals(location, another.location) &&
        TUtil.checkEquals(subquery, another.subquery) &&
        TUtil.checkEquals(params, another.params) &&
        TUtil.checkEquals(partition, another.partition) &&
        ifNotExists == another.ifNotExists;
  }

  @Override
  public Object clone() throws CloneNotSupportedException {
    CreateTable createTable = (CreateTable) super.clone();
    createTable.external = external;
    createTable.tableName = tableName;
    if (tableElements != null) {
      createTable.tableElements = new ColumnDefinition[tableElements.length];
      for (int i = 0; i < tableElements.length; i++) {
        createTable.tableElements[i] = (ColumnDefinition) tableElements[i].clone();
      }
    }
    createTable.storageType = storageType;
    createTable.location = location;
    createTable.subquery = subquery;
    if (params != null) {
      createTable.params = new HashMap<String, String>(params);
    }
    if (partition != null) {
      createTable.partition = (PartitionMethodDescExpr) partition.clone();
    }
    createTable.ifNotExists = ifNotExists;
    return createTable;
  }

  public static enum PartitionType {
    RANGE,
    HASH,
    LIST,
    COLUMN
  }

  public static abstract class PartitionMethodDescExpr implements Cloneable {
    @Expose @SerializedName("PartitionType")
    PartitionType type;

    public PartitionMethodDescExpr(PartitionType type) {
      this.type = type;
    }

    public PartitionType getPartitionType() {
      return type;
    }

    @Override
    public Object clone() throws CloneNotSupportedException {
      PartitionMethodDescExpr partition = (PartitionMethodDescExpr) super.clone();
      partition.type = type;
      return partition;
    }

    static class JsonSerDer implements JsonSerializer<PartitionMethodDescExpr>,
        JsonDeserializer<PartitionMethodDescExpr> {

      @Override
      public PartitionMethodDescExpr deserialize(JsonElement json, Type typeOfT, JsonDeserializationContext context)
          throws JsonParseException {
        JsonObject jsonObject = json.getAsJsonObject();
        PartitionType type = PartitionType.valueOf(
            CommonGsonHelper.getOrDie(jsonObject, "PartitionType").getAsString());
        switch (type) {
          case RANGE:
            return context.deserialize(json, RangePartition.class);
          case HASH:
            return context.deserialize(json, HashPartition.class);
          case LIST:
            return context.deserialize(json, ListPartition.class);
          case COLUMN:
            return context.deserialize(json, ColumnPartition.class);
        }
        return null;
      }

      @Override
      public JsonElement serialize(PartitionMethodDescExpr src, Type typeOfSrc, JsonSerializationContext context) {
        switch (src.getPartitionType()) {
          case RANGE:
            return context.serialize(src, RangePartition.class);
          case HASH:
            return context.serialize(src, HashPartition.class);
          case LIST:
            return context.serialize(src, ListPartition.class);
          case COLUMN:
            return context.serialize(src, ColumnPartition.class);
          default:
            return null;
        }
      }
    }
  }

  public static class RangePartition extends PartitionMethodDescExpr implements Cloneable {
    @Expose @SerializedName("Columns")
    ColumnReferenceExpr [] columns;
    @Expose @SerializedName("Specifiers")
    List<RangePartitionSpecifier> specifiers;

    public RangePartition(ColumnReferenceExpr [] columns, List<RangePartitionSpecifier> specifiers) {
      super(PartitionType.RANGE);
      this.columns = columns;
      this.specifiers = specifiers;
    }

    public ColumnReferenceExpr [] getColumns() {
      return columns;
    }

    public List<RangePartitionSpecifier> getSpecifiers() {
      return specifiers;
    }

    public int hashCode() {
      return Objects.hashCode(type, Objects.hashCode(columns), specifiers);
    }

    public boolean equals(Object object) {
      if (object instanceof RangePartition) {
        RangePartition another = (RangePartition) object;
        return type == another.type && TUtil.checkEquals(columns, another.columns) &&
            specifiers.equals(another.specifiers);
      } else {
        return false;
      }
    }

    @Override
    public Object clone() throws CloneNotSupportedException {
      RangePartition range = (RangePartition) super.clone();
      if (columns != null) {
        range.columns = new ColumnReferenceExpr[columns.length];
        for (int i = 0; i < columns.length; i++) {
          range.columns[i] = (ColumnReferenceExpr) columns[i].clone();
        }
      }
      if (specifiers != null) {
        range.specifiers = new ArrayList<RangePartitionSpecifier>();
        for (int i = 0; i < specifiers.size(); i++) {
          range.specifiers.add(specifiers.get(i));
        }
      }
      return range;
    }
  }

  public static class HashPartition extends PartitionMethodDescExpr implements Cloneable {
    @Expose @SerializedName("Columns")
    ColumnReferenceExpr [] columns;
    @Expose @SerializedName("Quantity")
    Expr quantity;
    @Expose @SerializedName("Specifiers")
    List<PartitionSpecifier> specifiers;

    public HashPartition(ColumnReferenceExpr [] columns, Expr quantity) {
      super(PartitionType.HASH);
      this.columns = columns;
      this.quantity = quantity;
    }

    public HashPartition(ColumnReferenceExpr [] columns, List<PartitionSpecifier> specifier) {
      super(PartitionType.HASH);
      this.columns = columns;
      this.specifiers = specifier;
    }

    public ColumnReferenceExpr [] getColumns() {
      return columns;
    }

    public boolean hasQuantifier() {
      return quantity != null;
    }

    public Expr getQuantifier() {
      return quantity;
    }

    public boolean hasSpecifiers() {
      return specifiers != null;
    }

    public List<PartitionSpecifier> getSpecifiers() {
      return specifiers;
    }

    public int hashCode() {
      return Objects.hashCode(type, columns, specifiers);
    }

    public boolean equals(Object object) {
      if (object instanceof HashPartition) {
        HashPartition another = (HashPartition) object;
        return type == another.type && TUtil.checkEquals(columns, another.columns) &&
            specifiers.equals(another.specifiers);
      } else {
        return false;
      }
    }

    @Override
    public Object clone() throws CloneNotSupportedException {
      HashPartition hash = (HashPartition) super.clone();
      if (columns != null) {
        hash.columns = new ColumnReferenceExpr[columns.length];
        for (int i = 0; i < columns.length; i++) {
          hash.columns[i] = (ColumnReferenceExpr) columns[i].clone();
        }
      }
      hash.quantity = quantity;
      if (specifiers != null) {
        hash.specifiers = new ArrayList<PartitionSpecifier>();
        for (PartitionSpecifier specifier : specifiers) {
          hash.specifiers.add(specifier);
        }
      }
      return hash;
    }
  }

  public static class ListPartition extends PartitionMethodDescExpr {
    @Expose @SerializedName("Columns")
    ColumnReferenceExpr [] columns;
    @Expose @SerializedName("Specifiers")
    List<ListPartitionSpecifier> specifiers;

    public ListPartition(ColumnReferenceExpr [] columns, List<ListPartitionSpecifier> specifers) {
      super(PartitionType.LIST);
      this.columns = columns;
      this.specifiers = specifers;
    }

    public ColumnReferenceExpr [] getColumns() {
      return columns;
    }

    public List<ListPartitionSpecifier> getSpecifiers() {
      return specifiers;
    }

    public int hashCode() {
      return Objects.hashCode(Objects.hashCode(columns), specifiers);
    }

    public boolean equals(Object object) {
      if (object instanceof ListPartition) {
        ListPartition another = (ListPartition) object;
        return type == another.type && TUtil.checkEquals(columns, another.columns) &&
            specifiers.equals(another.specifiers);
      } else {
        return false;
      }
    }

    @Override
    public Object clone() throws CloneNotSupportedException {
      ListPartition listPartition = (ListPartition) super.clone();
      if (columns != null) {
        listPartition.columns = new ColumnReferenceExpr[columns.length];
        for (int i = 0; i < columns.length; i++) {
          listPartition.columns[i] = (ColumnReferenceExpr) columns[i].clone();
        }
      }
      if (specifiers != null) {
        listPartition.specifiers = new ArrayList<ListPartitionSpecifier>();
        for (ListPartitionSpecifier specifier : specifiers) {
          listPartition.specifiers.add(specifier);
        }
      }
      return listPartition;
    }
  }

  public static class ColumnPartition extends PartitionMethodDescExpr {
    @Expose @SerializedName("Columns")
    private ColumnDefinition [] columns;
    @Expose @SerializedName("IsOmitValues")
    private boolean isOmitValues;

    public ColumnPartition(ColumnDefinition [] columns) {
      super(PartitionType.COLUMN);
      this.columns = columns;
    }

    public ColumnDefinition [] getColumns() {
      return columns;
    }

    public int hashCode() {
      return Objects.hashCode(columns);
    }

    public boolean equals(Object object) {
      if (object instanceof ColumnPartition) {
        ColumnPartition another = (ColumnPartition) object;
        return type == another.type && TUtil.checkEquals(columns, another.columns);
      }
      return false;
    }

    @Override
    public Object clone() throws CloneNotSupportedException {
      ColumnPartition columnPartition = (ColumnPartition) super.clone();
      if (columns != null) {
        columnPartition.columns = new ColumnDefinition[columns.length];
        for (int i = 0; i < columns.length; i++) {
          columnPartition.columns[i] = (ColumnDefinition) columns[i].clone();
        }
      }
      return columnPartition;
    }
  }

  public static class RangePartitionSpecifier extends PartitionSpecifier implements Cloneable {
    @Expose @SerializedName("End")
    Expr end;
    @Expose @SerializedName("IsMaxValue")
    boolean maxValue;

    public RangePartitionSpecifier(String name, Expr end) {
      super(name);
      this.end = end;
    }

    public RangePartitionSpecifier(String name) {
      super(name);
      maxValue = true;
    }

    public Expr getEnd() {
      return end;
    }

    public boolean isEndMaxValue() {
      return this.maxValue;
    }

    public int hashCode() {
      return Objects.hashCode(end, maxValue);
    }

    @Override
    public boolean equals(Object o) {
      if (this == o) return true;
      if (o == null || getClass() != o.getClass()) return false;

      RangePartitionSpecifier that = (RangePartitionSpecifier) o;

      if (maxValue != that.maxValue) return false;
      if (!end.equals(that.end)) return false;

      return true;
    }

    @Override
    public Object clone() throws CloneNotSupportedException {
      RangePartitionSpecifier specifier = (RangePartitionSpecifier) super.clone();
      if (end != null) {
        specifier.end = (Expr) end.clone();
      }
      specifier.maxValue = maxValue;
      return specifier;
    }
  }

  public static class ListPartitionSpecifier extends PartitionSpecifier implements Cloneable {
    @Expose @SerializedName("ValueList")
    ValueListExpr valueList;

    public ListPartitionSpecifier(String name, ValueListExpr valueList) {
      super(name);
      this.valueList = valueList;
    }

    public ValueListExpr getValueList() {
      return valueList;
    }

    @Override
    public int hashCode() {
      return valueList.hashCode();
    }

    @Override
    public boolean equals(Object o) {
      if (this == o) return true;
      if (o == null || getClass() != o.getClass()) return false;

      ListPartitionSpecifier that = (ListPartitionSpecifier) o;

      return valueList.equals(that.valueList);
    }

    @Override
    public Object clone() throws CloneNotSupportedException {
      ListPartitionSpecifier specifier = (ListPartitionSpecifier) super.clone();
      specifier.valueList = (ValueListExpr) valueList.clone();
      return specifier;
    }
  }

  public static class PartitionSpecifier implements Cloneable {
    @Expose @SerializedName("PartitionSpecName")
    private String name;

    public PartitionSpecifier(String name) {
      this.name = name;
    }

    public String getName() {
      return this.name;
    }

    public int hashCode() {
      return name.hashCode();
    }

    public boolean equals(Object obj) {
      if (obj instanceof PartitionSpecifier ) {
        return name.equals(((PartitionSpecifier)obj).name);
      } else {
        return false;
      }
    }

    @Override
    public Object clone() throws CloneNotSupportedException {
      PartitionSpecifier specifier = (PartitionSpecifier) super.clone();
      specifier.name = name;
      return specifier;
    }
  }
}<|MERGE_RESOLUTION|>--- conflicted
+++ resolved
@@ -54,13 +54,8 @@
   private boolean ifNotExists;
   @Expose @SerializedName("LikeParentTable")
   private String likeParentTable;
-<<<<<<< HEAD
-  @Expose @SerializedName("IsSelfDescribe")
-  private boolean hasSlefDescSchema = false;
-=======
   @Expose @SerializedName("HasSelfDescSchema")
   private boolean selfDescSchema = false;
->>>>>>> 75a212b6
 
   public CreateTable(final String tableName, boolean ifNotExists) {
     super(OpType.CreateTable);
@@ -181,14 +176,6 @@
     return likeParentTable;
   }
 
-<<<<<<< HEAD
-  public void setHasSelfDesribeSchema() {
-    hasSlefDescSchema = true;
-  }
-
-  public boolean isHasSlefDescSchema() {
-    return hasSlefDescSchema;
-=======
   public void setHasSelfDescSchema() {
     selfDescSchema = true;
   }
@@ -199,7 +186,6 @@
 
   public boolean hasSelfDescSchema() {
     return selfDescSchema;
->>>>>>> 75a212b6
   }
 
 
