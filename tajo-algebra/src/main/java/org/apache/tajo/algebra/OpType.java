--- conflicted
+++ resolved
@@ -49,11 +49,8 @@
   DropTable(DropTable.class),
   AlterTablespace(AlterTablespace.class),
   AlterTable(AlterTable.class),
-<<<<<<< HEAD
   CreateIndex(CreateIndex.class),
-=======
   TruncateTable(TruncateTable.class),
->>>>>>> 500c683b
 
   // Insert or Update
   Insert(Insert.class),
