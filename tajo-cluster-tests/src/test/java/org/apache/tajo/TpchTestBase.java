/**
 * Licensed to the Apache Software Foundation (ASF) under one
 * or more contributor license agreements.  See the NOTICE file
 * distributed with this work for additional information
 * regarding copyright ownership.  The ASF licenses this file
 * to you under the Apache License, Version 2.0 (the
 * "License"); you may not use this file except in compliance
 * with the License.  You may obtain a copy of the License at
 *
 *     http://www.apache.org/licenses/LICENSE-2.0
 *
 * Unless required by applicable law or agreed to in writing, software
 * distributed under the License is distributed on an "AS IS" BASIS,
 * WITHOUT WARRANTIES OR CONDITIONS OF ANY KIND, either express or implied.
 * See the License for the specific language governing permissions and
 * limitations under the License.
 */

package org.apache.tajo;

import com.google.common.collect.Maps;
import org.apache.commons.logging.Log;
import org.apache.commons.logging.LogFactory;
import org.apache.tajo.benchmark.TPCH;
import org.apache.tajo.catalog.Schema;
import org.apache.tajo.storage.StorageConstants;
import org.apache.tajo.util.KeyValueSet;

import java.io.File;
import java.io.IOException;
import java.sql.ResultSet;
import java.util.Map;

public class TpchTestBase {
  private static final Log LOG = LogFactory.getLog(TpchTestBase.class);

  String [] names;
  String [] paths;
  Schema[] schemas;
  Map<String, Integer> nameMap = Maps.newHashMap();
  protected TPCH tpch;
  protected LocalTajoTestingUtility util;

  private static TpchTestBase testBase;

  static {
    try {
      testBase = new TpchTestBase();
      testBase.setUp();
    } catch (Exception e) {
      LOG.error(e.getMessage(), e);
    }
  }

  private TpchTestBase() throws IOException {
    names = new String[] {"customer", "lineitem", "nation", "orders", "part", "partsupp", "region", "supplier", "empty_orders"};
    paths = new String[names.length];
    for (int i = 0; i < names.length; i++) {
      nameMap.put(names[i], i);
    }

    tpch = new TPCH();
    tpch.loadSchemas();
    tpch.loadQueries();

    schemas = new Schema[names.length];
    for (int i = 0; i < names.length; i++) {
      schemas[i] = tpch.getSchema(names[i]);
    }

<<<<<<< HEAD
    //tables = new String[names.length][];
    File file;
    for (int i = 0; i < names.length; i++) {
      file = TPCH.getDataFile(names[i]);
      //tables[i] = FileUtil.readTextFile(file).split("\n");
=======
    File file;
    for (int i = 0; i < names.length; i++) {
      file = TPCH.getDataFile(names[i]);
>>>>>>> 2a850cfc
      paths[i] = file.getAbsolutePath();
    }
    try {
      Thread.sleep(1000);
    } catch (InterruptedException e) {
      e.printStackTrace();
    }
  }

  private void setUp() throws Exception {
    util = new LocalTajoTestingUtility();
    KeyValueSet opt = new KeyValueSet();
    opt.set(StorageConstants.TEXT_DELIMITER, StorageConstants.DEFAULT_FIELD_DELIMITER);
    util.setup(names, paths, schemas, opt);
  }

  public static TpchTestBase getInstance() {
    return testBase;
  }

  public ResultSet execute(String query) throws Exception {
    return util.execute(query);
  }

  public TajoTestingCluster getTestingCluster() {
    return util.getTestingCluster();
  }

  public void tearDown() throws IOException {
    try {
      Thread.sleep(2000);
    } catch (InterruptedException e) {
    }
    util.shutdown();
  }
}<|MERGE_RESOLUTION|>--- conflicted
+++ resolved
@@ -68,17 +68,9 @@
       schemas[i] = tpch.getSchema(names[i]);
     }
 
-<<<<<<< HEAD
-    //tables = new String[names.length][];
     File file;
     for (int i = 0; i < names.length; i++) {
       file = TPCH.getDataFile(names[i]);
-      //tables[i] = FileUtil.readTextFile(file).split("\n");
-=======
-    File file;
-    for (int i = 0; i < names.length; i++) {
-      file = TPCH.getDataFile(names[i]);
->>>>>>> 2a850cfc
       paths[i] = file.getAbsolutePath();
     }
     try {
