--- conflicted
+++ resolved
@@ -244,11 +244,7 @@
 message StoreTableNodeSpec { // required PersistentStoreNode
   optional string tableName = 1; // 'INSERT INTO LOCATION' does not require 'table name'.
   optional string uri = 2;
-<<<<<<< HEAD
-  optional SchemaProto table_schema = 3; // optional for schemaless
-=======
   optional SchemaProto table_schema = 3; // optional for self-describing formats
->>>>>>> 75a212b6
   optional PartitionMethodProto partitionMethod = 4;
 }
 
