--- conflicted
+++ resolved
@@ -24,46 +24,8 @@
 import "PrimitiveProtos.proto";
 import "CatalogProtos.proto";
 import "DataTypes.proto";
-<<<<<<< HEAD
 import "PlanTypes.proto";
-=======
 import "TajoIdProtos.proto";
-
-enum NodeType {
-  SET_SESSION = 0;
-
-  ROOT = 1;
-  EXPRS = 2;
-  PROJECTION = 3;
-  LIMIT = 4;
-  WINDOW_AGG = 5;
-  SORT = 6;
-  HAVING = 7;
-  GROUP_BY = 8;
-  DISTINCT_GROUP_BY = 9;
-  SELECTION = 10;
-  JOIN = 11;
-  UNION = 12;
-  INTERSECT = 13;
-  EXCEPT = 14;
-  TABLE_SUBQUERY = 15;
-  SCAN = 16;
-  PARTITIONS_SCAN = 17;
-  INDEX_SCAN = 18;
-  STORE = 19;
-  INSERT = 20;
-
-  CREATE_DATABASE = 21;
-  DROP_DATABASE = 22;
-  CREATE_TABLE = 23;
-  DROP_TABLE = 24;
-  ALTER_TABLESPACE = 25;
-  ALTER_TABLE = 26;
-  TRUNCATE_TABLE = 27;
-  CREATE_INDEX = 28;
-  DROP_INDEX = 29;
-}
->>>>>>> 49367117
 
 message LogicalNodeTree {
   repeated LogicalNode nodes = 1;
