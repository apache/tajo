--- conflicted
+++ resolved
@@ -329,10 +329,7 @@
   optional bool isUnique = 7 [default = false];
   optional bool isClustered = 8 [default = false];
   optional KeyValueSetProto indexProperties = 9;
-<<<<<<< HEAD
-=======
   optional bool isExternal = 10;
->>>>>>> 63c8e1c0
 }
 
 message DropIndexNode {
