--- conflicted
+++ resolved
@@ -683,13 +683,15 @@
 
 
   public static final Set<String> WINDOW_FUNCTIONS =
-<<<<<<< HEAD
-      Sets.newHashSet("row_number", "rank", "dense_rank", "percent_rank", "cume_dist", "ntile", "first_value", "last_value", "lag");
+      UnmodifiableSet.decorate(
+          Sets.newHashSet("row_number", "rank", "dense_rank", "percent_rank", "cume_dist", "ntile", "first_value",
+              "last_value", "lag"));
 
   public static final Set<String> NONFRAMABLE_WINDOW_FUNCTIONS =
-      Sets.newHashSet("row_number", "rank", "dense_rank", "percent_rank", "cume_dist", "ntile", "lag", "lead");
+      UnmodifiableSet.decorate(Sets.newHashSet("row_number", "rank", "dense_rank", "percent_rank", "cume_dist",
+          "ntile", "lag", "lead"));
   public static final Set<String> FRAMABLE_WINDOW_FUNCTIONS =
-      Sets.newHashSet("first_value", "last_value", "nth_value");
+      UnmodifiableSet.decorate(Sets.newHashSet("first_value", "last_value", "nth_value"));
 
   public static FunctionType getFunctionType(String functionName, boolean distinct) {
 //    if (NONFRAMABLE_WINDOW_FUNCTIONS.contains(functionName.toLowerCase()) || FRAMABLE_WINDOW_FUNCTIONS.contains(functionName.toLowerCase())) {
@@ -702,10 +704,6 @@
       return distinct ? FunctionType.DISTINCT_AGGREGATION : FunctionType.AGGREGATION;
     }
   }
-=======
-      UnmodifiableSet.decorate(
-          Sets.newHashSet("row_number", "rank", "dense_rank", "percent_rank", "cume_dist", "first_value", "lag"));
->>>>>>> 1bceb0e1
 
   public EvalNode visitWindowFunction(Context ctx, Stack<Expr> stack, WindowFunctionExpr windowFunc)
       throws PlanningException {
