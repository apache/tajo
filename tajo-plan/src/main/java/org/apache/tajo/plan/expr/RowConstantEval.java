--- conflicted
+++ resolved
@@ -18,12 +18,8 @@
 
 package org.apache.tajo.plan.expr;
 
-<<<<<<< HEAD
-import com.google.common.base.Objects;
-=======
 import java.util.Arrays;
 
->>>>>>> 154f5b9e
 import com.google.gson.annotations.Expose;
 
 import org.apache.tajo.catalog.CatalogUtil;
@@ -90,11 +86,6 @@
     return false;
   }
 
-  @Override
-  public int hashCode() {
-    return Objects.hashCode(values);
-  }
-
   public String toString() {
     return TUtil.arrayToString(values);
   }
