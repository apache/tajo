--- conflicted
+++ resolved
@@ -37,16 +37,10 @@
    *
    * @param plan
    * @param block
-<<<<<<< HEAD
-   * @param joinGraph A left-deep join tree represents join conditions and their join relationships among relations.
-   *                 Each vertex represents a relation, and each edge contains a join condition.
-   * @return
-=======
    * @param joinGraphContext A left-deep join tree represents join conditions and the join relationships among
    *                         relations. A vertex can be a relation or a group of joined relations.
    *                         An edge represents a join relation between two vertexes.
    * @return found join order
->>>>>>> 0cde3b6d
    * @throws org.apache.tajo.plan.PlanningException
    */
   FoundJoinOrder findBestOrder(LogicalPlan plan, LogicalPlan.QueryBlock block, JoinGraphContext joinGraphContext)
