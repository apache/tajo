/**
 * Licensed to the Apache Software Foundation (ASF) under one
 * or more contributor license agreements.  See the NOTICE file
 * distributed with this work for additional information
 * regarding copyright ownership.  The ASF licenses this file
 * to you under the Apache License, Version 2.0 (the
 * "License"); you may not use this file except in compliance
 * with the License.  You may obtain a copy of the License at
 *
 *     http://www.apache.org/licenses/LICENSE-2.0
 *
 * Unless required by applicable law or agreed to in writing, software
 * distributed under the License is distributed on an "AS IS" BASIS,
 * WITHOUT WARRANTIES OR CONDITIONS OF ANY KIND, either express or implied.
 * See the License for the specific language governing permissions and
 * limitations under the License.
 */

package org.apache.tajo.plan.logical;

import java.util.Arrays;

import com.google.common.base.Preconditions;
import com.google.gson.annotations.Expose;

import org.apache.tajo.catalog.Column;
import org.apache.tajo.plan.PlanString;
import org.apache.tajo.plan.util.PlannerUtil;
import org.apache.tajo.plan.Target;
import org.apache.tajo.plan.expr.AggregationFunctionCallEval;
import org.apache.tajo.util.StringUtils;
import org.apache.tajo.util.TUtil;

public class GroupbyNode extends UnaryNode implements Projectable, Cloneable {
  /** Grouping key sets */
  @Expose private Column [] groupingKeys = PlannerUtil.EMPTY_COLUMNS;
  /** Aggregation Functions */
  @Expose private AggregationFunctionCallEval [] aggrFunctions = PlannerUtil.EMPTY_AGG_FUNCS;
  /**
   * It's a list of targets. The grouping columns should be followed by aggregation functions.
   * aggrFunctions keep actual aggregation functions, but it only contains field references.
   * */
  @Expose private Target [] targets;
  @Expose private boolean hasDistinct = false;

  public GroupbyNode(int pid) {
    super(pid, NodeType.GROUP_BY);
  }

  public int groupingKeyNum() {
    return groupingKeys.length;
  }

  public final boolean isEmptyGrouping() {
    return groupingKeys.length == 0;
  }

  public void setGroupingColumns(Column [] groupingKeys) {
    this.groupingKeys = groupingKeys;
  }

	public final Column [] getGroupingColumns() {
	  return this.groupingKeys;
	}

  public final boolean isDistinct() {
    return hasDistinct;
  }

  public void setDistinct(boolean distinct) {
    hasDistinct = distinct;
  }

  public boolean hasAggFunctions() {
    return aggrFunctions.length > 0;
  }

  public int aggregationFunctionNum() {
    return this.aggrFunctions.length;
  }

  public AggregationFunctionCallEval[] getAggFunctions() {
    return this.aggrFunctions;
  }

  public void setAggFunctions(AggregationFunctionCallEval[] evals) {
    Preconditions.checkNotNull(evals);
    this.aggrFunctions = evals;
  }

  @Override
  public boolean hasTargets() {
    return this.targets != null;
  }

  @Override
  public void setTargets(Target[] targets) {
    this.targets = targets;
    setOutSchema(PlannerUtil.targetToSchema(targets));
  }

  @Override
  public Target[] getTargets() {
    return this.targets;
  }
  
  public void setChild(LogicalNode subNode) {
    super.setChild(subNode);
  }
  
  public String toString() {
    StringBuilder sb = new StringBuilder("GroupBy (");
<<<<<<< HEAD
    if (groupingKeys != null || groupingKeys.length > 0) {
      sb.append("grouping set=").append(StringUtils.join(groupingKeys));
=======
    if (groupingKeys != null && groupingKeys.length > 0) {
      sb.append("grouping set=").append(TUtil.arrayToString(groupingKeys));
>>>>>>> 154f5b9e
      sb.append(", ");
    }
    if (hasAggFunctions()) {
      sb.append("funcs=").append(StringUtils.join(aggrFunctions));
    }
    sb.append(")");
    return sb.toString();
  }
  
  @Override
  public int hashCode() {
    final int prime = 31;
    int result = 1;
    result = prime * result + Arrays.hashCode(aggrFunctions);
    result = prime * result + Arrays.hashCode(groupingKeys);
    result = prime * result + (hasDistinct ? 1231 : 1237);
    result = prime * result + Arrays.hashCode(targets);
    return result;
  }

  @Override
  public boolean equals(Object obj) {
    if (obj instanceof GroupbyNode) {
      GroupbyNode other = (GroupbyNode) obj;
      boolean eq = super.equals(other);
      eq = eq && isDistinct() == other.isDistinct();
      eq = eq && TUtil.checkEquals(groupingKeys, other.groupingKeys);
      eq = eq && TUtil.checkEquals(aggrFunctions, other.aggrFunctions);
      eq = eq && TUtil.checkEquals(targets, other.targets);
      return eq;
    } else {
      return false;  
    }
  }
  
  @Override
  public Object clone() throws CloneNotSupportedException {
    GroupbyNode grp = (GroupbyNode) super.clone();
    if (groupingKeys != null) {
      grp.groupingKeys = new Column[groupingKeys.length];
      for (int i = 0; i < groupingKeys.length; i++) {
        grp.groupingKeys[i] = groupingKeys[i];
      }
    }

    if (aggrFunctions != null) {
      grp.aggrFunctions = new AggregationFunctionCallEval[aggrFunctions.length];
      for (int i = 0; i < aggrFunctions.length; i++) {
        grp.aggrFunctions[i] = (AggregationFunctionCallEval) aggrFunctions[i].clone();
      }
    }

    if (targets != null) {
      grp.targets = new Target[targets.length];
      for (int i = 0; i < targets.length; i++) {
        grp.targets[i] = (Target) targets[i].clone();
      }
    }

    return grp;
  }

  public String getShortPlanString() {
    StringBuilder sb = new StringBuilder();
    sb.append(getType().name() + "(" + getPID() + ")").append("(");
    Column [] groupingColumns = this.groupingKeys;
    for (int j = 0; j < groupingColumns.length; j++) {
      sb.append(groupingColumns[j].getSimpleName());
      if(j < groupingColumns.length - 1) {
        sb.append(",");
      }
    }

    sb.append(")");

    // there can be no aggregation functions
    if (hasAggFunctions()) {
      sb.append(", exprs: (");

      for (int j = 0; j < aggrFunctions.length; j++) {
        sb.append(aggrFunctions[j]);
        if(j < aggrFunctions.length - 1) {
          sb.append(",");
        }
      }
      sb.append(")");
    }

    if (targets != null) {
      sb.append(", target list:{");
      for (int i = 0; i < targets.length; i++) {
        sb.append(targets[i]);
        if (i < targets.length - 1) {
          sb.append(", ");
        }
      }
      sb.append("}");
    }
    sb.append(", out schema:").append(getOutSchema().toString());
    sb.append(", in schema:").append(getInSchema().toString());

    return sb.toString();
  }

  @Override
  public PlanString getPlanString() {
    PlanString planStr = new PlanString(this);

    StringBuilder sb = new StringBuilder();
    sb.append("(");
    Column [] groupingColumns = this.groupingKeys;
    for (int j = 0; j < groupingColumns.length; j++) {
      sb.append(groupingColumns[j].getSimpleName());
      if(j < groupingColumns.length - 1) {
        sb.append(",");
      }
    }

    sb.append(")");

    planStr.appendTitle(sb.toString());

    // there can be no aggregation functions
    if (hasAggFunctions()) {
      sb = new StringBuilder();
      sb.append("(");

      for (int j = 0; j < aggrFunctions.length; j++) {
        sb.append(aggrFunctions[j]);
        if(j < aggrFunctions.length - 1) {
          sb.append(",");
        }
      }
      sb.append(")");
      planStr.appendExplain("exprs: ").appendExplain(sb.toString());
    }

    sb = new StringBuilder("target list: ");
    for (int i = 0; i < targets.length; i++) {
      sb.append(targets[i]);
      if( i < targets.length - 1) {
        sb.append(", ");
      }
    }
    planStr.addExplan(sb.toString());

    planStr.addDetail("out schema:").appendDetail(getOutSchema().toString());
    planStr.addDetail("in schema:").appendDetail(getInSchema().toString());

    return planStr;
  }

  /**
   * It checks if an alias name included in the target of this node is for aggregation function.
   * If so, it returns TRUE. Otherwise, it returns FALSE.
   */
  public boolean isAggregationColumn(String simpleName) {
    for (int i = groupingKeys.length; i < targets.length; i++) {
      if (simpleName.equals(targets[i].getNamedColumn().getSimpleName()) ||
          simpleName.equals(targets[i].getAlias())) {
        return true;
      }
    }
    return false;
  }
}<|MERGE_RESOLUTION|>--- conflicted
+++ resolved
@@ -18,11 +18,8 @@
 
 package org.apache.tajo.plan.logical;
 
-import java.util.Arrays;
-
 import com.google.common.base.Preconditions;
 import com.google.gson.annotations.Expose;
-
 import org.apache.tajo.catalog.Column;
 import org.apache.tajo.plan.PlanString;
 import org.apache.tajo.plan.util.PlannerUtil;
@@ -30,6 +27,8 @@
 import org.apache.tajo.plan.expr.AggregationFunctionCallEval;
 import org.apache.tajo.util.StringUtils;
 import org.apache.tajo.util.TUtil;
+
+import java.util.Arrays;
 
 public class GroupbyNode extends UnaryNode implements Projectable, Cloneable {
   /** Grouping key sets */
@@ -110,13 +109,8 @@
   
   public String toString() {
     StringBuilder sb = new StringBuilder("GroupBy (");
-<<<<<<< HEAD
-    if (groupingKeys != null || groupingKeys.length > 0) {
+    if (groupingKeys != null && groupingKeys.length > 0) {
       sb.append("grouping set=").append(StringUtils.join(groupingKeys));
-=======
-    if (groupingKeys != null && groupingKeys.length > 0) {
-      sb.append("grouping set=").append(TUtil.arrayToString(groupingKeys));
->>>>>>> 154f5b9e
       sb.append(", ");
     }
     if (hasAggFunctions()) {
