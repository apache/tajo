/**
 * Licensed to the Apache Software Foundation (ASF) under one
 * or more contributor license agreements.  See the NOTICE file
 * distributed with this work for additional information
 * regarding copyright ownership.  The ASF licenses this file
 * to you under the Apache License, Version 2.0 (the
 * "License"); you may not use this file except in compliance
 * with the License.  You may obtain a copy of the License at
 *
 *      http://www.apache.org/licenses/LICENSE-2.0
 *
 * Unless required by applicable law or agreed to in writing, software
 * distributed under the License is distributed on an "AS IS" BASIS,
 * WITHOUT WARRANTIES OR CONDITIONS OF ANY KIND, either express or implied.
 * See the License for the specific language governing permissions and
 * limitations under the License.
 */

package org.apache.tajo.plan.joinorder;

import org.apache.commons.logging.Log;
import org.apache.commons.logging.LogFactory;
import org.apache.tajo.algebra.JoinType;
import org.apache.tajo.plan.LogicalPlan;
import org.apache.tajo.plan.expr.EvalNode;
import org.apache.tajo.plan.util.PlannerUtil;
import org.apache.tajo.plan.PlanningException;
import org.apache.tajo.plan.expr.AlgebraicUtil;
import org.apache.tajo.plan.logical.*;
import org.apache.tajo.util.TUtil;

import java.util.*;

/**
 * This is a greedy heuristic algorithm to find a bushy join tree. This algorithm finds
 * the best join order with join conditions and pushed-down join conditions to
 * all join operators.
 */
public class GreedyHeuristicJoinOrderAlgorithm implements JoinOrderAlgorithm {

  public static final double DEFAULT_SELECTION_FACTOR = 0.1;
  private static final Log LOG = LogFactory.getLog(GreedyHeuristicJoinOrderAlgorithm.class);

  @Override
  public FoundJoinOrder findBestOrder(LogicalPlan plan, LogicalPlan.QueryBlock block, JoinGraphContext graphContext)
      throws PlanningException {

    Set<JoinVertex> vertexes = TUtil.newHashSet();
    for (RelationNode relationNode : block.getRelations()) {
      vertexes.add(new RelationVertex(relationNode));
    }
    JoinEdgeFinderContext context = new JoinEdgeFinderContext();
    JoinGraph joinGraph = graphContext.getJoinGraph();
    while (vertexes.size() > 1) {
      JoinEdge bestPair = getBestPair(context, graphContext, vertexes);
      JoinedRelationsVertex newVertex = new JoinedRelationsVertex(bestPair);

      if (bestPair.getLeftVertex().equals(graphContext.getMostLeftVertex())
          || (PlannerUtil.isCommutativeJoin(bestPair.getJoinType())
          && bestPair.getRightVertex().equals(graphContext.getMostLeftVertex()))) {
        graphContext.setMostLeftVertex(newVertex);
      }

      Set<JoinEdge> willBeRemoved = TUtil.newHashSet();
      Set<JoinEdge> willBeAdded = TUtil.newHashSet();

      prepareGraphUpdate(graphContext, joinGraph, bestPair, newVertex, willBeAdded, willBeRemoved);

      for (JoinEdge edge : willBeRemoved) {
        joinGraph.removeEdge(edge.getLeftVertex(), edge.getRightVertex());
        graphContext.addCandidateJoinConditions(edge.getJoinQual());
      }

      for (JoinEdge edge : willBeAdded) {
        joinGraph.addEdge(edge.getLeftVertex(), edge.getRightVertex(), edge);
        graphContext.removeCandidateJoinConditions(edge.getJoinQual());
        graphContext.removeCandidateJoinFilters(edge.getJoinQual());
      }

      graphContext.removeCandidateJoinConditions(bestPair.getJoinQual());
      graphContext.removeCandidateJoinFilters(bestPair.getJoinQual());

      vertexes.remove(bestPair.getLeftVertex());
      vertexes.remove(bestPair.getRightVertex());
      vertexes.add(newVertex);
    }

    JoinNode joinTree = (JoinNode) vertexes.iterator().next().buildPlan(plan, block);
    // all generated nodes should be registered to corresponding blocks
    block.registerNode(joinTree);
    return new FoundJoinOrder(joinTree, getCost(joinTree));
  }

  private void prepareGraphUpdate(JoinGraphContext context, JoinGraph graph, JoinEdge bestPair,
                                  JoinedRelationsVertex vertex, Set<JoinEdge> willBeAdded, Set<JoinEdge> willBeRemoved) {
    prepareGraphUpdate(context, graph.getOutgoingEdges(bestPair.getLeftVertex()), vertex, true,
        willBeAdded, willBeRemoved);

    prepareGraphUpdate(context, graph.getIncomingEdges(bestPair.getLeftVertex()), vertex, false,
        willBeAdded, willBeRemoved);

    prepareGraphUpdate(context, graph.getOutgoingEdges(bestPair.getRightVertex()), vertex, true,
        willBeAdded, willBeRemoved);

    prepareGraphUpdate(context, graph.getIncomingEdges(bestPair.getRightVertex()), vertex, false,
        willBeAdded, willBeRemoved);
  }

  private void prepareGraphUpdate(JoinGraphContext context, List<JoinEdge> edges,
                                  JoinedRelationsVertex vertex, boolean isLeftVertex,
                                  Set<JoinEdge> willBeAdded, Set<JoinEdge> willBeRemoved) {
    if (edges != null) {
      for (JoinEdge edge : edges) {
        if (!JoinOrderingUtil.isEqualsOrSymmetric(vertex.getJoinEdge(), edge)) {
          if (isLeftVertex) {
            willBeAdded.add(context.getCachedOrNewJoinEdge(edge.getJoinSpec(), vertex, edge.getRightVertex()));
          } else {
            willBeAdded.add(context.getCachedOrNewJoinEdge(edge.getJoinSpec(), edge.getLeftVertex(), vertex));
          }
        }
        willBeRemoved.add(edge);
      }
    }
  }

  /**
   * Find the best join pair among all joinable operators in candidate set.
   *
   * @param context
   * @param joinGraph a join graph which consists of vertices and edges, where vertex is relation and
   *                  each edge is join condition.
   * @param vertexes candidate operators to be joined.
   * @return The best join pair among them
   * @throws PlanningException
   */
  private JoinEdge getBestPair(JoinEdgeFinderContext context, JoinGraphContext graphContext,
                               Set<JoinVertex> vertexes)
      throws PlanningException {
    double minCost = Double.MAX_VALUE;
    JoinEdge bestJoin = null;

    double minNonCrossJoinCost = Double.MAX_VALUE;
    JoinEdge bestNonCrossJoin = null;

    for (JoinVertex outer : vertexes) {
      for (JoinVertex inner : vertexes) {
        if (outer.equals(inner)) {
          continue;
        }

        context.reset();
        JoinEdge foundJoin = findJoin(context, graphContext, graphContext.getMostLeftVertex(), outer, inner);
        if (foundJoin == null) {
          LOG.error("Join between (" + outer + ", " + inner + ") is not found.");
          continue;
        }
<<<<<<< HEAD
//        Set<EvalNode> additionalPredicates = JoinOrderingUtil.findJoinConditionForJoinVertex(
//            graphContext.getCandidateJoinConditions(), foundJoin, true);
//        additionalPredicates.addAll(JoinOrderingUtil.findJoinConditionForJoinVertex(
//            graphContext.getCandidateJoinFilters(), foundJoin, false));
//        foundJoin = JoinOrderingUtil.addPredicates(foundJoin, additionalPredicates);
=======
        Set<EvalNode> additionalPredicates = JoinOrderingUtil.findJoinConditionForJoinVertex(
            graphContext.getCandidateJoinConditions(), foundJoin, true);
        additionalPredicates.addAll(JoinOrderingUtil.findJoinConditionForJoinVertex(
            graphContext.getCandidateJoinFilters(), foundJoin, false));
        foundJoin = JoinOrderingUtil.addPredicates(foundJoin, additionalPredicates);
>>>>>>> de987a5f
        double cost = getCost(foundJoin);

        if (cost < minCost) {
          minCost = cost;
          bestJoin = foundJoin;
        }

        // Keep the min cost join
        // But, if there exists a qualified join, the qualified join must be chosen
        // rather than cross join regardless of cost.
        if (foundJoin.hasJoinQual()) {
          if (cost < minNonCrossJoinCost) {
            minNonCrossJoinCost = cost;
            bestNonCrossJoin = foundJoin;
          }
        }
      }
    }

    if (bestNonCrossJoin != null) {
      if (bestNonCrossJoin.hasJoinQual()) {
        graphContext.removeCandidateJoinFilters(bestNonCrossJoin.getJoinQual());
      }
      return bestNonCrossJoin;
    } else {
      if (bestJoin.hasJoinQual()) {
        graphContext.removeCandidateJoinFilters(bestJoin.getJoinQual());
      }
      return bestJoin;
    }
  }

  private static class JoinEdgeFinderContext {
    private Set<JoinVertex> visited = TUtil.newHashSet();

    public void reset() {
      visited.clear();
    }
  }

  /**
   * Find a join between two logical operator trees
   *
   * @return If there is no join condition between two relation, it returns NULL value.
   */
  private static JoinEdge findJoin(final JoinEdgeFinderContext context, final JoinGraphContext graphContext,
                                   JoinVertex begin, final JoinVertex leftTarget, final JoinVertex rightTarget)
      throws PlanningException {

    context.visited.add(begin);

    JoinGraph joinGraph = graphContext.getJoinGraph();

    // Find the matching edge from begin
    Set<JoinVertex> interchangeableWithBegin = JoinOrderingUtil.getAllInterchangeableVertexes(graphContext, begin);

    if (interchangeableWithBegin.contains(leftTarget)) {
      List<JoinEdge> edgesFromLeftTarget = joinGraph.getOutgoingEdges(leftTarget);
      if (edgesFromLeftTarget != null) {
        for (JoinEdge edgeFromLeftTarget : edgesFromLeftTarget) {
          edgeFromLeftTarget = JoinOrderingUtil.updateQualIfNecessary(graphContext, edgeFromLeftTarget);
          Set<JoinVertex> interchangeableWithRightVertex;
          if (edgeFromLeftTarget.getJoinType() == JoinType.INNER || edgeFromLeftTarget.getJoinType() == JoinType.CROSS) {
            interchangeableWithRightVertex = JoinOrderingUtil.getAllInterchangeableVertexes(graphContext,
                edgeFromLeftTarget.getRightVertex());
          } else {
            interchangeableWithRightVertex = TUtil.newHashSet(edgeFromLeftTarget.getRightVertex());
          }

          if (interchangeableWithRightVertex.contains(rightTarget)) {
            JoinEdge targetEdge = joinGraph.getEdge(leftTarget, rightTarget);
            if (targetEdge == null) {
              // Since the targets of the both sides are searched with symmetric characteristics,
              // the join type is assumed as CROSS.
              joinGraph.addJoin(graphContext, new JoinSpec(JoinType.CROSS), leftTarget, rightTarget);
              return JoinOrderingUtil.updateQualIfNecessary(graphContext, joinGraph.getEdge(leftTarget, rightTarget));
            } else {
              targetEdge = JoinOrderingUtil.updateQualIfNecessary(graphContext, targetEdge);
              return targetEdge;
            }
          }
        }
      }
    }

    for (JoinVertex interchangeableVertex : interchangeableWithBegin) {
        List<JoinEdge> edges = joinGraph.getOutgoingEdges(interchangeableVertex);
        if (edges != null) {
          for (JoinEdge edge : edges) {
            for (JoinEdge associativeEdge : JoinOrderingUtil.getAllAssociativeEdges(graphContext, edge)) {
              JoinVertex willBeVisited = associativeEdge.getLeftVertex();
              if (!context.visited.contains(willBeVisited)) {
                JoinEdge found = findJoin(context, graphContext, associativeEdge.getLeftVertex(), leftTarget,
                    rightTarget);
                if (found != null) {
                  return found;
                }
              }
            }
          }
        }
      }
      // not found
      return null;
//    }
  }

//  private static JoinEdge updateQualIfNecessary(JoinGraphContext context, JoinEdge edge) {
//    Set<EvalNode> additionalPredicates = JoinOrderingUtil.findJoinConditionForJoinVertex(
//        context.getCandidateJoinConditions(), edge, true);
//    additionalPredicates.addAll(JoinOrderingUtil.findJoinConditionForJoinVertex(
//        context.getCandidateJoinFilters(), edge, false));
////    context.getCandidateJoinConditions().removeAll(additionalPredicates);
////    context.getCandidateJoinFilters().removeAll(additionalPredicates);
////    return JoinOrderingUtil.addPredicates(edge, additionalPredicates);
//    edge.addJoinPredicates(additionalPredicates);
//    return edge;
//  }
//
//  /**
//   * Find all edges that are associative with the given edge.
//   *
//   * @param context
//   * @param edge
//   * @return
//   */
//  private static Set<JoinEdge> getAllAssociativeEdges(LogicalPlan plan, JoinGraphContext context, JoinEdge edge) {
//    Set<JoinEdge> associativeEdges = TUtil.newHashSet();
//    JoinVertex start = edge.getRightVertex();
//    List<JoinEdge> candidateEdges = context.getJoinGraph().getOutgoingEdges(start);
//    if (candidateEdges != null) {
//      for (JoinEdge candidateEdge : candidateEdges) {
//        candidateEdge = updateQualIfNecessary(context, candidateEdge);
//        if (!isEqualsOrSymmetric(edge, candidateEdge) &&
//            JoinOrderingUtil.isAssociativeJoin(context, edge, candidateEdge)) {
//          associativeEdges.add(candidateEdge);
//        }
//      }
//    }
//    return associativeEdges;
//  }
//
//  private static boolean isEqualsOrSymmetric(JoinEdge edge1, JoinEdge edge2) {
//    if (edge1.equals(edge2) || isCommutative(edge1, edge2)) {
//      return true;
//    }
//    return false;
//  }
//
//  private static boolean isCommutative(JoinEdge edge1, JoinEdge edge2) {
//    if (edge1.getLeftVertex().equals(edge2.getRightVertex()) &&
//        edge1.getRightVertex().equals(edge2.getLeftVertex()) &&
//        edge1.getJoinSpec().equals(edge2.getJoinSpec()) &&
//        PlannerUtil.isCommutativeJoin(edge1.getJoinType())) {
//      return true;
//    }
//    return false;
//  }
//
//  private static Set<JoinVertex> getAllInterchangeableVertexes(LogicalPlan plan, JoinGraphContext context, JoinVertex from) {
//    Set<JoinVertex> founds = TUtil.newHashSet();
//    getAllInterchangeableVertexes(founds, plan, context, from);
//    return founds;
//  }
//
//  private static void getAllInterchangeableVertexes(Set<JoinVertex> founds, LogicalPlan plan, JoinGraphContext context,
//                                                    JoinVertex vertex) {
//    founds.add(vertex);
//    Set<JoinVertex> foundAtThis = TUtil.newHashSet();
//    List<JoinEdge> candidateEdges = context.getJoinGraph().getOutgoingEdges(vertex);
//    if (candidateEdges != null) {
//      for (JoinEdge candidateEdge : candidateEdges) {
//        candidateEdge = updateQualIfNecessary(context, candidateEdge);
//        if (PlannerUtil.isCommutativeJoin(candidateEdge.getJoinType())
//            && !founds.contains(candidateEdge.getRightVertex())) {
//          List<JoinEdge> rightEdgesOfCandidate = context.getJoinGraph().getOutgoingEdges(candidateEdge.getRightVertex());
//          boolean reacheable = true;
//          if (rightEdgesOfCandidate != null) {
//            for (JoinEdge rightEdgeOfCandidate : rightEdgesOfCandidate) {
//              rightEdgeOfCandidate = updateQualIfNecessary(context, rightEdgeOfCandidate);
////              if (!PlannerUtil.isCommutativeJoin(rightEdgeOfCandidate.getJoinType())) {
//              if (!isCommutative(candidateEdge, rightEdgeOfCandidate) &&
//                  !JoinOrderingUtil.isAssociativeJoin(context, candidateEdge, rightEdgeOfCandidate)) {
//                reacheable = false;
//                break;
//              }
//            }
//          }
//          if (reacheable) {
//            foundAtThis.add(candidateEdge.getRightVertex());
//          }
//        }
//      }
//      if (foundAtThis.size() > 0) {
////        founds.addAll(foundAtThis);
//        for (JoinVertex v : foundAtThis) {
//          getAllInterchangeableVertexes(founds, plan, context, v);
//        }
//      }
//    }
//  }

  /**
   * Getting a cost of one join
   * @param joinEdge
   * @return
   */
  public static double getCost(JoinEdge joinEdge) {
    double filterFactor = 1;
    double cost;
    if (joinEdge.getJoinType() != JoinType.CROSS) {
      // TODO - should consider join type
      // TODO - should statistic information obtained from query history
      filterFactor = filterFactor * Math.pow(DEFAULT_SELECTION_FACTOR, joinEdge.getJoinQual().size());
//      return getCost(joinEdge.getLeftVertex()) *
//          getCost(joinEdge.getRightVertex()) * filterFactor;
      cost = getCost(joinEdge.getLeftVertex()) *
          getCost(joinEdge.getRightVertex()) * filterFactor;
    } else {
      // make cost bigger if cross join
//      return Math.pow(getCost(joinEdge.getLeftVertex()) *
//          getCost(joinEdge.getRightVertex()), 2);
      cost = Math.pow(getCost(joinEdge.getLeftVertex()) *
          getCost(joinEdge.getRightVertex()), 2);
    }

    LOG.info("cost of " + joinEdge + " : " + cost);
    return cost;
  }

  public static double getCost(JoinVertex joinVertex) {
    double cost;
    if (joinVertex instanceof RelationVertex) {
//      return getCost(((RelationVertex) joinVertex).getRelationNode());
      cost = getCost(((RelationVertex) joinVertex).getRelationNode());
    } else {
//      return getCost(((JoinedRelationsVertex)joinVertex).getJoinEdge());
      cost = getCost(((JoinedRelationsVertex)joinVertex).getJoinEdge());
    }
    LOG.info("cost of " + joinVertex + " : " + cost);
    return cost;
  }

  // TODO - costs of other operator operators (e.g., group-by and sort) should be computed in proper manners.
  public static double getCost(LogicalNode node) {
    double cost;
    switch (node.getType()) {

    case PROJECTION:
      ProjectionNode projectionNode = (ProjectionNode) node;
//      return getCost(projectionNode.getChild());
      cost = getCost(projectionNode.getChild());
      break;

    case JOIN:
      JoinNode joinNode = (JoinNode) node;
      double filterFactor = 1;
      if (joinNode.hasJoinQual()) {
        filterFactor = Math.pow(DEFAULT_SELECTION_FACTOR,
            AlgebraicUtil.toConjunctiveNormalFormArray(joinNode.getJoinQual()).length);
//        return getCost(joinNode.getLeftChild()) * getCost(joinNode.getRightChild()) * filterFactor;
        cost = getCost(joinNode.getLeftChild()) * getCost(joinNode.getRightChild()) * filterFactor;
      } else {
//        return Math.pow(getCost(joinNode.getLeftChild()) * getCost(joinNode.getRightChild()), 2);
        cost = Math.pow(getCost(joinNode.getLeftChild()) * getCost(joinNode.getRightChild()), 2);
      }
      break;

    case SELECTION:
      SelectionNode selectionNode = (SelectionNode) node;
//      return getCost(selectionNode.getChild()) *
//          Math.pow(DEFAULT_SELECTION_FACTOR, AlgebraicUtil.toConjunctiveNormalFormArray(selectionNode.getQual()).length);
      cost = getCost(selectionNode.getChild()) *
          Math.pow(DEFAULT_SELECTION_FACTOR, AlgebraicUtil.toConjunctiveNormalFormArray(selectionNode.getQual()).length);
      break;

    case TABLE_SUBQUERY:
      TableSubQueryNode subQueryNode = (TableSubQueryNode) node;
//      return getCost(subQueryNode.getSubQuery());
      cost = getCost(subQueryNode.getSubQuery());
      break;

    case SCAN:
      ScanNode scanNode = (ScanNode) node;
      if (scanNode.getTableDesc().getStats() != null) {
        cost = ((ScanNode)node).getTableDesc().getStats().getNumBytes();
//        return cost;
      } else {
//        return Long.MAX_VALUE;
        cost = Long.MAX_VALUE;
      }
      break;

    case UNION:
      UnionNode unionNode = (UnionNode) node;
//      return getCost(unionNode.getLeftChild()) + getCost(unionNode.getRightChild());
      cost = getCost(unionNode.getLeftChild()) + getCost(unionNode.getRightChild());
      break;

    case EXCEPT:
    case INTERSECT:
      throw new UnsupportedOperationException("getCost() does not support EXCEPT or INTERSECT yet");

    default:
      // all binary operators (join, union, except, and intersect) are handled in the above cases.
      // So, we need to handle only unary nodes in default.
//      return getCost(((UnaryNode) node).getChild());
      cost = getCost(((UnaryNode) node).getChild());
      break;
    }

    LOG.info("cost of " + node + " : " + cost);
    return cost;
  }
}<|MERGE_RESOLUTION|>--- conflicted
+++ resolved
@@ -154,19 +154,11 @@
           LOG.error("Join between (" + outer + ", " + inner + ") is not found.");
           continue;
         }
-<<<<<<< HEAD
-//        Set<EvalNode> additionalPredicates = JoinOrderingUtil.findJoinConditionForJoinVertex(
-//            graphContext.getCandidateJoinConditions(), foundJoin, true);
-//        additionalPredicates.addAll(JoinOrderingUtil.findJoinConditionForJoinVertex(
-//            graphContext.getCandidateJoinFilters(), foundJoin, false));
-//        foundJoin = JoinOrderingUtil.addPredicates(foundJoin, additionalPredicates);
-=======
         Set<EvalNode> additionalPredicates = JoinOrderingUtil.findJoinConditionForJoinVertex(
             graphContext.getCandidateJoinConditions(), foundJoin, true);
         additionalPredicates.addAll(JoinOrderingUtil.findJoinConditionForJoinVertex(
             graphContext.getCandidateJoinFilters(), foundJoin, false));
         foundJoin = JoinOrderingUtil.addPredicates(foundJoin, additionalPredicates);
->>>>>>> de987a5f
         double cost = getCost(foundJoin);
 
         if (cost < minCost) {
