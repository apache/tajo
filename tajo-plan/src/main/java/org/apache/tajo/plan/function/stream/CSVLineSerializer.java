/**
 * Licensed to the Apache Software Foundation (ASF) under one
 * or more contributor license agreements.  See the NOTICE file
 * distributed with this work for additional information
 * regarding copyright ownership.  The ASF licenses this file
 * to you under the Apache License, Version 2.0 (the
 * "License"); you may not use this file except in compliance
 * with the License.  You may obtain a copy of the License at
 *
 *     http://www.apache.org/licenses/LICENSE-2.0
 *
 * Unless required by applicable law or agreed to in writing, software
 * distributed under the License is distributed on an "AS IS" BASIS,
 * WITHOUT WARRANTIES OR CONDITIONS OF ANY KIND, either express or implied.
 * See the License for the specific language governing permissions and
 * limitations under the License.
 */

package org.apache.tajo.plan.function.stream;

import org.apache.tajo.catalog.Schema;
import org.apache.tajo.catalog.TableMeta;
import org.apache.tajo.common.TajoDataTypes;
import org.apache.tajo.datum.AnyDatum;
import org.apache.tajo.datum.Datum;
import org.apache.tajo.exception.UnsupportedException;
import org.apache.tajo.plan.function.FunctionContext;
import org.apache.tajo.plan.function.PythonAggFunctionInvoke.PythonAggFunctionContext;
import org.apache.tajo.storage.Tuple;

import java.io.IOException;
import java.io.OutputStream;

public class CSVLineSerializer extends TextLineSerializer {
  private FieldSerializerDeserializer serde;

  private byte[] nullChars;
  private byte[] delimiter;

  public final static String PARAM_DELIM = "|\t_";

  public CSVLineSerializer(TableMeta meta) {
    super(meta);
  }

  @Override
  public void init() {
    nullChars = TextLineSerDe.getNullCharsAsBytes(meta);
    delimiter = "|,_".getBytes();

    serde = new TextFieldSerializerDeserializer(meta);
  }

  @Override
  public int serialize(OutputStream out, Tuple input, Schema schema) throws IOException {
    int writtenBytes = 0;

<<<<<<< HEAD
    for (int i = 0; i < columnNum; i++) {
      Datum datum = input.asDatum(i);
      String typeStr;
      if (datum.type() == TajoDataTypes.Type.ANY) {
        typeStr = getTypeString(((AnyDatum)datum).getActual());
      } else {
        typeStr = getTypeString(datum);
      }
      out.write(typeStr.getBytes());
      out.write(PARAM_DELIM.getBytes());

      writtenBytes += serde.serialize(out, datum, schema.getColumn(i), i, nullChars);
=======
    for (int i = 0; i < input.size(); i++) {
      writtenBytes += serializeDatum(out, input.get(i), schema.getColumn(i).getDataType());
>>>>>>> 03294e14

      if (input.size() - 1 > i) {
        out.write(delimiter);
        writtenBytes += delimiter.length;
      }
    }

    return writtenBytes;
  }

  private int serializeDatum(OutputStream out, Datum datum, TajoDataTypes.DataType dataType) throws IOException {
    String typeStr;
    if (datum.type() == TajoDataTypes.Type.ANY) {
      typeStr = getTypeString(((AnyDatum)datum).getActual());
    } else {
      typeStr = getTypeString(datum);
    }
    out.write(typeStr.getBytes());
    out.write(PARAM_DELIM.getBytes());

    return serde.serialize(out, datum, dataType, nullChars);
  }

  @Override
  public int serializeContext(OutputStream out, FunctionContext context) throws IOException {
    int writtenBytes = 0;
    PythonAggFunctionContext pythonContext = (PythonAggFunctionContext) context;

    if (pythonContext.getJsonData() == null) {
      byte[] bytes = "-".getBytes();
      out.write(bytes);
      writtenBytes += bytes.length;
    } else {
      byte[] bytes = pythonContext.getJsonData().getBytes();
      out.write(bytes);
      writtenBytes += bytes.length;
    }

    return writtenBytes;
  }

  @Override
  public void release() {

  }

  public static String getTypeString(Datum val) {
    switch (val.type()) {
      case NULL_TYPE:
        return "-";
      case BOOLEAN:
        return "B";
      case INT1:
      case INT2:
      case INT4:
        return "I";
      case INT8:
        return "L";
      case FLOAT4:
        return "F";
      case FLOAT8:
        return "D";
      case NUMERIC:
        return "E";
      case CHAR:
      case TEXT:
        return "C";
      case DATE:
      case TIME:
      case TIMESTAMP:
        return "T";
      case BLOB:
      case INET4:
      case INET6:
        return "A";
      default:
        throw new UnsupportedException(val.type().name());
    }
  }
}<|MERGE_RESOLUTION|>--- conflicted
+++ resolved
@@ -55,8 +55,7 @@
   public int serialize(OutputStream out, Tuple input, Schema schema) throws IOException {
     int writtenBytes = 0;
 
-<<<<<<< HEAD
-    for (int i = 0; i < columnNum; i++) {
+    for (int i = 0; i < input.size(); i++) {
       Datum datum = input.asDatum(i);
       String typeStr;
       if (datum.type() == TajoDataTypes.Type.ANY) {
@@ -67,11 +66,7 @@
       out.write(typeStr.getBytes());
       out.write(PARAM_DELIM.getBytes());
 
-      writtenBytes += serde.serialize(out, datum, schema.getColumn(i), i, nullChars);
-=======
-    for (int i = 0; i < input.size(); i++) {
-      writtenBytes += serializeDatum(out, input.get(i), schema.getColumn(i).getDataType());
->>>>>>> 03294e14
+      writtenBytes += serde.serialize(out, datum, schema.getColumn(i).getDataType(), nullChars);
 
       if (input.size() - 1 > i) {
         out.write(delimiter);
