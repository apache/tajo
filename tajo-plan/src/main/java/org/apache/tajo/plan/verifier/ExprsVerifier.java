--- conflicted
+++ resolved
@@ -173,19 +173,9 @@
     }
   }
 
-<<<<<<< HEAD
-  private static boolean checkIntType(DataType dataType) {
-    int typeNumber = dataType.getType().getNumber();
-    return Type.INT1.getNumber() < typeNumber && typeNumber <= Type.INT8.getNumber();
-=======
-  private static boolean checkNetworkType(org.apache.tajo.type.Type dataType) {
-    return dataType.baseType() == INET4 || dataType.baseType() == INET6;
-  }
-
   private static boolean checkIntType(org.apache.tajo.type.Type dataType) {
     int typeNumber = dataType.baseType().getNumber();
     return INT1.getNumber() < typeNumber && typeNumber <= INT8.getNumber();
->>>>>>> 71193b21
   }
 
   private static boolean checkNumericType(org.apache.tajo.type.Type dataType) {
