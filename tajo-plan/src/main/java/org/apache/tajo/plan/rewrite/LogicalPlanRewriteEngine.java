/**
 * Licensed to the Apache Software Foundation (ASF) under one
 * or more contributor license agreements.  See the NOTICE file
 * distributed with this work for additional information
 * regarding copyright ownership.  The ASF licenses this file
 * to you under the Apache License, Version 2.0 (the
 * "License"); you may not use this file except in compliance
 * with the License.  You may obtain a copy of the License at
 *
 *      http://www.apache.org/licenses/LICENSE-2.0
 *
 * Unless required by applicable law or agreed to in writing, software
 * distributed under the License is distributed on an "AS IS" BASIS,
 * WITHOUT WARRANTIES OR CONDITIONS OF ANY KIND, either express or implied.
 * See the License for the specific language governing permissions and
 * limitations under the License.
 */

package org.apache.tajo.plan.rewrite;

<<<<<<< HEAD
=======
import org.apache.tajo.OverridableConf;
import org.apache.tajo.exception.TajoException;
>>>>>>> 6d852081
import org.apache.tajo.plan.LogicalPlan;

public interface LogicalPlanRewriteEngine {
  /**
   * Rewrite a logical plan with all query rewrite rules added to this engine.
   *
   * @param plan The plan to be rewritten with all query rewrite rule.
   * @return The rewritten plan.
   */
<<<<<<< HEAD
  LogicalPlan rewrite(LogicalPlanRewriteRuleContext context) throws PlanningException;
=======
  LogicalPlan rewrite(OverridableConf queryContext, LogicalPlan plan) throws TajoException;
>>>>>>> 6d852081
}<|MERGE_RESOLUTION|>--- conflicted
+++ resolved
@@ -18,11 +18,7 @@
 
 package org.apache.tajo.plan.rewrite;
 
-<<<<<<< HEAD
-=======
-import org.apache.tajo.OverridableConf;
 import org.apache.tajo.exception.TajoException;
->>>>>>> 6d852081
 import org.apache.tajo.plan.LogicalPlan;
 
 public interface LogicalPlanRewriteEngine {
@@ -32,9 +28,5 @@
    * @param plan The plan to be rewritten with all query rewrite rule.
    * @return The rewritten plan.
    */
-<<<<<<< HEAD
-  LogicalPlan rewrite(LogicalPlanRewriteRuleContext context) throws PlanningException;
-=======
-  LogicalPlan rewrite(OverridableConf queryContext, LogicalPlan plan) throws TajoException;
->>>>>>> 6d852081
+  LogicalPlan rewrite(LogicalPlanRewriteRuleContext context) throws TajoException;
 }