--- conflicted
+++ resolved
@@ -19,7 +19,6 @@
 package org.apache.tajo.plan.logical;
 
 import com.google.gson.annotations.Expose;
-
 import org.apache.tajo.catalog.Column;
 import org.apache.tajo.plan.PlanString;
 import org.apache.tajo.plan.util.PlannerUtil;
@@ -150,13 +149,8 @@
 
   public String toString() {
     StringBuilder sb = new StringBuilder("Distinct GroupBy (");
-<<<<<<< HEAD
-    if (groupingColumns != null || groupingColumns.length > 0) {
+    if (groupingColumns != null && groupingColumns.length > 0) {
       sb.append("grouping set=").append(StringUtils.join(groupingColumns));
-=======
-    if (groupingColumns != null && groupingColumns.length > 0) {
-      sb.append("grouping set=").append(TUtil.arrayToString(groupingColumns));
->>>>>>> 154f5b9e
       sb.append(", ");
     }
     for (GroupbyNode eachNode: subGroupbyPlan) {
