--- conflicted
+++ resolved
@@ -150,15 +150,9 @@
       throws IOException, UndefinedDatabaseException, UndefinedTableException, UndefinedPartitionMethodException,
       UndefinedOperatorException, UnsupportedException {
 
-<<<<<<< HEAD
     PartitionPruningHandle partitionPruningHandle = null;
     FileSystem fs = tablePath.getFileSystem(conf);
-    String [] splits = CatalogUtil.splitFQTableName(tableName);
-=======
-    Path [] filteredPaths = null;
-    FileSystem fs = tablePath.getFileSystem(queryContext.getConf());
     String [] splits = IdentifierUtil.splitFQTableName(tableName);
->>>>>>> 8d2bf407
     List<PartitionDescProto> partitions = null;
 
     try {
@@ -229,7 +223,7 @@
    * @return
    * @throws IOException
    */
-  private PartitionPruningHandle getPartitionPruningHandleByFileSystem(Schema partitionColumns, 
+  private PartitionPruningHandle getPartitionPruningHandleByFileSystem(Schema partitionColumns,
     EvalNode [] conjunctiveForms, FileSystem fs, Path tablePath) throws IOException{
     Path [] filteredPaths = null;
     PathFilter [] filters;
@@ -604,5 +598,4 @@
       return null;
     }
   }
-
 }