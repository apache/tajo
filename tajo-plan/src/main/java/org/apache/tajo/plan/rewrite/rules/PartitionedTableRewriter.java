/**
 * Licensed to the Apache Software Foundation (ASF) under one
 * or more contributor license agreements.  See the NOTICE file
 * distributed with this work for additional information
 * regarding copyright ownership.  The ASF licenses this file
 * to you under the Apache License, Version 2.0 (the
 * "License"); you may not use this file except in compliance
 * with the License.  You may obtain a copy of the License at
 *
 *     http://www.apache.org/licenses/LICENSE-2.0
 *
 * Unless required by applicable law or agreed to in writing, software
 * distributed under the License is distributed on an "AS IS" BASIS,
 * WITHOUT WARRANTIES OR CONDITIONS OF ANY KIND, either express or implied.
 * See the License for the specific language governing permissions and
 * limitations under the License.
 */

package org.apache.tajo.plan.rewrite.rules;

import com.google.common.collect.Lists;
import com.google.common.collect.Sets;
import org.apache.commons.logging.Log;
import org.apache.commons.logging.LogFactory;
import org.apache.hadoop.fs.*;
import org.apache.tajo.OverridableConf;
import org.apache.tajo.catalog.*;
import org.apache.tajo.catalog.partition.PartitionMethodDesc;
import org.apache.tajo.catalog.proto.CatalogProtos.PartitionsByAlgebraProto;
import org.apache.tajo.catalog.proto.CatalogProtos.PartitionDescProto;
import org.apache.tajo.datum.DatumFactory;
import org.apache.tajo.datum.NullDatum;
import org.apache.tajo.exception.*;
import org.apache.tajo.plan.LogicalPlan;
import org.apache.tajo.plan.expr.*;
import org.apache.tajo.plan.logical.*;
import org.apache.tajo.plan.rewrite.LogicalPlanRewriteRule;
import org.apache.tajo.plan.rewrite.LogicalPlanRewriteRuleContext;
import org.apache.tajo.plan.util.EvalNodeToExprConverter;
import org.apache.tajo.plan.util.PlannerUtil;
import org.apache.tajo.plan.visitor.BasicLogicalPlanVisitor;
import org.apache.tajo.storage.Tuple;
import org.apache.tajo.storage.VTuple;
import org.apache.tajo.util.StringUtils;

import java.io.IOException;
import java.util.*;

public class PartitionedTableRewriter implements LogicalPlanRewriteRule {
  private CatalogService catalog;
  private long totalVolume;

  private static final Log LOG = LogFactory.getLog(PartitionedTableRewriter.class);

  private static final String NAME = "Partitioned Table Rewriter";
  private final Rewriter rewriter = new Rewriter();

  @Override
  public String getName() {
    return NAME;
  }

  @Override
  public boolean isEligible(LogicalPlanRewriteRuleContext context) {
    for (LogicalPlan.QueryBlock block : context.getPlan().getQueryBlocks()) {
      for (RelationNode relation : block.getRelations()) {
        if (relation.getType() == NodeType.SCAN) {
          TableDesc table = ((ScanNode)relation).getTableDesc();
          if (table.hasPartition()) {
            return true;
          }
        }
      }
    }
    return false;
  }

  @Override
  public LogicalPlan rewrite(LogicalPlanRewriteRuleContext context) throws TajoException {
    LogicalPlan plan = context.getPlan();
    LogicalPlan.QueryBlock rootBlock = plan.getRootBlock();
    this.catalog = context.getCatalog();
    rewriter.visit(context.getQueryContext(), plan, rootBlock, rootBlock.getRoot(), new Stack<LogicalNode>());
    return plan;
  }

  private static class PartitionPathFilter implements PathFilter {

    private Schema schema;
    private EvalNode partitionFilter;
    public PartitionPathFilter(Schema schema, EvalNode partitionFilter) {
      this.schema = schema;
      this.partitionFilter = partitionFilter;
      partitionFilter.bind(null, schema);
    }

    @Override
    public boolean accept(Path path) {
      Tuple tuple = buildTupleFromPartitionPath(schema, path, true);
      if (tuple == null) { // if it is a file or not acceptable file
        return false;
      }

      return partitionFilter.eval(tuple).asBool();
    }

    @Override
    public String toString() {
      return partitionFilter.toString();
    }
  }

  private Path [] findFilteredPaths(OverridableConf queryContext, String tableName,
                                    Schema partitionColumns, EvalNode [] conjunctiveForms, Path tablePath)
    throws IOException, UndefinedDatabaseException, UndefinedTableException, UndefinedPartitionMethodException,
    UndefinedOperatorException, UnsupportedException {
    return findFilteredPaths(queryContext, tableName, partitionColumns, conjunctiveForms, tablePath, null);
  }

  /**
   * It assumes that each conjunctive form corresponds to one column.
   *
   * @param partitionColumns
   * @param conjunctiveForms search condition corresponding to partition columns.
   *                         If it is NULL, it means that there is no search condition for this table.
   * @param tablePath
   * @return
   * @throws IOException
   */
  private Path [] findFilteredPaths(OverridableConf queryContext, String tableName,
      Schema partitionColumns, EvalNode [] conjunctiveForms, Path tablePath, ScanNode scanNode)
      throws IOException, UndefinedDatabaseException, UndefinedTableException, UndefinedPartitionMethodException,
      UndefinedOperatorException, UnsupportedException {

    Path [] filteredPaths = null;
    FileSystem fs = tablePath.getFileSystem(queryContext.getConf());
    String [] splits = CatalogUtil.splitFQTableName(tableName);
    List<PartitionDescProto> partitions = null;

    try {
      if (conjunctiveForms == null) {
        partitions = catalog.getPartitionsOfTable(splits[0], splits[1]);
        if (partitions.isEmpty()) {
          filteredPaths = findFilteredPathsFromFileSystem(partitionColumns, conjunctiveForms, fs, tablePath);
        } else {
          filteredPaths = findFilteredPathsByPartitionDesc(partitions);
        }
      } else {
        if (catalog.existPartitions(splits[0], splits[1])) {
          PartitionsByAlgebraProto request = getPartitionsAlgebraProto(splits[0], splits[1], conjunctiveForms);
          partitions = catalog.getPartitionsByAlgebra(request);
          filteredPaths = findFilteredPathsByPartitionDesc(partitions);
        } else {
          filteredPaths = findFilteredPathsFromFileSystem(partitionColumns, conjunctiveForms, fs, tablePath);
        }
      }
    } catch (UnsupportedException ue) {
      // Partial catalog might not allow some filter conditions. For example, HiveMetastore doesn't In statement,
      // regexp statement and so on. Above case, Tajo need to build filtered path by listing hdfs directories.
      LOG.warn(ue.getMessage());
      partitions = catalog.getPartitionsOfTable(splits[0], splits[1]);
      if (partitions.isEmpty()) {
        filteredPaths = findFilteredPathsFromFileSystem(partitionColumns, conjunctiveForms, fs, tablePath);
      } else {
        filteredPaths = findFilteredPathsByPartitionDesc(partitions);
      }
      scanNode.setQual(AlgebraicUtil.createSingletonExprFromCNF(conjunctiveForms));
    }

    LOG.info("Filtered directory or files: " + filteredPaths.length);
    return filteredPaths;
  }

  /**
   * Build list of partition path by PartitionDescProto which is generated from CatalogStore.
   *
   * @param partitions
   * @return
   */
  private Path[] findFilteredPathsByPartitionDesc(List<PartitionDescProto> partitions) {
    Path [] filteredPaths = new Path[partitions.size()];
    for (int i = 0; i < partitions.size(); i++) {
      PartitionDescProto partition = partitions.get(i);
      filteredPaths[i] = new Path(partition.getPath());
      totalVolume += partition.getNumBytes();
    }
    return filteredPaths;
  }

  /**
   * Build list of partition path by filtering directories in the given table path.
   *
   *
   * @param partitionColumns
   * @param conjunctiveForms
   * @param fs
   * @param tablePath
   * @return
   * @throws IOException
   */
  private Path [] findFilteredPathsFromFileSystem(Schema partitionColumns, EvalNode [] conjunctiveForms,
                                                  FileSystem fs, Path tablePath) throws IOException{
    Path [] filteredPaths = null;
    PathFilter [] filters;

    if (conjunctiveForms == null) {
      filters = buildAllAcceptingPathFilters(partitionColumns);
    } else {
      filters = buildPathFiltersForAllLevels(partitionColumns, conjunctiveForms);
    }

    // loop from one to the number of partition columns
    filteredPaths = toPathArray(fs.listStatus(tablePath, filters[0]));

    for (int i = 1; i < partitionColumns.size(); i++) {
      // Get all file status matched to a ith level path filter.
      filteredPaths = toPathArray(fs.listStatus(filteredPaths, filters[i]));
    }
    return filteredPaths;
  }

  /**
   * Build algebra expressions for querying partitions and partition keys by using EvalNodeToExprConverter.
   *
   * @param databaseName the database name
   * @param tableName the table name
   * @param conjunctiveForms EvalNode which contains filter conditions
   * @return
   */
  public static PartitionsByAlgebraProto getPartitionsAlgebraProto(
    String databaseName, String tableName, EvalNode [] conjunctiveForms) {

    PartitionsByAlgebraProto.Builder request = PartitionsByAlgebraProto.newBuilder();
    request.setDatabaseName(databaseName);
    request.setTableName(tableName);

    if (conjunctiveForms != null) {
      EvalNode evalNode = AlgebraicUtil.createSingletonExprFromCNF(conjunctiveForms);
      EvalNodeToExprConverter convertor = new EvalNodeToExprConverter(databaseName + "." + tableName);
      convertor.visit(null, evalNode, new Stack<EvalNode>());
      request.setAlgebra(convertor.getResult().toJson());
    } else {
      request.setAlgebra("");
    }

    return request.build();
  }

  /**
   * Build path filters for all levels with a list of filter conditions.
   *
   * For example, consider you have a partitioned table for three columns (i.e., col1, col2, col3).
   * Then, this methods will create three path filters for (col1), (col1, col2), (col1, col2, col3).
   *
   * Corresponding filter conditions will be placed on each path filter,
   * If there is no corresponding expression for certain column,
   * The condition will be filled with a true value.
   *
   * Assume that an user gives a condition WHERE col1 ='A' and col3 = 'C'.
   * There is no filter condition corresponding to col2.
   * Then, the path filter conditions are corresponding to the followings:
   *
   * The first path filter: col1 = 'A'
   * The second path filter: col1 = 'A' AND col2 IS NOT NULL
   * The third path filter: col1 = 'A' AND col2 IS NOT NULL AND col3 = 'C'
   *
   * 'IS NOT NULL' predicate is always true against the partition path.
   *
   * @param partitionColumns
   * @param conjunctiveForms
   * @return
   */
  private static PathFilter [] buildPathFiltersForAllLevels(Schema partitionColumns,
                                                     EvalNode [] conjunctiveForms) {
    // Building partition path filters for all levels
    Column target;
    PathFilter [] filters = new PathFilter[partitionColumns.size()];
    List<EvalNode> accumulatedFilters = Lists.newArrayList();
    for (int i = 0; i < partitionColumns.size(); i++) { // loop from one to level
      target = partitionColumns.getColumn(i);

      for (EvalNode expr : conjunctiveForms) {
        if (EvalTreeUtil.findUniqueColumns(expr).contains(target)) {
          // Accumulate one qual per level
          accumulatedFilters.add(expr);
        }
      }

      if (accumulatedFilters.size() < (i + 1)) {
        accumulatedFilters.add(new IsNullEval(true, new FieldEval(target)));
      }

      EvalNode filterPerLevel = AlgebraicUtil.createSingletonExprFromCNF(
          accumulatedFilters.toArray(new EvalNode[accumulatedFilters.size()]));
      filters[i] = new PartitionPathFilter(partitionColumns, filterPerLevel);
    }

    return filters;
  }

  /**
   * Build an array of path filters for all levels with all accepting filter condition.
   * @param partitionColumns The partition columns schema
   * @return The array of path filter, accpeting all partition paths.
   */
  public static PathFilter [] buildAllAcceptingPathFilters(Schema partitionColumns) {
    Column target;
    PathFilter [] filters = new PathFilter[partitionColumns.size()];
    List<EvalNode> accumulatedFilters = Lists.newArrayList();
    for (int i = 0; i < partitionColumns.size(); i++) { // loop from one to level
      target = partitionColumns.getColumn(i);
      accumulatedFilters.add(new IsNullEval(true, new FieldEval(target)));

      EvalNode filterPerLevel = AlgebraicUtil.createSingletonExprFromCNF(
          accumulatedFilters.toArray(new EvalNode[accumulatedFilters.size()]));
      filters[i] = new PartitionPathFilter(partitionColumns, filterPerLevel);
    }
    return filters;
  }

<<<<<<< HEAD
  private Path [] toPathArray(FileStatus[] fileStatuses) {
=======
  public static Path [] toPathArray(FileStatus[] fileStatuses) {
>>>>>>> 5af330d2
    Path [] paths = new Path[fileStatuses.length];
    for (int i = 0; i < fileStatuses.length; i++) {
      FileStatus fileStatus = fileStatuses[i];
      paths[i] = fileStatus.getPath();
      totalVolume += fileStatus.getLen();
    }
    return paths;
  }

  public Path [] findFilteredPartitionPaths(OverridableConf queryContext, ScanNode scanNode) throws IOException,
    UndefinedDatabaseException, UndefinedTableException, UndefinedPartitionMethodException,
    UndefinedOperatorException, UnsupportedException {
    TableDesc table = scanNode.getTableDesc();
    PartitionMethodDesc partitionDesc = scanNode.getTableDesc().getPartitionMethod();

    Schema paritionValuesSchema = new Schema();
    for (Column column : partitionDesc.getExpressionSchema().getRootColumns()) {
      paritionValuesSchema.addColumn(column);
    }

    Set<EvalNode> indexablePredicateSet = Sets.newHashSet();

    // if a query statement has a search condition, try to find indexable predicates
    if (scanNode.hasQual()) {
      EvalNode [] conjunctiveForms = AlgebraicUtil.toConjunctiveNormalFormArray(scanNode.getQual());
      Set<EvalNode> remainExprs = Sets.newHashSet(conjunctiveForms);

      // add qualifier to schema for qual
      paritionValuesSchema.setQualifier(scanNode.getCanonicalName());
      for (Column column : paritionValuesSchema.getRootColumns()) {
        for (EvalNode simpleExpr : conjunctiveForms) {
          if (checkIfIndexablePredicateOnTargetColumn(simpleExpr, column)) {
            indexablePredicateSet.add(simpleExpr);
          }
        }
      }

      // Partitions which are not matched to the partition filter conditions are pruned immediately.
      // So, the partition filter conditions are not necessary later, and they are removed from
      // original search condition for simplicity and efficiency.
      remainExprs.removeAll(indexablePredicateSet);
      if (remainExprs.isEmpty()) {
        scanNode.setQual(null);
      } else {
        scanNode.setQual(
            AlgebraicUtil.createSingletonExprFromCNF(remainExprs.toArray(new EvalNode[remainExprs.size()])));
      }
    }

    if (indexablePredicateSet.size() > 0) { // There are at least one indexable predicates
      return findFilteredPaths(queryContext, table.getName(), paritionValuesSchema,
        indexablePredicateSet.toArray(new EvalNode[indexablePredicateSet.size()]), new Path(table.getUri()), scanNode);
    } else { // otherwise, we will get all partition paths.
      return findFilteredPaths(queryContext, table.getName(), paritionValuesSchema, null, new Path(table.getUri()));
    }
  }

  private boolean checkIfIndexablePredicateOnTargetColumn(EvalNode evalNode, Column targetColumn) {
    if (checkIfIndexablePredicate(evalNode) || checkIfDisjunctiveButOneVariable(evalNode)) {
      Set<Column> variables = EvalTreeUtil.findUniqueColumns(evalNode);
      // if it contains only single variable matched to a target column
      return variables.size() == 1 && variables.contains(targetColumn);
    } else {
      return false;
    }
  }

  /**
   * Check if an expression consists of one variable and one constant and
   * the expression is a comparison operator.
   *
   * @param evalNode The expression to be checked
   * @return true if an expression consists of one variable and one constant
   * and the expression is a comparison operator. Other, false.
   */
  private boolean checkIfIndexablePredicate(EvalNode evalNode) {
    // TODO - LIKE with a trailing wild-card character and IN with an array can be indexable
    return AlgebraicUtil.containSingleVar(evalNode) && AlgebraicUtil.isIndexableOperator(evalNode);
  }

  /**
   *
   * @param evalNode The expression to be checked
   * @return true if an disjunctive expression, consisting of indexable expressions
   */
  private boolean checkIfDisjunctiveButOneVariable(EvalNode evalNode) {
    if (evalNode.getType() == EvalType.OR) {
      BinaryEval orEval = (BinaryEval) evalNode;
      boolean indexable =
          checkIfIndexablePredicate(orEval.getLeftExpr()) &&
              checkIfIndexablePredicate(orEval.getRightExpr());

      boolean sameVariable =
          EvalTreeUtil.findUniqueColumns(orEval.getLeftExpr())
              .equals(EvalTreeUtil.findUniqueColumns(orEval.getRightExpr()));

      return indexable && sameVariable;
    } else {
      return false;
    }
  }

  /**
   * Take a look at a column partition path. A partition path consists
   * of a table path part and column values part. This method transforms
   * a partition path into a tuple with a given partition column schema.
   *
   * hdfs://192.168.0.1/tajo/warehouse/table1/col1=abc/col2=def/col3=ghi
   *                   ^^^^^^^^^^^^^^^^^^^^^  ^^^^^^^^^^^^^^^^^^^^^^^^^^
   *                      table path part        column values part
   *
   * When a file path is given, it can perform two ways depending on beNullIfFile flag.
   * If it is true, it returns NULL when a given path is a file.
   * Otherwise, it returns a built tuple regardless of file or directory.
   *
   * @param partitionColumnSchema The partition column schema
   * @param partitionPath The partition path
   * @param beNullIfFile If true, this method returns NULL when a given path is a file.
   * @return The tuple transformed from a column values part.
   */
  public static Tuple buildTupleFromPartitionPath(Schema partitionColumnSchema, Path partitionPath,
                                                  boolean beNullIfFile) {
    int startIdx = partitionPath.toString().indexOf(getColumnPartitionPathPrefix(partitionColumnSchema));

    if (startIdx == -1) { // if there is no partition column in the patch
      return null;
    }
    String columnValuesPart = partitionPath.toString().substring(startIdx);

    String [] columnValues = columnValuesPart.split("/");

    // true means this is a file.
    if (beNullIfFile && partitionColumnSchema.size() < columnValues.length) {
      return null;
    }

    Tuple tuple = new VTuple(partitionColumnSchema.size());
    int i = 0;
    for (; i < columnValues.length && i < partitionColumnSchema.size(); i++) {
      String [] parts = columnValues[i].split("=");
      if (parts.length != 2) {
        return null;
      }
      int columnId = partitionColumnSchema.getColumnIdByName(parts[0]);
      Column keyColumn = partitionColumnSchema.getColumn(columnId);
      tuple.put(columnId, DatumFactory.createFromString(keyColumn.getDataType(), StringUtils.unescapePathName(parts[1])));
    }
    for (; i < partitionColumnSchema.size(); i++) {
      tuple.put(i, NullDatum.get());
    }
    return tuple;
  }

  /**
   * Get a prefix of column partition path. For example, consider a column partition (col1, col2).
   * Then, you will get a string 'col1='.
   *
   * @param partitionColumn the schema of column partition
   * @return The first part string of column partition path.
   */
  private static String getColumnPartitionPathPrefix(Schema partitionColumn) {
    StringBuilder sb = new StringBuilder();
    sb.append(partitionColumn.getColumn(0).getSimpleName()).append("=");
    return sb.toString();
  }

  private final class Rewriter extends BasicLogicalPlanVisitor<OverridableConf, Object> {
    @Override
    public Object visitScan(OverridableConf queryContext, LogicalPlan plan, LogicalPlan.QueryBlock block,
                            ScanNode scanNode, Stack<LogicalNode> stack) throws TajoException {

      TableDesc table = scanNode.getTableDesc();
      if (!table.hasPartition()) {
        return null;
      }

      try {
        Path [] filteredPaths = findFilteredPartitionPaths(queryContext, scanNode);
        plan.addHistory("PartitionTableRewriter chooses " + filteredPaths.length + " of partitions");
        PartitionedTableScanNode rewrittenScanNode = plan.createNode(PartitionedTableScanNode.class);
        rewrittenScanNode.init(scanNode, filteredPaths);
        rewrittenScanNode.getTableDesc().getStats().setNumBytes(totalVolume);

        // if it is topmost node, set it as the rootnode of this block.
        if (stack.empty() || block.getRoot().equals(scanNode)) {
          block.setRoot(rewrittenScanNode);
        } else {
          PlannerUtil.replaceNode(plan, stack.peek(), scanNode, rewrittenScanNode);
        }
        block.registerNode(rewrittenScanNode);
      } catch (IOException e) {
        throw new TajoInternalError("Partitioned Table Rewrite Failed: \n" + e.getMessage());
      }
      return null;
    }
  }
}<|MERGE_RESOLUTION|>--- conflicted
+++ resolved
@@ -318,11 +318,7 @@
     return filters;
   }
 
-<<<<<<< HEAD
   private Path [] toPathArray(FileStatus[] fileStatuses) {
-=======
-  public static Path [] toPathArray(FileStatus[] fileStatuses) {
->>>>>>> 5af330d2
     Path [] paths = new Path[fileStatuses.length];
     for (int i = 0; i < fileStatuses.length; i++) {
       FileStatus fileStatus = fileStatuses[i];
