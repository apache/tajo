/**
 * Licensed to the Apache Software Foundation (ASF) under one
 * or more contributor license agreements.  See the NOTICE file
 * distributed with this work for additional information
 * regarding copyright ownership.  The ASF licenses this file
 * to you under the Apache License, Version 2.0 (the
 * "License"); you may not use this file except in compliance
 * with the License.  You may obtain a copy of the License at
 *
 *     http://www.apache.org/licenses/LICENSE-2.0
 *
 * Unless required by applicable law or agreed to in writing, software
 * distributed under the License is distributed on an "AS IS" BASIS,
 * WITHOUT WARRANTIES OR CONDITIONS OF ANY KIND, either express or implied.
 * See the License for the specific language governing permissions and
 * limitations under the License.
 */

package org.apache.tajo.plan.joinorder;

import org.apache.tajo.algebra.JoinType;
import org.apache.tajo.plan.PlanningException;
import org.apache.tajo.plan.logical.JoinSpec;
import org.apache.tajo.plan.util.PlannerUtil;
import org.apache.tajo.util.graph.SimpleUndirectedGraph;

import java.util.List;

/**
 * A join graph must be the connected graph
 */
public class JoinGraph extends SimpleUndirectedGraph<JoinVertex, JoinEdge> {

  private boolean allowArbitraryCrossJoin = true;

  public JoinEdge addJoin(JoinGraphContext context, JoinSpec joinSpec, JoinVertex left, JoinVertex right) throws PlanningException {
    JoinEdge edge = context.getCachedOrNewJoinEdge(joinSpec, left, right);
<<<<<<< HEAD
    allowArbitraryCrossJoin &= PlannerUtil.isSymmetricJoin(edge.getJoinType())
        || edge.getJoinType() == JoinType.LEFT_SEMI || edge.getJoinType() == JoinType.LEFT_ANTI;
=======
    isSymmetricJoinOnly &= PlannerUtil.isCommutativeJoinType(edge.getJoinType());
>>>>>>> 01f297d9
    this.addEdge(left, right, edge);
    List<JoinEdge> incomeToLeft = getIncomingEdges(left);
    if (incomeToLeft == null || incomeToLeft.isEmpty()) {
      context.addRootVertexes(left);
    }
    if (context.getRootVertexes().size() > 1) {
      // for the case of cycle
      context.removeRootVertexes(right);
    }
    return edge;
  }

  public boolean allowArbitraryCrossJoin() {
    return allowArbitraryCrossJoin;
  }
}<|MERGE_RESOLUTION|>--- conflicted
+++ resolved
@@ -35,12 +35,8 @@
 
   public JoinEdge addJoin(JoinGraphContext context, JoinSpec joinSpec, JoinVertex left, JoinVertex right) throws PlanningException {
     JoinEdge edge = context.getCachedOrNewJoinEdge(joinSpec, left, right);
-<<<<<<< HEAD
-    allowArbitraryCrossJoin &= PlannerUtil.isSymmetricJoin(edge.getJoinType())
+    allowArbitraryCrossJoin &= PlannerUtil.isCommutativeJoinType(edge.getJoinType())
         || edge.getJoinType() == JoinType.LEFT_SEMI || edge.getJoinType() == JoinType.LEFT_ANTI;
-=======
-    isSymmetricJoinOnly &= PlannerUtil.isCommutativeJoinType(edge.getJoinType());
->>>>>>> 01f297d9
     this.addEdge(left, right, edge);
     List<JoinEdge> incomeToLeft = getIncomingEdges(left);
     if (incomeToLeft == null || incomeToLeft.isEmpty()) {
