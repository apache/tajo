/**
 * Licensed to the Apache Software Foundation (ASF) under one
 * or more contributor license agreements.  See the NOTICE file
 * distributed with this work for additional information
 * regarding copyright ownership.  The ASF licenses this file
 * to you under the Apache License, Version 2.0 (the
 * "License"); you may not use this file except in compliance
 * with the License.  You may obtain a copy of the License at
 *
 *     http://www.apache.org/licenses/LICENSE-2.0
 *
 * Unless required by applicable law or agreed to in writing, software
 * distributed under the License is distributed on an "AS IS" BASIS,
 * WITHOUT WARRANTIES OR CONDITIONS OF ANY KIND, either express or implied.
 * See the License for the specific language governing permissions and
 * limitations under the License.
 */

package org.apache.tajo.plan.joinorder;

import org.apache.tajo.plan.PlanningException;
import org.apache.tajo.plan.logical.JoinSpec;
import org.apache.tajo.plan.util.PlannerUtil;
import org.apache.tajo.util.graph.SimpleUndirectedGraph;

import java.util.List;

/**
 * A join graph must be the connected graph
 */
public class JoinGraph extends SimpleUndirectedGraph<JoinVertex, JoinEdge> {

  private boolean isSymmetricJoinOnly = true;

  public JoinEdge addJoin(JoinGraphContext context, JoinSpec joinSpec, JoinVertex left, JoinVertex right) throws PlanningException {
    JoinEdge edge = context.getCachedOrNewJoinEdge(joinSpec, left, right);
<<<<<<< HEAD
    isSymmetricJoinOnly = PlannerUtil.isSymmetricJoin(edge.getJoinType());
=======
    isSymmetricJoinOnly &= PlannerUtil.isCommutativeJoinType(edge.getJoinType());
>>>>>>> 0cde3b6d
    this.addEdge(left, right, edge);
    List<JoinEdge> incomeToLeft = getIncomingEdges(left);
    if (incomeToLeft == null || incomeToLeft.isEmpty()) {
      context.addRootVertexes(left);
    }
    if (context.getRootVertexes().size() > 1) {
      // for the case of cycle
      context.removeRootVertexes(right);
    }
    return edge;
  }

  public boolean isSymmetricJoinOnly() {
    return isSymmetricJoinOnly;
  }
}<|MERGE_RESOLUTION|>--- conflicted
+++ resolved
@@ -34,11 +34,7 @@
 
   public JoinEdge addJoin(JoinGraphContext context, JoinSpec joinSpec, JoinVertex left, JoinVertex right) throws PlanningException {
     JoinEdge edge = context.getCachedOrNewJoinEdge(joinSpec, left, right);
-<<<<<<< HEAD
-    isSymmetricJoinOnly = PlannerUtil.isSymmetricJoin(edge.getJoinType());
-=======
     isSymmetricJoinOnly &= PlannerUtil.isCommutativeJoinType(edge.getJoinType());
->>>>>>> 0cde3b6d
     this.addEdge(left, right, edge);
     List<JoinEdge> incomeToLeft = getIncomingEdges(left);
     if (incomeToLeft == null || incomeToLeft.isEmpty()) {
