/**
 * Licensed to the Apache Software Foundation (ASF) under one
 * or more contributor license agreements.  See the NOTICE file
 * distributed with this work for additional information
 * regarding copyright ownership.  The ASF licenses this file
 * to you under the Apache License, Version 2.0 (the
 * "License"); you may not use this file except in compliance
 * with the License.  You may obtain a copy of the License at
 *
 *     http://www.apache.org/licenses/LICENSE-2.0
 *
 * Unless required by applicable law or agreed to in writing, software
 * distributed under the License is distributed on an "AS IS" BASIS,
 * WITHOUT WARRANTIES OR CONDITIONS OF ANY KIND, either express or implied.
 * See the License for the specific language governing permissions and
 * limitations under the License.
 */

package org.apache.tajo.plan.joinorder;

import org.apache.tajo.algebra.JoinType;
import org.apache.tajo.plan.PlanningException;
import org.apache.tajo.plan.logical.JoinSpec;
import org.apache.tajo.plan.util.PlannerUtil;
import org.apache.tajo.util.graph.SimpleUndirectedGraph;

import java.util.List;

/**
 * A join graph must be the connected graph
 */
public class JoinGraph extends SimpleUndirectedGraph<JoinVertex, JoinEdge> {

  private boolean allowArbitraryCrossJoin = true;

<<<<<<< HEAD
  public JoinEdge addJoin(JoinGraphContext context, JoinSpec joinSpec, JoinVertex left, JoinVertex right)
      throws PlanningException {
=======
  public JoinEdge addJoin(JoinGraphContext context, JoinSpec joinSpec, JoinVertex left, JoinVertex right) {
>>>>>>> 6d852081
    JoinEdge edge = context.getCachedOrNewJoinEdge(joinSpec, left, right);
    // TODO: the below will be improved after TAJO-1683
    allowArbitraryCrossJoin &= PlannerUtil.isCommutativeJoinType(edge.getJoinType())
        || edge.getJoinType() == JoinType.LEFT_SEMI || edge.getJoinType() == JoinType.LEFT_ANTI;

    this.addEdge(left, right, edge);
    List<JoinEdge> incomeToLeft = getIncomingEdges(left);
    if (incomeToLeft == null || incomeToLeft.isEmpty()) {
      context.addRootVertexes(left);
    }
    if (context.getRootVertexes().size() > 1) {
      // for the case of cycle
      context.removeRootVertexes(right);
    }
    return edge;
  }

  public boolean allowArbitraryCrossJoin() {
    return allowArbitraryCrossJoin;
  }
}<|MERGE_RESOLUTION|>--- conflicted
+++ resolved
@@ -19,7 +19,6 @@
 package org.apache.tajo.plan.joinorder;
 
 import org.apache.tajo.algebra.JoinType;
-import org.apache.tajo.plan.PlanningException;
 import org.apache.tajo.plan.logical.JoinSpec;
 import org.apache.tajo.plan.util.PlannerUtil;
 import org.apache.tajo.util.graph.SimpleUndirectedGraph;
@@ -33,12 +32,7 @@
 
   private boolean allowArbitraryCrossJoin = true;
 
-<<<<<<< HEAD
-  public JoinEdge addJoin(JoinGraphContext context, JoinSpec joinSpec, JoinVertex left, JoinVertex right)
-      throws PlanningException {
-=======
   public JoinEdge addJoin(JoinGraphContext context, JoinSpec joinSpec, JoinVertex left, JoinVertex right) {
->>>>>>> 6d852081
     JoinEdge edge = context.getCachedOrNewJoinEdge(joinSpec, left, right);
     // TODO: the below will be improved after TAJO-1683
     allowArbitraryCrossJoin &= PlannerUtil.isCommutativeJoinType(edge.getJoinType())
