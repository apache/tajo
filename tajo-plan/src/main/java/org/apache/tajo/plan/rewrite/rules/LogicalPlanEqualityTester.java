/*
 * Licensed to the Apache Software Foundation (ASF) under one
 * or more contributor license agreements.  See the NOTICE file
 * distributed with this work for additional information
 * regarding copyright ownership.  The ASF licenses this file
 * to you under the Apache License, Version 2.0 (the
 * "License"); you may not use this file except in compliance
 * with the License.  You may obtain a copy of the License at
 *
 *      http://www.apache.org/licenses/LICENSE-2.0
 *
 * Unless required by applicable law or agreed to in writing, software
 * distributed under the License is distributed on an "AS IS" BASIS,
 * WITHOUT WARRANTIES OR CONDITIONS OF ANY KIND, either express or implied.
 * See the License for the specific language governing permissions and
 * limitations under the License.
 */

package org.apache.tajo.plan.rewrite.rules;

import org.apache.tajo.plan.LogicalPlan;
import org.apache.tajo.plan.PlanningException;
import org.apache.tajo.plan.logical.LogicalNode;
import org.apache.tajo.plan.rewrite.LogicalPlanRewriteRule;
import org.apache.tajo.plan.rewrite.LogicalPlanRewriteRuleContext;
import org.apache.tajo.plan.serder.LogicalNodeDeserializer;
import org.apache.tajo.plan.serder.LogicalNodeSerializer;
import org.apache.tajo.plan.serder.PlanProto;

/**
 * It verifies the equality between the input and output of LogicalNodeTree(De)Serializer in logical planning.
 * It is used only for testing.
 */
@SuppressWarnings("unused")
public class LogicalPlanEqualityTester implements LogicalPlanRewriteRule {

  @Override
  public String getName() {
    return "LogicalPlanEqualityTester";
  }

  @Override
  public boolean isEligible(LogicalPlanRewriteRuleContext context) {
    return true;
  }

  @Override
  public LogicalPlan rewrite(LogicalPlanRewriteRuleContext context) throws PlanningException {
    LogicalPlan plan = context.getPlan();
    LogicalNode root = plan.getRootBlock().getRoot();
    PlanProto.LogicalNodeTree serialized = LogicalNodeSerializer.serialize(plan.getRootBlock().getRoot());
<<<<<<< HEAD
    LogicalNode deserialized = LogicalNodeDeserializer.deserialize(context.getQueryContext(), serialized);
=======
    LogicalNode deserialized = LogicalNodeDeserializer.deserialize(queryContext, null, serialized);
>>>>>>> a7453853
    assert root.deepEquals(deserialized);
    return plan;
  }
}<|MERGE_RESOLUTION|>--- conflicted
+++ resolved
@@ -49,11 +49,7 @@
     LogicalPlan plan = context.getPlan();
     LogicalNode root = plan.getRootBlock().getRoot();
     PlanProto.LogicalNodeTree serialized = LogicalNodeSerializer.serialize(plan.getRootBlock().getRoot());
-<<<<<<< HEAD
-    LogicalNode deserialized = LogicalNodeDeserializer.deserialize(context.getQueryContext(), serialized);
-=======
-    LogicalNode deserialized = LogicalNodeDeserializer.deserialize(queryContext, null, serialized);
->>>>>>> a7453853
+    LogicalNode deserialized = LogicalNodeDeserializer.deserialize(context.getQueryContext(), null, serialized);
     assert root.deepEquals(deserialized);
     return plan;
   }
