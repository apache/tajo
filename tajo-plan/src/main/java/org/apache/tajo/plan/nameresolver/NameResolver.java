/**
 * Licensed to the Apache Software Foundation (ASF) under one
 * or more contributor license agreements.  See the NOTICE file
 * distributed with this work for additional information
 * regarding copyright ownership.  The ASF licenses this file
 * to you under the Apache License, Version 2.0 (the
 * "License"); you may not use this file except in compliance
 * with the License.  You may obtain a copy of the License at
 *
 *     http://www.apache.org/licenses/LICENSE-2.0
 *
 * Unless required by applicable law or agreed to in writing, software
 * distributed under the License is distributed on an "AS IS" BASIS,
 * WITHOUT WARRANTIES OR CONDITIONS OF ANY KIND, either express or implied.
 * See the License for the specific language governing permissions and
 * limitations under the License.
 */

package org.apache.tajo.plan.nameresolver;

import com.google.common.base.Preconditions;
import com.google.common.collect.Lists;
import com.google.common.collect.Maps;
import org.apache.tajo.algebra.ColumnReferenceExpr;
import org.apache.tajo.catalog.CatalogUtil;
import org.apache.tajo.catalog.Column;
import org.apache.tajo.catalog.NestedPathUtil;
import org.apache.tajo.catalog.Schema;
import org.apache.tajo.common.TajoDataTypes.Type;
import org.apache.tajo.exception.*;
import org.apache.tajo.plan.LogicalPlan;
import org.apache.tajo.plan.logical.RelationNode;
import org.apache.tajo.plan.logical.ScanNode;
import org.apache.tajo.util.Pair;
import org.apache.tajo.util.StringUtils;
import org.apache.tajo.util.TUtil;

import java.util.Collection;
import java.util.List;
import java.util.Map;
import java.util.Set;

/**
 * Column name resolution utility. A SQL statement can include many kinds of column names,
 * defined in different ways. Some column name indicates just a column in a relation.
 * Another column name includes alias table name or alias column name, derived from some expression.
 *
 * This utility ensures that each column name is derived from valid and accessible column, and
 * it also finds the exact data type of the column.
 *
 * Terminology:
 * <ul>
 *   <li>Qualifier:  database name, table name, or both included in a column name</li>
 *   <li>Simple name: just column name without any qualifier</li>
 *   <li>Alias name: another name to shortly specify a certain column</li>
 *   <li>Fully qualified name: a column name with database name and table name</li>
 *   <li>Canonical name: a fully qualified name, but its simple name is aliased name.</li>
 * </ul>
 */
public abstract class NameResolver {

  public static final Map<NameResolvingMode, NameResolver> resolverMap = Maps.newHashMap();

  static {
    resolverMap.put(NameResolvingMode.RELS_ONLY, new ResolverByRels());
    resolverMap.put(NameResolvingMode.RELS_AND_SUBEXPRS, new ResolverByRelsAndSubExprs());
    resolverMap.put(NameResolvingMode.SUBEXPRS_AND_RELS, new ResolverBySubExprsAndRels());
    resolverMap.put(NameResolvingMode.LEGACY, new ResolverByLegacy());
  }

  public static Column resolve(LogicalPlan plan, LogicalPlan.QueryBlock block, ColumnReferenceExpr column,
                               NameResolvingMode mode) throws TajoException {
    return resolve(plan, block, column, mode, false);
  }

  public static Column resolve(LogicalPlan plan, LogicalPlan.QueryBlock block, ColumnReferenceExpr column,
                               NameResolvingMode mode, boolean includeSelfDescTable) throws TajoException {
    if (!resolverMap.containsKey(mode)) {
      throw new RuntimeException("Unsupported name resolving level: " + mode.name());
    }
    return resolverMap.get(mode).resolve(plan, block, column, includeSelfDescTable);
  }

  abstract Column resolve(LogicalPlan plan, LogicalPlan.QueryBlock block, ColumnReferenceExpr columnRef, boolean includeSelfDescTable)
  throws TajoException;

  /**
   * Guess a relation from a table name regardless of whether the given name is qualified or not.
   *
   * @param block the current block
   * @param tableName The table name which can be either qualified or not.
   * @return A corresponding relation
   */
  public static RelationNode lookupTable(LogicalPlan.QueryBlock block, String tableName)
      throws AmbiguousTableException {

    List<RelationNode> found = TUtil.newList();

    for (RelationNode relation : block.getRelations()) {

      // if a table name is qualified
      if (relation.getCanonicalName().equals(tableName) || relation.getTableName().equals(tableName)) {
        found.add(relation);

      // if a table name is not qualified
      } else if (CatalogUtil.extractSimpleName(relation.getCanonicalName()).equals(tableName) ||
          CatalogUtil.extractSimpleName(relation.getTableName()).equals(tableName)) {
        found.add(relation);
      }
    }

    if (found.size() == 0) {
      return null;

    } else if (found.size() > 1) {
      throw new AmbiguousTableException(tableName);
    }

    return found.get(0);
  }

  /**
   * Find relations such that its schema contains a given column
   *
   * @param block the current block
   * @param columnName The column name to find relation
   * @return relations including a given column
   */
  public static Collection<RelationNode> lookupTableByColumns(LogicalPlan.QueryBlock block, String columnName) {

    Set<RelationNode> found = TUtil.newHashSet();

    for (RelationNode rel : block.getRelations()) {
      if (rel.getLogicalSchema().contains(columnName)) {
        found.add(rel);
      }
    }

    return found;
  }

  /**
   * Try to find a column from all relations within a given query block.
   * If a given column reference is qualified, it tries to resolve the name
   * from only the relation corresponding to the qualifier.
   *
   * @param plan The logical plan
   * @param block The current query block
   * @param columnRef The column reference to be found
   * @return The found column
   */
  static Column resolveFromRelsWithinBlock(LogicalPlan plan, LogicalPlan.QueryBlock block,
                                           ColumnReferenceExpr columnRef, boolean includeSeflDescTable)
      throws AmbiguousColumnException, AmbiguousTableException, UndefinedColumnException, UndefinedTableException {
    String qualifier;
    String canonicalName;

    if (columnRef.hasQualifier()) {
      Pair<String, String> normalized;
      try {
        normalized = lookupQualifierAndCanonicalName(block, columnRef, includeSeflDescTable);
      } catch (UndefinedColumnException udce) {
        // is it correlated subquery?
        // if the search column is not found at the current block, find it at all ancestors of the block.
        LogicalPlan.QueryBlock current = block;
        while (!plan.getRootBlock().getName().equals(current.getName())) {
          LogicalPlan.QueryBlock parentBlock = plan.getParentBlock(current);
          for (RelationNode relationNode : parentBlock.getRelations()) {
            if (relationNode.getLogicalSchema().containsByQualifiedName(columnRef.getCanonicalName())) {
              throw new TajoRuntimeException(new NotImplementedException("Correlated subquery"));
            }
          }
          current = parentBlock;
        }

        throw udce;
      }
      qualifier = normalized.getFirst();
      canonicalName = normalized.getSecond();

      RelationNode relationOp = block.getRelation(qualifier);

      // If we cannot find any relation against a qualified column name
      if (relationOp == null) {
        throw new UndefinedTableException(qualifier);
      }

      Column column;
<<<<<<< HEAD
      if (describeSchemaByItself(relationOp)) {
=======
      if (includeSeflDescTable && describeSchemaByItself(relationOp)) {
>>>>>>> 75a212b6
        column = guessColumn(CatalogUtil.buildFQName(normalized.getFirst(), normalized.getSecond()));

      } else {
        // Please consider a query case:
        // select lineitem.l_orderkey from lineitem a order by lineitem.l_orderkey;
        //
        // The relation lineitem is already renamed to "a", but lineitem.l_orderkey still should be available.
        // The below code makes it possible. Otherwise, it cannot find any match in the relation schema.
        if (block.isAlreadyRenamedTableName(CatalogUtil.extractQualifier(canonicalName))) {
          canonicalName =
              CatalogUtil.buildFQName(relationOp.getCanonicalName(), CatalogUtil.extractSimpleName(canonicalName));
        }

        Schema schema = relationOp.getLogicalSchema();
        column = schema.getColumn(canonicalName);
      }

      return column;
    } else {
      return lookupColumnFromAllRelsInBlock(block, columnRef.getName(), includeSeflDescTable);
    }
  }

  /**
   * Try to find the column from the current node and child node. It can find subexprs generated from the optimizer.
   *
   * @param block The current query block
   * @param columnRef The column reference to be found
   * @return The found column
   */
  static Column resolveFromCurrentAndChildNode(LogicalPlan.QueryBlock block, ColumnReferenceExpr columnRef)
      throws UndefinedColumnException {

    if (block.getCurrentNode() != null && block.getCurrentNode().getInSchema() != null) {
      Column found = block.getCurrentNode().getInSchema().getColumn(columnRef.getCanonicalName());
      if (found != null) {
        return found;
      } else if (block.getLatestNode() != null) {
        found = block.getLatestNode().getOutSchema().getColumn(columnRef.getName());
        if (found != null) {
          return found;
        }
      }
    }
    return null;
  }

  /**
   * Lookup a column among all relations in the current block from a column name.
   *
   * It assumes that <code>columnName</code> is not any qualified name.
   *
   * @param block The current query block
   * @param columnName The column reference to be found
   * @return The found column
   */
  static Column lookupColumnFromAllRelsInBlock(LogicalPlan.QueryBlock block,
                                               String columnName, boolean includeSelfDescTable) throws AmbiguousColumnException {
    Preconditions.checkArgument(CatalogUtil.isSimpleIdentifier(columnName));

    List<Column> candidates = TUtil.newList();

    for (RelationNode rel : block.getRelations()) {
      if (rel.isNameResolveBase()) {
        Column found = rel.getLogicalSchema().getColumn(columnName);
        if (found != null) {
          candidates.add(found);
        }
      }
    }

    if (!candidates.isEmpty()) {
      return ensureUniqueColumn(candidates);
    } else {
<<<<<<< HEAD
      List<RelationNode> candidateRels = TUtil.newList();
      for (RelationNode rel : block.getRelations()) {
        if (describeSchemaByItself(rel)) {
          candidateRels.add(rel);
        }
      }
      if (candidateRels.size() == 1) {
        return guessColumn(CatalogUtil.buildFQName(candidateRels.get(0).getCanonicalName(), columnName));
      } else if (candidateRels.size() > 1) {
        // TODO: TooManySchemalessRelationsException
        throw new AmbiguousColumnException(columnName);
=======
      if (includeSelfDescTable) {
        List<RelationNode> candidateRels = TUtil.newList();
        for (RelationNode rel : block.getRelations()) {
          if (describeSchemaByItself(rel)) {
            candidateRels.add(rel);
          }
        }
        if (candidateRels.size() == 1) {
          return guessColumn(CatalogUtil.buildFQName(candidateRels.get(0).getCanonicalName(), columnName));
        } else if (candidateRels.size() > 1) {
          throw new AmbiguousColumnException(columnName);
        }
>>>>>>> 75a212b6
      }

      return null;
    }
  }

  static boolean describeSchemaByItself(RelationNode relationNode) {
    return relationNode instanceof ScanNode && ((ScanNode) relationNode).getTableDesc().hasSelfDescSchema();
  }

  static Column guessColumn(String qualifiedName) {
    // TODO: other data types must be supported.
    return new Column(qualifiedName, Type.TEXT);
  }

  /**
   * Trying to find a column from all relations in other blocks
   *
   * @param plan The logical plan
   * @param columnRef The column reference to be found
   * @return The found column
   */
  static Column resolveFromAllRelsInAllBlocks(LogicalPlan plan, ColumnReferenceExpr columnRef)
      throws AmbiguousColumnException {

    List<Column> candidates = Lists.newArrayList();

    // from all relations of all query blocks
    for (LogicalPlan.QueryBlock eachBlock : plan.getQueryBlocks()) {

      for (RelationNode rel : eachBlock.getRelations()) {
        Column found = rel.getLogicalSchema().getColumn(columnRef.getName());
        if (found != null) {
          candidates.add(found);
        }
      }
    }

    if (!candidates.isEmpty()) {
      return NameResolver.ensureUniqueColumn(candidates);
    } else {
      return null;
    }
  }



  static Column resolveFromAllSelfDescReslInAllBlocks(LogicalPlan plan, LogicalPlan.QueryBlock block, ColumnReferenceExpr columnRef)
      throws AmbiguousColumnException{
    List<Column> candidates = Lists.newArrayList();

    // from all relations of all query blocks
    for (LogicalPlan.QueryBlock eachBlock : plan.getQueryBlocks()) {

      for (RelationNode rel : eachBlock.getRelations()) {
        if (describeSchemaByItself(rel)) {
          Column col = guessColumn(CatalogUtil.buildFQName(rel.getCanonicalName(),
              columnRef.getCanonicalName()));
          candidates.add(col);
        }
      }
    }

    if (!candidates.isEmpty()) {
      return NameResolver.ensureUniqueColumn(candidates);
    } else {
      return null;
    }
  }

  /**
   * Try to find a column from the final schema of the current block.
   *
   * @param block The current query block
   * @param columnRef The column reference to be found
   * @return The found column
   */
  static Column resolveAliasedName(LogicalPlan.QueryBlock block, ColumnReferenceExpr columnRef)
      throws AmbiguousColumnException {

    List<Column> candidates = Lists.newArrayList();

    if (block.getSchema() != null) {
      Column found = block.getSchema().getColumn(columnRef.getName());
      if (found != null) {
        candidates.add(found);
      }
    }

    if (!candidates.isEmpty()) {
      return NameResolver.ensureUniqueColumn(candidates);
    } else {
      return null;
    }
  }

  /**
   * Lookup a qualifier and a canonical name of column.
   *
   * It returns a pair of names, which the first value is the qualifier ${database}.${table} and
   * the second value is column's simple name.
   *
   * @param block The current block
   * @param columnRef The column name
   * @return A pair of normalized qualifier and column name
   */
  static Pair<String, String> lookupQualifierAndCanonicalName(LogicalPlan.QueryBlock block,
                                                              ColumnReferenceExpr columnRef, boolean includeSeflDescTable)
      throws AmbiguousColumnException, AmbiguousTableException, UndefinedColumnException {

    Preconditions.checkArgument(columnRef.hasQualifier(), "ColumnReferenceExpr must be qualified.");

    String [] qualifierParts = columnRef.getQualifier().split("\\.");

    // This method assumes that column name consists of two or more dot chained names.
    // In this case, there must be three cases as follows:
    //
    // - dbname.tbname.column_name.nested_field...
    // - tbname.column_name.nested_field...
    // - column.nested_fieldX...

    Set<RelationNode> guessedRelations = TUtil.newHashSet();

    // this position indicates the index of column name in qualifierParts;
    // It must be 0 or more because a qualified column is always passed to lookupQualifierAndCanonicalName().
    int columnNamePosition = -1;

    // check for dbname.tbname.column_name.nested_field
    if (qualifierParts.length >= 2) {
      RelationNode rel = lookupTable(block, CatalogUtil.buildFQName(qualifierParts[0], qualifierParts[1]));
      if (rel != null) {
        guessedRelations.add(rel);
        columnNamePosition = 2;
      }
    }

    // check for tbname.column_name.nested_field
    if (columnNamePosition < 0 && qualifierParts.length >= 1) {
      RelationNode rel = lookupTable(block, qualifierParts[0]);
      if (rel != null) {
        guessedRelations.add(rel);
        columnNamePosition = 1;
      }
    }

    // column.nested_fieldX...
    if (columnNamePosition < 0 && guessedRelations.size() == 0 && qualifierParts.length > 0) {
      Collection<RelationNode> rels = lookupTableByColumns(block, StringUtils.join(qualifierParts,
          NestedPathUtil.PATH_DELIMITER, 0));

      if (rels.size() > 1) {
        throw new AmbiguousColumnException(columnRef.getCanonicalName());
      }

      if (rels.size() == 1) {
        guessedRelations.addAll(rels);
        columnNamePosition = 0;
      }
    }

    // throw exception if no column cannot be founded or two or more than columns are founded
    if (guessedRelations.size() == 0) {
<<<<<<< HEAD
      // check self-describing relations
      for (RelationNode rel : block.getRelations()) {
        if (describeSchemaByItself(rel)) {
          columnNamePosition = 0;
          guessedRelations.add(rel);
        }
      }

      if (guessedRelations.size() > 1) {
        throw new AmbiguousColumnException(columnRef.getCanonicalName());
      } else if (guessedRelations.size() == 0) {
=======
      if (includeSeflDescTable) {
        // check self-describing relations
        for (RelationNode rel : block.getRelations()) {
          if (describeSchemaByItself(rel)) {
            columnNamePosition = 0;
            guessedRelations.add(rel);
          }
        }

        if (guessedRelations.size() > 1) {
          throw new AmbiguousColumnException(columnRef.getCanonicalName());
        } else if (guessedRelations.size() == 0) {
          throw new UndefinedColumnException(columnRef.getCanonicalName());
        }
      } else {
>>>>>>> 75a212b6
        throw new UndefinedColumnException(columnRef.getCanonicalName());
      }

    } else if (guessedRelations.size() > 1) {
      throw new AmbiguousColumnException(columnRef.getCanonicalName());
    }

    String qualifier = guessedRelations.iterator().next().getCanonicalName();
    String columnName;

    if (columnNamePosition >= qualifierParts.length) { // if there is no column in qualifierParts
      columnName = columnRef.getName();
    } else {
      // join a column name and its nested field names
      columnName = qualifierParts[columnNamePosition];

      // if qualifierParts include nested field names
      if (qualifierParts.length > columnNamePosition + 1) {
        columnName += NestedPathUtil.PATH_DELIMITER + StringUtils.join(qualifierParts, NestedPathUtil.PATH_DELIMITER,
            columnNamePosition + 1, qualifierParts.length);
      }

      // columnRef always has a leaf field name.
      columnName += NestedPathUtil.PATH_DELIMITER + columnRef.getName();
    }

    return new Pair<>(qualifier, columnName);
  }

  static Column ensureUniqueColumn(List<Column> candidates) throws AmbiguousColumnException {
    if (candidates.size() == 1) {
      return candidates.get(0);
    } else if (candidates.size() > 1) {
      StringBuilder sb = new StringBuilder();
      boolean first = true;
      for (Column column : candidates) {
        if (first) {
          first = false;
        } else {
          sb.append(", ");
        }
        sb.append(column);
      }
      throw new AmbiguousColumnException(sb.toString());
    } else {
      return null;
    }
  }
}<|MERGE_RESOLUTION|>--- conflicted
+++ resolved
@@ -186,11 +186,7 @@
       }
 
       Column column;
-<<<<<<< HEAD
-      if (describeSchemaByItself(relationOp)) {
-=======
       if (includeSeflDescTable && describeSchemaByItself(relationOp)) {
->>>>>>> 75a212b6
         column = guessColumn(CatalogUtil.buildFQName(normalized.getFirst(), normalized.getSecond()));
 
       } else {
@@ -265,19 +261,6 @@
     if (!candidates.isEmpty()) {
       return ensureUniqueColumn(candidates);
     } else {
-<<<<<<< HEAD
-      List<RelationNode> candidateRels = TUtil.newList();
-      for (RelationNode rel : block.getRelations()) {
-        if (describeSchemaByItself(rel)) {
-          candidateRels.add(rel);
-        }
-      }
-      if (candidateRels.size() == 1) {
-        return guessColumn(CatalogUtil.buildFQName(candidateRels.get(0).getCanonicalName(), columnName));
-      } else if (candidateRels.size() > 1) {
-        // TODO: TooManySchemalessRelationsException
-        throw new AmbiguousColumnException(columnName);
-=======
       if (includeSelfDescTable) {
         List<RelationNode> candidateRels = TUtil.newList();
         for (RelationNode rel : block.getRelations()) {
@@ -290,7 +273,6 @@
         } else if (candidateRels.size() > 1) {
           throw new AmbiguousColumnException(columnName);
         }
->>>>>>> 75a212b6
       }
 
       return null;
@@ -325,31 +307,6 @@
         Column found = rel.getLogicalSchema().getColumn(columnRef.getName());
         if (found != null) {
           candidates.add(found);
-        }
-      }
-    }
-
-    if (!candidates.isEmpty()) {
-      return NameResolver.ensureUniqueColumn(candidates);
-    } else {
-      return null;
-    }
-  }
-
-
-
-  static Column resolveFromAllSelfDescReslInAllBlocks(LogicalPlan plan, LogicalPlan.QueryBlock block, ColumnReferenceExpr columnRef)
-      throws AmbiguousColumnException{
-    List<Column> candidates = Lists.newArrayList();
-
-    // from all relations of all query blocks
-    for (LogicalPlan.QueryBlock eachBlock : plan.getQueryBlocks()) {
-
-      for (RelationNode rel : eachBlock.getRelations()) {
-        if (describeSchemaByItself(rel)) {
-          Column col = guessColumn(CatalogUtil.buildFQName(rel.getCanonicalName(),
-              columnRef.getCanonicalName()));
-          candidates.add(col);
         }
       }
     }
@@ -453,19 +410,6 @@
 
     // throw exception if no column cannot be founded or two or more than columns are founded
     if (guessedRelations.size() == 0) {
-<<<<<<< HEAD
-      // check self-describing relations
-      for (RelationNode rel : block.getRelations()) {
-        if (describeSchemaByItself(rel)) {
-          columnNamePosition = 0;
-          guessedRelations.add(rel);
-        }
-      }
-
-      if (guessedRelations.size() > 1) {
-        throw new AmbiguousColumnException(columnRef.getCanonicalName());
-      } else if (guessedRelations.size() == 0) {
-=======
       if (includeSeflDescTable) {
         // check self-describing relations
         for (RelationNode rel : block.getRelations()) {
@@ -481,7 +425,6 @@
           throw new UndefinedColumnException(columnRef.getCanonicalName());
         }
       } else {
->>>>>>> 75a212b6
         throw new UndefinedColumnException(columnRef.getCanonicalName());
       }
 
