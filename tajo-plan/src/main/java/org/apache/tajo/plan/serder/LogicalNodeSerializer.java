/*
 * Lisensed to the Apache Software Foundation (ASF) under one
 * or more contributor license agreements.  See the NOTICE file
 * distributed with this work for additional information
 * regarding copyright ownership.  The ASF licenses this file
 * to you under the Apache License, Version 2.0 (the
 * "License"); you may not use this file except in compliance
 * with the License.  You may obtain a copy of the License at
 *
 *     http://www.apache.org/licenses/LICENSE-2.0
 *
 * Unless required by applicable law or agreed to in writing, software
 * distributed under the License is distributed on an "AS IS" BASIS,
 * WITHOUT WARRANTIES OR CONDITIONS OF ANY KIND, either express or implied.
 * See the License for the specific language governing permissions and
 * limitations under the License.
 */

package org.apache.tajo.plan.serder;

import com.google.common.collect.Maps;
import org.apache.hadoop.fs.Path;
import org.apache.tajo.algebra.JoinType;
import org.apache.tajo.catalog.SortSpec;
import org.apache.tajo.catalog.proto.CatalogProtos;
import org.apache.tajo.catalog.proto.CatalogProtos.SortSpecProto;
import org.apache.tajo.exception.UnimplementedException;
import org.apache.tajo.plan.LogicalPlan;
import org.apache.tajo.plan.PlanningException;
import org.apache.tajo.plan.Target;
import org.apache.tajo.plan.logical.*;
import org.apache.tajo.plan.rewrite.rules.IndexScanInfo.SimplePredicate;
import org.apache.tajo.plan.serder.PlanProto.AlterTableNode.AddColumn;
import org.apache.tajo.plan.serder.PlanProto.AlterTableNode.RenameColumn;
import org.apache.tajo.plan.serder.PlanProto.AlterTableNode.RenameTable;
import org.apache.tajo.plan.serder.PlanProto.AlterTablespaceNode.SetLocation;
import org.apache.tajo.plan.serder.PlanProto.LogicalNodeTree;
import org.apache.tajo.plan.visitor.BasicLogicalPlanVisitor;
import org.apache.tajo.util.ProtoUtil;
import org.apache.tajo.util.TUtil;

import java.util.List;
import java.util.Map;
import java.util.Stack;

/**
 * It serializes a logical plan into a protobuf-based serialized bytes.
 *
 * In detail, it traverses all logical nodes in a postfix order.
 * For each visiting node, it serializes the node and adds the serialized bytes into a list.
 * Then, a list will contains a list of serialized nodes in a postfix order.
 *
 * @see org.apache.tajo.plan.serder.LogicalNodeDeserializer
 */
public class LogicalNodeSerializer extends BasicLogicalPlanVisitor<LogicalNodeSerializer.SerializeContext,
    LogicalNode> {

  private static final LogicalNodeSerializer instance;

  static {
    instance = new LogicalNodeSerializer();
  }

  /**
   * Serialize a logical plan into a protobuf-based serialized bytes.
   *
   * @param node LogicalNode to be serialized
   * @return A list of serialized nodes
   */
  public static LogicalNodeTree serialize(LogicalNode node) {
    SerializeContext context = new SerializeContext();
    try {
      instance.visit(context, null, null, node, new Stack<LogicalNode>());
    } catch (PlanningException e) {
      throw new RuntimeException(e);
    }
    return context.treeBuilder.build();
  }

  private static PlanProto.LogicalNode.Builder createNodeBuilder(SerializeContext context, LogicalNode node) {
    int selfId;
    if (context.idMap.containsKey(node)) {
      selfId = context.idMap.get(node);
    } else {
      selfId = context.seqId++;
      context.idMap.put(node, selfId);
    }

    PlanProto.LogicalNode.Builder nodeBuilder = PlanProto.LogicalNode.newBuilder();
    nodeBuilder.setVisitSeq(selfId);
    nodeBuilder.setNodeId(node.getPID());
    nodeBuilder.setType(convertType(node.getType()));

    // some DDL statements like DropTable or DropDatabase do not have in/out schemas
    if (node.getInSchema() != null) {
      nodeBuilder.setInSchema(node.getInSchema().getProto());
    }
    if (node.getOutSchema() != null) {
      nodeBuilder.setOutSchema(node.getOutSchema().getProto());
    }
    return nodeBuilder;
  }

  public static class SerializeContext {
    private int seqId = 0;
    private Map<LogicalNode, Integer> idMap = Maps.newHashMap();
    private LogicalNodeTree.Builder treeBuilder = LogicalNodeTree.newBuilder();
  }

  @Override
  public LogicalNode visitRoot(SerializeContext context, LogicalPlan plan, LogicalPlan.QueryBlock block,
                               LogicalRootNode root, Stack<LogicalNode> stack) throws PlanningException {
    super.visitRoot(context, plan, block, root, stack);

    int [] childIds = registerGetChildIds(context, root);

    PlanProto.RootNode.Builder rootBuilder = PlanProto.RootNode.newBuilder();
    rootBuilder.setChildSeq(childIds[0]);

    PlanProto.LogicalNode.Builder nodeBuilder = createNodeBuilder(context, root);
    nodeBuilder.setRoot(rootBuilder);
    context.treeBuilder.addNodes(nodeBuilder);

    return root;
  }

  @Override
  public LogicalNode visitSetSession(SerializeContext context, LogicalPlan plan, LogicalPlan.QueryBlock block,
                                     SetSessionNode node, Stack<LogicalNode> stack) throws PlanningException {
    super.visitSetSession(context, plan, block, node, stack);

    PlanProto.SetSessionNode.Builder builder = PlanProto.SetSessionNode.newBuilder();
    builder.setName(node.getName());
    if (node.hasValue()) {
      builder.setValue(node.getValue());
    }

    PlanProto.LogicalNode.Builder nodeBuilder = createNodeBuilder(context, node);
    nodeBuilder.setSetSession(builder);
    context.treeBuilder.addNodes(nodeBuilder);

    return node;
  }

  @Override
  public LogicalNode visitEvalExpr(SerializeContext context, LogicalPlan plan, LogicalPlan.QueryBlock block,
                                   EvalExprNode exprEval, Stack<LogicalNode> stack) throws PlanningException {
    PlanProto.EvalExprNode.Builder exprEvalBuilder = PlanProto.EvalExprNode.newBuilder();
    exprEvalBuilder.addAllTargets(
        ProtoUtil.<PlanProto.Target>toProtoObjects(exprEval.getTargets()));

    PlanProto.LogicalNode.Builder nodeBuilder = createNodeBuilder(context, exprEval);
    nodeBuilder.setExprEval(exprEvalBuilder);
    context.treeBuilder.addNodes(nodeBuilder);

    return exprEval;
  }

  @Override
  public LogicalNode visitProjection(SerializeContext context, LogicalPlan plan, LogicalPlan.QueryBlock block,
                                     ProjectionNode projection, Stack<LogicalNode> stack) throws PlanningException {
    super.visitProjection(context, plan, block, projection, stack);

    int [] childIds = registerGetChildIds(context, projection);

    PlanProto.ProjectionNode.Builder projectionBuilder = PlanProto.ProjectionNode.newBuilder();
    projectionBuilder.setChildSeq(childIds[0]);
    projectionBuilder.addAllTargets(
        ProtoUtil.<PlanProto.Target>toProtoObjects(projection.getTargets()));
    projectionBuilder.setDistinct(projection.isDistinct());

    PlanProto.LogicalNode.Builder nodeBuilder = createNodeBuilder(context, projection);
    nodeBuilder.setProjection(projectionBuilder);
    context.treeBuilder.addNodes(nodeBuilder);

    return projection;
  }

  @Override
  public LogicalNode visitLimit(SerializeContext context, LogicalPlan plan, LogicalPlan.QueryBlock block,
                                LimitNode limit, Stack<LogicalNode> stack) throws PlanningException {
    super.visitLimit(context, plan, block, limit, stack);

    int [] childIds = registerGetChildIds(context, limit);

    PlanProto.LimitNode.Builder limitBuilder = PlanProto.LimitNode.newBuilder();
    limitBuilder.setChildSeq(childIds[0]);
    limitBuilder.setFetchFirstNum(limit.getFetchFirstNum());

    PlanProto.LogicalNode.Builder nodeBuilder = createNodeBuilder(context, limit);
    nodeBuilder.setLimit(limitBuilder);
    context.treeBuilder.addNodes(nodeBuilder);

    return limit;
  }

  @Override
  public LogicalNode visitWindowAgg(SerializeContext context, LogicalPlan plan, LogicalPlan.QueryBlock block,
                                    WindowAggNode windowAgg, Stack<LogicalNode> stack) throws PlanningException {
    super.visitWindowAgg(context, plan, block, windowAgg, stack);

    int [] childIds = registerGetChildIds(context, windowAgg);

    PlanProto.WindowAggNode.Builder windowAggBuilder = PlanProto.WindowAggNode.newBuilder();
    windowAggBuilder.setChildSeq(childIds[0]);

    if (windowAgg.hasPartitionKeys()) {
      windowAggBuilder.addAllPartitionKeys(
          ProtoUtil.<CatalogProtos.ColumnProto>toProtoObjects(windowAgg.getPartitionKeys()));
    }

    if (windowAgg.hasAggFunctions()) {
      windowAggBuilder.addAllWindowFunctions(
          ProtoUtil.<PlanProto.EvalNodeTree>toProtoObjects(windowAgg.getWindowFunctions()));
    }
    windowAggBuilder.setDistinct(windowAgg.isDistinct());

    if (windowAgg.hasSortSpecs()) {
      windowAggBuilder.addAllSortSpecs(
          ProtoUtil.<CatalogProtos.SortSpecProto>toProtoObjects(windowAgg.getSortSpecs()));
    }
    if (windowAgg.hasTargets()) {
      windowAggBuilder.addAllTargets(
          ProtoUtil.<PlanProto.Target>toProtoObjects(windowAgg.getTargets()));
    }

    PlanProto.LogicalNode.Builder nodeBuilder = createNodeBuilder(context, windowAgg);
    nodeBuilder.setWindowAgg(windowAggBuilder);
    context.treeBuilder.addNodes(nodeBuilder);

    return windowAgg;
  }

  @Override
  public LogicalNode visitSort(SerializeContext context, LogicalPlan plan, LogicalPlan.QueryBlock block,
                                SortNode sort, Stack<LogicalNode> stack) throws PlanningException {
    super.visitSort(context, plan, block, sort, stack);

    int [] childIds = registerGetChildIds(context, sort);

    PlanProto.SortNode.Builder sortBuilder = PlanProto.SortNode.newBuilder();
    sortBuilder.setChildSeq(childIds[0]);
    for (int i = 0; i < sort.getSortKeys().length; i++) {
      sortBuilder.addSortSpecs(sort.getSortKeys()[i].getProto());
    }

    PlanProto.LogicalNode.Builder nodeBuilder = createNodeBuilder(context, sort);
    nodeBuilder.setSort(sortBuilder);
    context.treeBuilder.addNodes(nodeBuilder);

    return sort;
  }

  @Override
  public LogicalNode visitHaving(SerializeContext context, LogicalPlan plan, LogicalPlan.QueryBlock block,
                                 HavingNode having, Stack<LogicalNode> stack) throws PlanningException {
    super.visitHaving(context, plan, block, having, stack);

    int [] childIds = registerGetChildIds(context, having);

    PlanProto.FilterNode.Builder filterBuilder = PlanProto.FilterNode.newBuilder();
    filterBuilder.setChildSeq(childIds[0]);
    filterBuilder.setQual(EvalNodeSerializer.serialize(having.getQual()));

    PlanProto.LogicalNode.Builder nodeBuilder = createNodeBuilder(context, having);
    nodeBuilder.setFilter(filterBuilder);
    context.treeBuilder.addNodes(nodeBuilder);

    return having;
  }

  @Override
  public LogicalNode visitGroupBy(SerializeContext context, LogicalPlan plan, LogicalPlan.QueryBlock block,
                                  GroupbyNode node, Stack<LogicalNode> stack) throws PlanningException {
    super.visitGroupBy(context, plan, block, node, new Stack<LogicalNode>());

    PlanProto.LogicalNode.Builder nodeBuilder = buildGroupby(context, node);
    context.treeBuilder.addNodes(nodeBuilder);
    return node;
  }

  private PlanProto.LogicalNode.Builder buildGroupby(SerializeContext context, GroupbyNode node)
      throws PlanningException {
    int [] childIds = registerGetChildIds(context, node);

    PlanProto.GroupbyNode.Builder groupbyBuilder = PlanProto.GroupbyNode.newBuilder();
    groupbyBuilder.setChildSeq(childIds[0]);
    groupbyBuilder.setDistinct(node.isDistinct());

    if (node.groupingKeyNum() > 0) {
      groupbyBuilder.addAllGroupingKeys(
          ProtoUtil.<CatalogProtos.ColumnProto>toProtoObjects(node.getGroupingColumns()));
    }
    if (node.hasAggFunctions()) {
      groupbyBuilder.addAllAggFunctions(
          ProtoUtil.<PlanProto.EvalNodeTree>toProtoObjects(node.getAggFunctions()));
    }
    if (node.hasTargets()) {
      groupbyBuilder.addAllTargets(ProtoUtil.<PlanProto.Target>toProtoObjects(node.getTargets()));
    }

    PlanProto.LogicalNode.Builder nodeBuilder = createNodeBuilder(context, node);
    nodeBuilder.setGroupby(groupbyBuilder);

    return nodeBuilder;
  }

  @Override
  public LogicalNode visitDistinctGroupby(SerializeContext context, LogicalPlan plan, LogicalPlan.QueryBlock block,
                                          DistinctGroupbyNode node, Stack<LogicalNode> stack) throws PlanningException {
    super.visitDistinctGroupby(context, plan, block, node, new Stack<LogicalNode>());

    int [] childIds = registerGetChildIds(context, node);

    PlanProto.DistinctGroupbyNode.Builder distGroupbyBuilder = PlanProto.DistinctGroupbyNode.newBuilder();
    distGroupbyBuilder.setChildSeq(childIds[0]);
    if (node.getGroupbyPlan() != null) {
      distGroupbyBuilder.setGroupbyNode(buildGroupby(context, node.getGroupbyPlan()));
    }

    for (GroupbyNode subPlan : node.getSubPlans()) {
      distGroupbyBuilder.addSubPlans(buildGroupby(context, subPlan));
    }

    if (node.getGroupingColumns().length > 0) {
      distGroupbyBuilder.addAllGroupingKeys(
          ProtoUtil.<CatalogProtos.ColumnProto>toProtoObjects(node.getGroupingColumns()));
    }
    if (node.getAggFunctions().length > 0) {
      distGroupbyBuilder.addAllAggFunctions(
          ProtoUtil.<PlanProto.EvalNodeTree>toProtoObjects(node.getAggFunctions()));
    }
    if (node.hasTargets()) {
      distGroupbyBuilder.addAllTargets(ProtoUtil.<PlanProto.Target>toProtoObjects(node.getTargets()));
    }
    for (int cid : node.getResultColumnIds()) {
      distGroupbyBuilder.addResultId(cid);
    }

    PlanProto.LogicalNode.Builder nodeBuilder = createNodeBuilder(context, node);
    nodeBuilder.setDistinctGroupby(distGroupbyBuilder);
    context.treeBuilder.addNodes(nodeBuilder);

    return node;
  }

  @Override
  public LogicalNode visitFilter(SerializeContext context, LogicalPlan plan, LogicalPlan.QueryBlock block,
                                 SelectionNode filter, Stack<LogicalNode> stack) throws PlanningException {
    super.visitFilter(context, plan, block, filter, stack);

    int [] childIds = registerGetChildIds(context, filter);

    PlanProto.FilterNode.Builder filterBuilder = PlanProto.FilterNode.newBuilder();
    filterBuilder.setChildSeq(childIds[0]);
    filterBuilder.setQual(EvalNodeSerializer.serialize(filter.getQual()));

    PlanProto.LogicalNode.Builder nodeBuilder = createNodeBuilder(context, filter);
    nodeBuilder.setFilter(filterBuilder);
    context.treeBuilder.addNodes(nodeBuilder);

    return filter;
  }

  @Override
  public LogicalNode visitJoin(SerializeContext context, LogicalPlan plan, LogicalPlan.QueryBlock block, JoinNode join,
                          Stack<LogicalNode> stack) throws PlanningException {
    super.visitJoin(context, plan, block, join, stack);

    int [] childIds = registerGetChildIds(context, join);

    // building itself
    PlanProto.JoinNode.Builder joinBuilder = PlanProto.JoinNode.newBuilder();
    joinBuilder.setJoinType(convertJoinType(join.getJoinType()));
    joinBuilder.setLeftChildSeq(childIds[0]);
    joinBuilder.setRightChilSeq(childIds[1]);
    if (join.hasJoinQual()) {
      joinBuilder.setJoinQual(EvalNodeSerializer.serialize(join.getJoinQual()));
    }

    if (join.hasTargets()) {
      joinBuilder.setExistsTargets(true);
      joinBuilder.addAllTargets(ProtoUtil.<PlanProto.Target>toProtoObjects(join.getTargets()));
    } else {
      joinBuilder.setExistsTargets(false);
    }

    PlanProto.LogicalNode.Builder nodeBuilder = createNodeBuilder(context, join);
    nodeBuilder.setJoin(joinBuilder);
    context.treeBuilder.addNodes(nodeBuilder);

    return join;
  }

  @Override
  public LogicalNode visitUnion(SerializeContext context, LogicalPlan plan, LogicalPlan.QueryBlock block, UnionNode node,
                           Stack<LogicalNode> stack) throws PlanningException {
    super.visitUnion(context, plan, block, node, stack);

    int [] childIds = registerGetChildIds(context, node);

    PlanProto.UnionNode.Builder unionBuilder = PlanProto.UnionNode.newBuilder();
    unionBuilder.setAll(true);
    unionBuilder.setLeftChildSeq(childIds[0]);
    unionBuilder.setRightChildSeq(childIds[1]);

    PlanProto.LogicalNode.Builder nodeBuilder = createNodeBuilder(context, node);
    nodeBuilder.setUnion(unionBuilder);
    context.treeBuilder.addNodes(nodeBuilder);

    return node;
  }

  @Override
  public LogicalNode visitScan(SerializeContext context, LogicalPlan plan, LogicalPlan.QueryBlock block,
                               ScanNode scan, Stack<LogicalNode> stack) throws PlanningException {

    PlanProto.ScanNode.Builder scanBuilder = buildScanNode(scan);

    PlanProto.LogicalNode.Builder nodeBuilder = createNodeBuilder(context, scan);
    nodeBuilder.setScan(scanBuilder);
    context.treeBuilder.addNodes(nodeBuilder);

    return scan;
  }

  public PlanProto.ScanNode.Builder buildScanNode(ScanNode scan) {
    PlanProto.ScanNode.Builder scanBuilder = PlanProto.ScanNode.newBuilder();
    scanBuilder.setTable(scan.getTableDesc().getProto());
    if (scan.hasAlias()) {
      scanBuilder.setAlias(scan.getAlias());
    }

    if (scan.hasTargets()) {
      scanBuilder.setExistTargets(true);
      scanBuilder.addAllTargets(ProtoUtil.<PlanProto.Target>toProtoObjects(scan.getTargets()));
    } else {
      scanBuilder.setExistTargets(false);
    }

    if (scan.hasQual()) {
      scanBuilder.setQual(EvalNodeSerializer.serialize(scan.getQual()));
    }

    scanBuilder.setBroadcast(scan.isBroadcastTable());
    return scanBuilder;
  }

  @Override
  public LogicalNode visitIndexScan(SerializeContext context, LogicalPlan plan, LogicalPlan.QueryBlock block,
                                    IndexScanNode node, Stack<LogicalNode> stack) throws PlanningException {

    PlanProto.ScanNode.Builder scanBuilder = buildScanNode(node);

    PlanProto.IndexScanSpec.Builder indexScanSpecBuilder = PlanProto.IndexScanSpec.newBuilder();
    indexScanSpecBuilder.setKeySchema(node.getKeySchema().getProto());
    indexScanSpecBuilder.setIndexPath(node.getIndexPath().toString());
    for (SimplePredicate predicate : node.getPredicates()) {
      indexScanSpecBuilder.addPredicates(predicate.getProto());
    }

    PlanProto.LogicalNode.Builder nodeBuilder = createNodeBuilder(context, node);
    nodeBuilder.setScan(scanBuilder);
    nodeBuilder.setIndexScan(indexScanSpecBuilder);
    context.treeBuilder.addNodes(nodeBuilder);
    return node;
  }

  @Override
  public LogicalNode visitPartitionedTableScan(SerializeContext context, LogicalPlan plan, LogicalPlan.QueryBlock block,
                                          PartitionedTableScanNode node, Stack<LogicalNode> stack)
      throws PlanningException {

    PlanProto.ScanNode.Builder scanBuilder = buildScanNode(node);

    PlanProto.PartitionScanSpec.Builder partitionScan = PlanProto.PartitionScanSpec.newBuilder();
    List<String> pathStrs = TUtil.newList();
    if (node.getInputPaths() != null) {
      for (Path p : node.getInputPaths()) {
        pathStrs.add(p.toString());
      }
      partitionScan.addAllPaths(pathStrs);
    }

    PlanProto.LogicalNode.Builder nodeBuilder = createNodeBuilder(context, node);
    nodeBuilder.setScan(scanBuilder);
    nodeBuilder.setPartitionScan(partitionScan);
    context.treeBuilder.addNodes(nodeBuilder);

    return node;
  }

  @Override
  public LogicalNode visitTableSubQuery(SerializeContext context, LogicalPlan plan, LogicalPlan.QueryBlock block,
                                   TableSubQueryNode node, Stack<LogicalNode> stack) throws PlanningException {
    super.visitTableSubQuery(context, plan, block, node, stack);

    int [] childIds = registerGetChildIds(context, node);

    PlanProto.TableSubQueryNode.Builder builder = PlanProto.TableSubQueryNode.newBuilder();
    builder.setChildSeq(childIds[0]);

    builder.setTableName(node.getTableName());

    if (node.hasTargets()) {
      builder.addAllTargets(ProtoUtil.<PlanProto.Target>toProtoObjects(node.getTargets()));
    }

    PlanProto.LogicalNode.Builder nodeBuilder = createNodeBuilder(context, node);
    nodeBuilder.setTableSubQuery(builder);
    context.treeBuilder.addNodes(nodeBuilder);

    return node;
  }

  @Override
  public LogicalNode visitCreateTable(SerializeContext context, LogicalPlan plan, LogicalPlan.QueryBlock block,
                                      CreateTableNode node, Stack<LogicalNode> stack) throws PlanningException {
    super.visitCreateTable(context, plan, block, node, stack);

    int [] childIds = registerGetChildIds(context, node);

    PlanProto.PersistentStoreNode.Builder persistentStoreBuilder = buildPersistentStoreBuilder(node, childIds);
    PlanProto.StoreTableNodeSpec.Builder storeTableBuilder = buildStoreTableNodeSpec(node);

    PlanProto.CreateTableNodeSpec.Builder createTableBuilder = PlanProto.CreateTableNodeSpec.newBuilder();
    createTableBuilder.setSchema(node.getTableSchema().getProto());
    createTableBuilder.setExternal(node.isExternal());
    if (node.isExternal() && node.hasPath()) {
      createTableBuilder.setPath(node.getPath().toString());
    }
    createTableBuilder.setIfNotExists(node.isIfNotExists());

    PlanProto.LogicalNode.Builder nodeBuilder = createNodeBuilder(context, node);
    nodeBuilder.setPersistentStore(persistentStoreBuilder);
    nodeBuilder.setStoreTable(storeTableBuilder);
    nodeBuilder.setCreateTable(createTableBuilder);
    context.treeBuilder.addNodes(nodeBuilder);

    return node;
  }

  @Override
  public LogicalNode visitDropTable(SerializeContext context, LogicalPlan plan, LogicalPlan.QueryBlock block,
                                    DropTableNode node, Stack<LogicalNode> stack) {
    PlanProto.DropTableNode.Builder dropTableBuilder = PlanProto.DropTableNode.newBuilder();
    dropTableBuilder.setTableName(node.getTableName());
    dropTableBuilder.setIfExists(node.isIfExists());
    dropTableBuilder.setPurge(node.isPurge());

    PlanProto.LogicalNode.Builder nodeBuilder = createNodeBuilder(context, node);
    nodeBuilder.setDropTable(dropTableBuilder);
    context.treeBuilder.addNodes(nodeBuilder);

    return node;
  }

  @Override
  public LogicalNode visitAlterTablespace(SerializeContext context, LogicalPlan plan, LogicalPlan.QueryBlock block,
                                     AlterTablespaceNode node, Stack<LogicalNode> stack) throws PlanningException {
    PlanProto.AlterTablespaceNode.Builder alterTablespaceBuilder = PlanProto.AlterTablespaceNode.newBuilder();
    alterTablespaceBuilder.setTableSpaceName(node.getTablespaceName());

    switch (node.getSetType()) {
    case LOCATION:
      alterTablespaceBuilder.setSetType(PlanProto.AlterTablespaceNode.Type.LOCATION);
      alterTablespaceBuilder.setSetLocation(SetLocation.newBuilder().setLocation(node.getLocation()));
      break;

    default:
      throw new UnimplementedException("Unknown SET type in ALTER TABLESPACE: " + node.getSetType().name());
    }

    PlanProto.LogicalNode.Builder nodeBuilder = createNodeBuilder(context, node);
    nodeBuilder.setAlterTablespace(alterTablespaceBuilder);
    context.treeBuilder.addNodes(nodeBuilder);

    return node;
  }

  @Override
  public LogicalNode visitAlterTable(SerializeContext context, LogicalPlan plan, LogicalPlan.QueryBlock block,
                                     AlterTableNode node, Stack<LogicalNode> stack) {
    PlanProto.AlterTableNode.Builder alterTableBuilder = PlanProto.AlterTableNode.newBuilder();
    alterTableBuilder.setTableName(node.getTableName());

    switch (node.getAlterTableOpType()) {
    case RENAME_TABLE:
      alterTableBuilder.setSetType(PlanProto.AlterTableNode.Type.RENAME_TABLE);
      alterTableBuilder.setRenameTable(RenameTable.newBuilder().setNewName(node.getNewTableName()));
      break;
    case ADD_COLUMN:
      alterTableBuilder.setSetType(PlanProto.AlterTableNode.Type.ADD_COLUMN);
      alterTableBuilder.setAddColumn(AddColumn.newBuilder().setAddColumn(node.getAddNewColumn().getProto()));
      break;
    case RENAME_COLUMN:
      alterTableBuilder.setSetType(PlanProto.AlterTableNode.Type.RENAME_COLUMN);
      alterTableBuilder.setRenameColumn(RenameColumn.newBuilder()
          .setOldName(node.getColumnName())
          .setNewName(node.getNewColumnName()));
      break;
    default:
      throw new UnimplementedException("Unknown SET type in ALTER TABLE: " + node.getAlterTableOpType().name());
    }

    PlanProto.LogicalNode.Builder nodeBuilder = createNodeBuilder(context, node);
    nodeBuilder.setAlterTable(alterTableBuilder);
    context.treeBuilder.addNodes(nodeBuilder);

    return node;
  }

  @Override
  public LogicalNode visitTruncateTable(SerializeContext context, LogicalPlan plan, LogicalPlan.QueryBlock block,
                                   TruncateTableNode node, Stack<LogicalNode> stack) throws PlanningException {
    PlanProto.TruncateTableNode.Builder truncateTableBuilder = PlanProto.TruncateTableNode.newBuilder();
    truncateTableBuilder.addAllTableNames(node.getTableNames());

    PlanProto.LogicalNode.Builder nodeBuilder = createNodeBuilder(context, node);
    nodeBuilder.setTruncateTableNode(truncateTableBuilder);
    context.treeBuilder.addNodes(nodeBuilder);

    return node;
  }

  @Override
  public LogicalNode visitInsert(SerializeContext context, LogicalPlan plan, LogicalPlan.QueryBlock block,
                                 InsertNode node, Stack<LogicalNode> stack) throws PlanningException {
    super.visitInsert(context, plan, block, node, stack);

    int [] childIds = registerGetChildIds(context, node);

    PlanProto.PersistentStoreNode.Builder persistentStoreBuilder = buildPersistentStoreBuilder(node, childIds);
    PlanProto.StoreTableNodeSpec.Builder storeTableBuilder = buildStoreTableNodeSpec(node);

    PlanProto.InsertNodeSpec.Builder insertNodeSpec = PlanProto.InsertNodeSpec.newBuilder();
    insertNodeSpec.setOverwrite(node.isOverwrite());
    insertNodeSpec.setTableSchema(node.getTableSchema().getProto());
    if (node.hasProjectedSchema()) {
      insertNodeSpec.setProjectedSchema(node.getProjectedSchema().getProto());
    }
    if (node.hasTargetSchema()) {
      insertNodeSpec.setTargetSchema(node.getTargetSchema().getProto());
    }
    if (node.hasPath()) {
      insertNodeSpec.setPath(node.getPath().toString());
    }

    PlanProto.LogicalNode.Builder nodeBuilder = createNodeBuilder(context, node);
    nodeBuilder.setPersistentStore(persistentStoreBuilder);
    nodeBuilder.setStoreTable(storeTableBuilder);
    nodeBuilder.setInsert(insertNodeSpec);
    context.treeBuilder.addNodes(nodeBuilder);

    return node;
  }

  private static PlanProto.PersistentStoreNode.Builder buildPersistentStoreBuilder(PersistentStoreNode node,
                                                                                   int [] childIds) {
    PlanProto.PersistentStoreNode.Builder persistentStoreBuilder = PlanProto.PersistentStoreNode.newBuilder();
    persistentStoreBuilder.setChildSeq(childIds[0]);
    persistentStoreBuilder.setStorageType(node.getStorageType());
    if (node.hasOptions()) {
      persistentStoreBuilder.setTableProperties(node.getOptions().getProto());
    }
    return persistentStoreBuilder;
  }

  private static PlanProto.StoreTableNodeSpec.Builder buildStoreTableNodeSpec(StoreTableNode node) {
    PlanProto.StoreTableNodeSpec.Builder storeTableBuilder = PlanProto.StoreTableNodeSpec.newBuilder();
    if (node.hasPartition()) {
      storeTableBuilder.setPartitionMethod(node.getPartitionMethod().getProto());
    }
    if (node.hasTableName()) { // It will be false if node is for INSERT INTO LOCATION '...'
      storeTableBuilder.setTableName(node.getTableName());
    }
    return storeTableBuilder;
  }

  @Override
  public LogicalNode visitCreateDatabase(SerializeContext context, LogicalPlan plan, LogicalPlan.QueryBlock block,
                                    CreateDatabaseNode node, Stack<LogicalNode> stack) throws PlanningException {
    PlanProto.CreateDatabaseNode.Builder createDatabaseBuilder = PlanProto.CreateDatabaseNode.newBuilder();
    createDatabaseBuilder.setDbName(node.getDatabaseName());
    createDatabaseBuilder.setIfNotExists(node.isIfNotExists());

    PlanProto.LogicalNode.Builder nodeBuilder = createNodeBuilder(context, node);
    nodeBuilder.setCreateDatabase(createDatabaseBuilder);
    context.treeBuilder.addNodes(nodeBuilder);

    return node;
  }

  @Override
  public LogicalNode visitDropDatabase(SerializeContext context, LogicalPlan plan, LogicalPlan.QueryBlock block,
                                       DropDatabaseNode node, Stack<LogicalNode> stack) throws PlanningException {
    PlanProto.DropDatabaseNode.Builder dropDatabaseBuilder = PlanProto.DropDatabaseNode.newBuilder();
    dropDatabaseBuilder.setDbName(node.getDatabaseName());
    dropDatabaseBuilder.setIfExists(node.isIfExists());

    PlanProto.LogicalNode.Builder nodeBuilder = createNodeBuilder(context, node);
    nodeBuilder.setDropDatabase(dropDatabaseBuilder);
    context.treeBuilder.addNodes(nodeBuilder);

    return node;
  }

  @Override
  public LogicalNode visitCreateIndex(SerializeContext context, LogicalPlan plan, LogicalPlan.QueryBlock block,
                                      CreateIndexNode node, Stack<LogicalNode> stack) throws PlanningException {
    super.visitCreateIndex(context, plan, block, node, new Stack<LogicalNode>());

    PlanProto.CreateIndexNode.Builder createIndexBuilder = PlanProto.CreateIndexNode.newBuilder();
    int [] childIds = registerGetChildIds(context, node);
    createIndexBuilder.setChildSeq(childIds[0]);
    createIndexBuilder.setIndexName(node.getIndexName());
    createIndexBuilder.setIndexMethod(node.getIndexMethod());
    createIndexBuilder.setIndexPath(node.getIndexPath().toString());
    for (SortSpec sortSpec : node.getKeySortSpecs()) {
      createIndexBuilder.addKeySortSpecs(sortSpec.getProto());
    }
    createIndexBuilder.setTargetRelationSchema(node.getTargetRelationSchema().getProto());
    createIndexBuilder.setIsUnique(node.isUnique());
    createIndexBuilder.setIsClustered(node.isClustered());
    if (node.hasOptions()) {
      createIndexBuilder.setIndexProperties(node.getOptions().getProto());
    }
<<<<<<< HEAD
=======
    createIndexBuilder.setIsExternal(node.isExternal());
>>>>>>> 63c8e1c0

    PlanProto.LogicalNode.Builder nodeBuilder = createNodeBuilder(context, node);
    nodeBuilder.setCreateIndex(createIndexBuilder);
    context.treeBuilder.addNodes(nodeBuilder);

    return node;
  }

  @Override
  public LogicalNode visitDropIndex(SerializeContext context, LogicalPlan plan, LogicalPlan.QueryBlock block,
                                    DropIndexNode node, Stack<LogicalNode> stack) {
    PlanProto.DropIndexNode.Builder dropIndexBuilder = PlanProto.DropIndexNode.newBuilder();
    dropIndexBuilder.setIndexName(node.getIndexName());

    PlanProto.LogicalNode.Builder nodeBuilder = createNodeBuilder(context, node);
    nodeBuilder.setDropIndex(dropIndexBuilder);
    context.treeBuilder.addNodes(nodeBuilder);

    return node;
  }

  public static PlanProto.NodeType convertType(NodeType type) {
    return PlanProto.NodeType.valueOf(type.name());
  }

  public static PlanProto.JoinType convertJoinType(JoinType type) {
    switch (type) {
    case CROSS:
      return PlanProto.JoinType.CROSS_JOIN;
    case INNER:
      return PlanProto.JoinType.INNER_JOIN;
    case LEFT_OUTER:
      return PlanProto.JoinType.LEFT_OUTER_JOIN;
    case RIGHT_OUTER:
      return PlanProto.JoinType.RIGHT_OUTER_JOIN;
    case FULL_OUTER:
      return PlanProto.JoinType.FULL_OUTER_JOIN;
    case LEFT_SEMI:
      return PlanProto.JoinType.LEFT_SEMI_JOIN;
    case RIGHT_SEMI:
      return PlanProto.JoinType.RIGHT_SEMI_JOIN;
    case LEFT_ANTI:
      return PlanProto.JoinType.LEFT_ANTI_JOIN;
    case RIGHT_ANTI:
      return PlanProto.JoinType.RIGHT_ANTI_JOIN;
    case UNION:
      return PlanProto.JoinType.UNION_JOIN;
    default:
      throw new RuntimeException("Unknown JoinType: " + type.name());
    }
  }

  public static PlanProto.Target convertTarget(Target target) {
    PlanProto.Target.Builder targetBuilder = PlanProto.Target.newBuilder();
    targetBuilder.setExpr(EvalNodeSerializer.serialize(target.getEvalTree()));
    if (target.hasAlias()) {
      targetBuilder.setAlias(target.getAlias());
    }
    return targetBuilder.build();
  }

  private int [] registerGetChildIds(SerializeContext context, LogicalNode node) {
    int [] childIds = new int[node.childNum()];
    for (int i = 0; i < node.childNum(); i++) {
      if (context.idMap.containsKey(node.getChild(i))) {
        childIds[i] = context.idMap.get(node.getChild(i));
      } else {
        childIds[i] = context.seqId++;
      }
    }
    return childIds;
  }
}<|MERGE_RESOLUTION|>--- conflicted
+++ resolved
@@ -725,10 +725,7 @@
     if (node.hasOptions()) {
       createIndexBuilder.setIndexProperties(node.getOptions().getProto());
     }
-<<<<<<< HEAD
-=======
     createIndexBuilder.setIsExternal(node.isExternal());
->>>>>>> 63c8e1c0
 
     PlanProto.LogicalNode.Builder nodeBuilder = createNodeBuilder(context, node);
     nodeBuilder.setCreateIndex(createIndexBuilder);
