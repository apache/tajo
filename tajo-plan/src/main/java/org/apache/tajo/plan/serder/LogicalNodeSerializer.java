--- conflicted
+++ resolved
@@ -603,11 +603,6 @@
       alterTableBuilder.setSetType(PlanProto.AlterTableNode.Type.SET_PROPERTY);
       alterTableBuilder.setProperties(node.getProperties().getProto());
       break;
-<<<<<<< HEAD
-    case REPAIR_PARTITION:
-      alterTableBuilder.setSetType(PlanProto.AlterTableNode.Type.REPAIR_PARTITION);
-      alterTableBuilder.setTableName(node.getTableName());
-=======
     case ADD_PARTITION:
       alterTableBuilder.setSetType(PlanProto.AlterTableNode.Type.ADD_PARTITION);
       partitionBuilder = PlanProto.AlterTableNode.AlterPartition.newBuilder();
@@ -635,7 +630,10 @@
       }
       partitionBuilder.setPurge(node.isPurge());
       alterTableBuilder.setAlterPartition(partitionBuilder);
->>>>>>> d80c32b2
+      break;
+    case REPAIR_PARTITION:
+      alterTableBuilder.setSetType(PlanProto.AlterTableNode.Type.REPAIR_PARTITION);
+      alterTableBuilder.setTableName(node.getTableName());
       break;
     default:
       throw new UnimplementedException("Unknown SET type in ALTER TABLE: " + node.getAlterTableOpType().name());
