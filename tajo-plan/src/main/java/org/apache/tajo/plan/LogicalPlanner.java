--- conflicted
+++ resolved
@@ -1976,26 +1976,18 @@
       block.namedExprsMgr.addNamedExprArray(normalizedExprList[i].scalarExprs);
     }
 
-<<<<<<< HEAD
-=======
     createIndexNode.setExternal(createIndex.isExternal());
->>>>>>> 63c8e1c0
     Collection<RelationNode> relations = block.getRelations();
     assert relations.size() == 1;
     createIndexNode.setKeySortSpecs(relations.iterator().next().getLogicalSchema(),
         annotateSortSpecs(block, referNames, sortSpecs));
     createIndexNode.setIndexMethod(IndexMethod.valueOf(createIndex.getMethodSpec().getName().toUpperCase()));
-<<<<<<< HEAD
-    createIndexNode.setIndexPath(
-        getIndexPath(context, context.queryContext.get(SessionVars.CURRENT_DATABASE), createIndex.getIndexName()));
-=======
     if (createIndex.isExternal()) {
       createIndexNode.setIndexPath(new Path(createIndex.getIndexPath()).toUri());
     } else {
       createIndexNode.setIndexPath(
           getIndexPath(context, context.queryContext.get(SessionVars.CURRENT_DATABASE), createIndex.getIndexName()));
     }
->>>>>>> 63c8e1c0
 
     if (createIndex.getParams() != null) {
       KeyValueSet keyValueSet = new KeyValueSet();
