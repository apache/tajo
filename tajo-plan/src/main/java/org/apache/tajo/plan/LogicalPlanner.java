--- conflicted
+++ resolved
@@ -24,6 +24,9 @@
 import com.google.common.collect.Sets;
 import org.apache.commons.logging.Log;
 import org.apache.commons.logging.LogFactory;
+import org.apache.hadoop.fs.ContentSummary;
+import org.apache.hadoop.fs.FileStatus;
+import org.apache.hadoop.fs.FileSystem;
 import org.apache.hadoop.fs.Path;
 import org.apache.tajo.BuiltinStorages;
 import org.apache.tajo.OverridableConf;
@@ -32,20 +35,13 @@
 import org.apache.tajo.algebra.*;
 import org.apache.tajo.algebra.WindowSpec;
 import org.apache.tajo.catalog.*;
-<<<<<<< HEAD
-=======
 import org.apache.tajo.exception.*;
->>>>>>> ace0480f
 import org.apache.tajo.catalog.partition.PartitionMethodDesc;
 import org.apache.tajo.catalog.proto.CatalogProtos;
 import org.apache.tajo.catalog.proto.CatalogProtos.IndexMethod;
 import org.apache.tajo.common.TajoDataTypes;
 import org.apache.tajo.conf.TajoConf;
 import org.apache.tajo.datum.NullDatum;
-<<<<<<< HEAD
-import org.apache.tajo.exception.*;
-=======
->>>>>>> ace0480f
 import org.apache.tajo.plan.LogicalPlan.QueryBlock;
 import org.apache.tajo.plan.algebra.BaseAlgebraVisitor;
 import org.apache.tajo.plan.expr.*;
@@ -1317,7 +1313,7 @@
     QueryBlock block = context.queryBlock;
 
     ScanNode scanNode = block.getNodeFromExpr(expr);
-    updatePhysicalInfo(scanNode.getTableDesc());
+    updatePhysicalInfo(context, scanNode.getTableDesc());
 
     // Find expression which can be evaluated at this relation node.
     // Except for column references, additional expressions used in select list, where clause, order-by clauses
@@ -1376,16 +1372,24 @@
     return targets;
   }
 
-  private void updatePhysicalInfo(TableDesc desc) {
-
-    // FAKEFILE is used for test{
-    if (!desc.getMeta().getStoreType().equals("SYSTEM") && !desc.getMeta().getStoreType().equals("FAKEFILE")) {
+  private void updatePhysicalInfo(PlanContext planContext, TableDesc desc) {
+    if (desc.getUri() != null &&
+        !desc.getMeta().getStoreType().equals("SYSTEM") &&
+        !desc.getMeta().getStoreType().equals("FAKEFILE") && // FAKEFILE is used for test
+        PlannerUtil.isFileStorageType(desc.getMeta().getStoreType())) {
       try {
-        if (desc.getStats() != null) {
-          desc.getStats().setNumBytes(storage.getTableVolumn(desc.getUri()));
+        Path path = new Path(desc.getUri());
+        FileSystem fs = path.getFileSystem(planContext.queryContext.getConf());
+        FileStatus status = fs.getFileStatus(path);
+        if (desc.getStats() != null && (status.isDirectory() || status.isFile())) {
+          ContentSummary summary = fs.getContentSummary(path);
+          if (summary != null) {
+            long volume = summary.getLength();
+            desc.getStats().setNumBytes(volume);
+          }
         }
       } catch (Throwable t) {
-        LOG.warn(desc.getName() + " does not support Tablespace::getTableVolume().");
+        LOG.warn(t, t);
       }
     }
   }
