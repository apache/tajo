/**
 * Licensed to the Apache Software Foundation (ASF) under one
 * or more contributor license agreements.  See the NOTICE file
 * distributed with this work for additional information
 * regarding copyright ownership.  The ASF licenses this file
 * to you under the Apache License, Version 2.0 (the
 * "License"); you may not use this file except in compliance
 * with the License.  You may obtain a copy of the License at
 *
 *     http://www.apache.org/licenses/LICENSE-2.0
 *
 * Unless required by applicable law or agreed to in writing, software
 * distributed under the License is distributed on an "AS IS" BASIS,
 * WITHOUT WARRANTIES OR CONDITIONS OF ANY KIND, either express or implied.
 * See the License for the specific language governing permissions and
 * limitations under the License.
 */

package org.apache.tajo.plan;

import com.google.common.annotations.VisibleForTesting;
import com.google.common.base.Joiner;
import com.google.common.collect.Lists;
import com.google.common.collect.Sets;
import org.apache.commons.logging.Log;
import org.apache.commons.logging.LogFactory;
import org.apache.hadoop.fs.ContentSummary;
import org.apache.hadoop.fs.FileStatus;
import org.apache.hadoop.fs.FileSystem;
import org.apache.hadoop.fs.Path;
import org.apache.tajo.BuiltinStorages;
import org.apache.tajo.OverridableConf;
import org.apache.tajo.QueryVars;
import org.apache.tajo.SessionVars;
import org.apache.tajo.algebra.*;
import org.apache.tajo.algebra.WindowSpec;
import org.apache.tajo.catalog.*;
import org.apache.tajo.catalog.exception.UndefinedColumnException;
import org.apache.tajo.catalog.exception.UndefinedTableException;
import org.apache.tajo.catalog.partition.PartitionMethodDesc;
import org.apache.tajo.catalog.proto.CatalogProtos;
import org.apache.tajo.common.TajoDataTypes;
import org.apache.tajo.datum.NullDatum;
import org.apache.tajo.exception.ExceptionUtil;
import org.apache.tajo.exception.TajoException;
import org.apache.tajo.exception.TajoInternalError;
import org.apache.tajo.exception.UnimplementedException;
import org.apache.tajo.plan.LogicalPlan.QueryBlock;
import org.apache.tajo.plan.algebra.BaseAlgebraVisitor;
import org.apache.tajo.plan.expr.*;
import org.apache.tajo.plan.exprrewrite.EvalTreeOptimizer;
import org.apache.tajo.plan.logical.*;
import org.apache.tajo.plan.nameresolver.NameResolvingMode;
import org.apache.tajo.plan.rewrite.rules.ProjectionPushDownRule;
import org.apache.tajo.plan.util.ExprFinder;
import org.apache.tajo.plan.util.PlannerUtil;
<<<<<<< HEAD
import org.apache.tajo.plan.verifier.VerifyException;
=======
>>>>>>> 6d852081
import org.apache.tajo.storage.StorageService;
import org.apache.tajo.util.KeyValueSet;
import org.apache.tajo.util.Pair;
import org.apache.tajo.util.StringUtils;
import org.apache.tajo.util.TUtil;

import java.net.URI;
import java.util.*;

import static org.apache.tajo.algebra.CreateTable.PartitionType;
import static org.apache.tajo.plan.ExprNormalizer.ExprNormalizedResult;
import static org.apache.tajo.plan.LogicalPlan.BlockType;
import static org.apache.tajo.plan.verifier.SyntaxErrorUtil.makeSyntaxError;

/**
 * This class creates a logical plan from a nested tajo algebra expression ({@link org.apache.tajo.algebra})
 */
public class LogicalPlanner extends BaseAlgebraVisitor<LogicalPlanner.PlanContext, LogicalNode> {
  private static Log LOG = LogFactory.getLog(LogicalPlanner.class);
  private final CatalogService catalog;
  private final StorageService storage;

  private final LogicalPlanPreprocessor preprocessor;
  private final EvalTreeOptimizer evalOptimizer;
  private final ExprAnnotator exprAnnotator;
  private final ExprNormalizer normalizer;

  public LogicalPlanner(CatalogService catalog, StorageService storage) {
    this.catalog = catalog;
    this.storage = storage;

    this.exprAnnotator = new ExprAnnotator(catalog);
    this.preprocessor = new LogicalPlanPreprocessor(catalog, exprAnnotator);
    this.normalizer = new ExprNormalizer();
    this.evalOptimizer = new EvalTreeOptimizer();
  }

  public static class PlanContext {
    OverridableConf queryContext;
    LogicalPlan plan;
    QueryBlock queryBlock;
    EvalTreeOptimizer evalOptimizer;
    TimeZone timeZone;
    List<Expr> unplannedExprs = TUtil.newList();
    boolean debugOrUnitTests;
    Integer noNameSubqueryId = 0;

    public PlanContext(OverridableConf context, LogicalPlan plan, QueryBlock block, EvalTreeOptimizer evalOptimizer,
                       boolean debugOrUnitTests) {
      this.queryContext = context;
      this.plan = plan;
      this.queryBlock = block;
      this.evalOptimizer = evalOptimizer;

      // session's time zone
      if (context.containsKey(SessionVars.TIMEZONE)) {
        String timezoneId = context.get(SessionVars.TIMEZONE);
        timeZone = TimeZone.getTimeZone(timezoneId);
      }

      this.debugOrUnitTests = debugOrUnitTests;
    }

    public PlanContext(PlanContext context, QueryBlock block) {
      this.queryContext = context.queryContext;
      this.plan = context.plan;
      this.queryBlock = block;
      this.evalOptimizer = context.evalOptimizer;
      this.debugOrUnitTests = context.debugOrUnitTests;
    }

    public QueryBlock getQueryBlock() {
      return queryBlock;
    }

    public OverridableConf getQueryContext() {
      return queryContext;
    }

    public String toString() {
      return "block=" + queryBlock.getName() + ", relNum=" + queryBlock.getRelations().size() + ", "+
          queryBlock.namedExprsMgr.toString();
    }

    /**
     * It generates a unique table subquery name
     */
    public String generateUniqueSubQueryName() {
      return LogicalPlan.NONAME_SUBQUERY_PREFIX + noNameSubqueryId++;
    }
  }

  /**
   * This generates a logical plan.
   *
   * @param expr A relational algebraic expression for a query.
   * @return A logical plan
   */
  public LogicalPlan createPlan(OverridableConf context, Expr expr) throws TajoException {
    return createPlan(context, expr, false);
  }

  @VisibleForTesting
  public LogicalPlan createPlan(OverridableConf queryContext, Expr expr, boolean debug) throws TajoException {

    LogicalPlan plan = new LogicalPlan();

    QueryBlock rootBlock = plan.newAndGetBlock(LogicalPlan.ROOT_BLOCK);
    PlanContext context = new PlanContext(queryContext, plan, rootBlock, evalOptimizer, debug);
    preprocessor.visit(context, new Stack<Expr>(), expr);
    plan.resetGeneratedId();
    LogicalNode topMostNode = this.visit(context, new Stack<Expr>(), expr);

    // Add Root Node
    LogicalRootNode root = plan.createNode(LogicalRootNode.class);

    root.setInSchema(topMostNode.getOutSchema());
    root.setChild(topMostNode);
    root.setOutSchema(topMostNode.getOutSchema());
    plan.getRootBlock().setRoot(root);

    return plan;
  }

  public ExprAnnotator getExprAnnotator() {
    return this.exprAnnotator;
  }

  public void preHook(PlanContext context, Stack<Expr> stack, Expr expr) throws TajoException {
    context.queryBlock.updateCurrentNode(expr);
  }

  public LogicalNode postHook(PlanContext context, Stack<Expr> stack, Expr expr, LogicalNode current)
      throws TajoException {


    // Some generated logical nodes (e.g., implicit aggregation) without exprs will pass NULL as a expr parameter.
    // We should skip them.
    if (expr != null) {
      // A relation list including a single ScanNode will return a ScanNode instance that already passed postHook.
      // So, it skips the already-visited ScanNode instance.
      if (expr.getType() == OpType.RelationList && current.getType() == NodeType.SCAN) {
        return current;
      }
    }

    QueryBlock queryBlock = context.queryBlock;
    queryBlock.updateLatestNode(current);

    // if this node is the topmost
    if (stack.size() == 0) {
      queryBlock.setRoot(current);
    }

    if (!stack.empty()) {
      queryBlock.updateCurrentNode(stack.peek());
    }
    return current;
  }

  @Override
  public LogicalNode visitSetSession(PlanContext context, Stack<Expr> stack, SetSession expr) throws TajoException {
    QueryBlock block = context.queryBlock;

    SetSessionNode setSessionNode = block.getNodeFromExpr(expr);
    setSessionNode.init(expr.getName(), expr.getValue());

    return setSessionNode;
  }

  public LogicalNode visitExplain(PlanContext ctx, Stack<Expr> stack, Explain expr) throws TajoException {
    ctx.plan.setExplain(expr.isGlobal());
    return visit(ctx, stack, expr.getChild());
  }

  /*===============================================================================================
    Data Manupulation Language (DML) SECTION
   ===============================================================================================*/


  /*===============================================================================================
    PROJECTION SECTION
   ===============================================================================================*/
  @Override
  public LogicalNode visitProjection(PlanContext context, Stack<Expr> stack, Projection projection)
      throws TajoException {

    QueryBlock block = context.queryBlock;

    // If a non-from statement is given
    if (!projection.hasChild()) {
      return buildPlanForNoneFromStatement(context, stack, projection);
    }

    String [] referenceNames;
    // in prephase, insert all target list into NamedExprManagers.
    // Then it gets reference names, each of which points an expression in target list.
    Pair<String [], ExprNormalizer.WindowSpecReferences []> referencesPair = doProjectionPrephase(context, projection);
    referenceNames = referencesPair.getFirst();

    ////////////////////////////////////////////////////////
    // Visit and Build Child Plan
    ////////////////////////////////////////////////////////
    stack.push(projection);
    LogicalNode child = visit(context, stack, projection.getChild());

    // check if it is implicit aggregation. If so, it inserts group-by node to its child.
    if (block.isAggregationRequired()) {
      child = insertGroupbyNode(context, child, stack);
    }

    if (block.hasWindowSpecs()) {
      LogicalNode windowAggNode =
          insertWindowAggNode(context, child, stack, referenceNames, referencesPair.getSecond());
      if (windowAggNode != null) {
        child = windowAggNode;
      }
    }
    stack.pop();
    ////////////////////////////////////////////////////////

    ProjectionNode projectionNode;
    Target[] targets;
    targets = buildTargets(context, referenceNames);

    // Set ProjectionNode
    projectionNode = context.queryBlock.getNodeFromExpr(projection);
    projectionNode.init(projection.isDistinct(), targets);
    projectionNode.setChild(child);
    projectionNode.setInSchema(child.getOutSchema());
    projectionNode.setOutSchema(PlannerUtil.targetToSchema(targets));

    if (projection.isDistinct() && block.hasNode(NodeType.GROUP_BY)) {
      throw makeSyntaxError("Cannot support grouping and distinct at the same time yet");
    } else {
      if (projection.isDistinct()) {
        insertDistinctOperator(context, projectionNode, child, stack);
      }
    }

    // It's for debugging and unit tests purpose.
    // It sets raw targets, all of them are raw expressions instead of references.
    if (context.debugOrUnitTests) {
      setRawTargets(context, targets, referenceNames, projection);
    }

    verifyProjectedFields(block, projectionNode);
    return projectionNode;
  }

  private void setRawTargets(PlanContext context, Target[] targets, String[] referenceNames,
<<<<<<< HEAD
                             Projection projection) throws PlanningException {
=======
                             Projection projection) throws TajoException {
    LogicalPlan plan = context.plan;
>>>>>>> 6d852081
    QueryBlock block = context.queryBlock;

    // It's for debugging or unit tests.
    Target [] rawTargets = new Target[projection.getNamedExprs().length];
    for (int i = 0; i < projection.getNamedExprs().length; i++) {
      NamedExpr namedExpr = projection.getNamedExprs()[i];
      EvalNode evalNode = exprAnnotator.createEvalNode(context, namedExpr.getExpr(),
          NameResolvingMode.RELS_AND_SUBEXPRS);
      rawTargets[i] = new Target(evalNode, referenceNames[i]);
    }
    // it's for debugging or unit testing
    block.setRawTargets(rawTargets);
  }

  private void insertDistinctOperator(PlanContext context, ProjectionNode projectionNode, LogicalNode child,
                                      Stack<Expr> stack) throws TajoException {
    LogicalPlan plan = context.plan;
    QueryBlock block = context.queryBlock;

    Schema outSchema = projectionNode.getOutSchema();
    GroupbyNode dupRemoval = context.plan.createNode(GroupbyNode.class);
    dupRemoval.setChild(child);
    dupRemoval.setInSchema(projectionNode.getInSchema());
    dupRemoval.setTargets(PlannerUtil.schemaToTargets(outSchema));
    dupRemoval.setGroupingColumns(outSchema.toArray());

    block.registerNode(dupRemoval);
    postHook(context, stack, null, dupRemoval);

    projectionNode.setChild(dupRemoval);
    projectionNode.setInSchema(dupRemoval.getOutSchema());
  }

  private Pair<String [], ExprNormalizer.WindowSpecReferences []> doProjectionPrephase(PlanContext context,
                                                                                    Projection projection)
      throws TajoException {

    QueryBlock block = context.queryBlock;

    int finalTargetNum = projection.size();
    String [] referenceNames = new String[finalTargetNum];
    ExprNormalizedResult[] normalizedExprList = new ExprNormalizedResult[finalTargetNum];

    List<ExprNormalizer.WindowSpecReferences> windowSpecReferencesList = TUtil.newList();

    List<Integer> targetsIds = normalize(context, projection, normalizedExprList, new Matcher() {
      @Override
      public boolean isMatch(Expr expr) {
        return ExprFinder.finds(expr, OpType.WindowFunction).size() == 0;
      }
    });

    // Note: Why separate normalization and add(Named)Expr?
    //
    // ExprNormalizer internally makes use of the named exprs in NamedExprsManager.
    // If we don't separate normalization work and addExprWithName, addExprWithName will find named exprs evaluated
    // the same logical node. It will cause impossible evaluation in physical executors.
    addNamedExprs(block, referenceNames, normalizedExprList, windowSpecReferencesList, projection, targetsIds);

    targetsIds = normalize(context, projection, normalizedExprList, new Matcher() {
      @Override
      public boolean isMatch(Expr expr) {
        return ExprFinder.finds(expr, OpType.WindowFunction).size() > 0;
      }
    });
    addNamedExprs(block, referenceNames, normalizedExprList, windowSpecReferencesList, projection, targetsIds);

    return new Pair<String[], ExprNormalizer.WindowSpecReferences []>(referenceNames,
        windowSpecReferencesList.toArray(new ExprNormalizer.WindowSpecReferences[windowSpecReferencesList.size()]));
  }

  private interface Matcher {
    boolean isMatch(Expr expr);
  }

  public List<Integer> normalize(PlanContext context, Projection projection, ExprNormalizedResult [] normalizedExprList,
                                 Matcher matcher) throws TajoException {
    List<Integer> targetIds = new ArrayList<Integer>();
    for (int i = 0; i < projection.size(); i++) {
      NamedExpr namedExpr = projection.getNamedExprs()[i];

      if (PlannerUtil.existsAggregationFunction(namedExpr)) {
        context.queryBlock.setAggregationRequire();
      }

      if (matcher.isMatch(namedExpr.getExpr())) {
        // If a value is constant value, it adds the constant value with a proper name to the constant map
        // of the current block
        if (!namedExpr.hasAlias() && OpType.isLiteralType(namedExpr.getExpr().getType())) {
          String generatedName = context.plan.generateUniqueColumnName(namedExpr.getExpr());
          ConstEval constEval = (ConstEval) exprAnnotator.createEvalNode(context, namedExpr.getExpr(),
              NameResolvingMode.RELS_ONLY);
          context.getQueryBlock().addConstReference(generatedName, namedExpr.getExpr(), constEval);
          normalizedExprList[i] = new ExprNormalizedResult(context, false);
          normalizedExprList[i].baseExpr = new ColumnReferenceExpr(generatedName);

        } else {
          // dissect an expression into multiple parts (at most dissected into three parts)
          normalizedExprList[i] = normalizer.normalize(context, namedExpr.getExpr());
        }
        targetIds.add(i);
      }
    }

    return targetIds;
  }

  private void addNamedExprs(QueryBlock block, String [] referenceNames, ExprNormalizedResult [] normalizedExprList,
                             List<ExprNormalizer.WindowSpecReferences> windowSpecReferencesList, Projection projection,
                             List<Integer> targetIds) throws TajoException {
    for (int i : targetIds) {
      NamedExpr namedExpr = projection.getNamedExprs()[i];
      // Get all projecting references
      if (namedExpr.hasAlias()) {
        NamedExpr aliasedExpr = new NamedExpr(normalizedExprList[i].baseExpr, namedExpr.getAlias());
        referenceNames[i] = block.namedExprsMgr.addNamedExpr(aliasedExpr);
      } else {
        referenceNames[i] = block.namedExprsMgr.addExpr(normalizedExprList[i].baseExpr);
      }

      // Add sub-expressions (i.e., aggregation part and scalar part) from dissected parts.
      block.namedExprsMgr.addNamedExprArray(normalizedExprList[i].aggExprs);
      block.namedExprsMgr.addNamedExprArray(normalizedExprList[i].scalarExprs);
      block.namedExprsMgr.addNamedExprArray(normalizedExprList[i].windowAggExprs);

      windowSpecReferencesList.addAll(normalizedExprList[i].windowSpecs);
    }
  }

  /**
   * It builds non-from statement (only expressions) like '<code>SELECT 1+3 as plus</code>'.
   */
  private EvalExprNode buildPlanForNoneFromStatement(PlanContext context, Stack<Expr> stack, Projection projection)
      throws TajoException {
    LogicalPlan plan = context.plan;
    QueryBlock block = context.queryBlock;

    int finalTargetNum = projection.getNamedExprs().length;
    Target [] targets = new Target[finalTargetNum];

    for (int i = 0; i < targets.length; i++) {
      NamedExpr namedExpr = projection.getNamedExprs()[i];
      EvalNode evalNode = exprAnnotator.createEvalNode(context, namedExpr.getExpr(), NameResolvingMode.RELS_ONLY);
      if (namedExpr.hasAlias()) {
        targets[i] = new Target(evalNode, namedExpr.getAlias());
      } else {
        targets[i] = new Target(evalNode, context.plan.generateUniqueColumnName(namedExpr.getExpr()));
      }
    }
    EvalExprNode evalExprNode = context.queryBlock.getNodeFromExpr(projection);
    evalExprNode.setTargets(targets);
    evalExprNode.setOutSchema(PlannerUtil.targetToSchema(targets));
    // it's for debugging or unit testing
    block.setRawTargets(targets);
    return evalExprNode;
  }

  private Target [] buildTargets(PlanContext context, String[] referenceNames)
      throws TajoException {
    QueryBlock block = context.queryBlock;

    Target [] targets = new Target[referenceNames.length];

    for (int i = 0; i < referenceNames.length; i++) {
      String refName = referenceNames[i];
      if (block.isConstReference(refName)) {
        targets[i] = new Target(block.getConstByReference(refName), refName);
      } else if (block.namedExprsMgr.isEvaluated(refName)) {
        targets[i] = block.namedExprsMgr.getTarget(refName);
      } else {
        NamedExpr namedExpr = block.namedExprsMgr.getNamedExpr(refName);
        EvalNode evalNode = exprAnnotator.createEvalNode(context, namedExpr.getExpr(),
            NameResolvingMode.RELS_AND_SUBEXPRS);
        block.namedExprsMgr.markAsEvaluated(refName, evalNode);
        targets[i] = new Target(evalNode, refName);
      }
    }
    return targets;
  }

  /**
   * It checks if all targets of Projectable plan node can be evaluated from the child node.
   * It can avoid potential errors which possibly occur in physical operators.
   *
   * @param block QueryBlock which includes the Projectable node
   * @param projectable Projectable node to be valid
   * @throws TajoException
   */
  public static void verifyProjectedFields(QueryBlock block, Projectable projectable) throws TajoException {
    if (projectable instanceof GroupbyNode) {
      GroupbyNode groupbyNode = (GroupbyNode) projectable;

      if (!groupbyNode.isEmptyGrouping()) { // it should be targets instead of
        int groupingKeyNum = groupbyNode.getGroupingColumns().length;

        for (int i = 0; i < groupingKeyNum; i++) {
          Target target = groupbyNode.getTargets()[i];
          if (groupbyNode.getTargets()[i].getEvalTree().getType() == EvalType.FIELD) {
            FieldEval grpKeyEvalNode = target.getEvalTree();
            if (!groupbyNode.getInSchema().contains(grpKeyEvalNode.getColumnRef())) {
              throwCannotEvaluateException(projectable, grpKeyEvalNode.getName());
            }
          }
        }
      }

      if (groupbyNode.hasAggFunctions()) {
        verifyIfEvalNodesCanBeEvaluated(projectable, groupbyNode.getAggFunctions());
      }

    } else if (projectable instanceof WindowAggNode) {
      WindowAggNode windowAggNode = (WindowAggNode) projectable;

      if (windowAggNode.hasPartitionKeys()) {
        verifyIfColumnCanBeEvaluated(projectable.getInSchema(), projectable, windowAggNode.getPartitionKeys());
      }

      if (windowAggNode.hasAggFunctions()) {
        verifyIfEvalNodesCanBeEvaluated(projectable, windowAggNode.getWindowFunctions());
      }

      if (windowAggNode.hasSortSpecs()) {
        Column [] sortKeys = PlannerUtil.sortSpecsToSchema(windowAggNode.getSortSpecs()).toArray();
        verifyIfColumnCanBeEvaluated(projectable.getInSchema(), projectable, sortKeys);
      }

      // verify targets except for function slots
      for (int i = 0; i < windowAggNode.getTargets().length - windowAggNode.getWindowFunctions().length; i++) {
        Target target = windowAggNode.getTargets()[i];
        Set<Column> columns = EvalTreeUtil.findUniqueColumns(target.getEvalTree());
        for (Column c : columns) {
          if (!windowAggNode.getInSchema().contains(c)) {
            throwCannotEvaluateException(projectable, c.getQualifiedName());
          }
        }
      }

    } else if (projectable instanceof RelationNode) {
      RelationNode relationNode = (RelationNode) projectable;
      prohibitNestedRecordProjection((Projectable) relationNode);
      verifyIfTargetsCanBeEvaluated(relationNode.getLogicalSchema(), (Projectable) relationNode);

    } else {
      prohibitNestedRecordProjection(projectable);
      verifyIfTargetsCanBeEvaluated(projectable.getInSchema(), projectable);
    }
  }

  public static void prohibitNestedRecordProjection(Projectable projectable)
      throws TajoException {
    for (Target t : projectable.getTargets()) {
      if (t.getEvalTree().getValueType().getType() == TajoDataTypes.Type.RECORD) {
        throw new UnimplementedException("record field projection");
      }
    }
  }

  public static void verifyIfEvalNodesCanBeEvaluated(Projectable projectable, EvalNode[] evalNodes)
      throws TajoException {
    for (EvalNode e : evalNodes) {
      Set<Column> columns = EvalTreeUtil.findUniqueColumns(e);
      for (Column c : columns) {
        if (!projectable.getInSchema().contains(c)) {
          throwCannotEvaluateException(projectable, c.getQualifiedName());
        }
      }
    }
  }

  public static void verifyIfTargetsCanBeEvaluated(Schema baseSchema, Projectable projectable)
      throws TajoException {
    for (Target target : projectable.getTargets()) {
      Set<Column> columns = EvalTreeUtil.findUniqueColumns(target.getEvalTree());
      for (Column c : columns) {
        if (!baseSchema.contains(c)) {
          throwCannotEvaluateException(projectable, c.getQualifiedName());
        }
      }
    }
  }

  public static void verifyIfColumnCanBeEvaluated(Schema baseSchema, Projectable projectable, Column [] columns)
      throws TajoException {
    for (Column c : columns) {
      if (!baseSchema.contains(c)) {
        throwCannotEvaluateException(projectable, c.getQualifiedName());
      }
    }
  }

  public static void throwCannotEvaluateException(Projectable projectable, String columnName) throws TajoException {
    if (projectable instanceof UnaryNode && ((UnaryNode) projectable).getChild().getType() == NodeType.GROUP_BY) {
      throw makeSyntaxError(columnName
          + " must appear in the GROUP BY clause or be used in an aggregate function at node ("
          + projectable.getPID() + ")");
    } else {
      throw makeSyntaxError(String.format("Cannot evaluate the field \"%s\" at node (%d)",
          columnName, projectable.getPID()));
    }
  }

  private LogicalNode insertWindowAggNode(PlanContext context, LogicalNode child, Stack<Expr> stack,
                                          String [] referenceNames,
                                          ExprNormalizer.WindowSpecReferences [] windowSpecReferenceses)
      throws TajoException {
    LogicalPlan plan = context.plan;
    QueryBlock block = context.queryBlock;
    WindowAggNode windowAggNode = context.plan.createNode(WindowAggNode.class);
    if (child.getType() == NodeType.LIMIT) {
      LimitNode limitNode = (LimitNode) child;
      windowAggNode.setChild(limitNode.getChild());
      windowAggNode.setInSchema(limitNode.getChild().getOutSchema());
      limitNode.setChild(windowAggNode);
    } else if (child.getType() == NodeType.SORT) {
      SortNode sortNode = (SortNode) child;
      windowAggNode.setChild(sortNode.getChild());
      windowAggNode.setInSchema(sortNode.getChild().getOutSchema());
      sortNode.setChild(windowAggNode);
    } else {
      windowAggNode.setChild(child);
      windowAggNode.setInSchema(child.getOutSchema());
    }

    List<String> winFuncRefs = new ArrayList<String>();
    List<WindowFunctionEval> winFuncs = new ArrayList<WindowFunctionEval>();
    List<WindowSpec> rawWindowSpecs = Lists.newArrayList();
    for (Iterator<NamedExpr> it = block.namedExprsMgr.getIteratorForUnevaluatedExprs(); it.hasNext();) {
      NamedExpr rawTarget = it.next();
      try {
        EvalNode evalNode = exprAnnotator.createEvalNode(context, rawTarget.getExpr(),
            NameResolvingMode.SUBEXPRS_AND_RELS);
        if (evalNode.getType() == EvalType.WINDOW_FUNCTION) {
          winFuncRefs.add(rawTarget.getAlias());
          winFuncs.add((WindowFunctionEval) evalNode);
          block.namedExprsMgr.markAsEvaluated(rawTarget.getAlias(), evalNode);

          // TODO - Later, we also consider the possibility that a window function contains only a window name.
          rawWindowSpecs.add(((WindowFunctionExpr) (rawTarget.getExpr())).getWindowSpec());
        }
      } catch (UndefinedColumnException uc) {
      }
    }

    // we only consider one window definition.
    if (windowSpecReferenceses[0].hasPartitionKeys()) {
      Column [] partitionKeyColumns = new Column[windowSpecReferenceses[0].getPartitionKeys().length];
      int i = 0;
      for (String partitionKey : windowSpecReferenceses[0].getPartitionKeys()) {
        if (block.namedExprsMgr.isEvaluated(partitionKey)) {
          partitionKeyColumns[i++] = block.namedExprsMgr.getTarget(partitionKey).getNamedColumn();
        } else {
          throw makeSyntaxError("Each grouping column expression must be a scalar expression.");
        }
      }
      windowAggNode.setPartitionKeys(partitionKeyColumns);
    }

    SortSpec [][] sortGroups = new SortSpec[rawWindowSpecs.size()][];

    for (int winSpecIdx = 0; winSpecIdx < rawWindowSpecs.size(); winSpecIdx++) {
      WindowSpec spec = rawWindowSpecs.get(winSpecIdx);
      if (spec.hasOrderBy()) {
        Sort.SortSpec [] sortSpecs = spec.getSortSpecs();
        int sortNum = sortSpecs.length;
        String [] sortKeyRefNames = windowSpecReferenceses[winSpecIdx].getOrderKeys();
        SortSpec [] annotatedSortSpecs = new SortSpec[sortNum];

        Column column;
        for (int i = 0; i < sortNum; i++) {
          if (block.namedExprsMgr.isEvaluated(sortKeyRefNames[i])) {
            column = block.namedExprsMgr.getTarget(sortKeyRefNames[i]).getNamedColumn();
          } else {
            throw new IllegalStateException("Unexpected State: " + StringUtils.join(sortSpecs));
          }
          annotatedSortSpecs[i] = new SortSpec(column, sortSpecs[i].isAscending(), sortSpecs[i].isNullFirst());
        }

        sortGroups[winSpecIdx] = annotatedSortSpecs;
      } else {
        sortGroups[winSpecIdx] = null;
      }
    }

    for (int i = 0; i < winFuncRefs.size(); i++) {
      WindowFunctionEval winFunc = winFuncs.get(i);
      if (sortGroups[i] != null) {
        winFunc.setSortSpecs(sortGroups[i]);
      }
    }

    Target [] targets = new Target[referenceNames.length];
    List<Integer> windowFuncIndices = Lists.newArrayList();
    Projection projection = (Projection) stack.peek();
    int windowFuncIdx = 0;
    for (NamedExpr expr : projection.getNamedExprs()) {
      if (expr.getExpr().getType() == OpType.WindowFunction) {
        windowFuncIndices.add(windowFuncIdx);
      }
      windowFuncIdx++;
    }
    windowAggNode.setWindowFunctions(winFuncs.toArray(new WindowFunctionEval[winFuncs.size()]));

    int targetIdx = 0;
    for (int i = 0; i < referenceNames.length ; i++) {
      if (!windowFuncIndices.contains(i)) {
        if (block.isConstReference(referenceNames[i])) {
          targets[targetIdx++] = new Target(block.getConstByReference(referenceNames[i]), referenceNames[i]);
        } else {
          targets[targetIdx++] = block.namedExprsMgr.getTarget(referenceNames[i]);
        }
      }
    }
    for (int i = 0; i < winFuncRefs.size(); i++) {
      targets[targetIdx++] = block.namedExprsMgr.getTarget(winFuncRefs.get(i));
    }
    windowAggNode.setTargets(targets);
    verifyProjectedFields(block, windowAggNode);

    block.registerNode(windowAggNode);
    postHook(context, stack, null, windowAggNode);

    if (child.getType() == NodeType.LIMIT) {
      LimitNode limitNode = (LimitNode) child;
      limitNode.setInSchema(windowAggNode.getOutSchema());
      limitNode.setOutSchema(windowAggNode.getOutSchema());
      return null;
    } else if (child.getType() == NodeType.SORT) {
      SortNode sortNode = (SortNode) child;
      sortNode.setInSchema(windowAggNode.getOutSchema());
      sortNode.setOutSchema(windowAggNode.getOutSchema());
      return null;
    } else {
      return windowAggNode;
    }
  }

  /**
   * Insert a group-by operator before a sort or a projection operator.
   * It is used only when a group-by clause is not given.
   */
  private LogicalNode insertGroupbyNode(PlanContext context, LogicalNode child, Stack<Expr> stack)
      throws TajoException {

    LogicalPlan plan = context.plan;
    QueryBlock block = context.queryBlock;

    // The limit operation must affect to the number of results, not the number of input records.
    // Thus, the aggregation must be carried out before the limit operation.
    if (child.getType() == NodeType.LIMIT) {
      child = ((LimitNode)child).getChild();
    }

    GroupbyNode groupbyNode = context.plan.createNode(GroupbyNode.class);
    groupbyNode.setChild(child);
    groupbyNode.setInSchema(child.getOutSchema());

    groupbyNode.setGroupingColumns(new Column[] {});

    Set<String> aggEvalNames = new LinkedHashSet<String>();
    Set<AggregationFunctionCallEval> aggEvals = new LinkedHashSet<AggregationFunctionCallEval>();
    boolean includeDistinctFunction = false;
    for (Iterator<NamedExpr> it = block.namedExprsMgr.getIteratorForUnevaluatedExprs(); it.hasNext();) {
      NamedExpr rawTarget = it.next();
      try {
        // check if at least distinct aggregation function
        includeDistinctFunction |= PlannerUtil.existsDistinctAggregationFunction(rawTarget.getExpr());
        EvalNode evalNode = exprAnnotator.createEvalNode(context, rawTarget.getExpr(),
            NameResolvingMode.SUBEXPRS_AND_RELS);
        if (evalNode.getType() == EvalType.AGG_FUNCTION) {
          aggEvalNames.add(rawTarget.getAlias());
          aggEvals.add((AggregationFunctionCallEval) evalNode);
          block.namedExprsMgr.markAsEvaluated(rawTarget.getAlias(), evalNode);
        }
      } catch (UndefinedColumnException ve) {
      }
    }

    groupbyNode.setDistinct(includeDistinctFunction);
    groupbyNode.setAggFunctions(aggEvals.toArray(new AggregationFunctionCallEval[aggEvals.size()]));
    Target [] targets = ProjectionPushDownRule.buildGroupByTarget(groupbyNode, null,
        aggEvalNames.toArray(new String[aggEvalNames.size()]));
    groupbyNode.setTargets(targets);

    // this inserted group-by node doesn't pass through preprocessor. So manually added.
    block.registerNode(groupbyNode);
    postHook(context, stack, null, groupbyNode);

    verifyProjectedFields(block, groupbyNode);
    return groupbyNode;
  }

  /*===============================================================================================
    SORT SECTION
  ===============================================================================================*/
  @Override
  public LimitNode visitLimit(PlanContext context, Stack<Expr> stack, Limit limit) throws TajoException {
    QueryBlock block = context.queryBlock;

    EvalNode firstFetNum;
    LogicalNode child;
    if (limit.getFetchFirstNum().getType() == OpType.Literal) {
      firstFetNum = exprAnnotator.createEvalNode(context, limit.getFetchFirstNum(),
          NameResolvingMode.RELS_ONLY);

      ////////////////////////////////////////////////////////
      // Visit and Build Child Plan
      ////////////////////////////////////////////////////////
      stack.push(limit);
      child = visit(context, stack, limit.getChild());
      stack.pop();
      ////////////////////////////////////////////////////////
    } else {
      ExprNormalizedResult normalizedResult = normalizer.normalize(context, limit.getFetchFirstNum());
      String referName = block.namedExprsMgr.addExpr(normalizedResult.baseExpr);
      block.namedExprsMgr.addNamedExprArray(normalizedResult.aggExprs);
      block.namedExprsMgr.addNamedExprArray(normalizedResult.scalarExprs);

      ////////////////////////////////////////////////////////
      // Visit and Build Child Plan
      ////////////////////////////////////////////////////////
      stack.push(limit);
      child = visit(context, stack, limit.getChild());
      stack.pop();
      ////////////////////////////////////////////////////////

      if (block.namedExprsMgr.isEvaluated(referName)) {
        firstFetNum = block.namedExprsMgr.getTarget(referName).getEvalTree();
      } else {
        NamedExpr namedExpr = block.namedExprsMgr.getNamedExpr(referName);
        firstFetNum = exprAnnotator.createEvalNode(context, namedExpr.getExpr(), NameResolvingMode.SUBEXPRS_AND_RELS);
        block.namedExprsMgr.markAsEvaluated(referName, firstFetNum);
      }
    }
    LimitNode limitNode = block.getNodeFromExpr(limit);
    limitNode.setChild(child);
    limitNode.setInSchema(child.getOutSchema());
    limitNode.setOutSchema(child.getOutSchema());

    firstFetNum.bind(null, null);
    limitNode.setFetchFirst(firstFetNum.eval(null).asInt8());

    return limitNode;
  }

  @Override
  public LogicalNode visitSort(PlanContext context, Stack<Expr> stack, Sort sort) throws TajoException {
    QueryBlock block = context.queryBlock;

    int sortKeyNum = sort.getSortSpecs().length;
    Sort.SortSpec[] sortSpecs = sort.getSortSpecs();
    String [] referNames = new String[sortKeyNum];

    ExprNormalizedResult [] normalizedExprList = new ExprNormalizedResult[sortKeyNum];
    for (int i = 0; i < sortKeyNum; i++) {
      normalizedExprList[i] = normalizer.normalize(context, sortSpecs[i].getKey());
    }
    for (int i = 0; i < sortKeyNum; i++) {
      referNames[i] = block.namedExprsMgr.addExpr(normalizedExprList[i].baseExpr);
      block.namedExprsMgr.addNamedExprArray(normalizedExprList[i].aggExprs);
      block.namedExprsMgr.addNamedExprArray(normalizedExprList[i].scalarExprs);
    }

    ////////////////////////////////////////////////////////
    // Visit and Build Child Plan
    ////////////////////////////////////////////////////////
    stack.push(sort);
    LogicalNode child = visit(context, stack, sort.getChild());
    if (block.isAggregationRequired()) {
      child = insertGroupbyNode(context, child, stack);
    }
    stack.pop();
    ////////////////////////////////////////////////////////

    SortNode sortNode = block.getNodeFromExpr(sort);
    sortNode.setChild(child);
    sortNode.setInSchema(child.getOutSchema());
    sortNode.setOutSchema(child.getOutSchema());


    // Building sort keys
    Column column;
    List<SortSpec> annotatedSortSpecs = Lists.newArrayList();
    for (int i = 0; i < sortKeyNum; i++) {
      String refName = referNames[i];
      if (block.isConstReference(refName)) {
        continue;
      } else if (block.namedExprsMgr.isEvaluated(refName)) {
        column = block.namedExprsMgr.getTarget(refName).getNamedColumn();
      } else {
        throw new IllegalStateException("Unexpected State: " + StringUtils.join(sortSpecs));
      }
      annotatedSortSpecs.add(new SortSpec(column, sortSpecs[i].isAscending(), sortSpecs[i].isNullFirst()));
    }

    if (annotatedSortSpecs.size() == 0) {
      return child;
    } else {
      sortNode.setSortSpecs(annotatedSortSpecs.toArray(new SortSpec[annotatedSortSpecs.size()]));
      return sortNode;
    }
  }

  /*===============================================================================================
    GROUP BY SECTION
   ===============================================================================================*/

  @Override
  public LogicalNode visitHaving(PlanContext context, Stack<Expr> stack, Having expr) throws TajoException {
    QueryBlock block = context.queryBlock;

    ExprNormalizedResult normalizedResult = normalizer.normalize(context, expr.getQual());
    String referName = block.namedExprsMgr.addExpr(normalizedResult.baseExpr);
    block.namedExprsMgr.addNamedExprArray(normalizedResult.aggExprs);
    block.namedExprsMgr.addNamedExprArray(normalizedResult.scalarExprs);

    ////////////////////////////////////////////////////////
    // Visit and Build Child Plan
    ////////////////////////////////////////////////////////
    stack.push(expr);
    LogicalNode child = visit(context, stack, expr.getChild());
    stack.pop();
    ////////////////////////////////////////////////////////

    HavingNode having = context.queryBlock.getNodeFromExpr(expr);
    having.setChild(child);
    having.setInSchema(child.getOutSchema());
    having.setOutSchema(child.getOutSchema());

    EvalNode havingCondition;
    if (block.namedExprsMgr.isEvaluated(referName)) {
      havingCondition = block.namedExprsMgr.getTarget(referName).getEvalTree();
    } else {
      NamedExpr namedExpr = block.namedExprsMgr.getNamedExpr(referName);
      havingCondition = exprAnnotator.createEvalNode(context, namedExpr.getExpr(),
          NameResolvingMode.SUBEXPRS_AND_RELS);
      block.namedExprsMgr.markAsEvaluated(referName, havingCondition);
    }

    // set having condition
    having.setQual(havingCondition);

    return having;
  }

  @Override
  public LogicalNode visitGroupBy(PlanContext context, Stack<Expr> stack, Aggregation aggregation)
      throws TajoException {

    // Initialization Phase:
    LogicalPlan plan = context.plan;
    QueryBlock block = context.queryBlock;

    // Normalize grouping keys and add normalized grouping keys to NamedExprManager
    int groupingKeyNum = aggregation.getGroupSet()[0].getGroupingSets().length;
    ExprNormalizedResult [] normalizedResults = new ExprNormalizedResult[groupingKeyNum];
    for (int i = 0; i < groupingKeyNum; i++) {
      Expr groupingKey = aggregation.getGroupSet()[0].getGroupingSets()[i];
      normalizedResults[i] = normalizer.normalize(context, groupingKey);
    }

    String [] groupingKeyRefNames = new String[groupingKeyNum];
    for (int i = 0; i < groupingKeyNum; i++) {
      groupingKeyRefNames[i] = block.namedExprsMgr.addExpr(normalizedResults[i].baseExpr);
      block.namedExprsMgr.addNamedExprArray(normalizedResults[i].aggExprs);
      block.namedExprsMgr.addNamedExprArray(normalizedResults[i].scalarExprs);
    }

    ////////////////////////////////////////////////////////
    // Visit and Build Child Plan
    ////////////////////////////////////////////////////////
    stack.push(aggregation);
    LogicalNode child = visit(context, stack, aggregation.getChild());
    stack.pop();
    ////////////////////////////////////////////////////////
    GroupbyNode groupingNode = context.queryBlock.getNodeFromExpr(aggregation);
    groupingNode.setChild(child);
    groupingNode.setInSchema(child.getOutSchema());

    // Set grouping sets
    List<Column> groupingColumns = Lists.newArrayList();
    for (int i = 0; i < groupingKeyRefNames.length; i++) {
      String refName = groupingKeyRefNames[i];
      if (context.getQueryBlock().isConstReference(refName)) {
        continue;
      } else if (block.namedExprsMgr.isEvaluated(groupingKeyRefNames[i])) {
        groupingColumns.add(block.namedExprsMgr.getTarget(groupingKeyRefNames[i]).getNamedColumn());
      } else {
        throw makeSyntaxError("Each grouping column expression must be a scalar expression.");
      }
    }

    int effectiveGroupingKeyNum = groupingColumns.size();
    groupingNode.setGroupingColumns(groupingColumns.toArray(new Column[effectiveGroupingKeyNum]));

    ////////////////////////////////////////////////////////
    // Visit and Build Child Plan
    ////////////////////////////////////////////////////////

    // create EvalNodes and check if each EvalNode can be evaluated here.
    List<String> aggEvalNames = TUtil.newList();
    List<AggregationFunctionCallEval> aggEvalNodes = TUtil.newList();
    boolean includeDistinctFunction = false;
    for (Iterator<NamedExpr> iterator = block.namedExprsMgr.getIteratorForUnevaluatedExprs(); iterator.hasNext();) {
      NamedExpr namedExpr = iterator.next();
      try {
        includeDistinctFunction |= PlannerUtil.existsDistinctAggregationFunction(namedExpr.getExpr());
        EvalNode evalNode = exprAnnotator.createEvalNode(context, namedExpr.getExpr(),
            NameResolvingMode.SUBEXPRS_AND_RELS);
        if (evalNode.getType() == EvalType.AGG_FUNCTION) {
          block.namedExprsMgr.markAsEvaluated(namedExpr.getAlias(), evalNode);
          aggEvalNames.add(namedExpr.getAlias());
          aggEvalNodes.add((AggregationFunctionCallEval) evalNode);
        }
      } catch (UndefinedColumnException ve) {
      }
    }
    // if there is at least one distinct aggregation function
    groupingNode.setDistinct(includeDistinctFunction);
    groupingNode.setAggFunctions(aggEvalNodes.toArray(new AggregationFunctionCallEval[aggEvalNodes.size()]));

    Target [] targets = new Target[effectiveGroupingKeyNum + aggEvalNames.size()];

    // In target, grouping columns will be followed by aggregation evals.
    //
    // col1, col2, col3,   sum(..),  agv(..)
    // ^^^^^^^^^^^^^^^    ^^^^^^^^^^^^^^^^^^
    //  grouping keys      aggregation evals

    // Build grouping keys
    for (int i = 0; i < effectiveGroupingKeyNum; i++) {
      Target target = block.namedExprsMgr.getTarget(groupingNode.getGroupingColumns()[i].getQualifiedName());
      targets[i] = target;
    }

    for (int i = 0, targetIdx = effectiveGroupingKeyNum; i < aggEvalNodes.size(); i++, targetIdx++) {
      targets[targetIdx] = block.namedExprsMgr.getTarget(aggEvalNames.get(i));
    }

    groupingNode.setTargets(targets);
    block.unsetAggregationRequire();

    verifyProjectedFields(block, groupingNode);
    return groupingNode;
  }

  private static final Column[] ALL= Lists.newArrayList().toArray(new Column[0]);

  public static List<Column[]> generateCuboids(Column[] columns) {
    int numCuboids = (int) Math.pow(2, columns.length);
    int maxBits = columns.length;

    List<Column[]> cube = Lists.newArrayList();
    List<Column> cuboidCols;

    cube.add(ALL);
    for (int cuboidId = 1; cuboidId < numCuboids; cuboidId++) {
      cuboidCols = Lists.newArrayList();
      for (int j = 0; j < maxBits; j++) {
        int bit = 1 << j;
        if ((cuboidId & bit) == bit) {
          cuboidCols.add(columns[j]);
        }
      }
      cube.add(cuboidCols.toArray(new Column[cuboidCols.size()]));
    }
    return cube;
  }

  @Override
  public SelectionNode visitFilter(PlanContext context, Stack<Expr> stack, Selection selection)
      throws TajoException {
    QueryBlock block = context.queryBlock;

    ExprNormalizedResult normalizedResult = normalizer.normalize(context, selection.getQual());
    block.namedExprsMgr.addExpr(normalizedResult.baseExpr);
    if (normalizedResult.aggExprs.size() > 0 || normalizedResult.scalarExprs.size() > 0) {
      throw makeSyntaxError("Filter condition cannot include aggregation function");
    }

    ////////////////////////////////////////////////////////
    // Visit and Build Child Plan
    ////////////////////////////////////////////////////////
    stack.push(selection);
    // Since filter push down will be done later, it is guaranteed that in-subqueries are found at only selection.
    for (Expr eachQual : PlannerUtil.extractInSubquery(selection.getQual())) {
      InPredicate inPredicate = (InPredicate) eachQual;
      visit(context, stack, inPredicate.getInValue());
      context.unplannedExprs.add(inPredicate.getInValue());
    }
    LogicalNode child = visit(context, stack, selection.getChild());
    stack.pop();
    ////////////////////////////////////////////////////////

    SelectionNode selectionNode = context.queryBlock.getNodeFromExpr(selection);
    selectionNode.setChild(child);
    selectionNode.setInSchema(child.getOutSchema());
    selectionNode.setOutSchema(child.getOutSchema());

    // Create EvalNode for a search condition.
    EvalNode searchCondition = exprAnnotator.createEvalNode(context, selection.getQual(),
        NameResolvingMode.RELS_AND_SUBEXPRS);
    EvalNode simplified = context.evalOptimizer.optimize(context, searchCondition);
    // set selection condition
    selectionNode.setQual(simplified);

    return selectionNode;
  }

  /*===============================================================================================
    JOIN SECTION
   ===============================================================================================*/

  @Override
  public LogicalNode visitJoin(PlanContext context, Stack<Expr> stack, Join join)
      throws TajoException {
    // Phase 1: Init
    LogicalPlan plan = context.plan;
    QueryBlock block = context.queryBlock;

    if (join.hasQual()) {
      ExprNormalizedResult normalizedResult = normalizer.normalize(context, join.getQual(), true);
      block.namedExprsMgr.addExpr(normalizedResult.baseExpr);
      if (normalizedResult.aggExprs.size() > 0 || normalizedResult.scalarExprs.size() > 0) {
        throw makeSyntaxError("Filter condition cannot include aggregation function");
      }
    }

    ////////////////////////////////////////////////////////
    // Visit and Build Child Plan
    ////////////////////////////////////////////////////////
    stack.push(join);
    LogicalNode left = visit(context, stack, join.getLeft());
    LogicalNode right = visit(context, stack, join.getRight());
    stack.pop();
    ////////////////////////////////////////////////////////

    JoinNode joinNode = context.queryBlock.getNodeFromExpr(join);
    joinNode.setJoinType(join.getJoinType());
    joinNode.setLeftChild(left);
    joinNode.setRightChild(right);

    // Set A merged input schema
    Schema merged;
    if (join.isNatural()) {
      merged = getNaturalJoinSchema(left, right);
    } else {
      merged = SchemaUtil.merge(left.getOutSchema(), right.getOutSchema());
    }
    joinNode.setInSchema(merged);

    // Create EvalNode for a search condition.
    EvalNode joinCondition = null;
    if (join.hasQual()) {
      EvalNode evalNode = exprAnnotator.createEvalNode(context, join.getQual(), NameResolvingMode.LEGACY);
      joinCondition = context.evalOptimizer.optimize(context, evalNode);
    }

    // If the query involves a subquery, the stack can be empty.
    // In this case, this join is the top most one within a query block.
    boolean isTopMostJoin = stack.isEmpty() ? true : stack.peek().getType() != OpType.Join;
    List<String> newlyEvaluatedExprs = getNewlyEvaluatedExprsForJoin(context, joinNode, isTopMostJoin);
    List<Target> targets = TUtil.newList(PlannerUtil.schemaToTargets(merged));

    for (String newAddedExpr : newlyEvaluatedExprs) {
      targets.add(block.namedExprsMgr.getTarget(newAddedExpr, true));
    }
    joinNode.setTargets(targets.toArray(new Target[targets.size()]));

    // Determine join conditions
    if (join.isNatural()) { // if natural join, it should have the equi-join conditions by common column names
      EvalNode njCond = getNaturalJoinCondition(joinNode);
      joinNode.setJoinQual(njCond);
    } else if (join.hasQual()) { // otherwise, the given join conditions are set
      joinNode.setJoinQual(joinCondition);
    }

    return joinNode;
  }

  private List<String> getNewlyEvaluatedExprsForJoin(PlanContext context, JoinNode joinNode, boolean isTopMostJoin)
      throws TajoException {

    QueryBlock block = context.queryBlock;

    EvalNode evalNode;
    List<String> newlyEvaluatedExprs = TUtil.newList();
    for (Iterator<NamedExpr> it = block.namedExprsMgr.getIteratorForUnevaluatedExprs(); it.hasNext();) {
      NamedExpr namedExpr = it.next();
      try {
        evalNode = exprAnnotator.createEvalNode(context, namedExpr.getExpr(), NameResolvingMode.LEGACY);
        // the predicates specified in the on clause are already processed in visitJoin()
        if (LogicalPlanner.checkIfBeEvaluatedAtJoin(context.queryBlock, evalNode, joinNode, isTopMostJoin)) {
          block.namedExprsMgr.markAsEvaluated(namedExpr.getAlias(), evalNode);
          newlyEvaluatedExprs.add(namedExpr.getAlias());
        }
      } catch (UndefinedColumnException ve) {
      }
    }
    return newlyEvaluatedExprs;
  }

  private static Schema getNaturalJoinSchema(LogicalNode left, LogicalNode right) {
    Schema joinSchema = new Schema();
    Schema commons = SchemaUtil.getNaturalJoinColumns(left.getOutSchema(), right.getOutSchema());
    joinSchema.addColumns(commons);
    for (Column c : left.getOutSchema().getRootColumns()) {
      if (!joinSchema.contains(c.getQualifiedName())) {
        joinSchema.addColumn(c);
      }
    }

    for (Column c : right.getOutSchema().getRootColumns()) {
      if (!joinSchema.contains(c.getQualifiedName())) {
        joinSchema.addColumn(c);
      }
    }
    return joinSchema;
  }

  private static EvalNode getNaturalJoinCondition(JoinNode joinNode) {
    Schema leftSchema = joinNode.getLeftChild().getInSchema();
    Schema rightSchema = joinNode.getRightChild().getInSchema();
    Schema commons = SchemaUtil.getNaturalJoinColumns(leftSchema, rightSchema);

    EvalNode njQual = null;
    EvalNode equiQual;
    Column leftJoinKey;
    Column rightJoinKey;

    for (Column common : commons.getRootColumns()) {
      leftJoinKey = leftSchema.getColumn(common.getQualifiedName());
      rightJoinKey = rightSchema.getColumn(common.getQualifiedName());
      equiQual = new BinaryEval(EvalType.EQUAL,
          new FieldEval(leftJoinKey), new FieldEval(rightJoinKey));
      if (njQual == null) {
        njQual = equiQual;
      } else {
        njQual = new BinaryEval(EvalType.AND, njQual, equiQual);
      }
    }

    return njQual;
  }

  private LogicalNode createCartesianProduct(PlanContext context, LogicalNode left, LogicalNode right)
      throws TajoException {
    LogicalPlan plan = context.plan;
    QueryBlock block = context.queryBlock;

    Schema merged = SchemaUtil.merge(left.getOutSchema(), right.getOutSchema());
    JoinNode join = plan.createNode(JoinNode.class);
    join.init(JoinType.CROSS, left, right);
    join.setInSchema(merged);

    EvalNode evalNode;
    List<String> newlyEvaluatedExprs = TUtil.newList();
    for (Iterator<NamedExpr> it = block.namedExprsMgr.getIteratorForUnevaluatedExprs(); it.hasNext();) {
      NamedExpr namedExpr = it.next();
      try {
        evalNode = exprAnnotator.createEvalNode(context, namedExpr.getExpr(), NameResolvingMode.LEGACY);
        if (EvalTreeUtil.findDistinctAggFunction(evalNode).size() == 0
            && EvalTreeUtil.findWindowFunction(evalNode).size() == 0) {
          block.namedExprsMgr.markAsEvaluated(namedExpr.getAlias(), evalNode);
          newlyEvaluatedExprs.add(namedExpr.getAlias());
        }
      } catch (UndefinedColumnException ve) {}
    }

    List<Target> targets = TUtil.newList(PlannerUtil.schemaToTargets(merged));
    for (String newAddedExpr : newlyEvaluatedExprs) {
      targets.add(block.namedExprsMgr.getTarget(newAddedExpr, true));
    }
    join.setTargets(targets.toArray(new Target[targets.size()]));
    return join;
  }

  @Override
  public LogicalNode visitRelationList(PlanContext context, Stack<Expr> stack, RelationList relations)
      throws TajoException {

    LogicalNode current = visit(context, stack, relations.getRelations()[0]);

    LogicalNode left;
    LogicalNode right;
    if (relations.size() > 1) {

      for (int i = 1; i < relations.size(); i++) {
        left = current;
        right = visit(context, stack, relations.getRelations()[i]);
        current = createCartesianProduct(context, left, right);
      }
    }
    context.queryBlock.registerNode(current);

    return current;
  }

  @Override
  public ScanNode visitRelation(PlanContext context, Stack<Expr> stack, Relation expr)
      throws TajoException {
    QueryBlock block = context.queryBlock;

    ScanNode scanNode = block.getNodeFromExpr(expr);
    updatePhysicalInfo(context, scanNode.getTableDesc());

    // Find expression which can be evaluated at this relation node.
    // Except for column references, additional expressions used in select list, where clause, order-by clauses
    // can be evaluated here. Their reference names are kept in newlyEvaluatedExprsRef.
    Set<String> newlyEvaluatedExprsReferences = new LinkedHashSet<String>();
    for (Iterator<NamedExpr> iterator = block.namedExprsMgr.getIteratorForUnevaluatedExprs(); iterator.hasNext();) {
      NamedExpr rawTarget = iterator.next();
      try {
        EvalNode evalNode = exprAnnotator.createEvalNode(context, rawTarget.getExpr(),
            NameResolvingMode.RELS_ONLY);
        if (checkIfBeEvaluatedAtRelation(block, evalNode, scanNode)) {
          block.namedExprsMgr.markAsEvaluated(rawTarget.getAlias(), evalNode);
          newlyEvaluatedExprsReferences.add(rawTarget.getAlias()); // newly added exr
        }
      } catch (UndefinedColumnException ve) {
      }
    }

    // Assume that each unique expr is evaluated once.
    LinkedHashSet<Target> targets = createFieldTargetsFromRelation(block, scanNode, newlyEvaluatedExprsReferences);

    // The fact the some expr is included in newlyEvaluatedExprsReferences means that it is already evaluated.
    // So, we get a raw expression and then creates a target.
    for (String reference : newlyEvaluatedExprsReferences) {
      NamedExpr refrer = block.namedExprsMgr.getNamedExpr(reference);
      EvalNode evalNode = exprAnnotator.createEvalNode(context, refrer.getExpr(), NameResolvingMode.RELS_ONLY);
      targets.add(new Target(evalNode, reference));
    }

    scanNode.setTargets(targets.toArray(new Target[targets.size()]));

    verifyProjectedFields(block, scanNode);
    return scanNode;
  }

  private static LinkedHashSet<Target> createFieldTargetsFromRelation(QueryBlock block, RelationNode relationNode,
                                                      Set<String> newlyEvaluatedRefNames) {
    LinkedHashSet<Target> targets = Sets.newLinkedHashSet();
    for (Column column : relationNode.getLogicalSchema().getAllColumns()) {

      // TODO - Currently, EvalNode has DataType as a return type. So, RECORD cannot be used for any target.
      // The following line is a kind of hack, preventing RECORD to be used for target in the logical planning phase.
      // This problem should be resolved after TAJO-1402.
      if (column.getTypeDesc().getDataType().getType() == TajoDataTypes.Type.RECORD) {
        continue;
      }

      String aliasName = block.namedExprsMgr.checkAndGetIfAliasedColumn(column.getQualifiedName());
      if (aliasName != null) {
        targets.add(new Target(new FieldEval(column), aliasName));
        newlyEvaluatedRefNames.remove(aliasName);
      } else {
        targets.add(new Target(new FieldEval(column)));
      }
    }
    return targets;
  }

  private void updatePhysicalInfo(PlanContext planContext, TableDesc desc) {
    if (desc.getUri() != null &&
        desc.getMeta().getStoreType() != "SYSTEM" && PlannerUtil.isFileStorageType(desc.getMeta().getStoreType())) {
      try {
        Path path = new Path(desc.getUri());
        FileSystem fs = path.getFileSystem(planContext.queryContext.getConf());
        FileStatus status = fs.getFileStatus(path);
        if (desc.getStats() != null && (status.isDirectory() || status.isFile())) {
          ContentSummary summary = fs.getContentSummary(path);
          if (summary != null) {
            long volume = summary.getLength();
            desc.getStats().setNumBytes(volume);
          }
        }
      } catch (Throwable t) {
        LOG.warn(t, t);
      }
    }
  }

  @Override
  public TableSubQueryNode visitTableSubQuery(PlanContext context, Stack<Expr> stack, TablePrimarySubQuery expr)
<<<<<<< HEAD
      throws PlanningException {
    return visitCommonTableSubquery(context, stack, expr);
  }

  @Override
  public TableSubQueryNode visitSimpleTableSubquery(PlanContext context, Stack<Expr> stack, SimpleTableSubquery expr)
      throws PlanningException {
    return visitCommonTableSubquery(context, stack, expr);
  }

  private TableSubQueryNode visitCommonTableSubquery(PlanContext context, Stack<Expr> stack, CommonSubquery expr)
    throws PlanningException {
=======
      throws TajoException {
>>>>>>> 6d852081
    QueryBlock currentBlock = context.queryBlock;
    QueryBlock childBlock = context.plan.getBlock(context.plan.getBlockNameByExpr(expr.getSubQuery()));
    context.plan.connectBlocks(childBlock, currentBlock, BlockType.TableSubQuery);

    PlanContext newContext = new PlanContext(context, childBlock);
    context.plan.connectBlocks(childBlock, context.queryBlock, BlockType.TableSubQuery);
    LogicalNode child = visit(newContext, new Stack<Expr>(), expr.getSubQuery());
    TableSubQueryNode subQueryNode = currentBlock.getNodeFromExpr(expr);

    subQueryNode.setSubQuery(child);
    setTargetOfTableSubQuery(context, currentBlock, subQueryNode);

    return subQueryNode;
  }

<<<<<<< HEAD
  private void setTargetOfTableSubQuery (PlanContext context, QueryBlock block, TableSubQueryNode subQueryNode)
      throws PlanningException {
=======
  private void setTargetOfTableSubQuery (PlanContext context, QueryBlock block, TableSubQueryNode subQueryNode) throws TajoException {
>>>>>>> 6d852081
    // Add additional expressions required in upper nodes.
    Set<String> newlyEvaluatedExprs = TUtil.newHashSet();
    for (NamedExpr rawTarget : block.namedExprsMgr.getAllNamedExprs()) {
      try {
        EvalNode evalNode = exprAnnotator.createEvalNode(context, rawTarget.getExpr(),
            NameResolvingMode.RELS_ONLY);
        if (checkIfBeEvaluatedAtRelation(block, evalNode, subQueryNode)) {
          block.namedExprsMgr.markAsEvaluated(rawTarget.getAlias(), evalNode);
          newlyEvaluatedExprs.add(rawTarget.getAlias()); // newly added exr
        }
      } catch (UndefinedColumnException ve) {
      }
    }

    // Assume that each unique expr is evaluated once.
    LinkedHashSet<Target> targets = createFieldTargetsFromRelation(block, subQueryNode, newlyEvaluatedExprs);

    for (String newAddedExpr : newlyEvaluatedExprs) {
      targets.add(block.namedExprsMgr.getTarget(newAddedExpr, true));
    }

    subQueryNode.setTargets(targets.toArray(new Target[targets.size()]));
  }

    /*===============================================================================================
    SET OPERATION SECTION
   ===============================================================================================*/

  @Override
  public LogicalNode visitUnion(PlanContext context, Stack<Expr> stack, SetOperation setOperation)
      throws TajoException {
    UnionNode unionNode = (UnionNode)buildSetPlan(context, stack, setOperation);
    LogicalNode resultingNode = unionNode;

    /**
     *  if the given node is Union (Distinct), it adds group by node
     *    change
     *     from
     *             union
     *
     *       to
     *           projection
     *               |
     *            group by
     *               |
     *         table subquery
     *               |
     *             union
     */
    if (unionNode.isDistinct()) {
      return insertProjectionGroupbyBeforeSetOperation(context, unionNode);
    }

    return resultingNode;
  }

<<<<<<< HEAD
  private ProjectionNode insertProjectionGroupbyBeforeSetOperation(PlanContext context,
                                                                   SetOperationNode setOperationNode)
      throws PlanningException {
=======
  private ProjectionNode insertProjectionGroupbyBeforeSetOperation(PlanContext context, SetOperationNode setOperationNode) throws TajoException {
>>>>>>> 6d852081
    QueryBlock currentBlock = context.queryBlock;

    // make table subquery node which has set operation as its subquery
    TableSubQueryNode setOpTableSubQueryNode = context.plan.createNode(TableSubQueryNode.class);
    setOpTableSubQueryNode.init(CatalogUtil.buildFQName(context.queryContext.get(SessionVars.CURRENT_DATABASE),
        context.generateUniqueSubQueryName()), setOperationNode);
    setTargetOfTableSubQuery(context, currentBlock, setOpTableSubQueryNode);
    currentBlock.registerNode(setOpTableSubQueryNode);
    currentBlock.addRelation(setOpTableSubQueryNode);

    Schema setOpSchema = setOpTableSubQueryNode.getOutSchema();
    Target[] setOpTarget = setOpTableSubQueryNode.getTargets();

    // make group by node whose grouping keys are all columns of set operation
    GroupbyNode setOpGroupbyNode = context.plan.createNode(GroupbyNode.class);
    setOpGroupbyNode.setInSchema(setOpSchema);
    setOpGroupbyNode.setGroupingColumns(setOpSchema.toArray());
    setOpGroupbyNode.setTargets(setOpTarget);
    setOpGroupbyNode.setChild(setOpTableSubQueryNode);
    currentBlock.registerNode(setOpGroupbyNode);

    // make projection node which projects all the union columns
    ProjectionNode setOpProjectionNode = context.plan.createNode(ProjectionNode.class);
    setOpProjectionNode.setInSchema(setOpSchema);
    setOpProjectionNode.setTargets(setOpTarget);
    setOpProjectionNode.setChild(setOpGroupbyNode);
    currentBlock.registerNode(setOpProjectionNode);

    // changing query block chain: at below, ( ) indicates query block
    // (... + set operation ) - (...) ==> (... + projection + group by + table subquery) - (set operation) - (...)
    QueryBlock setOpBlock = context.plan.newQueryBlock();
    setOpBlock.registerNode(setOperationNode);
    setOpBlock.setRoot(setOperationNode);

    QueryBlock leftBlock = context.plan.getBlock(setOperationNode.getLeftChild());
    QueryBlock rightBlock = context.plan.getBlock(setOperationNode.getRightChild());

    context.plan.disconnectBlocks(leftBlock, context.queryBlock);
    context.plan.disconnectBlocks(rightBlock, context.queryBlock);

    context.plan.connectBlocks(setOpBlock, context.queryBlock, BlockType.TableSubQuery);
    context.plan.connectBlocks(leftBlock, setOpBlock, BlockType.TableSubQuery);
    context.plan.connectBlocks(rightBlock, setOpBlock, BlockType.TableSubQuery);

    // projection node (not original set operation node) will be a new child of parent node
    return setOpProjectionNode;
  }

  @Override
  public LogicalNode visitExcept(PlanContext context, Stack<Expr> stack, SetOperation setOperation)
      throws TajoException {
    return buildSetPlan(context, stack, setOperation);
  }

  @Override
  public LogicalNode visitIntersect(PlanContext context, Stack<Expr> stack, SetOperation setOperation)
      throws TajoException {
    return buildSetPlan(context, stack, setOperation);
  }

  private LogicalNode buildSetPlan(PlanContext context, Stack<Expr> stack, SetOperation setOperation)
      throws TajoException {

    // 1. Init Phase
    LogicalPlan plan = context.plan;
    QueryBlock block = context.queryBlock;

    ////////////////////////////////////////////////////////
    // Visit and Build Left Child Plan
    ////////////////////////////////////////////////////////
    QueryBlock leftBlock = context.plan.getBlockByExpr(setOperation.getLeft());
    PlanContext leftContext = new PlanContext(context, leftBlock);
    stack.push(setOperation);
    LogicalNode leftChild = visit(leftContext, new Stack<Expr>(), setOperation.getLeft());
    stack.pop();
    // Connect left child and current blocks
    context.plan.connectBlocks(leftContext.queryBlock, context.queryBlock, BlockType.TableSubQuery);

    ////////////////////////////////////////////////////////
    // Visit and Build Right Child Plan
    ////////////////////////////////////////////////////////
    QueryBlock rightBlock = context.plan.getBlockByExpr(setOperation.getRight());
    PlanContext rightContext = new PlanContext(context, rightBlock);
    stack.push(setOperation);
    LogicalNode rightChild = visit(rightContext, new Stack<Expr>(), setOperation.getRight());
    stack.pop();
    // Connect right child and current blocks
    context.plan.connectBlocks(rightContext.queryBlock, context.queryBlock, BlockType.TableSubQuery);

    BinaryNode setOp;
    if (setOperation.getType() == OpType.Union) {
      setOp = block.getNodeFromExpr(setOperation);
    } else if (setOperation.getType() == OpType.Except) {
      setOp = block.getNodeFromExpr(setOperation);
    } else if (setOperation.getType() == OpType.Intersect) {
      setOp = block.getNodeFromExpr(setOperation);
    } else {
      throw new TajoInternalError("Unknown set type: " + setOperation.getType());
    }
    setOp.setLeftChild(leftChild);
    setOp.setRightChild(rightChild);

    // An union statement can be derived from two query blocks.
    // For one union statement between both relations, we can ensure that each corresponding data domain of both
    // relations are the same. However, if necessary, the schema of left query block will be used as a base schema.
    Target [] leftStrippedTargets = PlannerUtil.stripTarget(
        PlannerUtil.schemaToTargets(leftBlock.getRoot().getOutSchema()));

    setOp.setInSchema(leftChild.getOutSchema());
    Schema outSchema = PlannerUtil.targetToSchema(leftStrippedTargets);
    setOp.setOutSchema(outSchema);

    return setOp;
  }

  /*===============================================================================================
    INSERT SECTION
   ===============================================================================================*/

  public LogicalNode visitInsert(PlanContext context, Stack<Expr> stack, Insert expr) throws TajoException {
    stack.push(expr);
    LogicalNode subQuery = super.visitInsert(context, stack, expr);
    stack.pop();

    InsertNode insertNode = context.queryBlock.getNodeFromExpr(expr);
    insertNode.setOverwrite(expr.isOverwrite());
    insertNode.setSubQuery(subQuery);

    if (expr.hasTableName()) { // INSERT (OVERWRITE) INTO TABLE ...
      return buildInsertIntoTablePlan(context, insertNode, expr);
    } else if (expr.hasLocation()) { // INSERT (OVERWRITE) INTO LOCATION ...
      return buildInsertIntoLocationPlan(context, insertNode, expr);
    } else {
      throw new IllegalStateException("Invalid Query");
    }
  }

  /**
   * Builds a InsertNode with a target table.
   *
   * ex) INSERT OVERWRITE INTO TABLE ...
   * <br />
   *
   * We use the following terms, such target table, target column
   * <pre>
   * INSERT INTO    [DATABASE_NAME.]TB_NAME        (col1, col2)          SELECT    c1,   c2        FROM ...
   *                 ^^^^^^^^^^^^^^ ^^^^^^^        ^^^^^^^^^^^^                  ^^^^^^^^^^^^
   *               target database target table  target columns (or schema)     projected columns (or schema)
   * </pre>
   */
  private InsertNode buildInsertIntoTablePlan(PlanContext context, InsertNode insertNode, Insert expr)
      throws TajoException {
    // Get and set a target table
    String databaseName;
    String tableName;
    if (CatalogUtil.isFQTableName(expr.getTableName())) {
      databaseName = CatalogUtil.extractQualifier(expr.getTableName());
      tableName = CatalogUtil.extractSimpleName(expr.getTableName());
    } else {
      databaseName = context.queryContext.get(SessionVars.CURRENT_DATABASE);
      tableName = expr.getTableName();
    }
    TableDesc desc = catalog.getTableDesc(databaseName, tableName);
    insertNode.setTargetTable(desc);

    //
    // When we use 'INSERT (OVERWIRTE) INTO TABLE statements, there are two cases.
    //
    // First, when a user specified target columns
    // INSERT (OVERWRITE)? INTO table_name (col1 type, col2 type) SELECT ...
    //
    // Second, when a user do not specified target columns
    // INSERT (OVERWRITE)? INTO table_name SELECT ...
    //
    // In the former case is, target columns' schema and corresponding projected columns' schema
    // must be equivalent or be available to cast implicitly.
    //
    // In the later case, the target table's schema and projected column's
    // schema of select clause can be different to each other. In this case,
    // we use only a sequence of preceding columns of target table's schema
    // as target columns.
    //
    // For example, consider a target table and an 'insert into' query are given as follows:
    //
    // CREATE TABLE TB1                  (col1 int,  col2 int, col3 long);
    //                                      ||          ||
    // INSERT OVERWRITE INTO TB1 SELECT  order_key,  part_num               FROM ...
    //
    // In this example, only col1 and col2 are used as target columns.

    if (expr.hasTargetColumns()) { // when a user specified target columns

      if (expr.getTargetColumns().length > insertNode.getChild().getOutSchema().size()) {
        throw makeSyntaxError("Target columns and projected columns are mismatched to each other");
      }

      // See PreLogicalPlanVerifier.visitInsert.
      // It guarantees that the equivalence between the numbers of target and projected columns.
      String [] targets = expr.getTargetColumns();
      Schema targetColumns = new Schema();
      for (int i = 0; i < targets.length; i++) {
        Column targetColumn = desc.getLogicalSchema().getColumn(targets[i]);

        if (targetColumn == null) {
          throw makeSyntaxError("column '" + targets[i] + "' of relation '" + desc.getName() + "' does not exist");
        }

        targetColumns.addColumn(targetColumn);
      }
      insertNode.setTargetSchema(targetColumns);
      insertNode.setOutSchema(targetColumns);
      buildProjectedInsert(context, insertNode);

    } else { // when a user do not specified target columns

      // The output schema of select clause determines the target columns.
      Schema tableSchema = desc.getLogicalSchema();
      Schema projectedSchema = insertNode.getChild().getOutSchema();

      Schema targetColumns = new Schema();
      for (int i = 0; i < projectedSchema.size(); i++) {
        targetColumns.addColumn(tableSchema.getColumn(i));
      }
      insertNode.setTargetSchema(targetColumns);
      buildProjectedInsert(context, insertNode);
    }

    if (desc.hasPartition()) {
      insertNode.setPartitionMethod(desc.getPartitionMethod());
    }
    return insertNode;
  }

  private void buildProjectedInsert(PlanContext context, InsertNode insertNode) {
    Schema tableSchema = insertNode.getTableSchema();
    Schema targetColumns = insertNode.getTargetSchema();

    LogicalNode child = insertNode.getChild();

    if (child.getType() == NodeType.UNION) {
      child = makeProjectionForInsertUnion(context, insertNode);
    }

    if (child instanceof Projectable) {
      Projectable projectionNode = (Projectable)insertNode.getChild();

      // Modifying projected columns by adding NULL constants
      // It is because that table appender does not support target columns to be written.
      List<Target> targets = TUtil.newList();
      for (int i = 0; i < tableSchema.size(); i++) {
        Column column = tableSchema.getColumn(i);

        int idxInProjectionNode = targetColumns.getIndex(column);
        if (idxInProjectionNode >= 0 && idxInProjectionNode < projectionNode.getTargets().length) {
          targets.add(projectionNode.getTargets()[idxInProjectionNode]);
        } else {
          targets.add(new Target(new ConstEval(NullDatum.get()), column.getSimpleName()));
        }
      }
      projectionNode.setTargets(targets.toArray(new Target[targets.size()]));

      insertNode.setInSchema(projectionNode.getOutSchema());
      insertNode.setOutSchema(projectionNode.getOutSchema());
      insertNode.setProjectedSchema(PlannerUtil.targetToSchema(targets));
    } else {
      throw new RuntimeException("Wrong child node type: " +  child.getType() + " for insert");
    }
  }

  private ProjectionNode makeProjectionForInsertUnion(PlanContext context, InsertNode insertNode) {
    LogicalNode child = insertNode.getChild();
    // add (projection - subquery) to RootBlock and create new QueryBlock for UnionNode
    TableSubQueryNode subQueryNode = context.plan.createNode(TableSubQueryNode.class);
    subQueryNode.init(context.queryBlock.getName(), child);
    subQueryNode.setTargets(PlannerUtil.schemaToTargets(subQueryNode.getOutSchema()));

    ProjectionNode projectionNode = context.plan.createNode(ProjectionNode.class);
    projectionNode.setChild(subQueryNode);
    projectionNode.setInSchema(subQueryNode.getInSchema());
    projectionNode.setTargets(subQueryNode.getTargets());

    context.queryBlock.registerNode(projectionNode);
    context.queryBlock.registerNode(subQueryNode);

    // add child QueryBlock to the UnionNode's QueryBlock
    UnionNode unionNode = (UnionNode)child;
    context.queryBlock.unregisterNode(unionNode);

    QueryBlock unionBlock = context.plan.newQueryBlock();
    unionBlock.registerNode(unionNode);
    unionBlock.setRoot(unionNode);

    QueryBlock leftBlock = context.plan.getBlock(unionNode.getLeftChild());
    QueryBlock rightBlock = context.plan.getBlock(unionNode.getRightChild());

    context.plan.disconnectBlocks(leftBlock, context.queryBlock);
    context.plan.disconnectBlocks(rightBlock, context.queryBlock);

    context.plan.connectBlocks(unionBlock, context.queryBlock, BlockType.TableSubQuery);
    context.plan.connectBlocks(leftBlock, unionBlock, BlockType.TableSubQuery);
    context.plan.connectBlocks(rightBlock, unionBlock, BlockType.TableSubQuery);

    // set InsertNode's child with ProjectionNode which is created.
    insertNode.setChild(projectionNode);

    return projectionNode;
  }

  /**
   * Build a InsertNode with a location.
   *
   * ex) INSERT OVERWRITE INTO LOCATION 'hdfs://....' ..
   */
  private InsertNode buildInsertIntoLocationPlan(PlanContext context, InsertNode insertNode, Insert expr) {
    // INSERT (OVERWRITE)? INTO LOCATION path (USING file_type (param_clause)?)? query_expression

    LogicalNode child = insertNode.getChild();

    if (child.getType() == NodeType.UNION) {
      child = makeProjectionForInsertUnion(context, insertNode);
    }

    Schema childSchema = child.getOutSchema();
    insertNode.setInSchema(childSchema);
    insertNode.setOutSchema(childSchema);
    insertNode.setTableSchema(childSchema);

    // Rewrite
    URI targetUri = URI.create(expr.getLocation());
    if (targetUri.getScheme() == null) {
      targetUri = URI.create(context.getQueryContext().get(QueryVars.DEFAULT_SPACE_ROOT_URI) + "/" + targetUri);
    }
    insertNode.setUri(targetUri);

    if (expr.hasStorageType()) {
      insertNode.setStorageType(CatalogUtil.getBackwardCompitablityStoreType(expr.getStorageType()));
    }
    if (expr.hasParams()) {
      KeyValueSet options = new KeyValueSet();
      options.putAll(expr.getParams());
      insertNode.setOptions(options);
    }
    return insertNode;
  }

  /*===============================================================================================
    Data Definition Language (DDL) SECTION
   ===============================================================================================*/

  @Override
  public LogicalNode visitCreateDatabase(PlanContext context, Stack<Expr> stack, CreateDatabase expr)
      throws TajoException {
    CreateDatabaseNode createDatabaseNode = context.queryBlock.getNodeFromExpr(expr);
    createDatabaseNode.init(expr.getDatabaseName(), expr.isIfNotExists());
    return createDatabaseNode;
  }

  @Override
  public LogicalNode visitDropDatabase(PlanContext context, Stack<Expr> stack, DropDatabase expr)
      throws TajoException {
    DropDatabaseNode dropDatabaseNode = context.queryBlock.getNodeFromExpr(expr);
    dropDatabaseNode.init(expr.getDatabaseName(), expr.isIfExists());
    return dropDatabaseNode;
  }

  public LogicalNode handleCreateTableLike(PlanContext context, CreateTable expr, CreateTableNode createTableNode)
    throws TajoException {
    String parentTableName = expr.getLikeParentTableName();

    if (CatalogUtil.isFQTableName(parentTableName) == false) {
      parentTableName = CatalogUtil.buildFQName(context.queryContext.get(SessionVars.CURRENT_DATABASE),
          parentTableName);
    }
    TableDesc baseTable = catalog.getTableDesc(parentTableName);
    if(baseTable == null) {
      throw new UndefinedTableException(parentTableName);
    }

    PartitionMethodDesc partitionDesc = baseTable.getPartitionMethod();
    createTableNode.setTableSchema(baseTable.getSchema());
    createTableNode.setPartitionMethod(partitionDesc);

    createTableNode.setStorageType(CatalogUtil.getBackwardCompitablityStoreType(baseTable.getMeta().getStoreType()));
    createTableNode.setOptions(baseTable.getMeta().getOptions());

    createTableNode.setExternal(baseTable.isExternal());
    if(baseTable.isExternal()) {
      createTableNode.setUri(baseTable.getUri());
    }
    return createTableNode;
  }

  @Override
  public LogicalNode visitCreateTable(PlanContext context, Stack<Expr> stack, CreateTable expr)
      throws TajoException {

    CreateTableNode createTableNode = context.queryBlock.getNodeFromExpr(expr);
    createTableNode.setIfNotExists(expr.isIfNotExists());

    // Set a table name to be created.
    if (CatalogUtil.isFQTableName(expr.getTableName())) {
      createTableNode.setTableName(expr.getTableName());
    } else {
      createTableNode.setTableName(
          CatalogUtil.buildFQName(context.queryContext.get(SessionVars.CURRENT_DATABASE), expr.getTableName()));
    }
    // This is CREATE TABLE <tablename> LIKE <parentTable>
    if(expr.getLikeParentTableName() != null) {
      return handleCreateTableLike(context, expr, createTableNode);
    }

    if (expr.hasTableSpaceName()) {
      createTableNode.setTableSpaceName(expr.getTableSpaceName());
    }

    createTableNode.setUri(getCreatedTableURI(context, expr));

    if (expr.hasStorageType()) { // If storage type (using clause) is specified
      createTableNode.setStorageType(CatalogUtil.getBackwardCompitablityStoreType(expr.getStorageType()));
    } else { // otherwise, default type
      createTableNode.setStorageType(BuiltinStorages.TEXT);
    }

    // Set default storage properties to table
    createTableNode.setOptions(CatalogUtil.newDefaultProperty(createTableNode.getStorageType()));

    // Priority to apply table properties
    // 1. Explicit table properties specified in WITH clause
    // 2. Session variables

    // Set session variables to properties
    TablePropertyUtil.setTableProperty(context.queryContext, createTableNode);

    // Set table property specified in WITH clause and it will override all others
    if (expr.hasParams()) {
      createTableNode.getOptions().putAll(expr.getParams());
    }


    if (expr.hasPartition()) {
      if (expr.getPartitionMethod().getPartitionType().equals(PartitionType.COLUMN)) {
        createTableNode.setPartitionMethod(getPartitionMethod(context, expr.getTableName(), expr.getPartitionMethod()));
      } else {
        throw ExceptionUtil.makeNotSupported(
            String.format("PartitonType " + expr.getPartitionMethod().getPartitionType()));
      }
    }

    if (expr.hasSubQuery()) { // CREATE TABLE .. AS SELECT
      stack.add(expr);
      LogicalNode subQuery = visit(context, stack, expr.getSubQuery());
      stack.pop();
      createTableNode.setChild(subQuery);
      createTableNode.setInSchema(subQuery.getOutSchema());

      // If the table schema is defined
      // ex) CREATE TABLE tbl(col1 type, col2 type) AS SELECT ...
      if (expr.hasTableElements()) {
        createTableNode.setOutSchema(convertTableElementsSchema(expr.getTableElements()));
        createTableNode.setTableSchema(convertTableElementsSchema(expr.getTableElements()));
      } else {
        // if no table definition, the select clause's output schema will be used.
        // ex) CREATE TABLE tbl AS SELECT ...

        if (expr.hasPartition()) {
          PartitionMethodDesc partitionMethod = createTableNode.getPartitionMethod();

          Schema queryOutputSchema = subQuery.getOutSchema();
          Schema partitionExpressionSchema = partitionMethod.getExpressionSchema();
          if (partitionMethod.getPartitionType() == CatalogProtos.PartitionType.COLUMN &&
              queryOutputSchema.size() < partitionExpressionSchema.size()) {
            throw makeSyntaxError("Partition columns cannot be more than table columns.");
          }
          Schema tableSchema = new Schema();
          for (int i = 0; i < queryOutputSchema.size() - partitionExpressionSchema.size(); i++) {
            tableSchema.addColumn(queryOutputSchema.getColumn(i));
          }
          createTableNode.setOutSchema(tableSchema);
          createTableNode.setTableSchema(tableSchema);
        } else {
          // Convert the schema of subquery into the target table's one.
          Schema schema = new Schema(subQuery.getOutSchema());
          schema.setQualifier(createTableNode.getTableName());
          createTableNode.setOutSchema(schema);
          createTableNode.setTableSchema(schema);
        }
      }

      return createTableNode;

    } else { // if CREATE AN EMPTY TABLE
      Schema tableSchema = convertColumnsToSchema(expr.getTableElements());
      createTableNode.setTableSchema(tableSchema);

      if (expr.isExternal()) {
        createTableNode.setExternal(true);
      }

      return createTableNode;
    }
  }

  /**
   * Return a table uri to be created
   *
   * @param context PlanContext
   * @param createTable An algebral expression for create table
   * @return a Table uri to be created on a given table space
   */
  private URI getCreatedTableURI(PlanContext context, CreateTable createTable) {

    if (createTable.hasLocation()) {
      URI tableUri = URI.create(createTable.getLocation());
      if (tableUri.getScheme() == null) { // if a given table URI is a just path, the default tablespace will be added.
        tableUri = URI.create(context.queryContext.get(QueryVars.DEFAULT_SPACE_ROOT_URI) + createTable.getLocation());
      }
      return tableUri;

    } else {

      String tableName = createTable.getTableName();
      String databaseName = CatalogUtil.isFQTableName(tableName) ?
          CatalogUtil.extractQualifier(tableName) : context.queryContext.get(SessionVars.CURRENT_DATABASE);

      return storage.getTableURI(
          createTable.getTableSpaceName(), databaseName, CatalogUtil.extractSimpleName(tableName));
    }
  }

  private PartitionMethodDesc getPartitionMethod(PlanContext context,
                                                 String tableName,
                                                 CreateTable.PartitionMethodDescExpr expr) throws TajoException {
    PartitionMethodDesc partitionMethodDesc;

    if(expr.getPartitionType() == PartitionType.COLUMN) {
      CreateTable.ColumnPartition partition = (CreateTable.ColumnPartition) expr;
      String partitionExpression = Joiner.on(',').join(partition.getColumns());

      partitionMethodDesc = new PartitionMethodDesc(context.queryContext.get(SessionVars.CURRENT_DATABASE), tableName,
          CatalogProtos.PartitionType.COLUMN, partitionExpression, convertColumnsToSchema(partition.getColumns()));
    } else {
      throw new UnimplementedException("partition type '" + expr.getPartitionType() + "'");
    }
    return partitionMethodDesc;
  }

  /**
   * It transforms table definition elements to schema.
   *
   * @param elements to be transformed
   * @return schema transformed from table definition elements
   */
  private Schema convertColumnsToSchema(ColumnDefinition[] elements) {
    Schema schema = new Schema();

    for (ColumnDefinition columnDefinition: elements) {
      schema.addColumn(convertColumn(columnDefinition));
    }

    return schema;
  }

  /**
   * It transforms table definition elements to schema.
   *
   * @param elements to be transformed
   * @return schema transformed from table definition elements
   */
  private static Schema convertTableElementsSchema(ColumnDefinition[] elements) {
    Schema schema = new Schema();

    for (ColumnDefinition columnDefinition: elements) {
      schema.addColumn(convertColumn(columnDefinition));
    }

    return schema;
  }

  /**
   * It transforms ColumnDefinition array to String array.
   *
   * @param columnReferenceExprs
   * @return
   */
  private static String[] convertColumnsToStrings(ColumnReferenceExpr[] columnReferenceExprs) {
    int columnCount = columnReferenceExprs.length;
    String[] columns = new String[columnCount];

    for(int i = 0; i < columnCount; i++) {
      ColumnReferenceExpr columnReferenceExpr = columnReferenceExprs[i];
      columns[i] = columnReferenceExpr.getName();
    }

    return columns;
  }

  /**
   * It transforms Expr array to String array.
   *
   * @param exprs
   * @return
   */
  private static String[] convertExprsToStrings(Expr[] exprs) {
    int exprCount = exprs.length;
    String[] values = new String[exprCount];

    for(int i = 0; i < exprCount; i++) {
      LiteralValue expr = (LiteralValue)exprs[i];
      values[i] = expr.getValue();
    }

    return values;
  }

  private static Column convertColumn(ColumnDefinition columnDefinition) {
    return new Column(columnDefinition.getColumnName(), convertDataType(columnDefinition));
  }

  public static TypeDesc convertDataType(DataTypeExpr dataType) {
    TajoDataTypes.Type type = TajoDataTypes.Type.valueOf(dataType.getTypeName());

    TajoDataTypes.DataType.Builder builder = TajoDataTypes.DataType.newBuilder();
    builder.setType(type);

    if (dataType.hasLengthOrPrecision()) {
      builder.setLength(dataType.getLengthOrPrecision());
    } else {
      if (type == TajoDataTypes.Type.CHAR) {
        builder.setLength(1);
      }
    }

    TypeDesc typeDesc;
    if (type == TajoDataTypes.Type.RECORD) {
      Schema nestedRecordSchema = convertTableElementsSchema(dataType.getNestedRecordTypes());
      typeDesc = new TypeDesc(nestedRecordSchema);
    } else {
      typeDesc = new TypeDesc(builder.build());
    }

    return typeDesc;
  }


  @Override
  public LogicalNode visitDropTable(PlanContext context, Stack<Expr> stack, DropTable dropTable) {
    DropTableNode dropTableNode = context.queryBlock.getNodeFromExpr(dropTable);
    String qualified;
    if (CatalogUtil.isFQTableName(dropTable.getTableName())) {
      qualified = dropTable.getTableName();
    } else {
      qualified = CatalogUtil.buildFQName(
          context.queryContext.get(SessionVars.CURRENT_DATABASE), dropTable.getTableName());
    }
    dropTableNode.init(qualified, dropTable.isIfExists(), dropTable.isPurge());
    return dropTableNode;
  }

  public LogicalNode visitAlterTablespace(PlanContext context, Stack<Expr> stack, AlterTablespace alterTablespace) {
    AlterTablespaceNode alter = context.queryBlock.getNodeFromExpr(alterTablespace);
    alter.setTablespaceName(alterTablespace.getTablespaceName());
    alter.setLocation(alterTablespace.getLocation());
    return alter;
  }

  @Override
  public LogicalNode visitAlterTable(PlanContext context, Stack<Expr> stack, AlterTable alterTable) {
    AlterTableNode alterTableNode = context.queryBlock.getNodeFromExpr(alterTable);
    alterTableNode.setTableName(alterTable.getTableName());
    alterTableNode.setNewTableName(alterTable.getNewTableName());
    alterTableNode.setColumnName(alterTable.getColumnName());
    alterTableNode.setNewColumnName(alterTable.getNewColumnName());
    alterTableNode.setProperties(new KeyValueSet(alterTable.getParams()));

    if (null != alterTable.getAddNewColumn()) {
      alterTableNode.setAddNewColumn(convertColumn(alterTable.getAddNewColumn()));
    }

    if (alterTable.getColumns() != null) {
      alterTableNode.setPartitionColumns(convertColumnsToStrings(alterTable.getColumns()));
    }

    if (alterTable.getValues() != null) {
      alterTableNode.setPartitionValues(convertExprsToStrings(alterTable.getValues()));
    }

    if (alterTable.getLocation() != null) {
      alterTableNode.setLocation(alterTable.getLocation());
    }

    alterTableNode.setPurge(alterTable.isPurge());
    alterTableNode.setAlterTableOpType(alterTable.getAlterTableOpType());
    return alterTableNode;
  }

  @Override
  public LogicalNode visitTruncateTable(PlanContext context, Stack<Expr> stack, TruncateTable truncateTable)
      throws TajoException {
    TruncateTableNode truncateTableNode = context.queryBlock.getNodeFromExpr(truncateTable);
    truncateTableNode.setTableNames(truncateTable.getTableNames());
    return truncateTableNode;
  }

  /*===============================================================================================
    Util SECTION
  ===============================================================================================*/

  public static boolean checkIfBeEvaluatedAtWindowAgg(EvalNode evalNode, WindowAggNode node) {
    Set<Column> columnRefs = EvalTreeUtil.findUniqueColumns(evalNode);

    if (columnRefs.size() > 0 && !node.getInSchema().containsAll(columnRefs)) {
      return false;
    }

    if (EvalTreeUtil.findDistinctAggFunction(evalNode).size() > 0) {
      return false;
    }

    return true;
  }

  public static boolean checkIfBeEvaluatedAtGroupBy(EvalNode evalNode, GroupbyNode node) {
    Set<Column> columnRefs = EvalTreeUtil.findUniqueColumns(evalNode);

    if (columnRefs.size() > 0 && !node.getInSchema().containsAll(columnRefs)) {
      return false;
    }

    if (EvalTreeUtil.findEvalsByType(evalNode, EvalType.WINDOW_FUNCTION).size() > 0) {
      return false;
    }

    return true;
  }

  public static boolean isEvaluatableJoinQual(QueryBlock block, EvalNode evalNode, JoinNode node,
                                              boolean isOnPredicate, boolean isTopMostJoin) {

    if (checkIfBeEvaluatedAtJoin(block, evalNode, node, isTopMostJoin)) {

      if (isNonEquiThetaJoinQual(block, node, evalNode)) {
        return false;
      }

      if (PlannerUtil.isOuterJoinType(node.getJoinType())) {
        /*
         * For outer joins, only predicates which are specified at the on clause can be evaluated during processing join.
         * Other predicates from the where clause must be evaluated after the join.
         * The below code will be modified after improving join operators to keep join filters by themselves (TAJO-1310).
         */
        if (!isOnPredicate) {
          return false;
        }
      } else {
        /*
         * Only join predicates should be evaluated at join if the join type is inner or cross. (TAJO-1445)
         */
        if (!EvalTreeUtil.isJoinQual(block, node.getLeftChild().getOutSchema(), node.getRightChild().getOutSchema(),
            evalNode, false)) {
          return false;
        }
      }

      return true;
    }

    return false;
  }

  public static boolean isNonEquiThetaJoinQual(final LogicalPlan.QueryBlock block,
                                               final JoinNode joinNode,
                                               final EvalNode evalNode) {
    if (EvalTreeUtil.isJoinQual(block, joinNode.getLeftChild().getOutSchema(),
        joinNode.getRightChild().getOutSchema(), evalNode, true) &&
        evalNode.getType() != EvalType.EQUAL) {
      return true;
    } else {
      return false;
    }
  }

  public static boolean checkIfBeEvaluatedAtJoin(QueryBlock block, EvalNode evalNode, JoinNode node,
                                                 boolean isTopMostJoin) {
    Set<Column> columnRefs = EvalTreeUtil.findUniqueColumns(evalNode);

    if (EvalTreeUtil.findDistinctAggFunction(evalNode).size() > 0) {
      return false;
    }

    if (EvalTreeUtil.findEvalsByType(evalNode, EvalType.WINDOW_FUNCTION).size() > 0) {
      return false;
    }

    if (columnRefs.size() > 0 && !node.getInSchema().containsAll(columnRefs)) {
      return false;
    }

    // When a 'case-when' is used with outer join, the case-when expression must be evaluated
    // at the topmost join operator.
    // TODO - It's also valid that case-when is evalauted at the topmost outer operator.
    //        But, how can we know there is no further outer join operator after this node?
    if (containsOuterJoin(block)) {
      if (!isTopMostJoin) {
        Collection<EvalNode> found = EvalTreeUtil.findOuterJoinSensitiveEvals(evalNode);
        if (found.size() > 0) {
          return false;
        }
      }
    }

    return true;
  }

  public static boolean containsOuterJoin(QueryBlock block) {
    return block.containsJoinType(JoinType.LEFT_OUTER) || block.containsJoinType(JoinType.RIGHT_OUTER) ||
        block.containsJoinType(JoinType.FULL_OUTER);
  }

  /**
   * It checks if evalNode can be evaluated at this @{link RelationNode}.
   */
  public static boolean checkIfBeEvaluatedAtRelation(QueryBlock block, EvalNode evalNode, RelationNode node) {
    Set<Column> columnRefs = EvalTreeUtil.findUniqueColumns(evalNode);

    // aggregation functions cannot be evaluated in scan node
    if (EvalTreeUtil.findDistinctAggFunction(evalNode).size() > 0) {
      return false;
    }

    // aggregation functions cannot be evaluated in scan node
    if (EvalTreeUtil.findEvalsByType(evalNode, EvalType.WINDOW_FUNCTION).size() > 0) {
      return false;
    }

    if (columnRefs.size() > 0 && !node.getLogicalSchema().containsAll(columnRefs)) {
      return false;
    }

    // Why? - When a {case when} is used with outer join, case when must be evaluated at topmost outer join.
    if (containsOuterJoin(block)) {
      Collection<EvalNode> found = EvalTreeUtil.findOuterJoinSensitiveEvals(evalNode);
      if (found.size() > 0) {
        return false;
      }
    }

    return true;
  }

  public static boolean checkIfBeEvaluatedAtThis(EvalNode evalNode, LogicalNode node) {
    Set<Column> columnRefs = EvalTreeUtil.findUniqueColumns(evalNode);
    if (columnRefs.size() > 0 && !node.getInSchema().containsAll(columnRefs)) {
      return false;
    }

    return true;
  }
}<|MERGE_RESOLUTION|>--- conflicted
+++ resolved
@@ -54,10 +54,6 @@
 import org.apache.tajo.plan.rewrite.rules.ProjectionPushDownRule;
 import org.apache.tajo.plan.util.ExprFinder;
 import org.apache.tajo.plan.util.PlannerUtil;
-<<<<<<< HEAD
-import org.apache.tajo.plan.verifier.VerifyException;
-=======
->>>>>>> 6d852081
 import org.apache.tajo.storage.StorageService;
 import org.apache.tajo.util.KeyValueSet;
 import org.apache.tajo.util.Pair;
@@ -309,12 +305,8 @@
   }
 
   private void setRawTargets(PlanContext context, Target[] targets, String[] referenceNames,
-<<<<<<< HEAD
-                             Projection projection) throws PlanningException {
-=======
                              Projection projection) throws TajoException {
     LogicalPlan plan = context.plan;
->>>>>>> 6d852081
     QueryBlock block = context.queryBlock;
 
     // It's for debugging or unit tests.
@@ -1399,22 +1391,18 @@
 
   @Override
   public TableSubQueryNode visitTableSubQuery(PlanContext context, Stack<Expr> stack, TablePrimarySubQuery expr)
-<<<<<<< HEAD
-      throws PlanningException {
+      throws TajoException {
     return visitCommonTableSubquery(context, stack, expr);
   }
 
   @Override
   public TableSubQueryNode visitSimpleTableSubquery(PlanContext context, Stack<Expr> stack, SimpleTableSubquery expr)
-      throws PlanningException {
+      throws TajoException {
     return visitCommonTableSubquery(context, stack, expr);
   }
 
   private TableSubQueryNode visitCommonTableSubquery(PlanContext context, Stack<Expr> stack, CommonSubquery expr)
-    throws PlanningException {
-=======
-      throws TajoException {
->>>>>>> 6d852081
+      throws TajoException {
     QueryBlock currentBlock = context.queryBlock;
     QueryBlock childBlock = context.plan.getBlock(context.plan.getBlockNameByExpr(expr.getSubQuery()));
     context.plan.connectBlocks(childBlock, currentBlock, BlockType.TableSubQuery);
@@ -1430,12 +1418,8 @@
     return subQueryNode;
   }
 
-<<<<<<< HEAD
   private void setTargetOfTableSubQuery (PlanContext context, QueryBlock block, TableSubQueryNode subQueryNode)
-      throws PlanningException {
-=======
-  private void setTargetOfTableSubQuery (PlanContext context, QueryBlock block, TableSubQueryNode subQueryNode) throws TajoException {
->>>>>>> 6d852081
+      throws TajoException {
     // Add additional expressions required in upper nodes.
     Set<String> newlyEvaluatedExprs = TUtil.newHashSet();
     for (NamedExpr rawTarget : block.namedExprsMgr.getAllNamedExprs()) {
@@ -1492,13 +1476,9 @@
     return resultingNode;
   }
 
-<<<<<<< HEAD
   private ProjectionNode insertProjectionGroupbyBeforeSetOperation(PlanContext context,
                                                                    SetOperationNode setOperationNode)
-      throws PlanningException {
-=======
-  private ProjectionNode insertProjectionGroupbyBeforeSetOperation(PlanContext context, SetOperationNode setOperationNode) throws TajoException {
->>>>>>> 6d852081
+      throws TajoException {
     QueryBlock currentBlock = context.queryBlock;
 
     // make table subquery node which has set operation as its subquery
