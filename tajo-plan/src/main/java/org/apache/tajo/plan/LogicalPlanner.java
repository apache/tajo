/**
 * Licensed to the Apache Software Foundation (ASF) under one
 * or more contributor license agreements.  See the NOTICE file
 * distributed with this work for additional information
 * regarding copyright ownership.  The ASF licenses this file
 * to you under the Apache License, Version 2.0 (the
 * "License"); you may not use this file except in compliance
 * with the License.  You may obtain a copy of the License at
 *
 *     http://www.apache.org/licenses/LICENSE-2.0
 *
 * Unless required by applicable law or agreed to in writing, software
 * distributed under the License is distributed on an "AS IS" BASIS,
 * WITHOUT WARRANTIES OR CONDITIONS OF ANY KIND, either express or implied.
 * See the License for the specific language governing permissions and
 * limitations under the License.
 */

package org.apache.tajo.plan;

import com.google.common.annotations.VisibleForTesting;
import com.google.common.base.Joiner;
import com.google.common.collect.Lists;
import com.google.common.collect.Sets;
import org.apache.commons.logging.Log;
import org.apache.commons.logging.LogFactory;
import org.apache.hadoop.fs.ContentSummary;
import org.apache.hadoop.fs.FileStatus;
import org.apache.hadoop.fs.FileSystem;
import org.apache.hadoop.fs.Path;
import org.apache.tajo.BuiltinStorages;
import org.apache.tajo.OverridableConf;
import org.apache.tajo.QueryVars;
import org.apache.tajo.SessionVars;
import org.apache.tajo.algebra.*;
import org.apache.tajo.algebra.WindowSpec;
import org.apache.tajo.catalog.*;
import org.apache.tajo.catalog.exception.UndefinedColumnException;
import org.apache.tajo.catalog.exception.UndefinedTableException;
import org.apache.tajo.catalog.partition.PartitionMethodDesc;
import org.apache.tajo.catalog.proto.CatalogProtos;
import org.apache.tajo.catalog.proto.CatalogProtos.IndexMethod;
import org.apache.tajo.common.TajoDataTypes;
import org.apache.tajo.conf.TajoConf;
import org.apache.tajo.datum.NullDatum;
import org.apache.tajo.exception.ExceptionUtil;
import org.apache.tajo.exception.TajoException;
import org.apache.tajo.exception.TajoInternalError;
import org.apache.tajo.exception.UnimplementedException;
import org.apache.tajo.plan.LogicalPlan.QueryBlock;
import org.apache.tajo.plan.algebra.BaseAlgebraVisitor;
import org.apache.tajo.plan.expr.*;
import org.apache.tajo.plan.exprrewrite.EvalTreeOptimizer;
import org.apache.tajo.plan.logical.*;
import org.apache.tajo.plan.nameresolver.NameResolvingMode;
import org.apache.tajo.plan.rewrite.rules.ProjectionPushDownRule;
import org.apache.tajo.plan.util.ExprFinder;
import org.apache.tajo.plan.util.PlannerUtil;
<<<<<<< HEAD
import org.apache.tajo.plan.verifier.VerifyException;
=======
>>>>>>> 6d852081
import org.apache.tajo.storage.StorageService;
import org.apache.tajo.util.KeyValueSet;
import org.apache.tajo.util.Pair;
import org.apache.tajo.util.StringUtils;
import org.apache.tajo.util.TUtil;

import java.net.URI;
import java.util.*;

import static org.apache.tajo.algebra.CreateTable.PartitionType;
import static org.apache.tajo.plan.ExprNormalizer.ExprNormalizedResult;
import static org.apache.tajo.plan.LogicalPlan.BlockType;
import static org.apache.tajo.plan.verifier.SyntaxErrorUtil.makeSyntaxError;

/**
 * This class creates a logical plan from a nested tajo algebra expression ({@link org.apache.tajo.algebra})
 */
public class LogicalPlanner extends BaseAlgebraVisitor<LogicalPlanner.PlanContext, LogicalNode> {
  private static Log LOG = LogFactory.getLog(LogicalPlanner.class);
  private final CatalogService catalog;
  private final StorageService storage;

  private final LogicalPlanPreprocessor preprocessor;
  private final EvalTreeOptimizer evalOptimizer;
  private final ExprAnnotator exprAnnotator;
  private final ExprNormalizer normalizer;

  public LogicalPlanner(CatalogService catalog, StorageService storage) {
    this.catalog = catalog;
    this.storage = storage;

    this.exprAnnotator = new ExprAnnotator(catalog);
    this.preprocessor = new LogicalPlanPreprocessor(catalog, exprAnnotator);
    this.normalizer = new ExprNormalizer();
    this.evalOptimizer = new EvalTreeOptimizer();
  }

  public static class PlanContext {
    OverridableConf queryContext;
    LogicalPlan plan;
    QueryBlock queryBlock;
    EvalTreeOptimizer evalOptimizer;
    TimeZone timeZone;
    boolean debugOrUnitTests;

    public PlanContext(OverridableConf context, LogicalPlan plan, QueryBlock block, EvalTreeOptimizer evalOptimizer,
                       boolean debugOrUnitTests) {
      this.queryContext = context;
      this.plan = plan;
      this.queryBlock = block;
      this.evalOptimizer = evalOptimizer;

      // session's time zone
      if (context.containsKey(SessionVars.TIMEZONE)) {
        String timezoneId = context.get(SessionVars.TIMEZONE);
        timeZone = TimeZone.getTimeZone(timezoneId);
      }

      this.debugOrUnitTests = debugOrUnitTests;
    }

    public PlanContext(PlanContext context, QueryBlock block) {
      this.queryContext = context.queryContext;
      this.plan = context.plan;
      this.queryBlock = block;
      this.evalOptimizer = context.evalOptimizer;
      this.debugOrUnitTests = context.debugOrUnitTests;
    }

    public QueryBlock getQueryBlock() {
      return queryBlock;
    }

    public OverridableConf getQueryContext() {
      return queryContext;
    }

    public String toString() {
      return "block=" + queryBlock.getName() + ", relNum=" + queryBlock.getRelations().size() + ", "+
          queryBlock.namedExprsMgr.toString();
    }
  }

  /**
   * This generates a logical plan.
   *
   * @param expr A relational algebraic expression for a query.
   * @return A logical plan
   */
  public LogicalPlan createPlan(OverridableConf context, Expr expr) throws TajoException {
    return createPlan(context, expr, false);
  }

  @VisibleForTesting
  public LogicalPlan createPlan(OverridableConf queryContext, Expr expr, boolean debug) throws TajoException {

    LogicalPlan plan = new LogicalPlan(this);

    QueryBlock rootBlock = plan.newAndGetBlock(LogicalPlan.ROOT_BLOCK);
    PlanContext context = new PlanContext(queryContext, plan, rootBlock, evalOptimizer, debug);
    preprocessor.visit(context, new Stack<Expr>(), expr);
    plan.resetGeneratedId();
    LogicalNode topMostNode = this.visit(context, new Stack<Expr>(), expr);

    // Add Root Node
    LogicalRootNode root = plan.createNode(LogicalRootNode.class);

    root.setInSchema(topMostNode.getOutSchema());
    root.setChild(topMostNode);
    root.setOutSchema(topMostNode.getOutSchema());
    plan.getRootBlock().setRoot(root);

    return plan;
  }

  public ExprAnnotator getExprAnnotator() {
    return this.exprAnnotator;
  }

  public void preHook(PlanContext context, Stack<Expr> stack, Expr expr) throws TajoException {
    context.queryBlock.updateCurrentNode(expr);
  }

  public LogicalNode postHook(PlanContext context, Stack<Expr> stack, Expr expr, LogicalNode current)
      throws TajoException {


    // Some generated logical nodes (e.g., implicit aggregation) without exprs will pass NULL as a expr parameter.
    // We should skip them.
    if (expr != null) {
      // A relation list including a single ScanNode will return a ScanNode instance that already passed postHook.
      // So, it skips the already-visited ScanNode instance.
      if (expr.getType() == OpType.RelationList && current.getType() == NodeType.SCAN) {
        return current;
      }
    }

    QueryBlock queryBlock = context.queryBlock;
    queryBlock.updateLatestNode(current);

    // if this node is the topmost
    if (stack.size() == 0) {
      queryBlock.setRoot(current);
    }

    if (!stack.empty()) {
      queryBlock.updateCurrentNode(stack.peek());
    }
    return current;
  }

  @Override
  public LogicalNode visitSetSession(PlanContext context, Stack<Expr> stack, SetSession expr) throws TajoException {
    QueryBlock block = context.queryBlock;

    SetSessionNode setSessionNode = block.getNodeFromExpr(expr);
    setSessionNode.init(expr.getName(), expr.getValue());

    return setSessionNode;
  }

  public LogicalNode visitExplain(PlanContext ctx, Stack<Expr> stack, Explain expr) throws TajoException {
    ctx.plan.setExplain(expr.isGlobal());
    return visit(ctx, stack, expr.getChild());
  }

  /*===============================================================================================
    Data Manupulation Language (DML) SECTION
   ===============================================================================================*/


  /*===============================================================================================
    PROJECTION SECTION
   ===============================================================================================*/
  @Override
  public LogicalNode visitProjection(PlanContext context, Stack<Expr> stack, Projection projection)
      throws TajoException {


    LogicalPlan plan = context.plan;
    QueryBlock block = context.queryBlock;

    // If a non-from statement is given
    if (!projection.hasChild()) {
      return buildPlanForNoneFromStatement(context, stack, projection);
    }

    String [] referenceNames;
    // in prephase, insert all target list into NamedExprManagers.
    // Then it gets reference names, each of which points an expression in target list.
    Pair<String [], ExprNormalizer.WindowSpecReferences []> referencesPair = doProjectionPrephase(context, projection);
    referenceNames = referencesPair.getFirst();

    ////////////////////////////////////////////////////////
    // Visit and Build Child Plan
    ////////////////////////////////////////////////////////
    stack.push(projection);
    LogicalNode child = visit(context, stack, projection.getChild());

    // check if it is implicit aggregation. If so, it inserts group-by node to its child.
    if (block.isAggregationRequired()) {
      child = insertGroupbyNode(context, child, stack);
    }

    if (block.hasWindowSpecs()) {
      LogicalNode windowAggNode =
          insertWindowAggNode(context, child, stack, referenceNames, referencesPair.getSecond());
      if (windowAggNode != null) {
        child = windowAggNode;
      }
    }
    stack.pop();
    ////////////////////////////////////////////////////////

    ProjectionNode projectionNode;
    Target[] targets;
    targets = buildTargets(context, referenceNames);

    // Set ProjectionNode
    projectionNode = context.queryBlock.getNodeFromExpr(projection);
    projectionNode.init(projection.isDistinct(), targets);
    projectionNode.setChild(child);
    projectionNode.setInSchema(child.getOutSchema());

    if (projection.isDistinct() && block.hasNode(NodeType.GROUP_BY)) {
      throw makeSyntaxError("Cannot support grouping and distinct at the same time yet");
    } else {
      if (projection.isDistinct()) {
        insertDistinctOperator(context, projectionNode, child, stack);
      }
    }

    // It's for debugging and unit tests purpose.
    // It sets raw targets, all of them are raw expressions instead of references.
    if (context.debugOrUnitTests) {
      setRawTargets(context, targets, referenceNames, projection);
    }

    verifyProjectedFields(block, projectionNode);
    return projectionNode;
  }

  private void setRawTargets(PlanContext context, Target[] targets, String[] referenceNames,
                             Projection projection) throws TajoException {
    LogicalPlan plan = context.plan;
    QueryBlock block = context.queryBlock;

    // It's for debugging or unit tests.
    Target [] rawTargets = new Target[projection.getNamedExprs().length];
    for (int i = 0; i < projection.getNamedExprs().length; i++) {
      NamedExpr namedExpr = projection.getNamedExprs()[i];
      EvalNode evalNode = exprAnnotator.createEvalNode(context, namedExpr.getExpr(),
          NameResolvingMode.RELS_AND_SUBEXPRS);
      rawTargets[i] = new Target(evalNode, referenceNames[i]);
    }
    // it's for debugging or unit testing
    block.setRawTargets(rawTargets);
  }

  private void insertDistinctOperator(PlanContext context, ProjectionNode projectionNode, LogicalNode child,
                                      Stack<Expr> stack) throws TajoException {
    LogicalPlan plan = context.plan;
    QueryBlock block = context.queryBlock;

    Schema outSchema = projectionNode.getOutSchema();
    GroupbyNode dupRemoval = context.plan.createNode(GroupbyNode.class);
    dupRemoval.setChild(child);
    dupRemoval.setInSchema(projectionNode.getInSchema());
    dupRemoval.setTargets(PlannerUtil.schemaToTargets(outSchema));
    dupRemoval.setGroupingColumns(outSchema.toArray());

    block.registerNode(dupRemoval);
    postHook(context, stack, null, dupRemoval);

    projectionNode.setChild(dupRemoval);
    projectionNode.setInSchema(dupRemoval.getOutSchema());
  }

  private Pair<String [], ExprNormalizer.WindowSpecReferences []> doProjectionPrephase(PlanContext context,
                                                                                    Projection projection)
      throws TajoException {

    QueryBlock block = context.queryBlock;

    int finalTargetNum = projection.size();
    String [] referenceNames = new String[finalTargetNum];
    ExprNormalizedResult[] normalizedExprList = new ExprNormalizedResult[finalTargetNum];

    List<ExprNormalizer.WindowSpecReferences> windowSpecReferencesList = TUtil.newList();

    List<Integer> targetsIds = normalize(context, projection, normalizedExprList, new Matcher() {
      @Override
      public boolean isMatch(Expr expr) {
        return ExprFinder.finds(expr, OpType.WindowFunction).size() == 0;
      }
    });

    // Note: Why separate normalization and add(Named)Expr?
    //
    // ExprNormalizer internally makes use of the named exprs in NamedExprsManager.
    // If we don't separate normalization work and addExprWithName, addExprWithName will find named exprs evaluated
    // the same logical node. It will cause impossible evaluation in physical executors.
    addNamedExprs(block, referenceNames, normalizedExprList, windowSpecReferencesList, projection, targetsIds);

    targetsIds = normalize(context, projection, normalizedExprList, new Matcher() {
      @Override
      public boolean isMatch(Expr expr) {
        return ExprFinder.finds(expr, OpType.WindowFunction).size() > 0;
      }
    });
    addNamedExprs(block, referenceNames, normalizedExprList, windowSpecReferencesList, projection, targetsIds);

    return new Pair<String[], ExprNormalizer.WindowSpecReferences []>(referenceNames,
        windowSpecReferencesList.toArray(new ExprNormalizer.WindowSpecReferences[windowSpecReferencesList.size()]));
  }

  private interface Matcher {
    public boolean isMatch(Expr expr);
  }

  public List<Integer> normalize(PlanContext context, Projection projection, ExprNormalizedResult [] normalizedExprList,
                                 Matcher matcher) throws TajoException {
    List<Integer> targetIds = new ArrayList<Integer>();
    for (int i = 0; i < projection.size(); i++) {
      NamedExpr namedExpr = projection.getNamedExprs()[i];

      if (PlannerUtil.existsAggregationFunction(namedExpr)) {
        context.queryBlock.setAggregationRequire();
      }

      if (matcher.isMatch(namedExpr.getExpr())) {
        // If a value is constant value, it adds the constant value with a proper name to the constant map
        // of the current block
        if (!namedExpr.hasAlias() && OpType.isLiteralType(namedExpr.getExpr().getType())) {
          String generatedName = context.plan.generateUniqueColumnName(namedExpr.getExpr());
          ConstEval constEval = (ConstEval) exprAnnotator.createEvalNode(context, namedExpr.getExpr(),
              NameResolvingMode.RELS_ONLY);
          context.getQueryBlock().addConstReference(generatedName, namedExpr.getExpr(), constEval);
          normalizedExprList[i] = new ExprNormalizedResult(context, false);
          normalizedExprList[i].baseExpr = new ColumnReferenceExpr(generatedName);

        } else {
          // dissect an expression into multiple parts (at most dissected into three parts)
          normalizedExprList[i] = normalizer.normalize(context, namedExpr.getExpr());
        }
        targetIds.add(i);
      }
    }

    return targetIds;
  }

  private void addNamedExprs(QueryBlock block, String [] referenceNames, ExprNormalizedResult [] normalizedExprList,
                             List<ExprNormalizer.WindowSpecReferences> windowSpecReferencesList, Projection projection,
                             List<Integer> targetIds) throws TajoException {
    for (int i : targetIds) {
      NamedExpr namedExpr = projection.getNamedExprs()[i];
      // Get all projecting references
      if (namedExpr.hasAlias()) {
        NamedExpr aliasedExpr = new NamedExpr(normalizedExprList[i].baseExpr, namedExpr.getAlias());
        referenceNames[i] = block.namedExprsMgr.addNamedExpr(aliasedExpr);
      } else {
        referenceNames[i] = block.namedExprsMgr.addExpr(normalizedExprList[i].baseExpr);
      }

      // Add sub-expressions (i.e., aggregation part and scalar part) from dissected parts.
      block.namedExprsMgr.addNamedExprArray(normalizedExprList[i].aggExprs);
      block.namedExprsMgr.addNamedExprArray(normalizedExprList[i].scalarExprs);
      block.namedExprsMgr.addNamedExprArray(normalizedExprList[i].windowAggExprs);

      windowSpecReferencesList.addAll(normalizedExprList[i].windowSpecs);
    }
  }

  /**
   * It builds non-from statement (only expressions) like '<code>SELECT 1+3 as plus</code>'.
   */
  private EvalExprNode buildPlanForNoneFromStatement(PlanContext context, Stack<Expr> stack, Projection projection)
      throws TajoException {
    LogicalPlan plan = context.plan;
    QueryBlock block = context.queryBlock;

    int finalTargetNum = projection.getNamedExprs().length;
    Target [] targets = new Target[finalTargetNum];

    for (int i = 0; i < targets.length; i++) {
      NamedExpr namedExpr = projection.getNamedExprs()[i];
      EvalNode evalNode = exprAnnotator.createEvalNode(context, namedExpr.getExpr(), NameResolvingMode.RELS_ONLY);
      if (namedExpr.hasAlias()) {
        targets[i] = new Target(evalNode, namedExpr.getAlias());
      } else {
        targets[i] = new Target(evalNode, context.plan.generateUniqueColumnName(namedExpr.getExpr()));
      }
    }
    EvalExprNode evalExprNode = context.queryBlock.getNodeFromExpr(projection);
    evalExprNode.setTargets(targets);
    evalExprNode.setOutSchema(PlannerUtil.targetToSchema(targets));
    // it's for debugging or unit testing
    block.setRawTargets(targets);
    return evalExprNode;
  }

  private Target [] buildTargets(PlanContext context, String[] referenceNames)
      throws TajoException {
    QueryBlock block = context.queryBlock;

    Target [] targets = new Target[referenceNames.length];

    for (int i = 0; i < referenceNames.length; i++) {
      String refName = referenceNames[i];
      if (block.isConstReference(refName)) {
        targets[i] = new Target(block.getConstByReference(refName), refName);
      } else if (block.namedExprsMgr.isEvaluated(refName)) {
        targets[i] = block.namedExprsMgr.getTarget(refName);
      } else {
        NamedExpr namedExpr = block.namedExprsMgr.getNamedExpr(refName);
        EvalNode evalNode = exprAnnotator.createEvalNode(context, namedExpr.getExpr(),
            NameResolvingMode.RELS_AND_SUBEXPRS);
        block.namedExprsMgr.markAsEvaluated(refName, evalNode);
        targets[i] = new Target(evalNode, refName);
      }
    }
    return targets;
  }

  /**
   * It checks if all targets of Projectable plan node can be evaluated from the child node.
   * It can avoid potential errors which possibly occur in physical operators.
   *
   * @param block QueryBlock which includes the Projectable node
   * @param projectable Projectable node to be valid
   * @throws TajoException
   */
  public static void verifyProjectedFields(QueryBlock block, Projectable projectable) throws TajoException {
    if (projectable instanceof GroupbyNode) {
      GroupbyNode groupbyNode = (GroupbyNode) projectable;

      if (!groupbyNode.isEmptyGrouping()) { // it should be targets instead of
        int groupingKeyNum = groupbyNode.getGroupingColumns().length;

        for (int i = 0; i < groupingKeyNum; i++) {
          Target target = groupbyNode.getTargets()[i];
          if (groupbyNode.getTargets()[i].getEvalTree().getType() == EvalType.FIELD) {
            FieldEval grpKeyEvalNode = target.getEvalTree();
            if (!groupbyNode.getInSchema().contains(grpKeyEvalNode.getColumnRef())) {
              throwCannotEvaluateException(projectable, grpKeyEvalNode.getName());
            }
          }
        }
      }

      if (groupbyNode.hasAggFunctions()) {
        verifyIfEvalNodesCanBeEvaluated(projectable, groupbyNode.getAggFunctions());
      }

    } else if (projectable instanceof WindowAggNode) {
      WindowAggNode windowAggNode = (WindowAggNode) projectable;

      if (windowAggNode.hasPartitionKeys()) {
        verifyIfColumnCanBeEvaluated(projectable.getInSchema(), projectable, windowAggNode.getPartitionKeys());
      }

      if (windowAggNode.hasAggFunctions()) {
        verifyIfEvalNodesCanBeEvaluated(projectable, windowAggNode.getWindowFunctions());
      }

      if (windowAggNode.hasSortSpecs()) {
        Column [] sortKeys = PlannerUtil.sortSpecsToSchema(windowAggNode.getSortSpecs()).toArray();
        verifyIfColumnCanBeEvaluated(projectable.getInSchema(), projectable, sortKeys);
      }

      // verify targets except for function slots
      for (int i = 0; i < windowAggNode.getTargets().length - windowAggNode.getWindowFunctions().length; i++) {
        Target target = windowAggNode.getTargets()[i];
        Set<Column> columns = EvalTreeUtil.findUniqueColumns(target.getEvalTree());
        for (Column c : columns) {
          if (!windowAggNode.getInSchema().contains(c)) {
            throwCannotEvaluateException(projectable, c.getQualifiedName());
          }
        }
      }

    } else if (projectable instanceof RelationNode) {
      RelationNode relationNode = (RelationNode) projectable;
      prohibitNestedRecordProjection((Projectable) relationNode);
      verifyIfTargetsCanBeEvaluated(relationNode.getLogicalSchema(), (Projectable) relationNode);

    } else {
      prohibitNestedRecordProjection(projectable);
      verifyIfTargetsCanBeEvaluated(projectable.getInSchema(), projectable);
    }
  }

  public static void prohibitNestedRecordProjection(Projectable projectable)
      throws TajoException {
    for (Target t : projectable.getTargets()) {
      if (t.getEvalTree().getValueType().getType() == TajoDataTypes.Type.RECORD) {
        throw new UnimplementedException("record field projection");
      }
    }
  }

  public static void verifyIfEvalNodesCanBeEvaluated(Projectable projectable, EvalNode[] evalNodes)
      throws TajoException {
    for (EvalNode e : evalNodes) {
      Set<Column> columns = EvalTreeUtil.findUniqueColumns(e);
      for (Column c : columns) {
        if (!projectable.getInSchema().contains(c)) {
          throwCannotEvaluateException(projectable, c.getQualifiedName());
        }
      }
    }
  }

  public static void verifyIfTargetsCanBeEvaluated(Schema baseSchema, Projectable projectable)
      throws TajoException {
    for (Target target : projectable.getTargets()) {
      Set<Column> columns = EvalTreeUtil.findUniqueColumns(target.getEvalTree());
      for (Column c : columns) {
        if (!baseSchema.contains(c)) {
          throwCannotEvaluateException(projectable, c.getQualifiedName());
        }
      }
    }
  }

  public static void verifyIfColumnCanBeEvaluated(Schema baseSchema, Projectable projectable, Column [] columns)
      throws TajoException {
    for (Column c : columns) {
      if (!baseSchema.contains(c)) {
        throwCannotEvaluateException(projectable, c.getQualifiedName());
      }
    }
  }

  public static void throwCannotEvaluateException(Projectable projectable, String columnName) throws TajoException {
    if (projectable instanceof UnaryNode && ((UnaryNode) projectable).getChild().getType() == NodeType.GROUP_BY) {
      throw makeSyntaxError(columnName
          + " must appear in the GROUP BY clause or be used in an aggregate function at node ("
          + projectable.getPID() + ")");
    } else {
      throw makeSyntaxError(String.format("Cannot evaluate the field \"%s\" at node (%d)",
          columnName, projectable.getPID()));
    }
  }

  private LogicalNode insertWindowAggNode(PlanContext context, LogicalNode child, Stack<Expr> stack,
                                          String [] referenceNames,
                                          ExprNormalizer.WindowSpecReferences [] windowSpecReferenceses)
      throws TajoException {
    LogicalPlan plan = context.plan;
    QueryBlock block = context.queryBlock;
    WindowAggNode windowAggNode = context.plan.createNode(WindowAggNode.class);
    if (child.getType() == NodeType.LIMIT) {
      LimitNode limitNode = (LimitNode) child;
      windowAggNode.setChild(limitNode.getChild());
      windowAggNode.setInSchema(limitNode.getChild().getOutSchema());
      limitNode.setChild(windowAggNode);
    } else if (child.getType() == NodeType.SORT) {
      SortNode sortNode = (SortNode) child;
      windowAggNode.setChild(sortNode.getChild());
      windowAggNode.setInSchema(sortNode.getChild().getOutSchema());
      sortNode.setChild(windowAggNode);
    } else {
      windowAggNode.setChild(child);
      windowAggNode.setInSchema(child.getOutSchema());
    }

    List<String> winFuncRefs = new ArrayList<String>();
    List<WindowFunctionEval> winFuncs = new ArrayList<WindowFunctionEval>();
    List<WindowSpec> rawWindowSpecs = Lists.newArrayList();
    for (Iterator<NamedExpr> it = block.namedExprsMgr.getIteratorForUnevaluatedExprs(); it.hasNext();) {
      NamedExpr rawTarget = it.next();
      try {
        EvalNode evalNode = exprAnnotator.createEvalNode(context, rawTarget.getExpr(),
            NameResolvingMode.SUBEXPRS_AND_RELS);
        if (evalNode.getType() == EvalType.WINDOW_FUNCTION) {
          winFuncRefs.add(rawTarget.getAlias());
          winFuncs.add((WindowFunctionEval) evalNode);
          block.namedExprsMgr.markAsEvaluated(rawTarget.getAlias(), evalNode);

          // TODO - Later, we also consider the possibility that a window function contains only a window name.
          rawWindowSpecs.add(((WindowFunctionExpr) (rawTarget.getExpr())).getWindowSpec());
        }
      } catch (UndefinedColumnException uc) {
      }
    }

    // we only consider one window definition.
    if (windowSpecReferenceses[0].hasPartitionKeys()) {
      Column [] partitionKeyColumns = new Column[windowSpecReferenceses[0].getPartitionKeys().length];
      int i = 0;
      for (String partitionKey : windowSpecReferenceses[0].getPartitionKeys()) {
        if (block.namedExprsMgr.isEvaluated(partitionKey)) {
          partitionKeyColumns[i++] = block.namedExprsMgr.getTarget(partitionKey).getNamedColumn();
        } else {
          throw makeSyntaxError("Each grouping column expression must be a scalar expression.");
        }
      }
      windowAggNode.setPartitionKeys(partitionKeyColumns);
    }

    SortSpec [][] sortGroups = new SortSpec[rawWindowSpecs.size()][];

    for (int winSpecIdx = 0; winSpecIdx < rawWindowSpecs.size(); winSpecIdx++) {
      WindowSpec spec = rawWindowSpecs.get(winSpecIdx);
      if (spec.hasOrderBy()) {
        Sort.SortSpec [] sortSpecs = spec.getSortSpecs();
        int sortNum = sortSpecs.length;
        String [] sortKeyRefNames = windowSpecReferenceses[winSpecIdx].getOrderKeys();
        SortSpec [] annotatedSortSpecs = new SortSpec[sortNum];

        Column column;
        for (int i = 0; i < sortNum; i++) {
          if (block.namedExprsMgr.isEvaluated(sortKeyRefNames[i])) {
            column = block.namedExprsMgr.getTarget(sortKeyRefNames[i]).getNamedColumn();
          } else {
            throw new IllegalStateException("Unexpected State: " + StringUtils.join(sortSpecs));
          }
          annotatedSortSpecs[i] = new SortSpec(column, sortSpecs[i].isAscending(), sortSpecs[i].isNullFirst());
        }

        sortGroups[winSpecIdx] = annotatedSortSpecs;
      } else {
        sortGroups[winSpecIdx] = null;
      }
    }

    for (int i = 0; i < winFuncRefs.size(); i++) {
      WindowFunctionEval winFunc = winFuncs.get(i);
      if (sortGroups[i] != null) {
        winFunc.setSortSpecs(sortGroups[i]);
      }
    }

    Target [] targets = new Target[referenceNames.length];
    List<Integer> windowFuncIndices = Lists.newArrayList();
    Projection projection = (Projection) stack.peek();
    int windowFuncIdx = 0;
    for (NamedExpr expr : projection.getNamedExprs()) {
      if (expr.getExpr().getType() == OpType.WindowFunction) {
        windowFuncIndices.add(windowFuncIdx);
      }
      windowFuncIdx++;
    }
    windowAggNode.setWindowFunctions(winFuncs.toArray(new WindowFunctionEval[winFuncs.size()]));

    int targetIdx = 0;
    for (int i = 0; i < referenceNames.length ; i++) {
      if (!windowFuncIndices.contains(i)) {
        if (block.isConstReference(referenceNames[i])) {
          targets[targetIdx++] = new Target(block.getConstByReference(referenceNames[i]), referenceNames[i]);
        } else {
          targets[targetIdx++] = block.namedExprsMgr.getTarget(referenceNames[i]);
        }
      }
    }
    for (int i = 0; i < winFuncRefs.size(); i++) {
      targets[targetIdx++] = block.namedExprsMgr.getTarget(winFuncRefs.get(i));
    }
    windowAggNode.setTargets(targets);
    verifyProjectedFields(block, windowAggNode);

    block.registerNode(windowAggNode);
    postHook(context, stack, null, windowAggNode);

    if (child.getType() == NodeType.LIMIT) {
      LimitNode limitNode = (LimitNode) child;
      limitNode.setInSchema(windowAggNode.getOutSchema());
      limitNode.setOutSchema(windowAggNode.getOutSchema());
      return null;
    } else if (child.getType() == NodeType.SORT) {
      SortNode sortNode = (SortNode) child;
      sortNode.setInSchema(windowAggNode.getOutSchema());
      sortNode.setOutSchema(windowAggNode.getOutSchema());
      return null;
    } else {
      return windowAggNode;
    }
  }

  /**
   * Insert a group-by operator before a sort or a projection operator.
   * It is used only when a group-by clause is not given.
   */
  private LogicalNode insertGroupbyNode(PlanContext context, LogicalNode child, Stack<Expr> stack)
      throws TajoException {

    LogicalPlan plan = context.plan;
    QueryBlock block = context.queryBlock;

    // The limit operation must affect to the number of results, not the number of input records.
    // Thus, the aggregation must be carried out before the limit operation.
    if (child.getType() == NodeType.LIMIT) {
      child = ((LimitNode)child).getChild();
    }

    GroupbyNode groupbyNode = context.plan.createNode(GroupbyNode.class);
    groupbyNode.setChild(child);
    groupbyNode.setInSchema(child.getOutSchema());

    groupbyNode.setGroupingColumns(new Column[] {});

    Set<String> aggEvalNames = new LinkedHashSet<String>();
    Set<AggregationFunctionCallEval> aggEvals = new LinkedHashSet<AggregationFunctionCallEval>();
    boolean includeDistinctFunction = false;
    for (Iterator<NamedExpr> it = block.namedExprsMgr.getIteratorForUnevaluatedExprs(); it.hasNext();) {
      NamedExpr rawTarget = it.next();
      try {
        // check if at least distinct aggregation function
        includeDistinctFunction |= PlannerUtil.existsDistinctAggregationFunction(rawTarget.getExpr());
        EvalNode evalNode = exprAnnotator.createEvalNode(context, rawTarget.getExpr(),
            NameResolvingMode.SUBEXPRS_AND_RELS);
        if (evalNode.getType() == EvalType.AGG_FUNCTION) {
          aggEvalNames.add(rawTarget.getAlias());
          aggEvals.add((AggregationFunctionCallEval) evalNode);
          block.namedExprsMgr.markAsEvaluated(rawTarget.getAlias(), evalNode);
        }
      } catch (UndefinedColumnException ve) {
      }
    }

    groupbyNode.setDistinct(includeDistinctFunction);
    groupbyNode.setAggFunctions(aggEvals.toArray(new AggregationFunctionCallEval[aggEvals.size()]));
    Target [] targets = ProjectionPushDownRule.buildGroupByTarget(groupbyNode, null,
        aggEvalNames.toArray(new String[aggEvalNames.size()]));
    groupbyNode.setTargets(targets);

    // this inserted group-by node doesn't pass through preprocessor. So manually added.
    block.registerNode(groupbyNode);
    postHook(context, stack, null, groupbyNode);

    verifyProjectedFields(block, groupbyNode);
    return groupbyNode;
  }

  /*===============================================================================================
    SORT SECTION
  ===============================================================================================*/
  @Override
  public LimitNode visitLimit(PlanContext context, Stack<Expr> stack, Limit limit) throws TajoException {
    QueryBlock block = context.queryBlock;

    EvalNode firstFetNum;
    LogicalNode child;
    if (limit.getFetchFirstNum().getType() == OpType.Literal) {
      firstFetNum = exprAnnotator.createEvalNode(context, limit.getFetchFirstNum(),
          NameResolvingMode.RELS_ONLY);

      ////////////////////////////////////////////////////////
      // Visit and Build Child Plan
      ////////////////////////////////////////////////////////
      stack.push(limit);
      child = visit(context, stack, limit.getChild());
      stack.pop();
      ////////////////////////////////////////////////////////
    } else {
      ExprNormalizedResult normalizedResult = normalizer.normalize(context, limit.getFetchFirstNum());
      String referName = block.namedExprsMgr.addExpr(normalizedResult.baseExpr);
      block.namedExprsMgr.addNamedExprArray(normalizedResult.aggExprs);
      block.namedExprsMgr.addNamedExprArray(normalizedResult.scalarExprs);

      ////////////////////////////////////////////////////////
      // Visit and Build Child Plan
      ////////////////////////////////////////////////////////
      stack.push(limit);
      child = visit(context, stack, limit.getChild());
      stack.pop();
      ////////////////////////////////////////////////////////

      if (block.namedExprsMgr.isEvaluated(referName)) {
        firstFetNum = block.namedExprsMgr.getTarget(referName).getEvalTree();
      } else {
        NamedExpr namedExpr = block.namedExprsMgr.getNamedExpr(referName);
        firstFetNum = exprAnnotator.createEvalNode(context, namedExpr.getExpr(), NameResolvingMode.SUBEXPRS_AND_RELS);
        block.namedExprsMgr.markAsEvaluated(referName, firstFetNum);
      }
    }
    LimitNode limitNode = block.getNodeFromExpr(limit);
    limitNode.setChild(child);
    limitNode.setInSchema(child.getOutSchema());
    limitNode.setOutSchema(child.getOutSchema());

    firstFetNum.bind(null, null);
    limitNode.setFetchFirst(firstFetNum.eval(null).asInt8());

    return limitNode;
  }

  @Override
  public LogicalNode visitSort(PlanContext context, Stack<Expr> stack, Sort sort) throws TajoException {
    QueryBlock block = context.queryBlock;

    int sortKeyNum = sort.getSortSpecs().length;
    Sort.SortSpec[] sortSpecs = sort.getSortSpecs();
    String [] referNames = new String[sortKeyNum];

    ExprNormalizedResult [] normalizedExprList = new ExprNormalizedResult[sortKeyNum];
    for (int i = 0; i < sortKeyNum; i++) {
      normalizedExprList[i] = normalizer.normalize(context, sortSpecs[i].getKey());
    }
    for (int i = 0; i < sortKeyNum; i++) {
      referNames[i] = block.namedExprsMgr.addExpr(normalizedExprList[i].baseExpr);
      block.namedExprsMgr.addNamedExprArray(normalizedExprList[i].aggExprs);
      block.namedExprsMgr.addNamedExprArray(normalizedExprList[i].scalarExprs);
    }

    ////////////////////////////////////////////////////////
    // Visit and Build Child Plan
    ////////////////////////////////////////////////////////
    stack.push(sort);
    LogicalNode child = visit(context, stack, sort.getChild());
    if (block.isAggregationRequired()) {
      child = insertGroupbyNode(context, child, stack);
    }
    stack.pop();
    ////////////////////////////////////////////////////////

    SortNode sortNode = block.getNodeFromExpr(sort);
    sortNode.setChild(child);
    sortNode.setInSchema(child.getOutSchema());
    sortNode.setOutSchema(child.getOutSchema());


    // Building sort keys
    SortSpec[] annotatedSortSpecs = annotateSortSpecs(block, referNames, sortSpecs);
    if (annotatedSortSpecs.length == 0) {
      return child;
    } else {
      sortNode.setSortSpecs(annotatedSortSpecs);
      return sortNode;
    }
  }

  private static SortSpec[] annotateSortSpecs(QueryBlock block, String [] referNames, Sort.SortSpec[] rawSortSpecs) {
    int sortKeyNum = rawSortSpecs.length;
    Column column;
    List<SortSpec> annotatedSortSpecs = Lists.newArrayList();
    for (int i = 0; i < sortKeyNum; i++) {
      String refName = referNames[i];
      if (block.isConstReference(refName)) {
        continue;
      } else if (block.namedExprsMgr.isEvaluated(refName)) {
        column = block.namedExprsMgr.getTarget(refName).getNamedColumn();
      } else {
        throw new IllegalStateException("Unexpected State: " + StringUtils.join(rawSortSpecs));
      }
      annotatedSortSpecs.add(new SortSpec(column, rawSortSpecs[i].isAscending(), rawSortSpecs[i].isNullFirst()));
    }
    return annotatedSortSpecs.toArray(new SortSpec[annotatedSortSpecs.size()]);
  }

  /*===============================================================================================
    GROUP BY SECTION
   ===============================================================================================*/

  @Override
  public LogicalNode visitHaving(PlanContext context, Stack<Expr> stack, Having expr) throws TajoException {
    QueryBlock block = context.queryBlock;

    ExprNormalizedResult normalizedResult = normalizer.normalize(context, expr.getQual());
    String referName = block.namedExprsMgr.addExpr(normalizedResult.baseExpr);
    block.namedExprsMgr.addNamedExprArray(normalizedResult.aggExprs);
    block.namedExprsMgr.addNamedExprArray(normalizedResult.scalarExprs);

    ////////////////////////////////////////////////////////
    // Visit and Build Child Plan
    ////////////////////////////////////////////////////////
    stack.push(expr);
    LogicalNode child = visit(context, stack, expr.getChild());
    stack.pop();
    ////////////////////////////////////////////////////////

    HavingNode having = context.queryBlock.getNodeFromExpr(expr);
    having.setChild(child);
    having.setInSchema(child.getOutSchema());
    having.setOutSchema(child.getOutSchema());

    EvalNode havingCondition;
    if (block.namedExprsMgr.isEvaluated(referName)) {
      havingCondition = block.namedExprsMgr.getTarget(referName).getEvalTree();
    } else {
      NamedExpr namedExpr = block.namedExprsMgr.getNamedExpr(referName);
      havingCondition = exprAnnotator.createEvalNode(context, namedExpr.getExpr(),
          NameResolvingMode.SUBEXPRS_AND_RELS);
      block.namedExprsMgr.markAsEvaluated(referName, havingCondition);
    }

    // set having condition
    having.setQual(havingCondition);

    return having;
  }

  @Override
  public LogicalNode visitGroupBy(PlanContext context, Stack<Expr> stack, Aggregation aggregation)
      throws TajoException {

    // Initialization Phase:
    LogicalPlan plan = context.plan;
    QueryBlock block = context.queryBlock;

    // Normalize grouping keys and add normalized grouping keys to NamedExprManager
    int groupingKeyNum = aggregation.getGroupSet()[0].getGroupingSets().length;
    ExprNormalizedResult [] normalizedResults = new ExprNormalizedResult[groupingKeyNum];
    for (int i = 0; i < groupingKeyNum; i++) {
      Expr groupingKey = aggregation.getGroupSet()[0].getGroupingSets()[i];
      normalizedResults[i] = normalizer.normalize(context, groupingKey);
    }

    String [] groupingKeyRefNames = new String[groupingKeyNum];
    for (int i = 0; i < groupingKeyNum; i++) {
      groupingKeyRefNames[i] = block.namedExprsMgr.addExpr(normalizedResults[i].baseExpr);
      block.namedExprsMgr.addNamedExprArray(normalizedResults[i].aggExprs);
      block.namedExprsMgr.addNamedExprArray(normalizedResults[i].scalarExprs);
    }

    ////////////////////////////////////////////////////////
    // Visit and Build Child Plan
    ////////////////////////////////////////////////////////
    stack.push(aggregation);
    LogicalNode child = visit(context, stack, aggregation.getChild());
    stack.pop();
    ////////////////////////////////////////////////////////
    GroupbyNode groupingNode = context.queryBlock.getNodeFromExpr(aggregation);
    groupingNode.setChild(child);
    groupingNode.setInSchema(child.getOutSchema());

    // Set grouping sets
    List<Column> groupingColumns = Lists.newArrayList();
    for (int i = 0; i < groupingKeyRefNames.length; i++) {
      String refName = groupingKeyRefNames[i];
      if (context.getQueryBlock().isConstReference(refName)) {
        continue;
      } else if (block.namedExprsMgr.isEvaluated(groupingKeyRefNames[i])) {
        groupingColumns.add(block.namedExprsMgr.getTarget(groupingKeyRefNames[i]).getNamedColumn());
      } else {
        throw makeSyntaxError("Each grouping column expression must be a scalar expression.");
      }
    }

    int effectiveGroupingKeyNum = groupingColumns.size();
    groupingNode.setGroupingColumns(groupingColumns.toArray(new Column[effectiveGroupingKeyNum]));

    ////////////////////////////////////////////////////////
    // Visit and Build Child Plan
    ////////////////////////////////////////////////////////

    // create EvalNodes and check if each EvalNode can be evaluated here.
    List<String> aggEvalNames = TUtil.newList();
    List<AggregationFunctionCallEval> aggEvalNodes = TUtil.newList();
    boolean includeDistinctFunction = false;
    for (Iterator<NamedExpr> iterator = block.namedExprsMgr.getIteratorForUnevaluatedExprs(); iterator.hasNext();) {
      NamedExpr namedExpr = iterator.next();
      try {
        includeDistinctFunction |= PlannerUtil.existsDistinctAggregationFunction(namedExpr.getExpr());
        EvalNode evalNode = exprAnnotator.createEvalNode(context, namedExpr.getExpr(),
            NameResolvingMode.SUBEXPRS_AND_RELS);
        if (evalNode.getType() == EvalType.AGG_FUNCTION) {
          block.namedExprsMgr.markAsEvaluated(namedExpr.getAlias(), evalNode);
          aggEvalNames.add(namedExpr.getAlias());
          aggEvalNodes.add((AggregationFunctionCallEval) evalNode);
        }
      } catch (UndefinedColumnException ve) {
      }
    }
    // if there is at least one distinct aggregation function
    groupingNode.setDistinct(includeDistinctFunction);
    groupingNode.setAggFunctions(aggEvalNodes.toArray(new AggregationFunctionCallEval[aggEvalNodes.size()]));

    Target [] targets = new Target[effectiveGroupingKeyNum + aggEvalNames.size()];

    // In target, grouping columns will be followed by aggregation evals.
    //
    // col1, col2, col3,   sum(..),  agv(..)
    // ^^^^^^^^^^^^^^^    ^^^^^^^^^^^^^^^^^^
    //  grouping keys      aggregation evals

    // Build grouping keys
    for (int i = 0; i < effectiveGroupingKeyNum; i++) {
      Target target = block.namedExprsMgr.getTarget(groupingNode.getGroupingColumns()[i].getQualifiedName());
      targets[i] = target;
    }

    for (int i = 0, targetIdx = effectiveGroupingKeyNum; i < aggEvalNodes.size(); i++, targetIdx++) {
      targets[targetIdx] = block.namedExprsMgr.getTarget(aggEvalNames.get(i));
    }

    groupingNode.setTargets(targets);
    block.unsetAggregationRequire();

    verifyProjectedFields(block, groupingNode);
    return groupingNode;
  }

  private static final Column[] ALL= Lists.newArrayList().toArray(new Column[0]);

  public static List<Column[]> generateCuboids(Column[] columns) {
    int numCuboids = (int) Math.pow(2, columns.length);
    int maxBits = columns.length;

    List<Column[]> cube = Lists.newArrayList();
    List<Column> cuboidCols;

    cube.add(ALL);
    for (int cuboidId = 1; cuboidId < numCuboids; cuboidId++) {
      cuboidCols = Lists.newArrayList();
      for (int j = 0; j < maxBits; j++) {
        int bit = 1 << j;
        if ((cuboidId & bit) == bit) {
          cuboidCols.add(columns[j]);
        }
      }
      cube.add(cuboidCols.toArray(new Column[cuboidCols.size()]));
    }
    return cube;
  }

  @Override
  public SelectionNode visitFilter(PlanContext context, Stack<Expr> stack, Selection selection)
      throws TajoException {
    QueryBlock block = context.queryBlock;

    ExprNormalizedResult normalizedResult = normalizer.normalize(context, selection.getQual());
    block.namedExprsMgr.addExpr(normalizedResult.baseExpr);
    if (normalizedResult.aggExprs.size() > 0 || normalizedResult.scalarExprs.size() > 0) {
      throw makeSyntaxError("Filter condition cannot include aggregation function");
    }

    ////////////////////////////////////////////////////////
    // Visit and Build Child Plan
    ////////////////////////////////////////////////////////
    stack.push(selection);
    LogicalNode child = visit(context, stack, selection.getChild());
    stack.pop();
    ////////////////////////////////////////////////////////

    SelectionNode selectionNode = context.queryBlock.getNodeFromExpr(selection);
    selectionNode.setChild(child);
    selectionNode.setInSchema(child.getOutSchema());
    selectionNode.setOutSchema(child.getOutSchema());

    // Create EvalNode for a search condition.
    EvalNode searchCondition = exprAnnotator.createEvalNode(context, selection.getQual(),
        NameResolvingMode.RELS_AND_SUBEXPRS);
    EvalNode simplified = context.evalOptimizer.optimize(context, searchCondition);
    // set selection condition
    selectionNode.setQual(simplified);

    return selectionNode;
  }

  /*===============================================================================================
    JOIN SECTION
   ===============================================================================================*/

  @Override
  public LogicalNode visitJoin(PlanContext context, Stack<Expr> stack, Join join)
      throws TajoException {
    // Phase 1: Init
    LogicalPlan plan = context.plan;
    QueryBlock block = context.queryBlock;

    if (join.hasQual()) {
      ExprNormalizedResult normalizedResult = normalizer.normalize(context, join.getQual(), true);
      block.namedExprsMgr.addExpr(normalizedResult.baseExpr);
      if (normalizedResult.aggExprs.size() > 0 || normalizedResult.scalarExprs.size() > 0) {
        throw makeSyntaxError("Filter condition cannot include aggregation function");
      }
    }

    ////////////////////////////////////////////////////////
    // Visit and Build Child Plan
    ////////////////////////////////////////////////////////
    stack.push(join);
    LogicalNode left = visit(context, stack, join.getLeft());
    LogicalNode right = visit(context, stack, join.getRight());
    stack.pop();
    ////////////////////////////////////////////////////////

    JoinNode joinNode = context.queryBlock.getNodeFromExpr(join);
    joinNode.setJoinType(join.getJoinType());
    joinNode.setLeftChild(left);
    joinNode.setRightChild(right);

    // Set A merged input schema
    Schema merged;
    if (join.isNatural()) {
      merged = getNaturalJoinSchema(left, right);
    } else {
      merged = SchemaUtil.merge(left.getOutSchema(), right.getOutSchema());
    }
    joinNode.setInSchema(merged);

    // Create EvalNode for a search condition.
    EvalNode joinCondition = null;
    if (join.hasQual()) {
      EvalNode evalNode = exprAnnotator.createEvalNode(context, join.getQual(), NameResolvingMode.LEGACY);
      joinCondition = context.evalOptimizer.optimize(context, evalNode);
    }

    // If the query involves a subquery, the stack can be empty.
    // In this case, this join is the top most one within a query block.
    boolean isTopMostJoin = stack.isEmpty() ? true : stack.peek().getType() != OpType.Join;
    List<String> newlyEvaluatedExprs = getNewlyEvaluatedExprsForJoin(context, joinNode, isTopMostJoin);
    List<Target> targets = TUtil.newList(PlannerUtil.schemaToTargets(merged));

    for (String newAddedExpr : newlyEvaluatedExprs) {
      targets.add(block.namedExprsMgr.getTarget(newAddedExpr, true));
    }
    joinNode.setTargets(targets.toArray(new Target[targets.size()]));

    // Determine join conditions
    if (join.isNatural()) { // if natural join, it should have the equi-join conditions by common column names
      EvalNode njCond = getNaturalJoinCondition(joinNode);
      joinNode.setJoinQual(njCond);
    } else if (join.hasQual()) { // otherwise, the given join conditions are set
      joinNode.setJoinQual(joinCondition);
    }

    return joinNode;
  }

  private List<String> getNewlyEvaluatedExprsForJoin(PlanContext context, JoinNode joinNode, boolean isTopMostJoin)
      throws TajoException {

    QueryBlock block = context.queryBlock;

    EvalNode evalNode;
    List<String> newlyEvaluatedExprs = TUtil.newList();
    for (Iterator<NamedExpr> it = block.namedExprsMgr.getIteratorForUnevaluatedExprs(); it.hasNext();) {
      NamedExpr namedExpr = it.next();
      try {
        evalNode = exprAnnotator.createEvalNode(context, namedExpr.getExpr(), NameResolvingMode.LEGACY);
        // the predicates specified in the on clause are already processed in visitJoin()
        if (LogicalPlanner.checkIfBeEvaluatedAtJoin(context.queryBlock, evalNode, joinNode, isTopMostJoin)) {
          block.namedExprsMgr.markAsEvaluated(namedExpr.getAlias(), evalNode);
          newlyEvaluatedExprs.add(namedExpr.getAlias());
        }
      } catch (UndefinedColumnException ve) {
      }
    }
    return newlyEvaluatedExprs;
  }

  private static Schema getNaturalJoinSchema(LogicalNode left, LogicalNode right) {
    Schema joinSchema = new Schema();
    Schema commons = SchemaUtil.getNaturalJoinColumns(left.getOutSchema(), right.getOutSchema());
    joinSchema.addColumns(commons);
    for (Column c : left.getOutSchema().getRootColumns()) {
      if (!joinSchema.contains(c.getQualifiedName())) {
        joinSchema.addColumn(c);
      }
    }

    for (Column c : right.getOutSchema().getRootColumns()) {
      if (!joinSchema.contains(c.getQualifiedName())) {
        joinSchema.addColumn(c);
      }
    }
    return joinSchema;
  }

  private static EvalNode getNaturalJoinCondition(JoinNode joinNode) {
    Schema leftSchema = joinNode.getLeftChild().getInSchema();
    Schema rightSchema = joinNode.getRightChild().getInSchema();
    Schema commons = SchemaUtil.getNaturalJoinColumns(leftSchema, rightSchema);

    EvalNode njQual = null;
    EvalNode equiQual;
    Column leftJoinKey;
    Column rightJoinKey;

    for (Column common : commons.getRootColumns()) {
      leftJoinKey = leftSchema.getColumn(common.getQualifiedName());
      rightJoinKey = rightSchema.getColumn(common.getQualifiedName());
      equiQual = new BinaryEval(EvalType.EQUAL,
          new FieldEval(leftJoinKey), new FieldEval(rightJoinKey));
      if (njQual == null) {
        njQual = equiQual;
      } else {
        njQual = new BinaryEval(EvalType.AND, njQual, equiQual);
      }
    }

    return njQual;
  }

  private LogicalNode createCartesianProduct(PlanContext context, LogicalNode left, LogicalNode right)
      throws TajoException {
    LogicalPlan plan = context.plan;
    QueryBlock block = context.queryBlock;

    Schema merged = SchemaUtil.merge(left.getOutSchema(), right.getOutSchema());
    JoinNode join = plan.createNode(JoinNode.class);
    join.init(JoinType.CROSS, left, right);
    join.setInSchema(merged);

    EvalNode evalNode;
    List<String> newlyEvaluatedExprs = TUtil.newList();
    for (Iterator<NamedExpr> it = block.namedExprsMgr.getIteratorForUnevaluatedExprs(); it.hasNext();) {
      NamedExpr namedExpr = it.next();
      try {
        evalNode = exprAnnotator.createEvalNode(context, namedExpr.getExpr(), NameResolvingMode.LEGACY);
        if (EvalTreeUtil.findDistinctAggFunction(evalNode).size() == 0
            && EvalTreeUtil.findWindowFunction(evalNode).size() == 0) {
          block.namedExprsMgr.markAsEvaluated(namedExpr.getAlias(), evalNode);
          newlyEvaluatedExprs.add(namedExpr.getAlias());
        }
      } catch (UndefinedColumnException ve) {}
    }

    List<Target> targets = TUtil.newList(PlannerUtil.schemaToTargets(merged));
    for (String newAddedExpr : newlyEvaluatedExprs) {
      targets.add(block.namedExprsMgr.getTarget(newAddedExpr, true));
    }
    join.setTargets(targets.toArray(new Target[targets.size()]));
    return join;
  }

  @Override
  public LogicalNode visitRelationList(PlanContext context, Stack<Expr> stack, RelationList relations)
      throws TajoException {

    LogicalNode current = visit(context, stack, relations.getRelations()[0]);

    LogicalNode left;
    LogicalNode right;
    if (relations.size() > 1) {

      for (int i = 1; i < relations.size(); i++) {
        left = current;
        right = visit(context, stack, relations.getRelations()[i]);
        current = createCartesianProduct(context, left, right);
      }
    }
    context.queryBlock.registerNode(current);

    return current;
  }

  @Override
  public ScanNode visitRelation(PlanContext context, Stack<Expr> stack, Relation expr)
      throws TajoException {
    QueryBlock block = context.queryBlock;

    ScanNode scanNode = block.getNodeFromExpr(expr);
    updatePhysicalInfo(context, scanNode.getTableDesc());

    // Find expression which can be evaluated at this relation node.
    // Except for column references, additional expressions used in select list, where clause, order-by clauses
    // can be evaluated here. Their reference names are kept in newlyEvaluatedExprsRef.
    Set<String> newlyEvaluatedExprsReferences = new LinkedHashSet<String>();
    for (Iterator<NamedExpr> iterator = block.namedExprsMgr.getIteratorForUnevaluatedExprs(); iterator.hasNext();) {
      NamedExpr rawTarget = iterator.next();
      try {
        EvalNode evalNode = exprAnnotator.createEvalNode(context, rawTarget.getExpr(),
            NameResolvingMode.RELS_ONLY);
        if (checkIfBeEvaluatedAtRelation(block, evalNode, scanNode)) {
          block.namedExprsMgr.markAsEvaluated(rawTarget.getAlias(), evalNode);
          newlyEvaluatedExprsReferences.add(rawTarget.getAlias()); // newly added exr
        }
      } catch (UndefinedColumnException ve) {
      }
    }

    // Assume that each unique expr is evaluated once.
    LinkedHashSet<Target> targets = createFieldTargetsFromRelation(block, scanNode, newlyEvaluatedExprsReferences);

    // The fact the some expr is included in newlyEvaluatedExprsReferences means that it is already evaluated.
    // So, we get a raw expression and then creates a target.
    for (String reference : newlyEvaluatedExprsReferences) {
      NamedExpr refrer = block.namedExprsMgr.getNamedExpr(reference);
      EvalNode evalNode = exprAnnotator.createEvalNode(context, refrer.getExpr(), NameResolvingMode.RELS_ONLY);
      targets.add(new Target(evalNode, reference));
    }

    scanNode.setTargets(targets.toArray(new Target[targets.size()]));

    verifyProjectedFields(block, scanNode);
    return scanNode;
  }

  private static LinkedHashSet<Target> createFieldTargetsFromRelation(QueryBlock block, RelationNode relationNode,
                                                      Set<String> newlyEvaluatedRefNames) {
    LinkedHashSet<Target> targets = Sets.newLinkedHashSet();
    for (Column column : relationNode.getLogicalSchema().getAllColumns()) {

      // TODO - Currently, EvalNode has DataType as a return type. So, RECORD cannot be used for any target.
      // The following line is a kind of hack, preventing RECORD to be used for target in the logical planning phase.
      // This problem should be resolved after TAJO-1402.
      if (column.getTypeDesc().getDataType().getType() == TajoDataTypes.Type.RECORD) {
        continue;
      }

      String aliasName = block.namedExprsMgr.checkAndGetIfAliasedColumn(column.getQualifiedName());
      if (aliasName != null) {
        targets.add(new Target(new FieldEval(column), aliasName));
        newlyEvaluatedRefNames.remove(aliasName);
      } else {
        targets.add(new Target(new FieldEval(column)));
      }
    }
    return targets;
  }

  private void updatePhysicalInfo(PlanContext planContext, TableDesc desc) {
    if (desc.getUri() != null &&
        desc.getMeta().getStoreType() != "SYSTEM" && PlannerUtil.isFileStorageType(desc.getMeta().getStoreType())) {
      try {
        Path path = new Path(desc.getUri());
        FileSystem fs = path.getFileSystem(planContext.queryContext.getConf());
        FileStatus status = fs.getFileStatus(path);
        if (desc.getStats() != null && (status.isDirectory() || status.isFile())) {
          ContentSummary summary = fs.getContentSummary(path);
          if (summary != null) {
            long volume = summary.getLength();
            desc.getStats().setNumBytes(volume);
          }
        }
      } catch (Throwable t) {
        LOG.warn(t, t);
      }
    }
  }

  public TableSubQueryNode visitTableSubQuery(PlanContext context, Stack<Expr> stack, TablePrimarySubQuery expr)
      throws TajoException {
    QueryBlock currentBlock = context.queryBlock;
    QueryBlock childBlock = context.plan.getBlock(context.plan.getBlockNameByExpr(expr.getSubQuery()));
    context.plan.connectBlocks(childBlock, currentBlock, BlockType.TableSubQuery);

    PlanContext newContext = new PlanContext(context, childBlock);
    LogicalNode child = visit(newContext, new Stack<Expr>(), expr.getSubQuery());
    TableSubQueryNode subQueryNode = currentBlock.getNodeFromExpr(expr);

    subQueryNode.setSubQuery(child);
    setTargetOfTableSubQuery(context, currentBlock, subQueryNode);

    return subQueryNode;
  }

  private void setTargetOfTableSubQuery (PlanContext context, QueryBlock block, TableSubQueryNode subQueryNode) throws TajoException {
    // Add additional expressions required in upper nodes.
    Set<String> newlyEvaluatedExprs = TUtil.newHashSet();
    for (NamedExpr rawTarget : block.namedExprsMgr.getAllNamedExprs()) {
      try {
        EvalNode evalNode = exprAnnotator.createEvalNode(context, rawTarget.getExpr(),
            NameResolvingMode.RELS_ONLY);
        if (checkIfBeEvaluatedAtRelation(block, evalNode, subQueryNode)) {
          block.namedExprsMgr.markAsEvaluated(rawTarget.getAlias(), evalNode);
          newlyEvaluatedExprs.add(rawTarget.getAlias()); // newly added exr
        }
      } catch (UndefinedColumnException ve) {
      }
    }

    // Assume that each unique expr is evaluated once.
    LinkedHashSet<Target> targets = createFieldTargetsFromRelation(block, subQueryNode, newlyEvaluatedExprs);

    for (String newAddedExpr : newlyEvaluatedExprs) {
      targets.add(block.namedExprsMgr.getTarget(newAddedExpr, true));
    }

    subQueryNode.setTargets(targets.toArray(new Target[targets.size()]));
  }

    /*===============================================================================================
    SET OPERATION SECTION
   ===============================================================================================*/

  @Override
  public LogicalNode visitUnion(PlanContext context, Stack<Expr> stack, SetOperation setOperation)
      throws TajoException {
    UnionNode unionNode = (UnionNode)buildSetPlan(context, stack, setOperation);
    LogicalNode resultingNode = unionNode;

    /**
     *  if the given node is Union (Distinct), it adds group by node
     *    change
     *     from
     *             union
     *
     *       to
     *           projection
     *               |
     *            group by
     *               |
     *         table subquery
     *               |
     *             union
     */
    if (unionNode.isDistinct()) {
      return insertProjectionGroupbyBeforeSetOperation(context, unionNode);
    }

    return resultingNode;
  }

  private ProjectionNode insertProjectionGroupbyBeforeSetOperation(PlanContext context, SetOperationNode setOperationNode) throws TajoException {
    QueryBlock currentBlock = context.queryBlock;

    // make table subquery node which has set operation as its subquery
    TableSubQueryNode setOpTableSubQueryNode = context.plan.createNode(TableSubQueryNode.class);
    setOpTableSubQueryNode.init(CatalogUtil.buildFQName(context.queryContext.get(SessionVars.CURRENT_DATABASE), context.plan.generateUniqueSubQueryName()), setOperationNode);
    setTargetOfTableSubQuery(context, currentBlock, setOpTableSubQueryNode);
    currentBlock.registerNode(setOpTableSubQueryNode);
    currentBlock.addRelation(setOpTableSubQueryNode);

    Schema setOpSchema = setOpTableSubQueryNode.getOutSchema();
    Target[] setOpTarget = setOpTableSubQueryNode.getTargets();

    // make group by node whose grouping keys are all columns of set operation
    GroupbyNode setOpGroupbyNode = context.plan.createNode(GroupbyNode.class);
    setOpGroupbyNode.setInSchema(setOpSchema);
    setOpGroupbyNode.setGroupingColumns(setOpSchema.toArray());
    setOpGroupbyNode.setTargets(setOpTarget);
    setOpGroupbyNode.setChild(setOpTableSubQueryNode);
    currentBlock.registerNode(setOpGroupbyNode);

    // make projection node which projects all the union columns
    ProjectionNode setOpProjectionNode = context.plan.createNode(ProjectionNode.class);
    setOpProjectionNode.setInSchema(setOpSchema);
    setOpProjectionNode.setTargets(setOpTarget);
    setOpProjectionNode.setChild(setOpGroupbyNode);
    currentBlock.registerNode(setOpProjectionNode);

    // changing query block chain: at below, ( ) indicates query block
    // (... + set operation ) - (...) ==> (... + projection + group by + table subquery) - (set operation) - (...)
    QueryBlock setOpBlock = context.plan.newQueryBlock();
    setOpBlock.registerNode(setOperationNode);
    setOpBlock.setRoot(setOperationNode);

    QueryBlock leftBlock = context.plan.getBlock(setOperationNode.getLeftChild());
    QueryBlock rightBlock = context.plan.getBlock(setOperationNode.getRightChild());

    context.plan.disconnectBlocks(leftBlock, context.queryBlock);
    context.plan.disconnectBlocks(rightBlock, context.queryBlock);

    context.plan.connectBlocks(setOpBlock, context.queryBlock, BlockType.TableSubQuery);
    context.plan.connectBlocks(leftBlock, setOpBlock, BlockType.TableSubQuery);
    context.plan.connectBlocks(rightBlock, setOpBlock, BlockType.TableSubQuery);

    // projection node (not original set operation node) will be a new child of parent node
    return setOpProjectionNode;
  }

  @Override
  public LogicalNode visitExcept(PlanContext context, Stack<Expr> stack, SetOperation setOperation)
      throws TajoException {
    return buildSetPlan(context, stack, setOperation);
  }

  @Override
  public LogicalNode visitIntersect(PlanContext context, Stack<Expr> stack, SetOperation setOperation)
      throws TajoException {
    return buildSetPlan(context, stack, setOperation);
  }

  private LogicalNode buildSetPlan(PlanContext context, Stack<Expr> stack, SetOperation setOperation)
      throws TajoException {

    // 1. Init Phase
    LogicalPlan plan = context.plan;
    QueryBlock block = context.queryBlock;

    ////////////////////////////////////////////////////////
    // Visit and Build Left Child Plan
    ////////////////////////////////////////////////////////
    QueryBlock leftBlock = context.plan.getBlockByExpr(setOperation.getLeft());
    PlanContext leftContext = new PlanContext(context, leftBlock);
    stack.push(setOperation);
    LogicalNode leftChild = visit(leftContext, new Stack<Expr>(), setOperation.getLeft());
    stack.pop();
    // Connect left child and current blocks
    context.plan.connectBlocks(leftContext.queryBlock, context.queryBlock, BlockType.TableSubQuery);

    ////////////////////////////////////////////////////////
    // Visit and Build Right Child Plan
    ////////////////////////////////////////////////////////
    QueryBlock rightBlock = context.plan.getBlockByExpr(setOperation.getRight());
    PlanContext rightContext = new PlanContext(context, rightBlock);
    stack.push(setOperation);
    LogicalNode rightChild = visit(rightContext, new Stack<Expr>(), setOperation.getRight());
    stack.pop();
    // Connect right child and current blocks
    context.plan.connectBlocks(rightContext.queryBlock, context.queryBlock, BlockType.TableSubQuery);

    BinaryNode setOp;
    if (setOperation.getType() == OpType.Union) {
      setOp = block.getNodeFromExpr(setOperation);
    } else if (setOperation.getType() == OpType.Except) {
      setOp = block.getNodeFromExpr(setOperation);
    } else if (setOperation.getType() == OpType.Intersect) {
      setOp = block.getNodeFromExpr(setOperation);
    } else {
      throw new TajoInternalError("Unknown set type: " + setOperation.getType());
    }
    setOp.setLeftChild(leftChild);
    setOp.setRightChild(rightChild);

    // An union statement can be derived from two query blocks.
    // For one union statement between both relations, we can ensure that each corresponding data domain of both
    // relations are the same. However, if necessary, the schema of left query block will be used as a base schema.
    Target [] leftStrippedTargets = PlannerUtil.stripTarget(
        PlannerUtil.schemaToTargets(leftBlock.getRoot().getOutSchema()));

    setOp.setInSchema(leftChild.getOutSchema());
    Schema outSchema = PlannerUtil.targetToSchema(leftStrippedTargets);
    setOp.setOutSchema(outSchema);

    return setOp;
  }

  /*===============================================================================================
    INSERT SECTION
   ===============================================================================================*/

  public LogicalNode visitInsert(PlanContext context, Stack<Expr> stack, Insert expr) throws TajoException {
    stack.push(expr);
    LogicalNode subQuery = super.visitInsert(context, stack, expr);
    stack.pop();

    InsertNode insertNode = context.queryBlock.getNodeFromExpr(expr);
    insertNode.setOverwrite(expr.isOverwrite());
    insertNode.setSubQuery(subQuery);

    if (expr.hasTableName()) { // INSERT (OVERWRITE) INTO TABLE ...
      return buildInsertIntoTablePlan(context, insertNode, expr);
    } else if (expr.hasLocation()) { // INSERT (OVERWRITE) INTO LOCATION ...
      return buildInsertIntoLocationPlan(context, insertNode, expr);
    } else {
      throw new IllegalStateException("Invalid Query");
    }
  }

  /**
   * Builds a InsertNode with a target table.
   *
   * ex) INSERT OVERWRITE INTO TABLE ...
   * <br />
   *
   * We use the following terms, such target table, target column
   * <pre>
   * INSERT INTO    [DATABASE_NAME.]TB_NAME        (col1, col2)          SELECT    c1,   c2        FROM ...
   *                 ^^^^^^^^^^^^^^ ^^^^^^^        ^^^^^^^^^^^^                  ^^^^^^^^^^^^
   *               target database target table  target columns (or schema)     projected columns (or schema)
   * </pre>
   */
  private InsertNode buildInsertIntoTablePlan(PlanContext context, InsertNode insertNode, Insert expr)
      throws TajoException {
    // Get and set a target table
    String databaseName;
    String tableName;
    if (CatalogUtil.isFQTableName(expr.getTableName())) {
      databaseName = CatalogUtil.extractQualifier(expr.getTableName());
      tableName = CatalogUtil.extractSimpleName(expr.getTableName());
    } else {
      databaseName = context.queryContext.get(SessionVars.CURRENT_DATABASE);
      tableName = expr.getTableName();
    }
    TableDesc desc = catalog.getTableDesc(databaseName, tableName);
    insertNode.setTargetTable(desc);

    //
    // When we use 'INSERT (OVERWIRTE) INTO TABLE statements, there are two cases.
    //
    // First, when a user specified target columns
    // INSERT (OVERWRITE)? INTO table_name (col1 type, col2 type) SELECT ...
    //
    // Second, when a user do not specified target columns
    // INSERT (OVERWRITE)? INTO table_name SELECT ...
    //
    // In the former case is, target columns' schema and corresponding projected columns' schema
    // must be equivalent or be available to cast implicitly.
    //
    // In the later case, the target table's schema and projected column's
    // schema of select clause can be different to each other. In this case,
    // we use only a sequence of preceding columns of target table's schema
    // as target columns.
    //
    // For example, consider a target table and an 'insert into' query are given as follows:
    //
    // CREATE TABLE TB1                  (col1 int,  col2 int, col3 long);
    //                                      ||          ||
    // INSERT OVERWRITE INTO TB1 SELECT  order_key,  part_num               FROM ...
    //
    // In this example, only col1 and col2 are used as target columns.

    if (expr.hasTargetColumns()) { // when a user specified target columns

      if (expr.getTargetColumns().length > insertNode.getChild().getOutSchema().size()) {
        throw makeSyntaxError("Target columns and projected columns are mismatched to each other");
      }

      // See PreLogicalPlanVerifier.visitInsert.
      // It guarantees that the equivalence between the numbers of target and projected columns.
      String [] targets = expr.getTargetColumns();
      Schema targetColumns = new Schema();
      for (int i = 0; i < targets.length; i++) {
        Column targetColumn = desc.getLogicalSchema().getColumn(targets[i]);

        if (targetColumn == null) {
          throw makeSyntaxError("column '" + targets[i] + "' of relation '" + desc.getName() + "' does not exist");
        }

        targetColumns.addColumn(targetColumn);
      }
      insertNode.setTargetSchema(targetColumns);
      insertNode.setOutSchema(targetColumns);
      buildProjectedInsert(context, insertNode);

    } else { // when a user do not specified target columns

      // The output schema of select clause determines the target columns.
      Schema tableSchema = desc.getLogicalSchema();
      Schema projectedSchema = insertNode.getChild().getOutSchema();

      Schema targetColumns = new Schema();
      for (int i = 0; i < projectedSchema.size(); i++) {
        targetColumns.addColumn(tableSchema.getColumn(i));
      }
      insertNode.setTargetSchema(targetColumns);
      buildProjectedInsert(context, insertNode);
    }

    if (desc.hasPartition()) {
      insertNode.setPartitionMethod(desc.getPartitionMethod());
    }
    return insertNode;
  }

  private void buildProjectedInsert(PlanContext context, InsertNode insertNode) {
    Schema tableSchema = insertNode.getTableSchema();
    Schema targetColumns = insertNode.getTargetSchema();

    LogicalNode child = insertNode.getChild();

    if (child.getType() == NodeType.UNION) {
      child = makeProjectionForInsertUnion(context, insertNode);
    }

    if (child instanceof Projectable) {
      Projectable projectionNode = (Projectable)insertNode.getChild();

      // Modifying projected columns by adding NULL constants
      // It is because that table appender does not support target columns to be written.
      List<Target> targets = TUtil.newList();
      for (int i = 0; i < tableSchema.size(); i++) {
        Column column = tableSchema.getColumn(i);

        int idxInProjectionNode = targetColumns.getIndex(column);
        if (idxInProjectionNode >= 0 && idxInProjectionNode < projectionNode.getTargets().length) {
          targets.add(projectionNode.getTargets()[idxInProjectionNode]);
        } else {
          targets.add(new Target(new ConstEval(NullDatum.get()), column.getSimpleName()));
        }
      }
      projectionNode.setTargets(targets.toArray(new Target[targets.size()]));

      insertNode.setInSchema(projectionNode.getOutSchema());
      insertNode.setOutSchema(projectionNode.getOutSchema());
      insertNode.setProjectedSchema(PlannerUtil.targetToSchema(targets));
    } else {
      throw new RuntimeException("Wrong child node type: " +  child.getType() + " for insert");
    }
  }

  private ProjectionNode makeProjectionForInsertUnion(PlanContext context, InsertNode insertNode) {
    LogicalNode child = insertNode.getChild();
    // add (projection - subquery) to RootBlock and create new QueryBlock for UnionNode
    TableSubQueryNode subQueryNode = context.plan.createNode(TableSubQueryNode.class);
    subQueryNode.init(context.queryBlock.getName(), child);
    subQueryNode.setTargets(PlannerUtil.schemaToTargets(subQueryNode.getOutSchema()));

    ProjectionNode projectionNode = context.plan.createNode(ProjectionNode.class);
    projectionNode.setChild(subQueryNode);
    projectionNode.setInSchema(subQueryNode.getInSchema());
    projectionNode.setTargets(subQueryNode.getTargets());

    context.queryBlock.registerNode(projectionNode);
    context.queryBlock.registerNode(subQueryNode);

    // add child QueryBlock to the UnionNode's QueryBlock
    UnionNode unionNode = (UnionNode)child;
    context.queryBlock.unregisterNode(unionNode);

    QueryBlock unionBlock = context.plan.newQueryBlock();
    unionBlock.registerNode(unionNode);
    unionBlock.setRoot(unionNode);

    QueryBlock leftBlock = context.plan.getBlock(unionNode.getLeftChild());
    QueryBlock rightBlock = context.plan.getBlock(unionNode.getRightChild());

    context.plan.disconnectBlocks(leftBlock, context.queryBlock);
    context.plan.disconnectBlocks(rightBlock, context.queryBlock);

    context.plan.connectBlocks(unionBlock, context.queryBlock, BlockType.TableSubQuery);
    context.plan.connectBlocks(leftBlock, unionBlock, BlockType.TableSubQuery);
    context.plan.connectBlocks(rightBlock, unionBlock, BlockType.TableSubQuery);

    // set InsertNode's child with ProjectionNode which is created.
    insertNode.setChild(projectionNode);

    return projectionNode;
  }

  /**
   * Build a InsertNode with a location.
   *
   * ex) INSERT OVERWRITE INTO LOCATION 'hdfs://....' ..
   */
  private InsertNode buildInsertIntoLocationPlan(PlanContext context, InsertNode insertNode, Insert expr) {
    // INSERT (OVERWRITE)? INTO LOCATION path (USING file_type (param_clause)?)? query_expression

    LogicalNode child = insertNode.getChild();

    if (child.getType() == NodeType.UNION) {
      child = makeProjectionForInsertUnion(context, insertNode);
    }

    Schema childSchema = child.getOutSchema();
    insertNode.setInSchema(childSchema);
    insertNode.setOutSchema(childSchema);
    insertNode.setTableSchema(childSchema);

    // Rewrite
    URI targetUri = URI.create(expr.getLocation());
    if (targetUri.getScheme() == null) {
      targetUri = URI.create(context.getQueryContext().get(QueryVars.DEFAULT_SPACE_ROOT_URI) + "/" + targetUri);
    }
    insertNode.setUri(targetUri);

    if (expr.hasStorageType()) {
      insertNode.setStorageType(CatalogUtil.getBackwardCompitablityStoreType(expr.getStorageType()));
    }
    if (expr.hasParams()) {
      KeyValueSet options = new KeyValueSet();
      options.putAll(expr.getParams());
      insertNode.setOptions(options);
    }
    return insertNode;
  }

  /*===============================================================================================
    Data Definition Language (DDL) SECTION
   ===============================================================================================*/

  @Override
  public LogicalNode visitCreateDatabase(PlanContext context, Stack<Expr> stack, CreateDatabase expr)
      throws TajoException {
    CreateDatabaseNode createDatabaseNode = context.queryBlock.getNodeFromExpr(expr);
    createDatabaseNode.init(expr.getDatabaseName(), expr.isIfNotExists());
    return createDatabaseNode;
  }

  @Override
  public LogicalNode visitDropDatabase(PlanContext context, Stack<Expr> stack, DropDatabase expr)
      throws TajoException {
    DropDatabaseNode dropDatabaseNode = context.queryBlock.getNodeFromExpr(expr);
    dropDatabaseNode.init(expr.getDatabaseName(), expr.isIfExists());
    return dropDatabaseNode;
  }

  public LogicalNode handleCreateTableLike(PlanContext context, CreateTable expr, CreateTableNode createTableNode)
    throws TajoException {
    String parentTableName = expr.getLikeParentTableName();

    if (CatalogUtil.isFQTableName(parentTableName) == false) {
      parentTableName = CatalogUtil.buildFQName(context.queryContext.get(SessionVars.CURRENT_DATABASE),
          parentTableName);
    }
    TableDesc baseTable = catalog.getTableDesc(parentTableName);
    if(baseTable == null) {
      throw new UndefinedTableException(parentTableName);
    }

    PartitionMethodDesc partitionDesc = baseTable.getPartitionMethod();
    createTableNode.setTableSchema(baseTable.getSchema());
    createTableNode.setPartitionMethod(partitionDesc);

    createTableNode.setStorageType(CatalogUtil.getBackwardCompitablityStoreType(baseTable.getMeta().getStoreType()));
    createTableNode.setOptions(baseTable.getMeta().getOptions());

    createTableNode.setExternal(baseTable.isExternal());
    if(baseTable.isExternal()) {
      createTableNode.setUri(baseTable.getUri());
    }
    return createTableNode;
  }

  @Override
  public LogicalNode visitCreateTable(PlanContext context, Stack<Expr> stack, CreateTable expr)
      throws TajoException {

    CreateTableNode createTableNode = context.queryBlock.getNodeFromExpr(expr);
    createTableNode.setIfNotExists(expr.isIfNotExists());

    // Set a table name to be created.
    if (CatalogUtil.isFQTableName(expr.getTableName())) {
      createTableNode.setTableName(expr.getTableName());
    } else {
      createTableNode.setTableName(
          CatalogUtil.buildFQName(context.queryContext.get(SessionVars.CURRENT_DATABASE), expr.getTableName()));
    }
    // This is CREATE TABLE <tablename> LIKE <parentTable>
    if(expr.getLikeParentTableName() != null) {
      return handleCreateTableLike(context, expr, createTableNode);
    }

    if (expr.hasTableSpaceName()) {
      createTableNode.setTableSpaceName(expr.getTableSpaceName());
    }

    createTableNode.setUri(getCreatedTableURI(context, expr));

    if (expr.hasStorageType()) { // If storage type (using clause) is specified
      createTableNode.setStorageType(CatalogUtil.getBackwardCompitablityStoreType(expr.getStorageType()));
    } else { // otherwise, default type
      createTableNode.setStorageType(BuiltinStorages.TEXT);
    }

    // Set default storage properties to table
    createTableNode.setOptions(CatalogUtil.newDefaultProperty(createTableNode.getStorageType()));

    // Priority to apply table properties
    // 1. Explicit table properties specified in WITH clause
    // 2. Session variables

    // Set session variables to properties
    TablePropertyUtil.setTableProperty(context.queryContext, createTableNode);

    // Set table property specified in WITH clause and it will override all others
    if (expr.hasParams()) {
      createTableNode.getOptions().putAll(expr.getParams());
    }


    if (expr.hasPartition()) {
      if (expr.getPartitionMethod().getPartitionType().equals(PartitionType.COLUMN)) {
        createTableNode.setPartitionMethod(getPartitionMethod(context, expr.getTableName(), expr.getPartitionMethod()));
      } else {
        throw ExceptionUtil.makeNotSupported(
            String.format("PartitonType " + expr.getPartitionMethod().getPartitionType()));
      }
    }

    if (expr.hasSubQuery()) { // CREATE TABLE .. AS SELECT
      stack.add(expr);
      LogicalNode subQuery = visit(context, stack, expr.getSubQuery());
      stack.pop();
      createTableNode.setChild(subQuery);
      createTableNode.setInSchema(subQuery.getOutSchema());

      // If the table schema is defined
      // ex) CREATE TABLE tbl(col1 type, col2 type) AS SELECT ...
      if (expr.hasTableElements()) {
        createTableNode.setOutSchema(convertTableElementsSchema(expr.getTableElements()));
        createTableNode.setTableSchema(convertTableElementsSchema(expr.getTableElements()));
      } else {
        // if no table definition, the select clause's output schema will be used.
        // ex) CREATE TABLE tbl AS SELECT ...

        if (expr.hasPartition()) {
          PartitionMethodDesc partitionMethod = createTableNode.getPartitionMethod();

          Schema queryOutputSchema = subQuery.getOutSchema();
          Schema partitionExpressionSchema = partitionMethod.getExpressionSchema();
          if (partitionMethod.getPartitionType() == CatalogProtos.PartitionType.COLUMN &&
              queryOutputSchema.size() < partitionExpressionSchema.size()) {
            throw makeSyntaxError("Partition columns cannot be more than table columns.");
          }
          Schema tableSchema = new Schema();
          for (int i = 0; i < queryOutputSchema.size() - partitionExpressionSchema.size(); i++) {
            tableSchema.addColumn(queryOutputSchema.getColumn(i));
          }
          createTableNode.setOutSchema(tableSchema);
          createTableNode.setTableSchema(tableSchema);
        } else {
          // Convert the schema of subquery into the target table's one.
          Schema schema = new Schema(subQuery.getOutSchema());
          schema.setQualifier(createTableNode.getTableName());
          createTableNode.setOutSchema(schema);
          createTableNode.setTableSchema(schema);
        }
      }

      return createTableNode;

    } else { // if CREATE AN EMPTY TABLE
      Schema tableSchema = convertColumnsToSchema(expr.getTableElements());
      createTableNode.setTableSchema(tableSchema);

      if (expr.isExternal()) {
        createTableNode.setExternal(true);
      }

      return createTableNode;
    }
  }

  /**
   * Return a table uri to be created
   *
   * @param context PlanContext
   * @param createTable An algebral expression for create table
   * @return a Table uri to be created on a given table space
   */
  private URI getCreatedTableURI(PlanContext context, CreateTable createTable) {

    if (createTable.hasLocation()) {
      URI tableUri = URI.create(createTable.getLocation());
      if (tableUri.getScheme() == null) { // if a given table URI is a just path, the default tablespace will be added.
        tableUri = URI.create(context.queryContext.get(QueryVars.DEFAULT_SPACE_ROOT_URI) + createTable.getLocation());
      }
      return tableUri;

    } else {

      String tableName = createTable.getTableName();
      String databaseName = CatalogUtil.isFQTableName(tableName) ?
          CatalogUtil.extractQualifier(tableName) : context.queryContext.get(SessionVars.CURRENT_DATABASE);

      return storage.getTableURI(
          createTable.getTableSpaceName(), databaseName, CatalogUtil.extractSimpleName(tableName));
    }
  }

  private PartitionMethodDesc getPartitionMethod(PlanContext context,
                                                 String tableName,
                                                 CreateTable.PartitionMethodDescExpr expr) throws TajoException {
    PartitionMethodDesc partitionMethodDesc;

    if(expr.getPartitionType() == PartitionType.COLUMN) {
      CreateTable.ColumnPartition partition = (CreateTable.ColumnPartition) expr;
      String partitionExpression = Joiner.on(',').join(partition.getColumns());

      partitionMethodDesc = new PartitionMethodDesc(context.queryContext.get(SessionVars.CURRENT_DATABASE), tableName,
          CatalogProtos.PartitionType.COLUMN, partitionExpression, convertColumnsToSchema(partition.getColumns()));
    } else {
      throw new UnimplementedException("partition type '" + expr.getPartitionType() + "'");
    }
    return partitionMethodDesc;
  }

  /**
   * It transforms table definition elements to schema.
   *
   * @param elements to be transformed
   * @return schema transformed from table definition elements
   */
  private Schema convertColumnsToSchema(ColumnDefinition[] elements) {
    Schema schema = new Schema();

    for (ColumnDefinition columnDefinition: elements) {
      schema.addColumn(convertColumn(columnDefinition));
    }

    return schema;
  }

  /**
   * It transforms table definition elements to schema.
   *
   * @param elements to be transformed
   * @return schema transformed from table definition elements
   */
  private static Schema convertTableElementsSchema(ColumnDefinition[] elements) {
    Schema schema = new Schema();

    for (ColumnDefinition columnDefinition: elements) {
      schema.addColumn(convertColumn(columnDefinition));
    }

    return schema;
  }

  /**
   * It transforms ColumnDefinition array to String array.
   *
   * @param columnReferenceExprs
   * @return
   */
  private static String[] convertColumnsToStrings(ColumnReferenceExpr[] columnReferenceExprs) {
    int columnCount = columnReferenceExprs.length;
    String[] columns = new String[columnCount];

    for(int i = 0; i < columnCount; i++) {
      ColumnReferenceExpr columnReferenceExpr = columnReferenceExprs[i];
      columns[i] = columnReferenceExpr.getName();
    }

    return columns;
  }

  /**
   * It transforms Expr array to String array.
   *
   * @param exprs
   * @return
   */
  private static String[] convertExprsToStrings(Expr[] exprs) {
    int exprCount = exprs.length;
    String[] values = new String[exprCount];

    for(int i = 0; i < exprCount; i++) {
      LiteralValue expr = (LiteralValue)exprs[i];
      values[i] = expr.getValue();
    }

    return values;
  }

  private static Column convertColumn(ColumnDefinition columnDefinition) {
    return new Column(columnDefinition.getColumnName(), convertDataType(columnDefinition));
  }

  public static TypeDesc convertDataType(DataTypeExpr dataType) {
    TajoDataTypes.Type type = TajoDataTypes.Type.valueOf(dataType.getTypeName());

    TajoDataTypes.DataType.Builder builder = TajoDataTypes.DataType.newBuilder();
    builder.setType(type);

    if (dataType.hasLengthOrPrecision()) {
      builder.setLength(dataType.getLengthOrPrecision());
    } else {
      if (type == TajoDataTypes.Type.CHAR) {
        builder.setLength(1);
      }
    }

    TypeDesc typeDesc;
    if (type == TajoDataTypes.Type.RECORD) {
      Schema nestedRecordSchema = convertTableElementsSchema(dataType.getNestedRecordTypes());
      typeDesc = new TypeDesc(nestedRecordSchema);
    } else {
      typeDesc = new TypeDesc(builder.build());
    }

    return typeDesc;
  }


  @Override
  public LogicalNode visitDropTable(PlanContext context, Stack<Expr> stack, DropTable dropTable) {
    DropTableNode dropTableNode = context.queryBlock.getNodeFromExpr(dropTable);
    String qualified;
    if (CatalogUtil.isFQTableName(dropTable.getTableName())) {
      qualified = dropTable.getTableName();
    } else {
      qualified = CatalogUtil.buildFQName(
          context.queryContext.get(SessionVars.CURRENT_DATABASE), dropTable.getTableName());
    }
    dropTableNode.init(qualified, dropTable.isIfExists(), dropTable.isPurge());
    return dropTableNode;
  }

  public LogicalNode visitAlterTablespace(PlanContext context, Stack<Expr> stack, AlterTablespace alterTablespace) {
    AlterTablespaceNode alter = context.queryBlock.getNodeFromExpr(alterTablespace);
    alter.setTablespaceName(alterTablespace.getTablespaceName());
    alter.setLocation(alterTablespace.getLocation());
    return alter;
  }

  @Override
  public LogicalNode visitAlterTable(PlanContext context, Stack<Expr> stack, AlterTable alterTable) {
    AlterTableNode alterTableNode = context.queryBlock.getNodeFromExpr(alterTable);
    alterTableNode.setTableName(alterTable.getTableName());
    alterTableNode.setNewTableName(alterTable.getNewTableName());
    alterTableNode.setColumnName(alterTable.getColumnName());
    alterTableNode.setNewColumnName(alterTable.getNewColumnName());
    alterTableNode.setProperties(new KeyValueSet(alterTable.getParams()));

    if (null != alterTable.getAddNewColumn()) {
      alterTableNode.setAddNewColumn(convertColumn(alterTable.getAddNewColumn()));
    }

    if (alterTable.getColumns() != null) {
      alterTableNode.setPartitionColumns(convertColumnsToStrings(alterTable.getColumns()));
    }

    if (alterTable.getValues() != null) {
      alterTableNode.setPartitionValues(convertExprsToStrings(alterTable.getValues()));
    }

    if (alterTable.getLocation() != null) {
      alterTableNode.setLocation(alterTable.getLocation());
    }

    alterTableNode.setPurge(alterTable.isPurge());
    alterTableNode.setAlterTableOpType(alterTable.getAlterTableOpType());
    return alterTableNode;
  }

  private static URI getIndexPath(PlanContext context, String databaseName, String indexName) {
    return new Path(TajoConf.getWarehouseDir(context.queryContext.getConf()),
        databaseName + "/" + indexName + "/").toUri();
  }

  @Override
  public LogicalNode visitCreateIndex(PlanContext context, Stack<Expr> stack, CreateIndex createIndex)
      throws PlanningException {
    stack.push(createIndex);
    LogicalNode child = visit(context, stack, createIndex.getChild());
    stack.pop();

    QueryBlock block = context.queryBlock;
    CreateIndexNode createIndexNode = block.getNodeFromExpr(createIndex);
    if (CatalogUtil.isFQTableName(createIndex.getIndexName())) {
      createIndexNode.setIndexName(createIndex.getIndexName());
    } else {
      createIndexNode.setIndexName(
          CatalogUtil.buildFQName(context.queryContext.get(SessionVars.CURRENT_DATABASE), createIndex.getIndexName()));
    }
    createIndexNode.setUnique(createIndex.isUnique());
    Sort.SortSpec[] sortSpecs = createIndex.getSortSpecs();
    int sortKeyNum = sortSpecs.length;
    String[] referNames = new String[sortKeyNum];

    ExprNormalizedResult[] normalizedExprList = new ExprNormalizedResult[sortKeyNum];
    for (int i = 0; i < sortKeyNum; i++) {
      normalizedExprList[i] = normalizer.normalize(context, sortSpecs[i].getKey());
    }
    for (int i = 0; i < sortKeyNum; i++) {
      // even if base expressions don't have their name,
      // reference names should be identifiable for the later sort spec creation.
      referNames[i] = block.namedExprsMgr.addExpr(normalizedExprList[i].baseExpr);
      block.namedExprsMgr.addNamedExprArray(normalizedExprList[i].aggExprs);
      block.namedExprsMgr.addNamedExprArray(normalizedExprList[i].scalarExprs);
    }

    createIndexNode.setExternal(createIndex.isExternal());
    Collection<RelationNode> relations = block.getRelations();
    assert relations.size() == 1;
    createIndexNode.setKeySortSpecs(relations.iterator().next().getLogicalSchema(),
        annotateSortSpecs(block, referNames, sortSpecs));
    createIndexNode.setIndexMethod(IndexMethod.valueOf(createIndex.getMethodSpec().getName().toUpperCase()));
    if (createIndex.isExternal()) {
      createIndexNode.setIndexPath(new Path(createIndex.getIndexPath()).toUri());
    } else {
      createIndexNode.setIndexPath(
          getIndexPath(context, context.queryContext.get(SessionVars.CURRENT_DATABASE), createIndex.getIndexName()));
    }

    if (createIndex.getParams() != null) {
      KeyValueSet keyValueSet = new KeyValueSet();
      keyValueSet.putAll(createIndex.getParams());
      createIndexNode.setOptions(keyValueSet);
    }

    createIndexNode.setChild(child);
    return createIndexNode;
  }

  @Override
  public LogicalNode visitDropIndex(PlanContext context, Stack<Expr> stack, DropIndex dropIndex) {
    DropIndexNode dropIndexNode = context.queryBlock.getNodeFromExpr(dropIndex);
    dropIndexNode.setIndexName(dropIndex.getIndexName());
    return dropIndexNode;
  }

  @Override
  public LogicalNode visitTruncateTable(PlanContext context, Stack<Expr> stack, TruncateTable truncateTable)
      throws TajoException {
    TruncateTableNode truncateTableNode = context.queryBlock.getNodeFromExpr(truncateTable);
    truncateTableNode.setTableNames(truncateTable.getTableNames());
    return truncateTableNode;
  }

  /*===============================================================================================
    Util SECTION
  ===============================================================================================*/

  public static boolean checkIfBeEvaluatedAtWindowAgg(EvalNode evalNode, WindowAggNode node) {
    Set<Column> columnRefs = EvalTreeUtil.findUniqueColumns(evalNode);

    if (columnRefs.size() > 0 && !node.getInSchema().containsAll(columnRefs)) {
      return false;
    }

    if (EvalTreeUtil.findDistinctAggFunction(evalNode).size() > 0) {
      return false;
    }

    return true;
  }

  public static boolean checkIfBeEvaluatedAtGroupBy(EvalNode evalNode, GroupbyNode node) {
    Set<Column> columnRefs = EvalTreeUtil.findUniqueColumns(evalNode);

    if (columnRefs.size() > 0 && !node.getInSchema().containsAll(columnRefs)) {
      return false;
    }

    if (EvalTreeUtil.findEvalsByType(evalNode, EvalType.WINDOW_FUNCTION).size() > 0) {
      return false;
    }

    return true;
  }

  public static boolean isEvaluatableJoinQual(QueryBlock block, EvalNode evalNode, JoinNode node,
                                              boolean isOnPredicate, boolean isTopMostJoin) {

    if (checkIfBeEvaluatedAtJoin(block, evalNode, node, isTopMostJoin)) {

      if (isNonEquiThetaJoinQual(block, node, evalNode)) {
        return false;
      }

      if (PlannerUtil.isOuterJoinType(node.getJoinType())) {
        /*
         * For outer joins, only predicates which are specified at the on clause can be evaluated during processing join.
         * Other predicates from the where clause must be evaluated after the join.
         * The below code will be modified after improving join operators to keep join filters by themselves (TAJO-1310).
         */
        if (!isOnPredicate) {
          return false;
        }
      } else {
        /*
         * Only join predicates should be evaluated at join if the join type is inner or cross. (TAJO-1445)
         */
        if (!EvalTreeUtil.isJoinQual(block, node.getLeftChild().getOutSchema(), node.getRightChild().getOutSchema(),
            evalNode, false)) {
          return false;
        }
      }

      return true;
    }

    return false;
  }

  public static boolean isNonEquiThetaJoinQual(final LogicalPlan.QueryBlock block,
                                               final JoinNode joinNode,
                                               final EvalNode evalNode) {
    if (EvalTreeUtil.isJoinQual(block, joinNode.getLeftChild().getOutSchema(),
        joinNode.getRightChild().getOutSchema(), evalNode, true) &&
        evalNode.getType() != EvalType.EQUAL) {
      return true;
    } else {
      return false;
    }
  }

  public static boolean checkIfBeEvaluatedAtJoin(QueryBlock block, EvalNode evalNode, JoinNode node,
                                                 boolean isTopMostJoin) {
    Set<Column> columnRefs = EvalTreeUtil.findUniqueColumns(evalNode);

    if (EvalTreeUtil.findDistinctAggFunction(evalNode).size() > 0) {
      return false;
    }

    if (EvalTreeUtil.findEvalsByType(evalNode, EvalType.WINDOW_FUNCTION).size() > 0) {
      return false;
    }

    if (columnRefs.size() > 0 && !node.getInSchema().containsAll(columnRefs)) {
      return false;
    }

    // When a 'case-when' is used with outer join, the case-when expression must be evaluated
    // at the topmost join operator.
    // TODO - It's also valid that case-when is evalauted at the topmost outer operator.
    //        But, how can we know there is no further outer join operator after this node?
    if (containsOuterJoin(block)) {
      if (!isTopMostJoin) {
        Collection<EvalNode> found = EvalTreeUtil.findOuterJoinSensitiveEvals(evalNode);
        if (found.size() > 0) {
          return false;
        }
      }
    }

    return true;
  }

  public static boolean containsOuterJoin(QueryBlock block) {
    return block.containsJoinType(JoinType.LEFT_OUTER) || block.containsJoinType(JoinType.RIGHT_OUTER) ||
        block.containsJoinType(JoinType.FULL_OUTER);
  }

  /**
   * It checks if evalNode can be evaluated at this @{link RelationNode}.
   */
  public static boolean checkIfBeEvaluatedAtRelation(QueryBlock block, EvalNode evalNode, RelationNode node) {
    Set<Column> columnRefs = EvalTreeUtil.findUniqueColumns(evalNode);

    // aggregation functions cannot be evaluated in scan node
    if (EvalTreeUtil.findDistinctAggFunction(evalNode).size() > 0) {
      return false;
    }

    // aggregation functions cannot be evaluated in scan node
    if (EvalTreeUtil.findEvalsByType(evalNode, EvalType.WINDOW_FUNCTION).size() > 0) {
      return false;
    }

    if (columnRefs.size() > 0 && !node.getLogicalSchema().containsAll(columnRefs)) {
      return false;
    }

    // Why? - When a {case when} is used with outer join, case when must be evaluated at topmost outer join.
    if (containsOuterJoin(block)) {
      Collection<EvalNode> found = EvalTreeUtil.findOuterJoinSensitiveEvals(evalNode);
      if (found.size() > 0) {
        return false;
      }
    }

    return true;
  }

  public static boolean checkIfBeEvaluatedAtThis(EvalNode evalNode, LogicalNode node) {
    Set<Column> columnRefs = EvalTreeUtil.findUniqueColumns(evalNode);
    if (columnRefs.size() > 0 && !node.getInSchema().containsAll(columnRefs)) {
      return false;
    }

    return true;
  }
}<|MERGE_RESOLUTION|>--- conflicted
+++ resolved
@@ -56,10 +56,7 @@
 import org.apache.tajo.plan.rewrite.rules.ProjectionPushDownRule;
 import org.apache.tajo.plan.util.ExprFinder;
 import org.apache.tajo.plan.util.PlannerUtil;
-<<<<<<< HEAD
 import org.apache.tajo.plan.verifier.VerifyException;
-=======
->>>>>>> 6d852081
 import org.apache.tajo.storage.StorageService;
 import org.apache.tajo.util.KeyValueSet;
 import org.apache.tajo.util.Pair;
@@ -2161,7 +2158,7 @@
 
   @Override
   public LogicalNode visitCreateIndex(PlanContext context, Stack<Expr> stack, CreateIndex createIndex)
-      throws PlanningException {
+      throws TajoException {
     stack.push(createIndex);
     LogicalNode child = visit(context, stack, createIndex.getChild());
     stack.pop();
