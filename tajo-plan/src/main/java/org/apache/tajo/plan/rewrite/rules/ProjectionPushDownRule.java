--- conflicted
+++ resolved
@@ -1112,11 +1112,7 @@
 
   @Override
   public LogicalNode visitTableSubQuery(Context upperContext, LogicalPlan plan, LogicalPlan.QueryBlock block,
-<<<<<<< HEAD
-                                        TableSubQueryNode node, Stack<LogicalNode> stack) throws PlanningException {
-=======
-                                   TableSubQueryNode node, Stack<LogicalNode> stack) throws TajoException {
->>>>>>> 6d852081
+                                        TableSubQueryNode node, Stack<LogicalNode> stack) throws TajoException {
     Context childContext = new Context(plan, upperContext.requiredSet);
     stack.push(node);
     LogicalNode child = super.visitTableSubQuery(childContext, plan, block, node, stack);
