/**
 * Licensed to the Apache Software Foundation (ASF) under one
 * or more contributor license agreements.  See the NOTICE file
 * distributed with this work for additional information
 * regarding copyright ownership.  The ASF licenses this file
 * to you under the Apache License, Version 2.0 (the
 * "License"); you may not use this file except in compliance
 * with the License.  You may obtain a copy of the License at
 *
 *     http://www.apache.org/licenses/LICENSE-2.0
 *
 * Unless required by applicable law or agreed to in writing, software
 * distributed under the License is distributed on an "AS IS" BASIS,
 * WITHOUT WARRANTIES OR CONDITIONS OF ANY KIND, either express or implied.
 * See the License for the specific language governing permissions and
 * limitations under the License.
 */

package org.apache.tajo.plan.rewrite.rules;

import com.google.common.collect.*;
import org.apache.commons.logging.Log;
import org.apache.commons.logging.LogFactory;
import org.apache.tajo.OverridableConf;
import org.apache.tajo.annotation.Nullable;
import org.apache.tajo.catalog.Column;
import org.apache.tajo.catalog.Schema;
import org.apache.tajo.catalog.SortSpec;
import org.apache.tajo.plan.*;
import org.apache.tajo.plan.LogicalPlan.QueryBlock;
import org.apache.tajo.plan.expr.*;
import org.apache.tajo.plan.logical.*;
import org.apache.tajo.plan.rewrite.LogicalPlanRewriteRule;
import org.apache.tajo.plan.util.PlannerUtil;
import org.apache.tajo.catalog.SchemaUtil;
import org.apache.tajo.plan.visitor.BasicLogicalPlanVisitor;
import org.apache.tajo.util.TUtil;

import java.util.*;

/**
 * ProjectionPushDownRule deploys expressions in a selection list to proper
 * {@link org.apache.tajo.plan.logical.Projectable}
 * nodes. In this process, the expressions are usually pushed down into as lower as possible.
 * It also enables scanners to read only necessary columns.
 */
public class ProjectionPushDownRule extends
    BasicLogicalPlanVisitor<ProjectionPushDownRule.Context, LogicalNode> implements LogicalPlanRewriteRule {
  /** Class Logger */
  private final Log LOG = LogFactory.getLog(ProjectionPushDownRule.class);
  private static final String name = "ProjectionPushDown";

  @Override
  public String getName() {
    return name;
  }

  @Override
<<<<<<< HEAD
  public boolean isEligible(OverridableConf conf, LogicalPlan plan) {
=======
  public boolean isEligible(OverridableConf queryContext, LogicalPlan plan) {
>>>>>>> 8e52ed43
    LogicalNode toBeOptimized = plan.getRootBlock().getRoot();

    if (PlannerUtil.checkIfDDLPlan(toBeOptimized)) {
      return false;
    }
    for (QueryBlock eachBlock: plan.getQueryBlocks()) {
      if (eachBlock.hasTableExpression()) {
        return true;
      }
    }
    return false;
  }

  @Override
<<<<<<< HEAD
  public LogicalPlan rewrite(OverridableConf conf, LogicalPlan plan) throws PlanningException {
=======
  public LogicalPlan rewrite(OverridableConf queryContext, LogicalPlan plan) throws PlanningException {
>>>>>>> 8e52ed43
    LogicalPlan.QueryBlock rootBlock = plan.getRootBlock();

    LogicalPlan.QueryBlock topmostBlock = rootBlock;

    Stack<LogicalNode> stack = new Stack<LogicalNode>();
    Context context = new Context(plan);
    visit(context, plan, topmostBlock, topmostBlock.getRoot(), stack);

    return plan;
  }

  /**
   * <h2>What is TargetListManager?</h2>
   * It manages all expressions used in a query block, and their reference names.
   * TargetListManager provides a way to find an expression by a reference name.
   * It keeps a set of expressions, and one or more reference names can point to
   * the same expression.
   *
   * Also, TargetListManager keeps the evaluation state of each expression.
   * The evaluation state is a boolean state to indicate whether the expression
   * was evaluated in descendant node or not. If an expression is evaluated,
   * the evaluation state is changed to TRUE. It also means that
   * the expression can be referred by an column reference instead of evaluating the expression.
   *
   * Consider an example query:
   *
   * SELECT sum(l_orderkey + 1) from lineitem where l_partkey > 1;
   *
   * In this case, an expression sum(l_orderkey + 1) is divided into two sub expressions:
   * <ul>
   *  <li>$1 <- l_orderkey + 1</li>
   *  <li>$2 <- sum($1)</li>
   * </ul>
   *
   * <code>$1</code> is a simple arithmetic operation, and $2 is an aggregation function.
   * <code>$1</code> is evaluated in ScanNode because it's just a simple arithmetic operation.
   * So, the evaluation state of l_orderkey + 1 initially
   * is false, but the state will be true after ScanNode.
   *
   * In contrast, sum($1) is evaluated at GroupbyNode. So, its evaluation state is changed
   * after GroupByNode.
   *
   * <h2>Why is TargetListManager necessary?</h2>
   *
   * Expressions used in a query block can be divided into various categories according to
   * the possible {@link Projectable} nodes. Their references become available depending on
   * the Projectable node at which expressions are evaluated. It manages the expressions and
   * references for optimized places of expressions. It performs duplicated removal and enables
   * common expressions to be shared with two or more Projectable nodes. It also helps Projectable
   * nodes to find correct column references.
   */
  public static class TargetListManager {
    private Integer seqId = 0;

    /**
     * Why should we use LinkedHashMap for those maps ?
     *
     * These maps are mainly by the target list of each projectable node
     * (i.e., ProjectionNode, GroupbyNode, JoinNode, and ScanNode).
     * The projection node removal occurs only when the projection node's output
     * schema and its child's output schema are equivalent to each other.
     *
     * If we keep the inserted order of all expressions. It would make the possibility
     * of projection node removal higher.
     **/

    /** A Map: Name -> Id */
    private LinkedHashMap<String, Integer> nameToIdBiMap;
    /** Map: Id <-> EvalNode */
    private BiMap<Integer, EvalNode> idToEvalBiMap;
    /** Map: Id -> Names */
    private LinkedHashMap<Integer, List<String>> idToNamesMap;
    /** Map: Id -> Boolean */
    private LinkedHashMap<Integer, Boolean> evaluationStateMap;
    /** Map: alias name -> Id */
    private LinkedHashMap<String, Integer> aliasMap;

    private LogicalPlan plan;

    public TargetListManager(LogicalPlan plan) {
      this.plan = plan;
      nameToIdBiMap = Maps.newLinkedHashMap();
      idToEvalBiMap = HashBiMap.create();
      idToNamesMap = Maps.newLinkedHashMap();
      evaluationStateMap = Maps.newLinkedHashMap();
      aliasMap = Maps.newLinkedHashMap();
    }

    private int getNextSeqId() {
      return seqId++;
    }

    /**
     * If some expression is duplicated, we call an alias indicating the duplicated expression 'native alias'.
     * This method checks whether a reference is native alias or not.
     *
     * @param name The reference name
     * @return True if the reference is native alias. Otherwise, it will return False.
     */
    public boolean isNativeAlias(String name) {
      return aliasMap.containsKey(name);
    }

    /**
     * This method retrieves the name indicating actual expression that an given alias indicate.
     *
     * @param name an alias name
     * @return Real reference name
     */
    public String getRealReferenceName(String name) {
      int refId = aliasMap.get(name);
      return getPrimaryName(refId);
    }

    /**
     * Add an expression with a specified name, which is usually an alias.
     * Later, you can refer this expression by the specified name.
     */
    private String add(String specifiedName, EvalNode evalNode) throws PlanningException {

      // if a name already exists, it only just keeps an actual
      // expression instead of a column reference.
      if (nameToIdBiMap.containsKey(specifiedName)) {

        int refId = nameToIdBiMap.get(specifiedName);
        EvalNode found = idToEvalBiMap.get(refId);
        if (found != null) {
          if (evalNode.equals(found)) { // if input expression already exists
            return specifiedName;
          } else {
            // The case where if existing reference name and a given reference name are the same to each other and
            // existing EvalNode and a given EvalNode is the different
            if (found.getType() != EvalType.FIELD && evalNode.getType() != EvalType.FIELD) {
              throw new PlanningException("Duplicate alias: " + evalNode);
            }

            if (found.getType() == EvalType.FIELD) {
              Integer daggling = idToEvalBiMap.inverse().get(evalNode);
              idToEvalBiMap.forcePut(refId, evalNode);
              if (daggling != null) {
                String name = getPrimaryName(daggling);
                idToNamesMap.remove(daggling);
                nameToIdBiMap.put(name, refId);
                if (!idToNamesMap.get(refId).contains(name)) {
                  TUtil.putToNestedList(idToNamesMap, refId, name);
                }
              }
            }
          }
        }
      }

      int refId;
      if (idToEvalBiMap.inverse().containsKey(evalNode)) {
        refId = idToEvalBiMap.inverse().get(evalNode);
        aliasMap.put(specifiedName, refId);

      } else {
        refId = getNextSeqId();
        idToEvalBiMap.put(refId, evalNode);
        TUtil.putToNestedList(idToNamesMap, refId, specifiedName);
        for (Column column : EvalTreeUtil.findUniqueColumns(evalNode)) {
          add(new FieldEval(column));
        }
        evaluationStateMap.put(refId, false);
      }

      nameToIdBiMap.put(specifiedName, refId);

      return specifiedName;
    }

    /**
     * Adds an expression without any name. It returns an automatically
     * generated name. It can be also used for referring this expression.
     */
    public String add(EvalNode evalNode) throws PlanningException {
      String name;

      if (evalNode.getType() == EvalType.FIELD) {
        FieldEval fieldEval = (FieldEval) evalNode;
        if (nameToIdBiMap.containsKey(fieldEval.getName())) {
          int refId = nameToIdBiMap.get(fieldEval.getName());
          return getPrimaryName(refId);
        }
      }

      if (idToEvalBiMap.inverse().containsKey(evalNode)) {
        int refId = idToEvalBiMap.inverse().get(evalNode);
        return getPrimaryName(refId);
      }

      if (evalNode.getType() == EvalType.FIELD) {
        FieldEval fieldEval = (FieldEval) evalNode;
        name = fieldEval.getName();
      } else {
        name = plan.generateUniqueColumnName(evalNode);
      }

      return add(name, evalNode);
    }

    public Collection<String> getNames() {
      return nameToIdBiMap.keySet();
    }

    public String add(Target target) throws PlanningException {
      return add(target.getCanonicalName(), target.getEvalTree());
    }

    /**
     * Each expression can have one or more names.
     * We call a name added with an expression firstly as the primary name.
     * It has a special meaning. Since duplicated expression in logical planning are removed,
     * the primary name is only used for each expression during logical planning.
     *
     * @param refId The identifier of an expression
     * @param name The name to check if it is the primary name.
     * @return True if this name is the primary added name. Otherwise, False.
     */
    private boolean isPrimaryName(int refId, String name) {
      if (idToNamesMap.get(refId).size() > 0) {
        return getPrimaryName(refId).equals(name);
      } else {
        return false;
      }
    }

    private String getPrimaryName(int refId) {
      return idToNamesMap.get(refId).get(0);
    }

    public Target getTarget(String name) {
      if (!nameToIdBiMap.containsKey(name)) {
        throw new RuntimeException("No Such target name: " + name);
      }
      int id = nameToIdBiMap.get(name);
      EvalNode evalNode = idToEvalBiMap.get(id);

      // if it is a constant value, just returns a constant because it can be evaluated everywhere.
      if (evalNode.getType() == EvalType.CONST) {
        return new Target(evalNode, name);
      }

      // if a name is not the primary name, it means that its expression may be already evaluated and
      // can just refer a value. Consider an example as follows:
      //
      // select l_orderkey + 1 as total1, l_orderkey + 1 as total2 from lineitem
      //
      // In this case, total2 will meet the following condition. Then, total2 can
      // just refer the result of total1 rather than calculating l_orderkey + 1.
      if (!isPrimaryName(id, name) && isEvaluated(getPrimaryName(id))) {
        evalNode = new FieldEval(getPrimaryName(id), evalNode.getValueType());
      }

      // if it is a column reference itself, just returns a column reference without any alias.
      if (evalNode.getType() == EvalType.FIELD && evalNode.getName().equals(name)) {
        return new Target((FieldEval)evalNode);
      } else { // otherwise, it returns an expression.
        return new Target(evalNode, name);
      }
    }

    public boolean isEvaluated(String name) {
      if (!nameToIdBiMap.containsKey(name)) {
        throw new RuntimeException("No Such target name: " + name);
      }
      int refId = nameToIdBiMap.get(name);
      return evaluationStateMap.get(refId);
    }

    public void markAsEvaluated(Target target) {
      int refId = nameToIdBiMap.get(target.getCanonicalName());
      EvalNode evalNode = target.getEvalTree();
      if (!idToNamesMap.containsKey(refId)) {
        throw new RuntimeException("No such eval: " + evalNode);
      }
      evaluationStateMap.put(refId, true);
    }

    public Iterator<Target> getFilteredTargets(Set<String> required) {
      return new FilteredTargetIterator(required);
    }

    class FilteredTargetIterator implements Iterator<Target> {
      List<Target> filtered = TUtil.newList();
      Iterator<Target> iterator;

      public FilteredTargetIterator(Set<String> required) {
        for (String name : nameToIdBiMap.keySet()) {
          if (required.contains(name)) {
            filtered.add(getTarget(name));
          }
        }
        iterator = filtered.iterator();
      }

      @Override
      public boolean hasNext() {
        return iterator.hasNext();
      }

      @Override
      public Target next() {
        return iterator.next();
      }

      @Override
      public void remove() {
      }
    }

    public String toString() {
      int evaluated = 0;
      for (Boolean flag: evaluationStateMap.values()) {
        if (flag) {
          evaluated++;
        }
      }
      return "eval=" + evaluationStateMap.size() + ", evaluated=" + evaluated;
    }
  }

  static class Context {
    TargetListManager targetListMgr;
    Set<String> requiredSet;

    public Context(LogicalPlan plan) {
      requiredSet = new LinkedHashSet<String>();
      targetListMgr = new TargetListManager(plan);
    }

    public Context(LogicalPlan plan, Collection<String> requiredSet) {
      this.requiredSet = new LinkedHashSet<String>(requiredSet);
      targetListMgr = new TargetListManager(plan);
    }

    public Context(Context upperContext) {
      this.requiredSet = new LinkedHashSet<String>(upperContext.requiredSet);
      targetListMgr = upperContext.targetListMgr;
    }

    public String addExpr(Target target) throws PlanningException {
      String reference = targetListMgr.add(target);
      addNecessaryReferences(target.getEvalTree());
      return reference;
    }

    public String addExpr(EvalNode evalNode) throws PlanningException {
      String reference = targetListMgr.add(evalNode);
      addNecessaryReferences(evalNode);
      return reference;
    }

    private void addNecessaryReferences(EvalNode evalNode) {
      for (Column column : EvalTreeUtil.findUniqueColumns(evalNode)) {
        requiredSet.add(column.getQualifiedName());
      }
    }

    @Override
    public String toString() {
      return "required=" + requiredSet.size() + "," + targetListMgr.toString();
    }
  }

  @Override
  public LogicalNode visitRoot(Context context, LogicalPlan plan, LogicalPlan.QueryBlock block, LogicalRootNode node,
                          Stack<LogicalNode> stack) throws PlanningException {
    LogicalNode child = super.visitRoot(context, plan, block, node, stack);
    node.setInSchema(child.getOutSchema());
    node.setOutSchema(child.getOutSchema());
    return node;
  }

  @Override
  public LogicalNode visitProjection(Context context, LogicalPlan plan, LogicalPlan.QueryBlock block,
                                     ProjectionNode node, Stack<LogicalNode> stack) throws PlanningException {
    Context newContext = new Context(context);
    Target [] targets = node.getTargets();
    int targetNum = targets.length;
    String [] referenceNames = new String[targetNum];
    for (int i = 0; i < targetNum; i++) {
      referenceNames[i] = newContext.addExpr(targets[i]);
    }

    LogicalNode child = super.visitProjection(newContext, plan, block, node, stack);

    node.setInSchema(child.getOutSchema());

    int evaluationCount = 0;
    List<Target> finalTargets = TUtil.newList();
    for (String referenceName : referenceNames) {
      Target target = context.targetListMgr.getTarget(referenceName);

      if (target.getEvalTree().getType() == EvalType.CONST) {
        finalTargets.add(target);
      } else if (context.targetListMgr.isEvaluated(referenceName)) {
        if (context.targetListMgr.isNativeAlias(referenceName)) {
          String realRefName = context.targetListMgr.getRealReferenceName(referenceName);
          finalTargets.add(new Target(new FieldEval(realRefName, target.getDataType()), referenceName));
        } else {
          finalTargets.add(new Target(new FieldEval(target.getNamedColumn())));
        }
      } else if (LogicalPlanner.checkIfBeEvaluatedAtThis(target.getEvalTree(), node)) {
        finalTargets.add(target);
        context.targetListMgr.markAsEvaluated(target);
        evaluationCount++;
      }
    }

    node.setTargets(finalTargets.toArray(new Target[finalTargets.size()]));
    LogicalPlanner.verifyProjectedFields(block, node);

    // Removing ProjectionNode
    // TODO - Consider INSERT and CTAS statement, and then remove the check of stack.empty.
    if (evaluationCount == 0 && PlannerUtil.targetToSchema(finalTargets).equals(child.getOutSchema())) {
      if (stack.empty()) {
        // if it is topmost, set it as the root of this block.
        block.setRoot(child);
      } else {
        LogicalNode parentNode = stack.peek();
        switch (parentNode.getType()) {
        case ROOT:
          LogicalRootNode rootNode = (LogicalRootNode) parentNode;
          rootNode.setChild(child);
          rootNode.setInSchema(child.getOutSchema());
          rootNode.setOutSchema(child.getOutSchema());
          break;
        case TABLE_SUBQUERY:
          TableSubQueryNode tableSubQueryNode = (TableSubQueryNode) parentNode;
          tableSubQueryNode.setSubQuery(child);
          break;
        case STORE:
          StoreTableNode storeTableNode = (StoreTableNode) parentNode;
          storeTableNode.setChild(child);
          storeTableNode.setInSchema(child.getOutSchema());
          break;
        case INSERT:
          InsertNode insertNode = (InsertNode) parentNode;
          insertNode.setSubQuery(child);
          break;
        case CREATE_TABLE:
          CreateTableNode createTableNode = (CreateTableNode) parentNode;
          createTableNode.setChild(child);
          createTableNode.setInSchema(child.getOutSchema());
          break;
        case CREATE_INDEX:
          CreateIndexNode createIndexNode = (CreateIndexNode) parentNode;
          createIndexNode.setChild(child);
          createIndexNode.setInSchema(child.getOutSchema());
          break;
        default:
          throw new PlanningException("Unexpected Parent Node: " + parentNode.getType());
        }
        plan.addHistory("ProjectionNode is eliminated.");
      }

      return child;

    } else {
      return node;
    }
  }

  public LogicalNode visitLimit(Context context, LogicalPlan plan, LogicalPlan.QueryBlock block, LimitNode node,
                           Stack<LogicalNode> stack) throws PlanningException {
    LogicalNode child = super.visitLimit(context, plan, block, node, stack);

    node.setInSchema(child.getOutSchema());
    node.setOutSchema(child.getOutSchema());
    return node;
  }

  @Override
  public LogicalNode visitSort(Context context, LogicalPlan plan, LogicalPlan.QueryBlock block,
                               SortNode node, Stack<LogicalNode> stack) throws PlanningException {
    Context newContext = new Context(context);

    final int sortKeyNum = node.getSortKeys().length;
    String [] keyNames = new String[sortKeyNum];
    for (int i = 0; i < sortKeyNum; i++) {
      SortSpec sortSpec = node.getSortKeys()[i];
      keyNames[i] = newContext.addExpr(new FieldEval(sortSpec.getSortKey()));
    }

    LogicalNode child = super.visitSort(newContext, plan, block, node, stack);

    // it rewrite sortkeys. This rewrite sets right column names and eliminates duplicated sort keys.
    List<SortSpec> sortSpecs = new ArrayList<SortSpec>();
    for (int i = 0; i < keyNames.length; i++) {
      String sortKey = keyNames[i];
      Target target = context.targetListMgr.getTarget(sortKey);
      if (context.targetListMgr.isEvaluated(sortKey)) {
        Column c = target.getNamedColumn();
        SortSpec sortSpec = new SortSpec(c, node.getSortKeys()[i].isAscending(), node.getSortKeys()[i].isNullFirst());
        if (!sortSpecs.contains(sortSpec)) {
          sortSpecs.add(sortSpec);
        }
      } else {
        if (target.getEvalTree().getType() == EvalType.FIELD) {
          Column c = ((FieldEval)target.getEvalTree()).getColumnRef();
          SortSpec sortSpec = new SortSpec(c, node.getSortKeys()[i].isAscending(), node.getSortKeys()[i].isNullFirst());
          if (!sortSpecs.contains(sortSpec)) {
            sortSpecs.add(sortSpec);
          }
        }
      }
    }
    node.setSortSpecs(sortSpecs.toArray(new SortSpec[sortSpecs.size()]));

    node.setInSchema(child.getOutSchema());
    node.setOutSchema(child.getOutSchema());
    return node;
  }

  @Override
  public LogicalNode visitHaving(Context context, LogicalPlan plan, LogicalPlan.QueryBlock block, HavingNode node,
                            Stack<LogicalNode> stack) throws PlanningException {
    Context newContext = new Context(context);
    String referenceName = newContext.targetListMgr.add(node.getQual());
    newContext.addNecessaryReferences(node.getQual());

    LogicalNode child = super.visitHaving(newContext, plan, block, node, stack);

    node.setInSchema(child.getOutSchema());
    node.setOutSchema(child.getOutSchema());

    Target target = context.targetListMgr.getTarget(referenceName);
    if (newContext.targetListMgr.isEvaluated(referenceName)) {
      node.setQual(new FieldEval(target.getNamedColumn()));
    } else {
      node.setQual(target.getEvalTree());
      newContext.targetListMgr.markAsEvaluated(target);
    }

    return node;
  }

  public LogicalNode visitWindowAgg(Context context, LogicalPlan plan, LogicalPlan.QueryBlock block, WindowAggNode node,
                        Stack<LogicalNode> stack) throws PlanningException {
    Context newContext = new Context(context);

    if (node.hasPartitionKeys()) {
      for (Column c : node.getPartitionKeys()) {
        newContext.addNecessaryReferences(new FieldEval(c));
      }
    }

    if (node.hasSortSpecs()) {
      for (SortSpec sortSpec : node.getSortSpecs()) {
        newContext.addNecessaryReferences(new FieldEval(sortSpec.getSortKey()));
      }
    }

    for (WindowFunctionEval winFunc : node.getWindowFunctions()) {
      if (winFunc.hasSortSpecs()) {
        for (SortSpec sortSpec : winFunc.getSortSpecs()) {
          newContext.addNecessaryReferences(new FieldEval(sortSpec.getSortKey()));
        }
      }
    }


    int nonFunctionColumnNum = node.getTargets().length - node.getWindowFunctions().length;
    LinkedHashSet<String> nonFunctionColumns = Sets.newLinkedHashSet();
    for (int i = 0; i < nonFunctionColumnNum; i++) {
      FieldEval fieldEval = (new FieldEval(node.getTargets()[i].getNamedColumn()));
      nonFunctionColumns.add(newContext.addExpr(fieldEval));
    }

    final String [] aggEvalNames;
    if (node.hasAggFunctions()) {
      final int evalNum = node.getWindowFunctions().length;
      aggEvalNames = new String[evalNum];
      for (int evalIdx = 0, targetIdx = nonFunctionColumnNum; targetIdx < node.getTargets().length; evalIdx++,
          targetIdx++) {
        Target target = node.getTargets()[targetIdx];
        WindowFunctionEval winFunc = node.getWindowFunctions()[evalIdx];
        aggEvalNames[evalIdx] = newContext.addExpr(new Target(winFunc, target.getCanonicalName()));
      }
    } else {
      aggEvalNames = null;
    }

    // visit a child node
    LogicalNode child = super.visitWindowAgg(newContext, plan, block, node, stack);

    node.setInSchema(child.getOutSchema());

    List<Target> targets = Lists.newArrayList();
    if (nonFunctionColumnNum > 0) {
      for (String column : nonFunctionColumns) {
        Target target = context.targetListMgr.getTarget(column);

        // it rewrite grouping keys.
        // This rewrite sets right column names and eliminates duplicated grouping keys.
        if (context.targetListMgr.isEvaluated(column)) {
          targets.add(new Target(new FieldEval(target.getNamedColumn())));
        } else {
          if (target.getEvalTree().getType() == EvalType.FIELD) {
           targets.add(target);
          }
        }
      }
    }

    // Getting projected targets
    if (node.hasAggFunctions() && aggEvalNames != null) {
      WindowFunctionEval [] aggEvals = new WindowFunctionEval[aggEvalNames.length];
      int i = 0;
      for (Iterator<String> it = getFilteredReferences(aggEvalNames, TUtil.newList(aggEvalNames)); it.hasNext();) {

        String referenceName = it.next();
        Target target = context.targetListMgr.getTarget(referenceName);

        if (LogicalPlanner.checkIfBeEvaluatedAtWindowAgg(target.getEvalTree(), node)) {
          aggEvals[i++] = target.getEvalTree();
          context.targetListMgr.markAsEvaluated(target);

          targets.add(new Target(new FieldEval(target.getNamedColumn())));
        }
      }
      if (aggEvals.length > 0) {
        node.setWindowFunctions(aggEvals);
      }
    }

    node.setTargets(targets.toArray(new Target[targets.size()]));
    return node;
  }

  public LogicalNode visitGroupBy(Context context, LogicalPlan plan, LogicalPlan.QueryBlock block, GroupbyNode node,
                             Stack<LogicalNode> stack) throws PlanningException {
    Context newContext = new Context(context);

    // Getting grouping key names
    final int groupingKeyNum = node.getGroupingColumns().length;
    LinkedHashSet<String> groupingKeyNames = null;
    if (groupingKeyNum > 0) {
      groupingKeyNames = Sets.newLinkedHashSet();
      for (int i = 0; i < groupingKeyNum; i++) {
        FieldEval fieldEval = new FieldEval(node.getGroupingColumns()[i]);
        groupingKeyNames.add(newContext.addExpr(fieldEval));
      }
    }

    // Getting eval names

    final String [] aggEvalNames;
    if (node.hasAggFunctions()) {
      final int evalNum = node.getAggFunctions().length;
      aggEvalNames = new String[evalNum];
      for (int evalIdx = 0, targetIdx = groupingKeyNum; targetIdx < node.getTargets().length; evalIdx++, targetIdx++) {
        Target target = node.getTargets()[targetIdx];
        EvalNode evalNode = node.getAggFunctions()[evalIdx];
        aggEvalNames[evalIdx] = newContext.addExpr(new Target(evalNode, target.getCanonicalName()));
      }
    } else {
      aggEvalNames = null;
    }

    // visit a child node
    LogicalNode child = super.visitGroupBy(newContext, plan, block, node, stack);

    node.setInSchema(child.getOutSchema());

    List<Target> targets = Lists.newArrayList();
    if (groupingKeyNum > 0 && groupingKeyNames != null) {
      // Restoring grouping key columns
      final List<Column> groupingColumns = new ArrayList<Column>();
      for (String groupingKey : groupingKeyNames) {
        Target target = context.targetListMgr.getTarget(groupingKey);

        // it rewrite grouping keys.
        // This rewrite sets right column names and eliminates duplicated grouping keys.
        if (context.targetListMgr.isEvaluated(groupingKey)) {
          Column c = target.getNamedColumn();
          if (!groupingColumns.contains(c)) {
            groupingColumns.add(c);
            targets.add(new Target(new FieldEval(target.getNamedColumn())));
          }
        } else {
          if (target.getEvalTree().getType() == EvalType.FIELD) {
            Column c = ((FieldEval)target.getEvalTree()).getColumnRef();
            if (!groupingColumns.contains(c)) {
              groupingColumns.add(c);
              targets.add(target);
              context.targetListMgr.markAsEvaluated(target);
            }
          } else {
            throw new PlanningException("Cannot evaluate this expression in grouping keys: " + target.getEvalTree());
          }
        }
      }

      node.setGroupingColumns(groupingColumns.toArray(new Column[groupingColumns.size()]));
    }

    // Getting projected targets
    if (node.hasAggFunctions() && aggEvalNames != null) {
      AggregationFunctionCallEval [] aggEvals = new AggregationFunctionCallEval[aggEvalNames.length];
      int i = 0;
      for (Iterator<String> it = getFilteredReferences(aggEvalNames, TUtil.newList(aggEvalNames)); it.hasNext();) {

        String referenceName = it.next();
        Target target = context.targetListMgr.getTarget(referenceName);

        if (LogicalPlanner.checkIfBeEvaluatedAtGroupBy(target.getEvalTree(), node)) {
          aggEvals[i++] = target.getEvalTree();
          context.targetListMgr.markAsEvaluated(target);
        }
      }
      if (aggEvals.length > 0) {
        node.setAggFunctions(aggEvals);
      }
    }
    Target [] finalTargets = buildGroupByTarget(node, targets, aggEvalNames);
    node.setTargets(finalTargets);

    LogicalPlanner.verifyProjectedFields(block, node);

    return node;
  }

  public static Target [] buildGroupByTarget(GroupbyNode groupbyNode, @Nullable List<Target> groupingKeyTargets,
                                             String [] aggEvalNames) {
    final int groupingKeyNum =
        groupingKeyTargets == null ? groupbyNode.getGroupingColumns().length : groupingKeyTargets.size();
    final int aggrFuncNum = aggEvalNames != null ? aggEvalNames.length : 0;
    EvalNode [] aggEvalNodes = groupbyNode.getAggFunctions();
    Target [] targets = new Target[groupingKeyNum + aggrFuncNum];

    if (groupingKeyTargets != null) {
      for (int groupingKeyIdx = 0; groupingKeyIdx < groupingKeyNum; groupingKeyIdx++) {
        targets[groupingKeyIdx] = groupingKeyTargets.get(groupingKeyIdx);
      }
    } else {
      for (int groupingKeyIdx = 0; groupingKeyIdx < groupingKeyNum; groupingKeyIdx++) {
        targets[groupingKeyIdx] = new Target(new FieldEval(groupbyNode.getGroupingColumns()[groupingKeyIdx]));
      }
    }

    if (aggEvalNames != null) {
      for (int aggrFuncIdx = 0, targetIdx = groupingKeyNum; aggrFuncIdx < aggrFuncNum; aggrFuncIdx++, targetIdx++) {
        targets[targetIdx] =
            new Target(new FieldEval(aggEvalNames[aggrFuncIdx], aggEvalNodes[aggrFuncIdx].getValueType()));
      }
    }

    return targets;
  }

  public LogicalNode visitFilter(Context context, LogicalPlan plan, LogicalPlan.QueryBlock block,
                                 SelectionNode node, Stack<LogicalNode> stack) throws PlanningException {
    Context newContext = new Context(context);
    String referenceName = newContext.targetListMgr.add(node.getQual());
    newContext.addNecessaryReferences(node.getQual());

    LogicalNode child = super.visitFilter(newContext, plan, block, node, stack);

    node.setInSchema(child.getOutSchema());
    node.setOutSchema(child.getOutSchema());

    Target target = context.targetListMgr.getTarget(referenceName);
    if (newContext.targetListMgr.isEvaluated(referenceName)) {
      node.setQual(new FieldEval(target.getNamedColumn()));
    } else {
      node.setQual(target.getEvalTree());
      newContext.targetListMgr.markAsEvaluated(target);
    }

    return node;
  }

  private static void pushDownIfComplexTermInJoinCondition(Context ctx, EvalNode cnf, EvalNode term)
      throws PlanningException {

    // If one of both terms in a binary operator is a complex expression, the binary operator will require
    // multiple phases. In this case, join cannot evaluate a binary operator.
    // So, we should prevent dividing the binary operator into more subexpressions.
    if (term.getType() != EvalType.FIELD &&
        !(term instanceof BinaryEval) &&
        !(term.getType() == EvalType.ROW_CONSTANT)) {
      String refName = ctx.addExpr(term);
      EvalTreeUtil.replace(cnf, term, new FieldEval(refName, term.getValueType()));
    }
  }

  public LogicalNode visitJoin(Context context, LogicalPlan plan, LogicalPlan.QueryBlock block, JoinNode node,
                          Stack<LogicalNode> stack) throws PlanningException {
    Context newContext = new Context(context);

    String joinQualReference = null;
    if (node.hasJoinQual()) {
      for (EvalNode eachQual : AlgebraicUtil.toConjunctiveNormalFormArray(node.getJoinQual())) {
        if (eachQual instanceof BinaryEval) {
          BinaryEval binaryQual = (BinaryEval) eachQual;

          for (int i = 0; i < 2; i++) {
            EvalNode term = binaryQual.getChild(i);
            pushDownIfComplexTermInJoinCondition(newContext, eachQual, term);
          }
        }
      }

      joinQualReference = newContext.addExpr(node.getJoinQual());
      newContext.addNecessaryReferences(node.getJoinQual());
    }

    String [] referenceNames = null;
    if (node.hasTargets()) {
      referenceNames = new String[node.getTargets().length];
      int i = 0;
      for (Iterator<Target> it = getFilteredTarget(node.getTargets(), context.requiredSet); it.hasNext();) {
        Target target = it.next();
        referenceNames[i++] = newContext.addExpr(target);
      }
    }

    stack.push(node);
    LogicalNode left = visit(newContext, plan, block, node.getLeftChild(), stack);
    LogicalNode right = visit(newContext, plan, block, node.getRightChild(), stack);
    stack.pop();

    Schema merged = SchemaUtil.merge(left.getOutSchema(), right.getOutSchema());

    node.setInSchema(merged);

    if (node.hasJoinQual()) {
      Target target = context.targetListMgr.getTarget(joinQualReference);
      if (newContext.targetListMgr.isEvaluated(joinQualReference)) {
        throw new PlanningException("Join condition must be evaluated in the proper Join Node: " + joinQualReference);
      } else {
        node.setJoinQual(target.getEvalTree());
        newContext.targetListMgr.markAsEvaluated(target);
      }
    }

    LinkedHashSet<Target> projectedTargets = Sets.newLinkedHashSet();
    for (Iterator<String> it = getFilteredReferences(context.targetListMgr.getNames(),
        context.requiredSet); it.hasNext();) {
      String referenceName = it.next();
      Target target = context.targetListMgr.getTarget(referenceName);

      if (context.targetListMgr.isEvaluated(referenceName)) {
        Target fieldReference = new Target(new FieldEval(target.getNamedColumn()));
        if (LogicalPlanner.checkIfBeEvaluatedAtJoin(block, fieldReference.getEvalTree(), node,
            stack.peek().getType() != NodeType.JOIN)) {
          projectedTargets.add(fieldReference);
        }
      } else if (LogicalPlanner.checkIfBeEvaluatedAtJoin(block, target.getEvalTree(), node,
          stack.peek().getType() != NodeType.JOIN)) {
        projectedTargets.add(target);
        context.targetListMgr.markAsEvaluated(target);
      }
    }

    node.setTargets(projectedTargets.toArray(new Target[projectedTargets.size()]));
    LogicalPlanner.verifyProjectedFields(block, node);
    return node;
  }

  static Iterator<String> getFilteredReferences(Collection<String> targetNames, Set<String> required) {
    return new FilteredStringsIterator(targetNames, required);
  }

  static Iterator<String> getFilteredReferences(String [] targetNames, Collection<String> required) {
    return new FilteredStringsIterator(targetNames, required);
  }

  static class FilteredStringsIterator implements Iterator<String> {
    Iterator<String> iterator;

    FilteredStringsIterator(Collection<String> targetNames, Collection<String> required) {
      List<String> filtered = TUtil.newList();
      for (String name : targetNames) {
        if (required.contains(name)) {
          filtered.add(name);
        }
      }

      iterator = filtered.iterator();
    }

    FilteredStringsIterator(String [] targetNames, Collection<String> required) {
      this(TUtil.newList(targetNames), required);
    }

    @Override
    public boolean hasNext() {
      return iterator.hasNext();
    }

    @Override
    public String next() {
      return iterator.next();
    }

    @Override
    public void remove() {
    }
  }

  static Iterator<Target> getFilteredTarget(Target[] targets, Set<String> required) {
    return new FilteredIterator(targets, required);
  }

  static class FilteredIterator implements Iterator<Target> {
    Iterator<Target> iterator;

    FilteredIterator(Target [] targets, Set<String> requiredReferences) {
      List<Target> filtered = TUtil.newList();
      Map<String, Target> targetSet = new HashMap<String, Target>();
      for (Target t : targets) {
        // Only should keep an raw target instead of field reference.
        if (targetSet.containsKey(t.getCanonicalName())) {
          Target targetInSet = targetSet.get(t.getCanonicalName());
          EvalNode evalNode = targetInSet.getEvalTree();
          if (evalNode.getType() == EvalType.FIELD && t.getEvalTree().getType() != EvalType.FIELD) {
            targetSet.put(t.getCanonicalName(), t);
          }
        } else {
          targetSet.put(t.getCanonicalName(), t);
        }
      }

      for (String name : requiredReferences) {
        if (targetSet.containsKey(name)) {
          filtered.add(targetSet.get(name));
        }
      }

      iterator = filtered.iterator();
    }
    @Override
    public boolean hasNext() {
      return iterator.hasNext();
    }

    @Override
    public Target next() {
      return iterator.next();
    }

    @Override
    public void remove() {
    }
  }

  @Override
  public LogicalNode visitUnion(Context context, LogicalPlan plan, LogicalPlan.QueryBlock block, UnionNode node,
                           Stack<LogicalNode> stack) throws PlanningException {

    LogicalPlan.QueryBlock leftBlock = plan.getBlock(node.getLeftChild());
    LogicalPlan.QueryBlock rightBlock = plan.getBlock(node.getRightChild());

    Context leftContext = new Context(plan, PlannerUtil.toQualifiedFieldNames(context.requiredSet,
        leftBlock.getName()));
    Context rightContext = new Context(plan, PlannerUtil.toQualifiedFieldNames(context.requiredSet,
        rightBlock.getName()));

    stack.push(node);
    visit(leftContext, plan, leftBlock, leftBlock.getRoot(), new Stack<LogicalNode>());
    visit(rightContext, plan, rightBlock, rightBlock.getRoot(), new Stack<LogicalNode>());
    stack.pop();
    return node;
  }

  public LogicalNode visitScan(Context context, LogicalPlan plan, LogicalPlan.QueryBlock block, ScanNode node,
                          Stack<LogicalNode> stack) throws PlanningException {

    Context newContext = new Context(context);

    Target [] targets;
    if (node.hasTargets()) {
      targets = node.getTargets();
    } else {
      targets = PlannerUtil.schemaToTargets(node.getLogicalSchema());
    }

    LinkedHashSet<Target> projectedTargets = Sets.newLinkedHashSet();
    for (Iterator<Target> it = getFilteredTarget(targets, newContext.requiredSet); it.hasNext();) {
      Target target = it.next();
      newContext.addExpr(target);
    }

    for (Iterator<Target> it = context.targetListMgr.getFilteredTargets(newContext.requiredSet); it.hasNext();) {
      Target target = it.next();

      if (LogicalPlanner.checkIfBeEvaluatedAtRelation(block, target.getEvalTree(), node)) {
        projectedTargets.add(target);
        newContext.targetListMgr.markAsEvaluated(target);
      }
    }

    node.setTargets(projectedTargets.toArray(new Target[projectedTargets.size()]));
    LogicalPlanner.verifyProjectedFields(block, node);
    return node;
  }

  @Override
  public LogicalNode visitPartitionedTableScan(Context context, LogicalPlan plan, LogicalPlan.QueryBlock block,
                                               PartitionedTableScanNode node, Stack<LogicalNode> stack)
      throws PlanningException {

    Context newContext = new Context(context);

    Target [] targets;
    if (node.hasTargets()) {
      targets = node.getTargets();
    } else {
      targets = PlannerUtil.schemaToTargets(node.getOutSchema());
    }

    LinkedHashSet<Target> projectedTargets = Sets.newLinkedHashSet();
    for (Iterator<Target> it = getFilteredTarget(targets, newContext.requiredSet); it.hasNext();) {
      Target target = it.next();
      newContext.addExpr(target);
    }

    for (Iterator<Target> it = context.targetListMgr.getFilteredTargets(newContext.requiredSet); it.hasNext();) {
      Target target = it.next();

      if (LogicalPlanner.checkIfBeEvaluatedAtRelation(block, target.getEvalTree(), node)) {
        projectedTargets.add(target);
        newContext.targetListMgr.markAsEvaluated(target);
      }
    }

    node.setTargets(projectedTargets.toArray(new Target[projectedTargets.size()]));
    LogicalPlanner.verifyProjectedFields(block, node);
    return node;
  }

  @Override
  public LogicalNode visitIndexScan(Context context, LogicalPlan plan, LogicalPlan.QueryBlock block,
                                    IndexScanNode node, Stack<LogicalNode> stack) throws PlanningException {
    return visitScan(context, plan, block,node, stack);
  }

  @Override
  public LogicalNode visitTableSubQuery(Context upperContext, LogicalPlan plan, LogicalPlan.QueryBlock block,
                                   TableSubQueryNode node, Stack<LogicalNode> stack) throws PlanningException {
    Context childContext = new Context(plan, upperContext.requiredSet);
    stack.push(node);
    LogicalNode child = super.visitTableSubQuery(childContext, plan, block, node, stack);
    node.setSubQuery(child);
    stack.pop();

    Target [] targets;
    if (node.hasTargets()) {
      targets = node.getTargets();
    } else {
      targets = PlannerUtil.schemaToTargets(node.getOutSchema());
    }

    LinkedHashSet<Target> projectedTargets = Sets.newLinkedHashSet();
    for (Iterator<Target> it = getFilteredTarget(targets, upperContext.requiredSet); it.hasNext();) {
      Target target = it.next();
      upperContext.addExpr(target);
    }

    for (Iterator<Target> it = upperContext.targetListMgr.getFilteredTargets(upperContext.requiredSet); it.hasNext();) {
      Target target = it.next();

      if (LogicalPlanner.checkIfBeEvaluatedAtRelation(block, target.getEvalTree(), node)) {
        projectedTargets.add(target);
        upperContext.targetListMgr.markAsEvaluated(target);
      }
    }

    node.setTargets(projectedTargets.toArray(new Target[projectedTargets.size()]));
    LogicalPlanner.verifyProjectedFields(block, node);
    return node;
  }

  @Override
  public LogicalNode visitInsert(Context context, LogicalPlan plan, LogicalPlan.QueryBlock block, InsertNode node,
                            Stack<LogicalNode> stack) throws PlanningException {
    stack.push(node);
    visit(context, plan, block, node.getChild(), stack);
    stack.pop();
    return node;
  }
}<|MERGE_RESOLUTION|>--- conflicted
+++ resolved
@@ -31,6 +31,7 @@
 import org.apache.tajo.plan.expr.*;
 import org.apache.tajo.plan.logical.*;
 import org.apache.tajo.plan.rewrite.LogicalPlanRewriteRule;
+import org.apache.tajo.plan.rewrite.LogicalPlanRewriteRuleContext;
 import org.apache.tajo.plan.util.PlannerUtil;
 import org.apache.tajo.catalog.SchemaUtil;
 import org.apache.tajo.plan.visitor.BasicLogicalPlanVisitor;
@@ -56,17 +57,13 @@
   }
 
   @Override
-<<<<<<< HEAD
-  public boolean isEligible(OverridableConf conf, LogicalPlan plan) {
-=======
-  public boolean isEligible(OverridableConf queryContext, LogicalPlan plan) {
->>>>>>> 8e52ed43
-    LogicalNode toBeOptimized = plan.getRootBlock().getRoot();
+  public boolean isEligible(LogicalPlanRewriteRuleContext context) {
+    LogicalNode toBeOptimized = context.getPlan().getRootBlock().getRoot();
 
     if (PlannerUtil.checkIfDDLPlan(toBeOptimized)) {
       return false;
     }
-    for (QueryBlock eachBlock: plan.getQueryBlocks()) {
+    for (QueryBlock eachBlock: context.getPlan().getQueryBlocks()) {
       if (eachBlock.hasTableExpression()) {
         return true;
       }
@@ -75,11 +72,8 @@
   }
 
   @Override
-<<<<<<< HEAD
-  public LogicalPlan rewrite(OverridableConf conf, LogicalPlan plan) throws PlanningException {
-=======
-  public LogicalPlan rewrite(OverridableConf queryContext, LogicalPlan plan) throws PlanningException {
->>>>>>> 8e52ed43
+  public LogicalPlan rewrite(LogicalPlanRewriteRuleContext rewriteRuleContext) throws PlanningException {
+    LogicalPlan plan = rewriteRuleContext.getPlan();
     LogicalPlan.QueryBlock rootBlock = plan.getRootBlock();
 
     LogicalPlan.QueryBlock topmostBlock = rootBlock;
