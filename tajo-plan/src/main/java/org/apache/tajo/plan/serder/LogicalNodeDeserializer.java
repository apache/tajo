--- conflicted
+++ resolved
@@ -115,7 +115,7 @@
         current = convertUnion(nodeMap, protoNode);
         break;
       case PARTITIONS_SCAN:
-        current = convertPartitionedTableScan(context, evalContext, protoNode);
+        current = convertPartitionScan(context, evalContext, protoNode);
         break;
       case SCAN:
         current = convertScan(context, evalContext, protoNode);
@@ -409,13 +409,6 @@
     return scan;
   }
 
-  private static PartitionedTableScanNode convertPartitionedTableScan(OverridableConf context, EvalContext evalContext,
-                                                      PlanProto.LogicalNode protoNode) {
-    PartitionedTableScanNode partitionedTableScan = new PartitionedTableScanNode(protoNode.getNodeId());
-    fillScanNode(context, evalContext, protoNode, partitionedTableScan);
-    return partitionedTableScan;
-  }
-
   private static void fillScanNode(OverridableConf context, EvalContext evalContext, PlanProto.LogicalNode protoNode,
                                    ScanNode scan) {
     PlanProto.ScanNode scanProto = protoNode.getScan();
@@ -458,8 +451,6 @@
     return indexScan;
   }
 
-<<<<<<< HEAD
-=======
   private static PartitionedTableScanNode convertPartitionScan(OverridableConf context, EvalContext evalContext,
                                                                PlanProto.LogicalNode protoNode) {
     PartitionedTableScanNode partitionedScan = new PartitionedTableScanNode(protoNode.getNodeId());
@@ -467,7 +458,6 @@
     return partitionedScan;
   }
 
->>>>>>> 87b28755
   private static TableSubQueryNode convertTableSubQuery(OverridableConf context, EvalContext evalContext,
                                                         Map<Integer, LogicalNode> nodeMap,
                                                         PlanProto.LogicalNode protoNode) {
