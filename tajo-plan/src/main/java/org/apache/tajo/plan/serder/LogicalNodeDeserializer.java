/*
 * Lisensed to the Apache Software Foundation (ASF) under one
 * or more contributor license agreements.  See the NOTICE file
 * distributed with this work for additional information
 * regarding copyright ownership.  The ASF licenses this file
 * to you under the Apache License, Version 2.0 (the
 * "License"); you may not use this file except in compliance
 * with the License.  You may obtain a copy of the License at
 *
 *     http://www.apache.org/licenses/LICENSE-2.0
 *
 * Unless required by applicable law or agreed to in writing, software
 * distributed under the License is distributed on an "AS IS" BASIS,
 * WITHOUT WARRANTIES OR CONDITIONS OF ANY KIND, either express or implied.
 * See the License for the specific language governing permissions and
 * limitations under the License.
 */

package org.apache.tajo.plan.serder;

import com.google.common.collect.Lists;
import com.google.common.collect.Maps;
import org.apache.hadoop.fs.Path;
import org.apache.tajo.OverridableConf;
import org.apache.tajo.algebra.JoinType;
import org.apache.tajo.annotation.Nullable;
import org.apache.tajo.catalog.Column;
import org.apache.tajo.catalog.Schema;
import org.apache.tajo.catalog.SortSpec;
import org.apache.tajo.catalog.TableDesc;
import org.apache.tajo.catalog.partition.PartitionMethodDesc;
import org.apache.tajo.catalog.proto.CatalogProtos;
import org.apache.tajo.exception.UnimplementedException;
import org.apache.tajo.plan.Target;
import org.apache.tajo.plan.expr.*;
import org.apache.tajo.plan.logical.*;
import org.apache.tajo.plan.rewrite.rules.IndexScanInfo.SimplePredicate;
import org.apache.tajo.util.KeyValueSet;
import org.apache.tajo.util.TUtil;

import java.net.URI;
import java.net.URISyntaxException;
import java.util.*;

/**
 * It deserializes a list of serialized logical nodes into a logical node tree.
 */
public class LogicalNodeDeserializer {
  private static final LogicalNodeDeserializer instance;

  static {
    instance = new LogicalNodeDeserializer();
  }

  /**
   * Deserialize a list of nodes into a logical node tree.
   *
   * @param context QueryContext
   * @param tree LogicalNodeTree which contains a list of serialized logical nodes.
   * @return A logical node tree
   */
  public static LogicalNode deserialize(OverridableConf context, @Nullable EvalContext evalContext,
                                        PlanProto.LogicalNodeTree tree) {
    Map<Integer, LogicalNode> nodeMap = Maps.newHashMap();

    // sort serialized logical nodes in an ascending order of their sids
    List<PlanProto.LogicalNode> nodeList = Lists.newArrayList(tree.getNodesList());
    Collections.sort(nodeList, new Comparator<PlanProto.LogicalNode>() {
      @Override
      public int compare(PlanProto.LogicalNode o1, PlanProto.LogicalNode o2) {
        return o1.getVisitSeq() - o2.getVisitSeq();
      }
    });

    LogicalNode current = null;

    // The sorted order is the same of a postfix traverse order.
    // So, it sequentially transforms each serialized node into a LogicalNode instance in a postfix order of
    // the original logical node tree.

    Iterator<PlanProto.LogicalNode> it = nodeList.iterator();
    while (it.hasNext()) {
      PlanProto.LogicalNode protoNode = it.next();

      switch (protoNode.getType()) {
      case ROOT:
        current = convertRoot(nodeMap, protoNode);
        break;
      case SET_SESSION:
        current = convertSetSession(protoNode);
        break;
      case EXPRS:
        current = convertEvalExpr(context, evalContext, protoNode);
        break;
      case PROJECTION:
        current = convertProjection(context, evalContext, nodeMap, protoNode);
        break;
      case LIMIT:
        current = convertLimit(nodeMap, protoNode);
        break;
      case SORT:
        current = convertSort(nodeMap, protoNode);
        break;
      case WINDOW_AGG:
        current = convertWindowAgg(context, evalContext, nodeMap, protoNode);
        break;
      case HAVING:
        current = convertHaving(context, evalContext, nodeMap, protoNode);
        break;
      case GROUP_BY:
        current = convertGroupby(context, evalContext, nodeMap, protoNode);
        break;
      case DISTINCT_GROUP_BY:
        current = convertDistinctGroupby(context, evalContext, nodeMap, protoNode);
        break;
      case SELECTION:
        current = convertFilter(context, evalContext, nodeMap, protoNode);
        break;
      case JOIN:
        current = convertJoin(context, evalContext, nodeMap, protoNode);
        break;
      case TABLE_SUBQUERY:
        current = convertTableSubQuery(context, evalContext, nodeMap, protoNode);
        break;
      case UNION:
        current = convertUnion(nodeMap, protoNode);
        break;
      case PARTITIONS_SCAN:
        current = convertPartitionScan(context, evalContext, protoNode);
        break;
      case SCAN:
        current = convertScan(context, evalContext, protoNode);
        break;
      case INDEX_SCAN:
        current = convertIndexScan(context, protoNode);
        break;

      case CREATE_TABLE:
        current = convertCreateTable(nodeMap, protoNode);
        break;
      case INSERT:
        current = convertInsert(nodeMap, protoNode);
        break;
      case DROP_TABLE:
        current = convertDropTable(protoNode);
        break;

      case CREATE_DATABASE:
        current = convertCreateDatabase(protoNode);
        break;
      case DROP_DATABASE:
        current = convertDropDatabase(protoNode);
        break;

      case ALTER_TABLESPACE:
        current = convertAlterTablespace(protoNode);
        break;
      case ALTER_TABLE:
        current = convertAlterTable(protoNode);
        break;
      case TRUNCATE_TABLE:
        current = convertTruncateTable(protoNode);
        break;

      case CREATE_INDEX:
        current = convertCreateIndex(nodeMap, protoNode);
        break;
      case DROP_INDEX:
        current = convertDropIndex(protoNode);
        break;

      default:
        throw new RuntimeException("Unknown NodeType: " + protoNode.getType().name());
      }

      nodeMap.put(protoNode.getVisitSeq(), current);
    }

    return current;
  }

  private static LogicalRootNode convertRoot(Map<Integer, LogicalNode> nodeMap,
                                            PlanProto.LogicalNode protoNode) {
    PlanProto.RootNode rootProto = protoNode.getRoot();

    LogicalRootNode root = new LogicalRootNode(protoNode.getNodeId());
    root.setChild(nodeMap.get(rootProto.getChildSeq()));
    if (protoNode.hasInSchema()) {
      root.setInSchema(convertSchema(protoNode.getInSchema()));
    }
    if (protoNode.hasOutSchema()) {
      root.setOutSchema(convertSchema(protoNode.getOutSchema()));
    }

    return root;
  }

  private static SetSessionNode convertSetSession(PlanProto.LogicalNode protoNode) {
    PlanProto.SetSessionNode setSessionProto = protoNode.getSetSession();

    SetSessionNode setSession = new SetSessionNode(protoNode.getNodeId());
    setSession.init(setSessionProto.getName(), setSessionProto.hasValue() ? setSessionProto.getValue() : null);

    return setSession;
  }

  private static EvalExprNode convertEvalExpr(OverridableConf context, EvalContext evalContext,
                                              PlanProto.LogicalNode protoNode) {
    PlanProto.EvalExprNode evalExprProto = protoNode.getExprEval();

    EvalExprNode evalExpr = new EvalExprNode(protoNode.getNodeId());
    evalExpr.setInSchema(convertSchema(protoNode.getInSchema()));
    evalExpr.setTargets(convertTargets(context, evalContext, evalExprProto.getTargetsList()));

    return evalExpr;
  }

  private static ProjectionNode convertProjection(OverridableConf context, EvalContext evalContext,
                                                  Map<Integer, LogicalNode> nodeMap,
                                                  PlanProto.LogicalNode protoNode) {
    PlanProto.ProjectionNode projectionProto = protoNode.getProjection();

    ProjectionNode projectionNode = new ProjectionNode(protoNode.getNodeId());
    projectionNode.init(projectionProto.getDistinct(), convertTargets(context, evalContext,
        projectionProto.getTargetsList()));
    projectionNode.setChild(nodeMap.get(projectionProto.getChildSeq()));
    projectionNode.setInSchema(convertSchema(protoNode.getInSchema()));
    projectionNode.setOutSchema(convertSchema(protoNode.getOutSchema()));

    return projectionNode;
  }

  private static LimitNode convertLimit(Map<Integer, LogicalNode> nodeMap, PlanProto.LogicalNode protoNode) {
    PlanProto.LimitNode limitProto = protoNode.getLimit();

    LimitNode limitNode = new LimitNode(protoNode.getNodeId());
    limitNode.setChild(nodeMap.get(limitProto.getChildSeq()));
    limitNode.setInSchema(convertSchema(protoNode.getInSchema()));
    limitNode.setOutSchema(convertSchema(protoNode.getOutSchema()));
    limitNode.setFetchFirst(limitProto.getFetchFirstNum());

    return limitNode;
  }

  private static SortNode convertSort(Map<Integer, LogicalNode> nodeMap, PlanProto.LogicalNode protoNode) {
    PlanProto.SortNode sortProto = protoNode.getSort();

    SortNode sortNode = new SortNode(protoNode.getNodeId());
    sortNode.setChild(nodeMap.get(sortProto.getChildSeq()));
    sortNode.setInSchema(convertSchema(protoNode.getInSchema()));
    sortNode.setOutSchema(convertSchema(protoNode.getOutSchema()));
    sortNode.setSortSpecs(convertSortSpecs(sortProto.getSortSpecsList()));

    return sortNode;
  }

  private static HavingNode convertHaving(OverridableConf context, EvalContext evalContext,
                                          Map<Integer, LogicalNode> nodeMap, PlanProto.LogicalNode protoNode) {
    PlanProto.FilterNode havingProto = protoNode.getFilter();

    HavingNode having = new HavingNode(protoNode.getNodeId());
    having.setChild(nodeMap.get(havingProto.getChildSeq()));
    having.setQual(EvalNodeDeserializer.deserialize(context, evalContext, havingProto.getQual()));
    having.setInSchema(convertSchema(protoNode.getInSchema()));
    having.setOutSchema(convertSchema(protoNode.getOutSchema()));

    return having;
  }

  private static WindowAggNode convertWindowAgg(OverridableConf context, EvalContext evalContext,
                                                Map<Integer, LogicalNode> nodeMap,
                                                PlanProto.LogicalNode protoNode) {
    PlanProto.WindowAggNode windowAggProto = protoNode.getWindowAgg();

    WindowAggNode windowAgg = new WindowAggNode(protoNode.getNodeId());
    windowAgg.setChild(nodeMap.get(windowAggProto.getChildSeq()));

    if (windowAggProto.getPartitionKeysCount() > 0) {
      windowAgg.setPartitionKeys(convertColumns(windowAggProto.getPartitionKeysList()));
    }

    if (windowAggProto.getWindowFunctionsCount() > 0) {
      windowAgg.setWindowFunctions(convertWindowFunccEvals(context, evalContext,
          windowAggProto.getWindowFunctionsList()));
    }

    windowAgg.setDistinct(windowAggProto.getDistinct());

    if (windowAggProto.getSortSpecsCount() > 0) {
      windowAgg.setSortSpecs(convertSortSpecs(windowAggProto.getSortSpecsList()));
    }

    if (windowAggProto.getTargetsCount() > 0) {
      windowAgg.setTargets(convertTargets(context, evalContext, windowAggProto.getTargetsList()));
    }

    windowAgg.setInSchema(convertSchema(protoNode.getInSchema()));
    windowAgg.setOutSchema(convertSchema(protoNode.getOutSchema()));

    return windowAgg;
  }

  private static GroupbyNode convertGroupby(OverridableConf context, EvalContext evalContext,
                                            Map<Integer, LogicalNode> nodeMap, PlanProto.LogicalNode protoNode) {
    PlanProto.GroupbyNode groupbyProto = protoNode.getGroupby();

    GroupbyNode groupby = new GroupbyNode(protoNode.getNodeId());
    groupby.setChild(nodeMap.get(groupbyProto.getChildSeq()));
    groupby.setDistinct(groupbyProto.getDistinct());

    if (groupbyProto.getGroupingKeysCount() > 0) {
      groupby.setGroupingColumns(convertColumns(groupbyProto.getGroupingKeysList()));
    }
    if (groupbyProto.getAggFunctionsCount() > 0) {
      groupby.setAggFunctions(convertAggFuncCallEvals(context, evalContext, groupbyProto.getAggFunctionsList()));
    }
    if (groupbyProto.getTargetsCount() > 0) {
      groupby.setTargets(convertTargets(context, evalContext, groupbyProto.getTargetsList()));
    }

    groupby.setInSchema(convertSchema(protoNode.getInSchema()));
    groupby.setOutSchema(convertSchema(protoNode.getOutSchema()));

    return groupby;
  }

  private static DistinctGroupbyNode convertDistinctGroupby(OverridableConf context, EvalContext evalContext,
                                                            Map<Integer, LogicalNode> nodeMap,
                                                            PlanProto.LogicalNode protoNode) {
    PlanProto.DistinctGroupbyNode distinctGroupbyProto = protoNode.getDistinctGroupby();

    DistinctGroupbyNode distinctGroupby = new DistinctGroupbyNode(protoNode.getNodeId());
    distinctGroupby.setChild(nodeMap.get(distinctGroupbyProto.getChildSeq()));

    if (distinctGroupbyProto.hasGroupbyNode()) {
      distinctGroupby.setGroupbyPlan(convertGroupby(context, evalContext, nodeMap,
          distinctGroupbyProto.getGroupbyNode()));
    }

    if (distinctGroupbyProto.getSubPlansCount() > 0) {
      List<GroupbyNode> subPlans = TUtil.newList();
      for (int i = 0; i < distinctGroupbyProto.getSubPlansCount(); i++) {
        subPlans.add(convertGroupby(context, evalContext, nodeMap, distinctGroupbyProto.getSubPlans(i)));
      }
      distinctGroupby.setSubPlans(subPlans);
    }

    if (distinctGroupbyProto.getGroupingKeysCount() > 0) {
      distinctGroupby.setGroupingColumns(convertColumns(distinctGroupbyProto.getGroupingKeysList()));
    }
    if (distinctGroupbyProto.getAggFunctionsCount() > 0) {
      distinctGroupby.setAggFunctions(convertAggFuncCallEvals(context, evalContext,
          distinctGroupbyProto.getAggFunctionsList()));
    }
    if (distinctGroupbyProto.getTargetsCount() > 0) {
      distinctGroupby.setTargets(convertTargets(context, evalContext, distinctGroupbyProto.getTargetsList()));
    }
    int [] resultColumnIds = new int[distinctGroupbyProto.getResultIdCount()];
    for (int i = 0; i < distinctGroupbyProto.getResultIdCount(); i++) {
      resultColumnIds[i] = distinctGroupbyProto.getResultId(i);
    }
    distinctGroupby.setResultColumnIds(resultColumnIds);

    // TODO - in distinct groupby, output and target are not matched to each other. It does not follow the convention.
    distinctGroupby.setInSchema(convertSchema(protoNode.getInSchema()));
    distinctGroupby.setOutSchema(convertSchema(protoNode.getOutSchema()));

    return distinctGroupby;
  }

  private static JoinNode convertJoin(OverridableConf context, EvalContext evalContext,
                                      Map<Integer, LogicalNode> nodeMap, PlanProto.LogicalNode protoNode) {
    PlanProto.JoinNode joinProto = protoNode.getJoin();

    JoinNode join = new JoinNode(protoNode.getNodeId());
    join.setLeftChild(nodeMap.get(joinProto.getLeftChildSeq()));
    join.setRightChild(nodeMap.get(joinProto.getRightChilSeq()));
    join.setJoinType(convertJoinType(joinProto.getJoinType()));
    join.setInSchema(convertSchema(protoNode.getInSchema()));
    join.setOutSchema(convertSchema(protoNode.getOutSchema()));
    if (joinProto.hasJoinQual()) {
      join.setJoinQual(EvalNodeDeserializer.deserialize(context, evalContext, joinProto.getJoinQual()));
    }
    if (joinProto.getExistsTargets()) {
      join.setTargets(convertTargets(context, evalContext, joinProto.getTargetsList()));
    }

    return join;
  }

  private static SelectionNode convertFilter(OverridableConf context, EvalContext evalContext,
                                             Map<Integer, LogicalNode> nodeMap, PlanProto.LogicalNode protoNode) {
    PlanProto.FilterNode filterProto = protoNode.getFilter();

    SelectionNode selection = new SelectionNode(protoNode.getNodeId());
    selection.setInSchema(convertSchema(protoNode.getInSchema()));
    selection.setOutSchema(convertSchema(protoNode.getOutSchema()));
    selection.setChild(nodeMap.get(filterProto.getChildSeq()));
    selection.setQual(EvalNodeDeserializer.deserialize(context, evalContext, filterProto.getQual()));

    return selection;
  }

  private static UnionNode convertUnion(Map<Integer, LogicalNode> nodeMap, PlanProto.LogicalNode protoNode) {
    PlanProto.UnionNode unionProto = protoNode.getUnion();

    UnionNode union = new UnionNode(protoNode.getNodeId());
    union.setInSchema(convertSchema(protoNode.getInSchema()));
    union.setOutSchema(convertSchema(protoNode.getOutSchema()));
    union.setLeftChild(nodeMap.get(unionProto.getLeftChildSeq()));
    union.setRightChild(nodeMap.get(unionProto.getRightChildSeq()));

    return union;
  }

  private static ScanNode convertScan(OverridableConf context, EvalContext evalContext, PlanProto.LogicalNode protoNode) {
    ScanNode scan = new ScanNode(protoNode.getNodeId());
    fillScanNode(context, evalContext, protoNode, scan);

    return scan;
  }

  private static void fillScanNode(OverridableConf context, EvalContext evalContext, PlanProto.LogicalNode protoNode,
                                   ScanNode scan) {
    PlanProto.ScanNode scanProto = protoNode.getScan();
    if (scanProto.hasAlias()) {
      scan.init(new TableDesc(scanProto.getTable()), scanProto.getAlias());
    } else {
      scan.init(new TableDesc(scanProto.getTable()));
    }

    if (scanProto.getExistTargets()) {
      scan.setTargets(convertTargets(context, evalContext, scanProto.getTargetsList()));
    }

    if (scanProto.hasQual()) {
      scan.setQual(EvalNodeDeserializer.deserialize(context, evalContext, scanProto.getQual()));
    }

    if(scanProto.hasBroadcast()){
      scan.setBroadcastTable(scanProto.getBroadcast());
    }
    scan.setInSchema(convertSchema(protoNode.getInSchema()));
    scan.setOutSchema(convertSchema(protoNode.getOutSchema()));
  }

<<<<<<< HEAD
  private static IndexScanNode convertIndexScan(OverridableConf context, PlanProto.LogicalNode protoNode) {
    IndexScanNode indexScan = new IndexScanNode(protoNode.getNodeId());
    fillScanNode(context, protoNode, indexScan);

    PlanProto.IndexScanSpec indexScanSpec = protoNode.getIndexScan();
    SimplePredicate[] predicates = new SimplePredicate[indexScanSpec.getPredicatesCount()];
    for (int i = 0; i < predicates.length; i++) {
      predicates[i] = new SimplePredicate(indexScanSpec.getPredicates(i));
    }

    indexScan.set(new Schema(indexScanSpec.getKeySchema()), predicates,
        TUtil.stringToURI(indexScanSpec.getIndexPath()));

    return indexScan;
  }

  private static PartitionedTableScanNode convertPartitionScan(OverridableConf context,
=======
  private static PartitionedTableScanNode convertPartitionScan(OverridableConf context, EvalContext evalContext,
>>>>>>> a7453853
                                                               PlanProto.LogicalNode protoNode) {
    PartitionedTableScanNode partitionedScan = new PartitionedTableScanNode(protoNode.getNodeId());
    fillScanNode(context, evalContext, protoNode, partitionedScan);

    PlanProto.PartitionScanSpec partitionScanProto = protoNode.getPartitionScan();
    Path [] paths = new Path[partitionScanProto.getPathsCount()];
    for (int i = 0; i < partitionScanProto.getPathsCount(); i++) {
      paths[i] = new Path(partitionScanProto.getPaths(i));
    }
    partitionedScan.setInputPaths(paths);
    return partitionedScan;
  }

  private static TableSubQueryNode convertTableSubQuery(OverridableConf context, EvalContext evalContext,
                                                        Map<Integer, LogicalNode> nodeMap,
                                                        PlanProto.LogicalNode protoNode) {
    PlanProto.TableSubQueryNode proto = protoNode.getTableSubQuery();

    TableSubQueryNode tableSubQuery = new TableSubQueryNode(protoNode.getNodeId());
    tableSubQuery.init(proto.getTableName(), nodeMap.get(proto.getChildSeq()));
    tableSubQuery.setInSchema(convertSchema(protoNode.getInSchema()));
    if (proto.getTargetsCount() > 0) {
      tableSubQuery.setTargets(convertTargets(context, evalContext, proto.getTargetsList()));
    }

    return tableSubQuery;
  }

  private static CreateTableNode convertCreateTable(Map<Integer, LogicalNode> nodeMap,
                                            PlanProto.LogicalNode protoNode) {
    PlanProto.PersistentStoreNode persistentStoreProto = protoNode.getPersistentStore();
    PlanProto.StoreTableNodeSpec storeTableNodeSpec = protoNode.getStoreTable();
    PlanProto.CreateTableNodeSpec createTableNodeSpec = protoNode.getCreateTable();

    CreateTableNode createTable = new CreateTableNode(protoNode.getNodeId());
    if (protoNode.hasInSchema()) {
      createTable.setInSchema(convertSchema(protoNode.getInSchema()));
    }
    if (protoNode.hasOutSchema()) {
      createTable.setOutSchema(convertSchema(protoNode.getOutSchema()));
    }
    createTable.setChild(nodeMap.get(persistentStoreProto.getChildSeq()));
    createTable.setStorageType(persistentStoreProto.getStorageType());
    createTable.setOptions(new KeyValueSet(persistentStoreProto.getTableProperties()));

    createTable.setTableName(storeTableNodeSpec.getTableName());
    if (storeTableNodeSpec.hasPartitionMethod()) {
      createTable.setPartitionMethod(new PartitionMethodDesc(storeTableNodeSpec.getPartitionMethod()));
    }

    createTable.setTableSchema(convertSchema(createTableNodeSpec.getSchema()));
    createTable.setExternal(createTableNodeSpec.getExternal());
    if (createTableNodeSpec.getExternal() && createTableNodeSpec.hasPath()) {
      createTable.setPath(new Path(createTableNodeSpec.getPath()));
    }
    createTable.setIfNotExists(createTableNodeSpec.getIfNotExists());

    return createTable;
  }

  private static InsertNode convertInsert(Map<Integer, LogicalNode> nodeMap,
                                                   PlanProto.LogicalNode protoNode) {
    PlanProto.PersistentStoreNode persistentStoreProto = protoNode.getPersistentStore();
    PlanProto.StoreTableNodeSpec storeTableNodeSpec = protoNode.getStoreTable();
    PlanProto.InsertNodeSpec insertNodeSpec = protoNode.getInsert();

    InsertNode insertNode = new InsertNode(protoNode.getNodeId());
    if (protoNode.hasInSchema()) {
      insertNode.setInSchema(convertSchema(protoNode.getInSchema()));
    }
    if (protoNode.hasOutSchema()) {
      insertNode.setOutSchema(convertSchema(protoNode.getOutSchema()));
    }
    insertNode.setChild(nodeMap.get(persistentStoreProto.getChildSeq()));
    insertNode.setStorageType(persistentStoreProto.getStorageType());
    insertNode.setOptions(new KeyValueSet(persistentStoreProto.getTableProperties()));

    if (storeTableNodeSpec.hasTableName()) {
      insertNode.setTableName(storeTableNodeSpec.getTableName());
    }
    if (storeTableNodeSpec.hasPartitionMethod()) {
      insertNode.setPartitionMethod(new PartitionMethodDesc(storeTableNodeSpec.getPartitionMethod()));
    }

    insertNode.setOverwrite(insertNodeSpec.getOverwrite());
    insertNode.setTableSchema(convertSchema(insertNodeSpec.getTableSchema()));
    if (insertNodeSpec.hasTargetSchema()) {
      insertNode.setTargetSchema(convertSchema(insertNodeSpec.getTargetSchema()));
    }
    if (insertNodeSpec.hasProjectedSchema()) {
      insertNode.setProjectedSchema(convertSchema(insertNodeSpec.getProjectedSchema()));
    }
    if (insertNodeSpec.hasPath()) {
      insertNode.setPath(new Path(insertNodeSpec.getPath()));
    }

    return insertNode;
  }

  private static DropTableNode convertDropTable(PlanProto.LogicalNode protoNode) {
    DropTableNode dropTable = new DropTableNode(protoNode.getNodeId());

    PlanProto.DropTableNode dropTableProto = protoNode.getDropTable();
    dropTable.init(dropTableProto.getTableName(), dropTableProto.getIfExists(), dropTableProto.getPurge());

    return dropTable;
  }

  private static CreateDatabaseNode convertCreateDatabase(PlanProto.LogicalNode protoNode) {
    CreateDatabaseNode createDatabase = new CreateDatabaseNode(protoNode.getNodeId());

    PlanProto.CreateDatabaseNode createDatabaseProto = protoNode.getCreateDatabase();
    createDatabase.init(createDatabaseProto.getDbName(), createDatabaseProto.getIfNotExists());

    return createDatabase;
  }

  private static DropDatabaseNode convertDropDatabase(PlanProto.LogicalNode protoNode) {
    DropDatabaseNode dropDatabase = new DropDatabaseNode(protoNode.getNodeId());

    PlanProto.DropDatabaseNode dropDatabaseProto = protoNode.getDropDatabase();
    dropDatabase.init(dropDatabaseProto.getDbName(), dropDatabaseProto.getIfExists());

    return dropDatabase;
  }

  private static AlterTablespaceNode convertAlterTablespace(PlanProto.LogicalNode protoNode) {
    AlterTablespaceNode alterTablespace = new AlterTablespaceNode(protoNode.getNodeId());

    PlanProto.AlterTablespaceNode alterTablespaceProto = protoNode.getAlterTablespace();
    alterTablespace.setTablespaceName(alterTablespaceProto.getTableSpaceName());

    switch (alterTablespaceProto.getSetType()) {
    case LOCATION:
      alterTablespace.setLocation(alterTablespaceProto.getSetLocation().getLocation());
      break;
    default:
      throw new UnimplementedException("Unknown SET type in ALTER TABLE: " + alterTablespaceProto.getSetType().name());
    }

    return alterTablespace;
  }

  private static AlterTableNode convertAlterTable(PlanProto.LogicalNode protoNode) {
    AlterTableNode alterTable = new AlterTableNode(protoNode.getNodeId());

    PlanProto.AlterTableNode alterTableProto = protoNode.getAlterTable();
    alterTable.setTableName(alterTableProto.getTableName());

    switch (alterTableProto.getSetType()) {
    case RENAME_TABLE:
      alterTable.setNewTableName(alterTableProto.getRenameTable().getNewName());
      break;
    case ADD_COLUMN:
      alterTable.setAddNewColumn(new Column(alterTableProto.getAddColumn().getAddColumn()));
      break;
    case RENAME_COLUMN:
      alterTable.setColumnName(alterTableProto.getRenameColumn().getOldName());
      alterTable.setNewColumnName(alterTableProto.getRenameColumn().getNewName());
      break;
    case SET_PROPERTY:
      alterTable.setProperties(new KeyValueSet(alterTableProto.getProperties()));
      break;
    default:
      throw new UnimplementedException("Unknown SET type in ALTER TABLE: " + alterTableProto.getSetType().name());
    }

    return alterTable;
  }

  private static TruncateTableNode convertTruncateTable(PlanProto.LogicalNode protoNode) {
    TruncateTableNode truncateTable = new TruncateTableNode(protoNode.getNodeId());

    PlanProto.TruncateTableNode truncateTableProto = protoNode.getTruncateTableNode();
    truncateTable.setTableNames(truncateTableProto.getTableNamesList());

    return truncateTable;
  }

<<<<<<< HEAD
  private static CreateIndexNode convertCreateIndex(Map<Integer, LogicalNode> nodeMap,
                                                    PlanProto.LogicalNode protoNode) {
    CreateIndexNode createIndex = new CreateIndexNode(protoNode.getNodeId());

    PlanProto.CreateIndexNode createIndexProto = protoNode.getCreateIndex();
    createIndex.setIndexName(createIndexProto.getIndexName());
    createIndex.setIndexMethod(createIndexProto.getIndexMethod());
    try {
      createIndex.setIndexPath(new URI(createIndexProto.getIndexPath()));
    } catch (URISyntaxException e) {
      e.printStackTrace();
    }
    SortSpec[] keySortSpecs = new SortSpec[createIndexProto.getKeySortSpecsCount()];
    for (int i = 0; i < keySortSpecs.length; i++) {
      keySortSpecs[i] = new SortSpec(createIndexProto.getKeySortSpecs(i));
    }
    createIndex.setKeySortSpecs(new Schema(createIndexProto.getTargetRelationSchema()),
        keySortSpecs);
    createIndex.setUnique(createIndexProto.getIsUnique());
    createIndex.setClustered(createIndexProto.getIsClustered());
    if (createIndexProto.hasIndexProperties()) {
      createIndex.setOptions(new KeyValueSet(createIndexProto.getIndexProperties()));
    }
    createIndex.setChild(nodeMap.get(createIndexProto.getChildSeq()));
    createIndex.setInSchema(convertSchema(protoNode.getInSchema()));
    createIndex.setOutSchema(convertSchema(protoNode.getOutSchema()));
    createIndex.setExternal(createIndexProto.getIsExternal());

    return createIndex;
  }

  private static DropIndexNode convertDropIndex(PlanProto.LogicalNode protoNode) {
    DropIndexNode dropIndex = new DropIndexNode(protoNode.getNodeId());

    PlanProto.DropIndexNode dropIndexProto = protoNode.getDropIndex();
    dropIndex.setIndexName(dropIndexProto.getIndexName());

    return dropIndex;
  }

  private static AggregationFunctionCallEval [] convertAggFuncCallEvals(OverridableConf context,
=======
  private static AggregationFunctionCallEval [] convertAggFuncCallEvals(OverridableConf context, EvalContext evalContext,
>>>>>>> a7453853
                                                                       List<PlanProto.EvalNodeTree> evalTrees) {
    AggregationFunctionCallEval [] aggFuncs = new AggregationFunctionCallEval[evalTrees.size()];
    for (int i = 0; i < aggFuncs.length; i++) {
      aggFuncs[i] = (AggregationFunctionCallEval) EvalNodeDeserializer.deserialize(context, evalContext,
          evalTrees.get(i));
    }
    return aggFuncs;
  }

  private static WindowFunctionEval[] convertWindowFunccEvals(OverridableConf context, EvalContext evalContext,
                                                              List<PlanProto.EvalNodeTree> evalTrees) {
    WindowFunctionEval[] winFuncEvals = new WindowFunctionEval[evalTrees.size()];
    for (int i = 0; i < winFuncEvals.length; i++) {
      winFuncEvals[i] = (WindowFunctionEval) EvalNodeDeserializer.deserialize(context, evalContext, evalTrees.get(i));
    }
    return winFuncEvals;
  }

  public static Schema convertSchema(CatalogProtos.SchemaProto proto) {
    return new Schema(proto);
  }

  public static Column[] convertColumns(List<CatalogProtos.ColumnProto> columnProtos) {
    Column [] columns = new Column[columnProtos.size()];
    for (int i = 0; i < columns.length; i++) {
      columns[i] = new Column(columnProtos.get(i));
    }
    return columns;
  }

  public static Target[] convertTargets(OverridableConf context, EvalContext evalContext,
                                        List<PlanProto.Target> targetsProto) {
    Target [] targets = new Target[targetsProto.size()];
    for (int i = 0; i < targets.length; i++) {
      PlanProto.Target targetProto = targetsProto.get(i);
      EvalNode evalNode = EvalNodeDeserializer.deserialize(context, evalContext, targetProto.getExpr());
      if (targetProto.hasAlias()) {
        targets[i] = new Target(evalNode, targetProto.getAlias());
      } else {
        targets[i] = new Target((FieldEval) evalNode);
      }
    }
    return targets;
  }

  public static SortSpec[] convertSortSpecs(List<CatalogProtos.SortSpecProto> sortSpecProtos) {
    SortSpec[] sortSpecs = new SortSpec[sortSpecProtos.size()];
    int i = 0;
    for (CatalogProtos.SortSpecProto proto : sortSpecProtos) {
      sortSpecs[i++] = new SortSpec(proto);
    }
    return sortSpecs;
  }

  public static JoinType convertJoinType(PlanProto.JoinType type) {
    switch (type) {
    case CROSS_JOIN:
      return JoinType.CROSS;
    case INNER_JOIN:
      return JoinType.INNER;
    case LEFT_OUTER_JOIN:
      return JoinType.LEFT_OUTER;
    case RIGHT_OUTER_JOIN:
      return JoinType.RIGHT_OUTER;
    case FULL_OUTER_JOIN:
      return JoinType.FULL_OUTER;
    case LEFT_SEMI_JOIN:
      return JoinType.LEFT_SEMI;
    case RIGHT_SEMI_JOIN:
      return JoinType.RIGHT_SEMI;
    case LEFT_ANTI_JOIN:
      return JoinType.LEFT_ANTI;
    case RIGHT_ANTI_JOIN:
      return JoinType.RIGHT_ANTI;
    case UNION_JOIN:
      return JoinType.UNION;
    default:
      throw new RuntimeException("Unknown JoinType: " + type.name());
    }
  }
}<|MERGE_RESOLUTION|>--- conflicted
+++ resolved
@@ -132,7 +132,7 @@
         current = convertScan(context, evalContext, protoNode);
         break;
       case INDEX_SCAN:
-        current = convertIndexScan(context, protoNode);
+        current = convertIndexScan(context, evalContext, protoNode);
         break;
 
       case CREATE_TABLE:
@@ -444,10 +444,10 @@
     scan.setOutSchema(convertSchema(protoNode.getOutSchema()));
   }
 
-<<<<<<< HEAD
-  private static IndexScanNode convertIndexScan(OverridableConf context, PlanProto.LogicalNode protoNode) {
+  private static IndexScanNode convertIndexScan(OverridableConf context, EvalContext evalContext,
+                                                PlanProto.LogicalNode protoNode) {
     IndexScanNode indexScan = new IndexScanNode(protoNode.getNodeId());
-    fillScanNode(context, protoNode, indexScan);
+    fillScanNode(context, evalContext, protoNode, indexScan);
 
     PlanProto.IndexScanSpec indexScanSpec = protoNode.getIndexScan();
     SimplePredicate[] predicates = new SimplePredicate[indexScanSpec.getPredicatesCount()];
@@ -461,10 +461,7 @@
     return indexScan;
   }
 
-  private static PartitionedTableScanNode convertPartitionScan(OverridableConf context,
-=======
   private static PartitionedTableScanNode convertPartitionScan(OverridableConf context, EvalContext evalContext,
->>>>>>> a7453853
                                                                PlanProto.LogicalNode protoNode) {
     PartitionedTableScanNode partitionedScan = new PartitionedTableScanNode(protoNode.getNodeId());
     fillScanNode(context, evalContext, protoNode, partitionedScan);
@@ -644,7 +641,6 @@
     return truncateTable;
   }
 
-<<<<<<< HEAD
   private static CreateIndexNode convertCreateIndex(Map<Integer, LogicalNode> nodeMap,
                                                     PlanProto.LogicalNode protoNode) {
     CreateIndexNode createIndex = new CreateIndexNode(protoNode.getNodeId());
@@ -685,10 +681,7 @@
     return dropIndex;
   }
 
-  private static AggregationFunctionCallEval [] convertAggFuncCallEvals(OverridableConf context,
-=======
   private static AggregationFunctionCallEval [] convertAggFuncCallEvals(OverridableConf context, EvalContext evalContext,
->>>>>>> a7453853
                                                                        List<PlanProto.EvalNodeTree> evalTrees) {
     AggregationFunctionCallEval [] aggFuncs = new AggregationFunctionCallEval[evalTrees.size()];
     for (int i = 0; i < aggFuncs.length; i++) {
