/**
 * Licensed to the Apache Software Foundation (ASF) under one
 * or more contributor license agreements.  See the NOTICE file
 * distributed with this work for additional information
 * regarding copyright ownership.  The ASF licenses this file
 * to you under the Apache License, Version 2.0 (the
 * "License"); you may not use this file except in compliance
 * with the License.  You may obtain a copy of the License at
 *
 *     http://www.apache.org/licenses/LICENSE-2.0
 *
 * Unless required by applicable law or agreed to in writing, software
 * distributed under the License is distributed on an "AS IS" BASIS,
 * WITHOUT WARRANTIES OR CONDITIONS OF ANY KIND, either express or implied.
 * See the License for the specific language governing permissions and
 * limitations under the License.
 */

package org.apache.tajo.plan.expr;

import com.google.gson.annotations.Expose;
import org.apache.tajo.catalog.FunctionDesc;
import org.apache.tajo.catalog.Schema;
import org.apache.tajo.common.TajoDataTypes.DataType;
import org.apache.tajo.datum.Datum;
import org.apache.tajo.exception.InternalException;
import org.apache.tajo.plan.function.AggFunctionInvoke;
import org.apache.tajo.plan.function.FunctionContext;
import org.apache.tajo.plan.function.FunctionInvokeContext;
import org.apache.tajo.storage.Tuple;
import org.apache.tajo.util.TUtil;

import java.io.IOException;

public class AggregationFunctionCallEval extends FunctionEval implements Cloneable {
  @Expose boolean firstPhase = false;
  @Expose boolean finalPhase = true;
  @Expose String alias;

//  protected AggFunction instance;
  @Expose protected FunctionInvokeContext invokeContext;
  protected transient AggFunctionInvoke functionInvoke;

  protected AggregationFunctionCallEval(EvalType type, FunctionDesc desc, EvalNode[] givenArgs) {
    super(type, desc, givenArgs);
    this.invokeContext = new FunctionInvokeContext(null, getParamType());
    try {
      this.functionInvoke = AggFunctionInvoke.newInstance(funcDesc);
    } catch (InternalException e) {
      throw new RuntimeException(e);
    }
  }

  public AggregationFunctionCallEval(FunctionDesc desc, EvalNode[] givenArgs) {
    this(EvalType.AGG_FUNCTION, desc, givenArgs);
  }

  public FunctionContext newContext() {
    return functionInvoke.newContext();
  }

  @Override
  public EvalNode bind(EvalContext evalContext, Schema schema) {
    super.bind(evalContext, schema);

    try {
      if (evalContext != null && evalContext.hasScriptEngine(this)) {
        this.invokeContext.setScriptEngine(evalContext.getScriptEngine(this));
        this.invokeContext.getScriptEngine().setIntermediatePhase(intermediatePhase);
        this.invokeContext.getScriptEngine().setFinalPhase(finalPhase);
      }
      this.functionInvoke.init(invokeContext);
    } catch (IOException e) {
      throw new RuntimeException(e);
    }

    return this;
  }

  public void merge(FunctionContext context, Tuple tuple) {
    if (!isBinded) {
      throw new IllegalStateException("bind() must be called before merge()");
    }
    mergeParam(context, evalParams(tuple));
  }

  protected void mergeParam(FunctionContext context, Tuple params) {
//    if (!intermediatePhase && !finalPhase) {
    if (firstPhase) {
      // firstPhase
      functionInvoke.eval(context, params);
    } else {
      functionInvoke.merge(context, params);
    }
  }

  @Override
  public <T extends Datum> T eval(Tuple tuple) {
    throw new IllegalStateException("Cannot execute aggregation function in generic expression");
  }

  public Datum terminate(FunctionContext context) {
    if (!isBinded) {
      throw new IllegalStateException("bind() must be called before terminate()");
    }
    if (!finalPhase) {
      return functionInvoke.getPartialResult(context);
    } else {
      return functionInvoke.terminate(context);
    }
  }

  @Override
  public DataType getValueType() {
    if (!finalPhase) {
      return functionInvoke.getPartialResultType();
    } else {
      return funcDesc.getReturnType();
    }
  }

  public boolean hasAlias() {
    return this.alias != null;
  }

  public void setAlias(String alias) { this.alias = alias; }

  public String getAlias() { return  this.alias; }

  public Object clone() throws CloneNotSupportedException {
    AggregationFunctionCallEval clone = (AggregationFunctionCallEval)super.clone();

    clone.finalPhase = finalPhase;
    clone.firstPhase = firstPhase;
    clone.alias = alias;
    clone.invokeContext = (FunctionInvokeContext) invokeContext.clone();
    if (functionInvoke != null) {
      clone.functionInvoke = functionInvoke;
    }

    return clone;
  }

  public boolean isFirstPhase() {
    return firstPhase;
  }

  public boolean isFinalPhase() {
    return finalPhase;
  }

  public void setFirstPhase() {
    this.firstPhase = true;
  }

  public void setFinalPhase() {
    this.finalPhase = true;
  }

  public void setIntermediatePhase() {
    this.firstPhase = false;
    this.finalPhase = false;
  }

  @Override
  public int hashCode() {
    final int prime = 31;
    int result = super.hashCode();
    result = prime * result + ((alias == null) ? 0 : alias.hashCode());
    result = prime * result + (finalPhase ? 1231 : 1237);
<<<<<<< HEAD
    result = prime * result + ((instance == null) ? 0 : instance.hashCode());
    result = prime * result + (firstPhase ? 1231 : 1237);
=======
    result = prime * result + (intermediatePhase ? 1231 : 1237);
>>>>>>> 9540f16e
    return result;
  }

  @Override
  public boolean equals(Object obj) {
    if (obj instanceof AggregationFunctionCallEval) {
      AggregationFunctionCallEval other = (AggregationFunctionCallEval) obj;

      boolean eq = super.equals(other);
<<<<<<< HEAD
      eq &= instance.equals(other.instance);
      eq &= firstPhase == other.firstPhase;
=======
      eq &= intermediatePhase == other.intermediatePhase;
>>>>>>> 9540f16e
      eq &= finalPhase == other.finalPhase;
      eq &= TUtil.checkEquals(alias, other.alias);
      return eq;
    }

    return false;
  }
}<|MERGE_RESOLUTION|>--- conflicted
+++ resolved
@@ -66,7 +66,7 @@
     try {
       if (evalContext != null && evalContext.hasScriptEngine(this)) {
         this.invokeContext.setScriptEngine(evalContext.getScriptEngine(this));
-        this.invokeContext.getScriptEngine().setIntermediatePhase(intermediatePhase);
+        this.invokeContext.getScriptEngine().setFirstPhase(firstPhase);
         this.invokeContext.getScriptEngine().setFinalPhase(finalPhase);
       }
       this.functionInvoke.init(invokeContext);
@@ -168,12 +168,7 @@
     int result = super.hashCode();
     result = prime * result + ((alias == null) ? 0 : alias.hashCode());
     result = prime * result + (finalPhase ? 1231 : 1237);
-<<<<<<< HEAD
-    result = prime * result + ((instance == null) ? 0 : instance.hashCode());
     result = prime * result + (firstPhase ? 1231 : 1237);
-=======
-    result = prime * result + (intermediatePhase ? 1231 : 1237);
->>>>>>> 9540f16e
     return result;
   }
 
@@ -183,12 +178,7 @@
       AggregationFunctionCallEval other = (AggregationFunctionCallEval) obj;
 
       boolean eq = super.equals(other);
-<<<<<<< HEAD
-      eq &= instance.equals(other.instance);
       eq &= firstPhase == other.firstPhase;
-=======
-      eq &= intermediatePhase == other.intermediatePhase;
->>>>>>> 9540f16e
       eq &= finalPhase == other.finalPhase;
       eq &= TUtil.checkEquals(alias, other.alias);
       return eq;
