--- conflicted
+++ resolved
@@ -19,8 +19,6 @@
 package org.apache.tajo.plan.expr;
 
 import com.google.gson.annotations.Expose;
-import org.apache.commons.logging.Log;
-import org.apache.commons.logging.LogFactory;
 import org.apache.tajo.catalog.FunctionDesc;
 import org.apache.tajo.catalog.Schema;
 import org.apache.tajo.common.TajoDataTypes.DataType;
@@ -82,12 +80,7 @@
   }
 
   public void merge(FunctionContext context, Tuple tuple) {
-<<<<<<< HEAD
-//    LOG.info("at merge, " + funcDesc.getFunctionName() + " firstPhase: " + firstPhase + ", lastPhase: " + lastPhase);
-    if (!isBinded) {
-=======
     if (!isBound) {
->>>>>>> 5491f0e7
       throw new IllegalStateException("bind() must be called before merge()");
     }
     mergeParam(context, evalParams(tuple));
@@ -109,12 +102,7 @@
   }
 
   public Datum terminate(FunctionContext context) {
-<<<<<<< HEAD
-//    LOG.info("at terminate, " + funcDesc.getFunctionName() + " firstPhase: " + firstPhase + ", lastPhase: " + lastPhase);
-    if (!isBinded) {
-=======
     if (!isBound) {
->>>>>>> 5491f0e7
       throw new IllegalStateException("bind() must be called before terminate()");
     }
     if (!lastPhase) {
