/**
 * Licensed to the Apache Software Foundation (ASF) under one
 * or more contributor license agreements.  See the NOTICE file
 * distributed with this work for additional information
 * regarding copyright ownership.  The ASF licenses this file
 * to you under the Apache License, Version 2.0 (the
 * "License"); you may not use this file except in compliance
 * with the License.  You may obtain a copy of the License at
 *
 *     http://www.apache.org/licenses/LICENSE-2.0
 *
 * Unless required by applicable law or agreed to in writing, software
 * distributed under the License is distributed on an "AS IS" BASIS,
 * WITHOUT WARRANTIES OR CONDITIONS OF ANY KIND, either express or implied.
 * See the License for the specific language governing permissions and
 * limitations under the License.
 */

package org.apache.tajo.plan.algebra;

import org.apache.tajo.algebra.*;
import org.apache.tajo.exception.TajoException;
import org.apache.tajo.exception.TajoInternalError;

import java.util.Stack;

public class BaseAlgebraVisitor<CONTEXT, RESULT> implements AlgebraVisitor<CONTEXT, RESULT> {

  /**
   * The prehook is called before each expression is visited.
   */
  public void preHook(CONTEXT ctx, Stack<Expr> stack, Expr expr) throws TajoException {
  }


  /**
   * The posthook is called before each expression is visited.
   */
  public RESULT postHook(CONTEXT ctx, Stack<Expr> stack, Expr expr, RESULT current) throws TajoException {
    return current;
  }

  /**
   * visit visits each relational operator expression recursively.
   *
   * @param stack The stack contains the upper operators' type.
   * @param expr The visiting relational operator
   */
  public RESULT visit(CONTEXT ctx, Stack<Expr> stack, Expr expr) throws TajoException {
    preHook(ctx, stack, expr);

    RESULT current;

    switch (expr.getType()) {
    case SetSession:
      current = visitSetSession(ctx, stack, (SetSession) expr);
      break;

    case Projection:
      current = visitProjection(ctx, stack, (Projection) expr);
      break;
    case Limit:
      current = visitLimit(ctx, stack, (Limit) expr);
      break;
    case Sort:
      current = visitSort(ctx, stack, (Sort) expr);
      break;
    case Having:
      current = visitHaving(ctx, stack, (Having) expr);
      break;
    case Aggregation:
      current = visitGroupBy(ctx, stack, (Aggregation) expr);
      break;
    case Join:
      current = visitJoin(ctx, stack, (Join) expr);
      break;
    case Filter:
      current = visitFilter(ctx, stack, (Selection) expr);
      break;
    case Union:
      current = visitUnion(ctx, stack, (SetOperation) expr);
      break;
    case Except:
      current = visitExcept(ctx, stack, (SetOperation) expr);
      break;
    case Intersect:
      current = visitIntersect(ctx, stack, (SetOperation) expr);
      break;
    case SimpleTableSubQuery:
      current = visitSimpleTableSubQuery(ctx, stack, (SimpleTableSubQuery) expr);
      break;
    case TablePrimaryTableSubQuery:
      current = visitTableSubQuery(ctx, stack, (TablePrimarySubQuery) expr);
      break;
    case RelationList:
      current = visitRelationList(ctx, stack, (RelationList) expr);
      break;
    case Relation:
      current = visitRelation(ctx, stack, (Relation) expr);
      break;
    case ScalarSubQuery:
      current = visitScalarSubQuery(ctx, stack, (ScalarSubQuery) expr);
      break;
    case Explain:
      current = visitExplain(ctx, stack, (Explain) expr);
      break;

    case CreateDatabase:
      current = visitCreateDatabase(ctx, stack, (CreateDatabase) expr);
      break;
    case DropDatabase:
      current = visitDropDatabase(ctx, stack, (DropDatabase) expr);
      break;
    case CreateTable:
      current = visitCreateTable(ctx, stack, (CreateTable) expr);
      break;
    case DropTable:
      current = visitDropTable(ctx, stack, (DropTable) expr);
      break;
    case AlterTablespace:
      current = visitAlterTablespace(ctx, stack, (AlterTablespace) expr);
      break;
    case AlterTable:
      current = visitAlterTable(ctx, stack, (AlterTable) expr);
      break;
    case CreateIndex:
      current = visitCreateIndex(ctx, stack, (CreateIndex) expr);
      break;
    case TruncateTable:
      current = visitTruncateTable(ctx, stack, (TruncateTable)expr);
      break;
    case DropIndex:
      current = visitDropIndex(ctx, stack, (DropIndex) expr);
      break;

    case Insert:
      current = visitInsert(ctx, stack, (Insert) expr);
      break;

    case And:
      current = visitAnd(ctx, stack, (BinaryOperator) expr);
      break;
    case Or:
      current = visitOr(ctx, stack, (BinaryOperator) expr);
      break;
    case Not:
      current = visitNot(ctx, stack, (NotExpr) expr);
      break;

    case Equals:
      current = visitEquals(ctx, stack, (BinaryOperator) expr);
      break;
    case NotEquals:
      current = visitNotEquals(ctx, stack, (BinaryOperator) expr);
      break;
    case LessThan:
      current = visitLessThan(ctx, stack, (BinaryOperator) expr);
      break;
    case LessThanOrEquals:
      current = visitLessThanOrEquals(ctx, stack, (BinaryOperator) expr);
      break;
    case GreaterThan:
      current = visitGreaterThan(ctx, stack, (BinaryOperator) expr);
      break;
    case GreaterThanOrEquals:
      current = visitGreaterThanOrEquals(ctx, stack, (BinaryOperator) expr);
      break;

    // Other Predicates
    case Between:
      current = visitBetween(ctx, stack, (BetweenPredicate) expr);
      break;
    case CaseWhen:
      current = visitCaseWhen(ctx, stack, (CaseWhenPredicate) expr);
      break;
    case IsNullPredicate:
      current = visitIsNullPredicate(ctx, stack, (IsNullPredicate) expr);
      break;
    case InPredicate:
      current = visitInPredicate(ctx, stack, (InPredicate) expr);
      break;
    case ValueList:
      current = visitValueListExpr(ctx, stack, (ValueListExpr) expr);
      break;
    case ExistsPredicate:
      current = visitExistsPredicate(ctx, stack, (ExistsPredicate) expr);
      break;

    // String Operator or Pattern Matching Predicates
    case LikePredicate:
      current = visitLikePredicate(ctx, stack, (PatternMatchPredicate) expr);
      break;
    case SimilarToPredicate:
      current = visitSimilarToPredicate(ctx, stack, (PatternMatchPredicate) expr);
      break;
    case Regexp:
      current = visitRegexpPredicate(ctx, stack, (PatternMatchPredicate) expr);
      break;
    case Concatenate:
      current = visitConcatenate(ctx, stack, (BinaryOperator) expr);
      break;

    // Arithmetic Operators
    case Plus:
      current = visitPlus(ctx, stack, (BinaryOperator) expr);
      break;
    case Minus:
      current = visitMinus(ctx, stack, (BinaryOperator) expr);
      break;
    case Multiply:
      current = visitMultiply(ctx, stack, (BinaryOperator) expr);
      break;
    case Divide:
      current = visitDivide(ctx, stack, (BinaryOperator) expr);
      break;
    case Modular:
      current = visitModular(ctx, stack, (BinaryOperator) expr);
      break;

    // Other Expressions
    case Sign:
      current = visitSign(ctx, stack, (SignedExpr) expr);
      break;
    case Column:
      current = visitColumnReference(ctx, stack, (ColumnReferenceExpr) expr);
      break;
    case Target:
      current = visitTargetExpr(ctx, stack, (NamedExpr) expr);
      break;
    case Function:
      current = visitFunction(ctx, stack, (FunctionExpr) expr);
      break;
    case Asterisk:
      current = visitQualifiedAsterisk(ctx, stack, (QualifiedAsteriskExpr) expr);
      break;


    case CountRowsFunction:
      current = visitCountRowsFunction(ctx, stack, (CountRowsFunctionExpr) expr);
      break;
    case GeneralSetFunction:
      current = visitGeneralSetFunction(ctx, stack, (GeneralSetFunctionExpr) expr);
      break;
    case WindowFunction:
      current = visitWindowFunction(ctx, stack, (WindowFunctionExpr) expr);
      break;


    case DataType:
      current = visitDataType(ctx, stack, (DataTypeExpr) expr);
      break;
    case Cast:
      current = visitCastExpr(ctx, stack, (CastExpr) expr);
      break;
    case Literal:
      current = visitLiteral(ctx, stack, (LiteralValue) expr);
      break;
    case NullLiteral:
      current = visitNullLiteral(ctx, stack, (NullLiteral) expr);
      break;
    case DateLiteral:
      current = visitDateLiteral(ctx, stack, (DateLiteral) expr);
      break;
    case TimeLiteral:
      current = visitTimeLiteral(ctx, stack, (TimeLiteral) expr);
      break;
    case TimestampLiteral:
      current = visitTimestampLiteral(ctx, stack, (TimestampLiteral) expr);
      break;
    case IntervalLiteral:
      current = visitIntervalLiteral(ctx, stack, (IntervalLiteral) expr);
      break;

    default:
      throw new TajoInternalError("Cannot support this type algebra \"" + expr.getType() + "\"");
    }

    // skip postHook against only one relation
    if (expr.getType() == OpType.RelationList) {
      RelationList relationList = (RelationList)expr;
      if (relationList.size() == 1 && relationList.getRelations()[0].getType() == OpType.Relation) {
        return current;
      }
    }

    postHook(ctx, stack, expr, current);
    return current;
  }

  private RESULT visitDefaultUnaryExpr(CONTEXT ctx, Stack<Expr> stack, UnaryOperator expr) throws TajoException {
    stack.push(expr);
    RESULT child = visit(ctx, stack, expr.getChild());
    stack.pop();
    return child;
  }

  private RESULT visitDefaultBinaryExpr(CONTEXT ctx, Stack<Expr> stack, BinaryOperator expr)
      throws TajoException {
    stack.push(expr);
    RESULT child = visit(ctx, stack, expr.getLeft());
    visit(ctx, stack, expr.getRight());
    stack.pop();
    return child;
  }

  @Override
  public RESULT visitSetSession(CONTEXT ctx, Stack<Expr> stack, SetSession expr) throws TajoException {
    return null;
  }

  @Override
  public RESULT visitProjection(CONTEXT ctx, Stack<Expr> stack, Projection expr) throws TajoException {
    stack.push(expr);
    try {
      for (NamedExpr target : expr.getNamedExprs()) {
        visit(ctx, stack, target);
      }
      if (expr.hasChild()) {
        return visit(ctx, stack, expr.getChild());
      }
    } finally {
      stack.pop();
    }
    return null;
  }

  @Override
  public RESULT visitLimit(CONTEXT ctx, Stack<Expr> stack, Limit expr) throws TajoException {
    stack.push(expr);
    visit(ctx, stack, expr.getFetchFirstNum());
    RESULT result = visit(ctx, stack, expr.getChild());
    stack.pop();
    return result;
  }

  @Override
  public RESULT visitSort(CONTEXT ctx, Stack<Expr> stack, Sort expr) throws TajoException {
    stack.push(expr);
    for (Sort.SortSpec sortSpec : expr.getSortSpecs()) {
      visit(ctx, stack, sortSpec.getKey());
    }
    RESULT result = visit(ctx, stack, expr.getChild());
    return result;
  }

  @Override
  public RESULT visitHaving(CONTEXT ctx, Stack<Expr> stack, Having expr) throws TajoException {
    stack.push(expr);
    visit(ctx, stack, expr.getQual());
    RESULT result = visit(ctx, stack, expr.getChild());
    stack.pop();
    return result;
  }

  @Override
  public RESULT visitGroupBy(CONTEXT ctx, Stack<Expr> stack, Aggregation expr) throws TajoException {
    stack.push(expr);

    for (org.apache.tajo.algebra.Aggregation.GroupElement groupElement : expr.getGroupSet()) {
      for (Expr groupingSet : groupElement.getGroupingSets()) {
        visit(ctx, stack, groupingSet);
      }
    }

    RESULT result = visit(ctx, stack, expr.getChild());
    stack.pop();
    return result;
  }

  @Override
  public RESULT visitJoin(CONTEXT ctx, Stack<Expr> stack, Join expr) throws TajoException {
    stack.push(expr);
    if (expr.getQual() != null) {
      visit(ctx, stack, expr.getQual());
    }
    visit(ctx, stack, expr.getLeft());
    RESULT result = visit(ctx, stack, expr.getRight());
    stack.pop();
    return result;
  }

  @Override
  public RESULT visitFilter(CONTEXT ctx, Stack<Expr> stack, Selection expr) throws TajoException {
    stack.push(expr);
    visit(ctx, stack, expr.getQual());
    RESULT result = visit(ctx, stack, expr.getChild());
    stack.pop();
    return result;
  }

  @Override
  public RESULT visitUnion(CONTEXT ctx, Stack<Expr> stack, SetOperation expr) throws TajoException {
    return visitDefaultBinaryExpr(ctx, stack, expr);
  }

  @Override
  public RESULT visitExcept(CONTEXT ctx, Stack<Expr> stack, SetOperation expr) throws TajoException {
    return visitDefaultBinaryExpr(ctx, stack, expr);
  }

  @Override
  public RESULT visitIntersect(CONTEXT ctx, Stack<Expr> stack, SetOperation expr) throws TajoException {
    return visitDefaultBinaryExpr(ctx, stack, expr);
  }

  @Override
  public RESULT visitSimpleTableSubQuery(CONTEXT ctx, Stack<Expr> stack, SimpleTableSubQuery expr)
      throws TajoException {
    return visitDefaultUnaryExpr(ctx, stack, expr);
  }

  @Override
  public RESULT visitTableSubQuery(CONTEXT ctx, Stack<Expr> stack, TablePrimarySubQuery expr)
      throws TajoException {
    stack.push(expr);
    RESULT child = visit(ctx, stack, expr.getSubQuery());
    stack.pop();
    return child;
  }

  @Override
  public RESULT visitRelationList(CONTEXT ctx, Stack<Expr> stack, RelationList expr) throws TajoException {
    stack.push(expr);
    RESULT child = null;
    for (Expr e : expr.getRelations()) {
      child = visit(ctx, stack, e);
    }
    stack.pop();
    return child;
  }

  @Override
  public RESULT visitRelation(CONTEXT ctx, Stack<Expr> stack, Relation expr) throws TajoException {
    return null;
  }

  @Override
  public RESULT visitScalarSubQuery(CONTEXT ctx, Stack<Expr> stack, ScalarSubQuery expr) throws TajoException {
    return visitDefaultUnaryExpr(ctx, stack, expr);
  }

  @Override
  public RESULT visitExplain(CONTEXT ctx, Stack<Expr> stack, Explain expr) throws TajoException {
    stack.push(expr);
    RESULT child = visit(ctx, stack, expr.getChild());
    stack.pop();
    return child;
  }

  ///////////////////////////////////////////////////////////////////////////////////////////////////////////
  // Data Definition Language Section
  ///////////////////////////////////////////////////////////////////////////////////////////////////////////

  @Override
  public RESULT visitCreateDatabase(CONTEXT ctx, Stack<Expr> stack, CreateDatabase expr) throws TajoException {
    return null;
  }

  @Override
  public RESULT visitDropDatabase(CONTEXT ctx, Stack<Expr> stack, DropDatabase expr) throws TajoException {
    return null;
  }

  @Override
  public RESULT visitCreateTable(CONTEXT ctx, Stack<Expr> stack, CreateTable expr) throws TajoException {
    stack.push(expr);
    RESULT child = null;
    if (expr.hasSubQuery()) {
      child = visit(ctx, stack, expr.getSubQuery());
    }
    stack.pop();
    return child;
  }

  @Override
  public RESULT visitDropTable(CONTEXT ctx, Stack<Expr> stack, DropTable expr) throws TajoException {
    return null;
  }

  @Override
  public RESULT visitAlterTablespace(CONTEXT ctx, Stack<Expr> stack, AlterTablespace expr) throws TajoException {
    return null;
  }

  @Override
  public RESULT visitAlterTable(CONTEXT ctx, Stack<Expr> stack, AlterTable expr) throws TajoException {
    return null;
  }

<<<<<<< HEAD
  @Override
  public RESULT visitCreateIndex(CONTEXT ctx, Stack<Expr> stack, CreateIndex expr) throws PlanningException {
    return null;
  }

  @Override
  public RESULT visitDropIndex(CONTEXT ctx, Stack<Expr> stack, DropIndex expr) {
    return null;
  }

  @Override
  public RESULT visitTruncateTable(CONTEXT ctx, Stack<Expr> stack, TruncateTable expr) throws PlanningException {
=======
  public RESULT visitTruncateTable(CONTEXT ctx, Stack<Expr> stack, TruncateTable expr) throws TajoException {
>>>>>>> 6d852081
    return null;
  }
  ///////////////////////////////////////////////////////////////////////////////////////////////////////////
  // Insert or Update Section
  ///////////////////////////////////////////////////////////////////////////////////////////////////////////

  public RESULT visitInsert(CONTEXT ctx, Stack<Expr> stack, Insert expr) throws TajoException {
    stack.push(expr);
    RESULT child = visit(ctx, stack, expr.getSubQuery());
    stack.pop();
    return child;
  }

  ///////////////////////////////////////////////////////////////////////////////////////////////////////////
  // Logical Operator Section
  ///////////////////////////////////////////////////////////////////////////////////////////////////////////

  @Override
  public RESULT visitAnd(CONTEXT ctx, Stack<Expr> stack, BinaryOperator expr) throws TajoException {
    return visitDefaultBinaryExpr(ctx, stack, expr);
  }

  @Override
  public RESULT visitOr(CONTEXT ctx, Stack<Expr> stack, BinaryOperator expr) throws TajoException {
    return visitDefaultBinaryExpr(ctx, stack, expr);
  }

  @Override
  public RESULT visitNot(CONTEXT ctx, Stack<Expr> stack, NotExpr expr) throws TajoException {
    return visitDefaultUnaryExpr(ctx, stack, expr);
  }

  ///////////////////////////////////////////////////////////////////////////////////////////////////////////
  // Comparison Predicates Section
  ///////////////////////////////////////////////////////////////////////////////////////////////////////////
  @Override
  public RESULT visitEquals(CONTEXT ctx, Stack<Expr> stack, BinaryOperator expr) throws TajoException {
    return visitDefaultBinaryExpr(ctx, stack, expr);
  }

  @Override
  public RESULT visitNotEquals(CONTEXT ctx, Stack<Expr> stack, BinaryOperator expr) throws TajoException {
    return visitDefaultBinaryExpr(ctx, stack, expr);
  }

  @Override
  public RESULT visitLessThan(CONTEXT ctx, Stack<Expr> stack, BinaryOperator expr) throws TajoException {
    return visitDefaultBinaryExpr(ctx, stack, expr);
  }

  @Override
  public RESULT visitLessThanOrEquals(CONTEXT ctx, Stack<Expr> stack, BinaryOperator expr) throws TajoException {
    return visitDefaultBinaryExpr(ctx, stack, expr);
  }

  @Override
  public RESULT visitGreaterThan(CONTEXT ctx, Stack<Expr> stack, BinaryOperator expr) throws TajoException {
    return visitDefaultBinaryExpr(ctx, stack, expr);
  }

  @Override
  public RESULT visitGreaterThanOrEquals(CONTEXT ctx, Stack<Expr> stack, BinaryOperator expr)
      throws TajoException {
    return visitDefaultBinaryExpr(ctx, stack, expr);
  }

  ///////////////////////////////////////////////////////////////////////////////////////////////////////////
  // Other Predicates Section
  ///////////////////////////////////////////////////////////////////////////////////////////////////////////

  @Override
  public RESULT visitBetween(CONTEXT ctx, Stack<Expr> stack, BetweenPredicate expr) throws TajoException {
    stack.push(expr);
    RESULT result = visit(ctx, stack, expr.predicand());
    visit(ctx, stack, expr.begin());
    visit(ctx, stack, expr.end());
    stack.pop();
    return result;
  }

  @Override
  public RESULT visitCaseWhen(CONTEXT ctx, Stack<Expr> stack, CaseWhenPredicate expr) throws TajoException {
    stack.push(expr);
    RESULT result = null;
    for (CaseWhenPredicate.WhenExpr when : expr.getWhens()) {
      result = visit(ctx, stack, when.getCondition());
      visit(ctx, stack, when.getResult());
    }
    if (expr.hasElseResult()) {
      visit(ctx, stack, expr.getElseResult());
    }
    stack.pop();
    return result;
  }

  @Override
  public RESULT visitIsNullPredicate(CONTEXT ctx, Stack<Expr> stack, IsNullPredicate expr) throws TajoException {
    return visitDefaultUnaryExpr(ctx, stack, expr);
  }

  @Override
  public RESULT visitInPredicate(CONTEXT ctx, Stack<Expr> stack, InPredicate expr) throws TajoException {
    return visitDefaultBinaryExpr(ctx, stack, expr);
  }

  @Override
  public RESULT visitValueListExpr(CONTEXT ctx, Stack<Expr> stack, ValueListExpr expr) throws TajoException {
    stack.push(expr);
    RESULT result = null;
    for (Expr value : expr.getValues()) {
      result = visit(ctx, stack, value);
    }
    stack.pop();
    return result;
  }

  @Override
  public RESULT visitExistsPredicate(CONTEXT ctx, Stack<Expr> stack, ExistsPredicate expr) throws TajoException {
    return visitDefaultUnaryExpr(ctx, stack, expr);
  }

  ///////////////////////////////////////////////////////////////////////////////////////////////////////////
  // String Operator or Pattern Matching Predicates Section
  ///////////////////////////////////////////////////////////////////////////////////////////////////////////
  @Override
  public RESULT visitLikePredicate(CONTEXT ctx, Stack<Expr> stack, PatternMatchPredicate expr)
      throws TajoException {
    return visitDefaultBinaryExpr(ctx, stack, expr);
  }

  @Override
  public RESULT visitSimilarToPredicate(CONTEXT ctx, Stack<Expr> stack, PatternMatchPredicate expr)
      throws TajoException {
    return visitDefaultBinaryExpr(ctx, stack, expr);
  }

  @Override
  public RESULT visitRegexpPredicate(CONTEXT ctx, Stack<Expr> stack, PatternMatchPredicate expr)
      throws TajoException {
    return visitDefaultBinaryExpr(ctx, stack, expr);
  }

  @Override
  public RESULT visitConcatenate(CONTEXT ctx, Stack<Expr> stack, BinaryOperator expr) throws TajoException {
    return visitDefaultBinaryExpr(ctx, stack, expr);
  }

  ///////////////////////////////////////////////////////////////////////////////////////////////////////////
  // Arithmetic Operators
  ///////////////////////////////////////////////////////////////////////////////////////////////////////////

  @Override
  public RESULT visitPlus(CONTEXT ctx, Stack<Expr> stack, BinaryOperator expr) throws TajoException {
    return visitDefaultBinaryExpr(ctx, stack, expr);
  }

  @Override
  public RESULT visitMinus(CONTEXT ctx, Stack<Expr> stack, BinaryOperator expr) throws TajoException {
    return visitDefaultBinaryExpr(ctx, stack, expr);
  }

  @Override
  public RESULT visitMultiply(CONTEXT ctx, Stack<Expr> stack, BinaryOperator expr) throws TajoException {
    return visitDefaultBinaryExpr(ctx, stack, expr);
  }

  @Override
  public RESULT visitDivide(CONTEXT ctx, Stack<Expr> stack, BinaryOperator expr) throws TajoException {
    return visitDefaultBinaryExpr(ctx, stack, expr);
  }

  @Override
  public RESULT visitModular(CONTEXT ctx, Stack<Expr> stack, BinaryOperator expr) throws TajoException {
    return visitDefaultBinaryExpr(ctx, stack, expr);
  }

  ///////////////////////////////////////////////////////////////////////////////////////////////////////////
  // Other Expressions
  ///////////////////////////////////////////////////////////////////////////////////////////////////////////

  @Override
  public RESULT visitSign(CONTEXT ctx, Stack<Expr> stack, SignedExpr expr) throws TajoException {
    return visitDefaultUnaryExpr(ctx, stack, expr);
  }

  @Override
  public RESULT visitColumnReference(CONTEXT ctx, Stack<Expr> stack, ColumnReferenceExpr expr)
      throws TajoException {
    return null;
  }

  @Override
  public RESULT visitTargetExpr(CONTEXT ctx, Stack<Expr> stack, NamedExpr expr) throws TajoException {
    return visitDefaultUnaryExpr(ctx, stack, expr);
  }

  @Override
  public RESULT visitFunction(CONTEXT ctx, Stack<Expr> stack, FunctionExpr expr) throws TajoException {
    stack.push(expr);
    RESULT result = null;
    if (expr.hasParams()) {
      for (Expr param : expr.getParams()) {
        result = visit(ctx, stack, param);
      }
    }
    stack.pop();
    return result;
  }

  @Override
  public RESULT visitQualifiedAsterisk(CONTEXT ctx, Stack<Expr> stack, QualifiedAsteriskExpr expr) throws TajoException {
    return null;
  }

  ///////////////////////////////////////////////////////////////////////////////////////////////////////////
  // General Set Section
  ///////////////////////////////////////////////////////////////////////////////////////////////////////////

  @Override
  public RESULT visitCountRowsFunction(CONTEXT ctx, Stack<Expr> stack, CountRowsFunctionExpr expr)
      throws TajoException {
    return null;
  }

  @Override
  public RESULT visitGeneralSetFunction(CONTEXT ctx, Stack<Expr> stack, GeneralSetFunctionExpr expr)
      throws TajoException {
    stack.push(expr);
    RESULT result = null;
    for (Expr param : expr.getParams()) {
      result = visit(ctx, stack, param);
    }
    stack.pop();
    return result;
  }

  @Override
  public RESULT visitWindowFunction(CONTEXT ctx, Stack<Expr> stack, WindowFunctionExpr expr) throws TajoException {
    stack.push(expr);
    RESULT result = null;
    for (Expr param : expr.getParams()) {
      result = visit(ctx, stack, param);
    }

    WindowSpec windowSpec = expr.getWindowSpec();

    if (windowSpec.hasPartitionBy()) {
      for (Expr partitionKey : windowSpec.getPartitionKeys()) {
        visit(ctx, stack, partitionKey);
      }
    }
    if (windowSpec.hasOrderBy()) {
      for (Sort.SortSpec sortKey : windowSpec.getSortSpecs()) {
        visit(ctx, stack, sortKey.getKey());
      }
    }
    if (windowSpec.hasWindowFrame()) {
      if (windowSpec.getWindowFrame().getStartBound().hasNumber()) {
        visit(ctx, stack, windowSpec.getWindowFrame().getStartBound().getNumber());
      }
      if (windowSpec.getWindowFrame().getEndBound().hasNumber()) {
        visit(ctx, stack, windowSpec.getWindowFrame().getEndBound().getNumber());
      }
    }

    stack.pop();
    return result;
  }

  ///////////////////////////////////////////////////////////////////////////////////////////////////////////
  // Literal Section
  ///////////////////////////////////////////////////////////////////////////////////////////////////////////

  @Override
  public RESULT visitDataType(CONTEXT ctx, Stack<Expr> stack, DataTypeExpr expr) throws TajoException {
    return null;
  }

  @Override
  public RESULT visitCastExpr(CONTEXT ctx, Stack<Expr> stack, CastExpr expr) throws TajoException {
    stack.push(expr);
    RESULT result = visit(ctx, stack, expr.getOperand());
    stack.pop();
    return result;
  }

  @Override
  public RESULT visitLiteral(CONTEXT ctx, Stack<Expr> stack, LiteralValue expr) throws TajoException {
    return null;
  }

  @Override
  public RESULT visitNullLiteral(CONTEXT ctx, Stack<Expr> stack, NullLiteral expr) throws TajoException {
    return null;
  }

  @Override
  public RESULT visitTimestampLiteral(CONTEXT ctx, Stack<Expr> stack, TimestampLiteral expr) throws TajoException {
    return null;
  }

  @Override
  public RESULT visitIntervalLiteral(CONTEXT ctx, Stack<Expr> stack, IntervalLiteral expr) throws TajoException {
    return null;
  }

  @Override
  public RESULT visitTimeLiteral(CONTEXT ctx, Stack<Expr> stack, TimeLiteral expr) throws TajoException {
    return null;
  }

  @Override
  public RESULT visitDateLiteral(CONTEXT ctx, Stack<Expr> stack, DateLiteral expr) throws TajoException {
    return null;
  }
}<|MERGE_RESOLUTION|>--- conflicted
+++ resolved
@@ -487,9 +487,8 @@
     return null;
   }
 
-<<<<<<< HEAD
-  @Override
-  public RESULT visitCreateIndex(CONTEXT ctx, Stack<Expr> stack, CreateIndex expr) throws PlanningException {
+  @Override
+  public RESULT visitCreateIndex(CONTEXT ctx, Stack<Expr> stack, CreateIndex expr) throws TajoException {
     return null;
   }
 
@@ -499,10 +498,7 @@
   }
 
   @Override
-  public RESULT visitTruncateTable(CONTEXT ctx, Stack<Expr> stack, TruncateTable expr) throws PlanningException {
-=======
   public RESULT visitTruncateTable(CONTEXT ctx, Stack<Expr> stack, TruncateTable expr) throws TajoException {
->>>>>>> 6d852081
     return null;
   }
   ///////////////////////////////////////////////////////////////////////////////////////////////////////////
