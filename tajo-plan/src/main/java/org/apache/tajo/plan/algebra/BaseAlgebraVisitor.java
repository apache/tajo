--- conflicted
+++ resolved
@@ -52,7 +52,6 @@
     RESULT current;
 
     switch (expr.getType()) {
-<<<<<<< HEAD
       case SetSession:
         current = visitSetSession(ctx, stack, (SetSession) expr);
         break;
@@ -87,11 +86,11 @@
       case Intersect:
         current = visitIntersect(ctx, stack, (SetOperation) expr);
         break;
+      case SimpleTableSubquery:
+        current = visitSimpleTableSubquery(ctx, stack, (SimpleTableSubquery) expr);
+        break;
       case TablePrimaryTableSubQuery:
         current = visitTableSubQuery(ctx, stack, (TablePrimarySubQuery) expr);
-        break;
-      case SimpleTableSubquery:
-        current = visitSimpleTableSubquery(ctx, stack, (SimpleTableSubquery) expr);
         break;
       case RelationList:
         current = visitRelationList(ctx, stack, (RelationList) expr);
@@ -266,226 +265,8 @@
         current = visitIntervalLiteral(ctx, stack, (IntervalLiteral) expr);
         break;
 
-
       default:
-        throw new PlanningException("Cannot support this type algebra \"" + expr.getType() + "\"");
-=======
-    case SetSession:
-      current = visitSetSession(ctx, stack, (SetSession) expr);
-      break;
-
-    case Projection:
-      current = visitProjection(ctx, stack, (Projection) expr);
-      break;
-    case Limit:
-      current = visitLimit(ctx, stack, (Limit) expr);
-      break;
-    case Sort:
-      current = visitSort(ctx, stack, (Sort) expr);
-      break;
-    case Having:
-      current = visitHaving(ctx, stack, (Having) expr);
-      break;
-    case Aggregation:
-      current = visitGroupBy(ctx, stack, (Aggregation) expr);
-      break;
-    case Join:
-      current = visitJoin(ctx, stack, (Join) expr);
-      break;
-    case Filter:
-      current = visitFilter(ctx, stack, (Selection) expr);
-      break;
-    case Union:
-      current = visitUnion(ctx, stack, (SetOperation) expr);
-      break;
-    case Except:
-      current = visitExcept(ctx, stack, (SetOperation) expr);
-      break;
-    case Intersect:
-      current = visitIntersect(ctx, stack, (SetOperation) expr);
-      break;
-    case SimpleTableSubQuery:
-      current = visitSimpleTableSubQuery(ctx, stack, (SimpleTableSubQuery) expr);
-      break;
-    case TablePrimaryTableSubQuery:
-      current = visitTableSubQuery(ctx, stack, (TablePrimarySubQuery) expr);
-      break;
-    case RelationList:
-      current = visitRelationList(ctx, stack, (RelationList) expr);
-      break;
-    case Relation:
-      current = visitRelation(ctx, stack, (Relation) expr);
-      break;
-    case ScalarSubQuery:
-      current = visitScalarSubQuery(ctx, stack, (ScalarSubQuery) expr);
-      break;
-    case Explain:
-      current = visitExplain(ctx, stack, (Explain) expr);
-      break;
-
-    case CreateDatabase:
-      current = visitCreateDatabase(ctx, stack, (CreateDatabase) expr);
-      break;
-    case DropDatabase:
-      current = visitDropDatabase(ctx, stack, (DropDatabase) expr);
-      break;
-    case CreateTable:
-      current = visitCreateTable(ctx, stack, (CreateTable) expr);
-      break;
-    case DropTable:
-      current = visitDropTable(ctx, stack, (DropTable) expr);
-      break;
-    case AlterTablespace:
-      current = visitAlterTablespace(ctx, stack, (AlterTablespace) expr);
-      break;
-    case AlterTable:
-      current = visitAlterTable(ctx, stack, (AlterTable) expr);
-      break;
-    case TruncateTable:
-      current = visitTruncateTable(ctx, stack, (TruncateTable)expr);
-      break;
-
-    case Insert:
-      current = visitInsert(ctx, stack, (Insert) expr);
-      break;
-
-    case And:
-      current = visitAnd(ctx, stack, (BinaryOperator) expr);
-      break;
-    case Or:
-      current = visitOr(ctx, stack, (BinaryOperator) expr);
-      break;
-    case Not:
-      current = visitNot(ctx, stack, (NotExpr) expr);
-      break;
-
-    case Equals:
-      current = visitEquals(ctx, stack, (BinaryOperator) expr);
-      break;
-    case NotEquals:
-      current = visitNotEquals(ctx, stack, (BinaryOperator) expr);
-      break;
-    case LessThan:
-      current = visitLessThan(ctx, stack, (BinaryOperator) expr);
-      break;
-    case LessThanOrEquals:
-      current = visitLessThanOrEquals(ctx, stack, (BinaryOperator) expr);
-      break;
-    case GreaterThan:
-      current = visitGreaterThan(ctx, stack, (BinaryOperator) expr);
-      break;
-    case GreaterThanOrEquals:
-      current = visitGreaterThanOrEquals(ctx, stack, (BinaryOperator) expr);
-      break;
-
-    // Other Predicates
-    case Between:
-      current = visitBetween(ctx, stack, (BetweenPredicate) expr);
-      break;
-    case CaseWhen:
-      current = visitCaseWhen(ctx, stack, (CaseWhenPredicate) expr);
-      break;
-    case IsNullPredicate:
-      current = visitIsNullPredicate(ctx, stack, (IsNullPredicate) expr);
-      break;
-    case InPredicate:
-      current = visitInPredicate(ctx, stack, (InPredicate) expr);
-      break;
-    case ValueList:
-      current = visitValueListExpr(ctx, stack, (ValueListExpr) expr);
-      break;
-    case ExistsPredicate:
-      current = visitExistsPredicate(ctx, stack, (ExistsPredicate) expr);
-      break;
-
-    // String Operator or Pattern Matching Predicates
-    case LikePredicate:
-      current = visitLikePredicate(ctx, stack, (PatternMatchPredicate) expr);
-      break;
-    case SimilarToPredicate:
-      current = visitSimilarToPredicate(ctx, stack, (PatternMatchPredicate) expr);
-      break;
-    case Regexp:
-      current = visitRegexpPredicate(ctx, stack, (PatternMatchPredicate) expr);
-      break;
-    case Concatenate:
-      current = visitConcatenate(ctx, stack, (BinaryOperator) expr);
-      break;
-
-    // Arithmetic Operators
-    case Plus:
-      current = visitPlus(ctx, stack, (BinaryOperator) expr);
-      break;
-    case Minus:
-      current = visitMinus(ctx, stack, (BinaryOperator) expr);
-      break;
-    case Multiply:
-      current = visitMultiply(ctx, stack, (BinaryOperator) expr);
-      break;
-    case Divide:
-      current = visitDivide(ctx, stack, (BinaryOperator) expr);
-      break;
-    case Modular:
-      current = visitModular(ctx, stack, (BinaryOperator) expr);
-      break;
-
-    // Other Expressions
-    case Sign:
-      current = visitSign(ctx, stack, (SignedExpr) expr);
-      break;
-    case Column:
-      current = visitColumnReference(ctx, stack, (ColumnReferenceExpr) expr);
-      break;
-    case Target:
-      current = visitTargetExpr(ctx, stack, (NamedExpr) expr);
-      break;
-    case Function:
-      current = visitFunction(ctx, stack, (FunctionExpr) expr);
-      break;
-    case Asterisk:
-      current = visitQualifiedAsterisk(ctx, stack, (QualifiedAsteriskExpr) expr);
-      break;
-
-
-    case CountRowsFunction:
-      current = visitCountRowsFunction(ctx, stack, (CountRowsFunctionExpr) expr);
-      break;
-    case GeneralSetFunction:
-      current = visitGeneralSetFunction(ctx, stack, (GeneralSetFunctionExpr) expr);
-      break;
-    case WindowFunction:
-      current = visitWindowFunction(ctx, stack, (WindowFunctionExpr) expr);
-      break;
-
-
-    case DataType:
-      current = visitDataType(ctx, stack, (DataTypeExpr) expr);
-      break;
-    case Cast:
-      current = visitCastExpr(ctx, stack, (CastExpr) expr);
-      break;
-    case Literal:
-      current = visitLiteral(ctx, stack, (LiteralValue) expr);
-      break;
-    case NullLiteral:
-      current = visitNullLiteral(ctx, stack, (NullLiteral) expr);
-      break;
-    case DateLiteral:
-      current = visitDateLiteral(ctx, stack, (DateLiteral) expr);
-      break;
-    case TimeLiteral:
-      current = visitTimeLiteral(ctx, stack, (TimeLiteral) expr);
-      break;
-    case TimestampLiteral:
-      current = visitTimestampLiteral(ctx, stack, (TimestampLiteral) expr);
-      break;
-    case IntervalLiteral:
-      current = visitIntervalLiteral(ctx, stack, (IntervalLiteral) expr);
-      break;
-
-    default:
-      throw new TajoInternalError("Cannot support this type algebra \"" + expr.getType() + "\"");
->>>>>>> 6d852081
+        throw new TajoInternalError("Cannot support this type algebra \"" + expr.getType() + "\"");
     }
 
     // skip postHook against only one relation
@@ -617,28 +398,17 @@
   }
 
   @Override
-<<<<<<< HEAD
+  public RESULT visitSimpleTableSubquery(CONTEXT ctx, Stack<Expr> stack, SimpleTableSubquery expr)
+      throws TajoException {
+    stack.push(expr);
+    RESULT child = visit(ctx, stack, expr.getSubQuery());
+    stack.pop();
+    return child;
+  }
+
+  @Override
   public RESULT visitTableSubQuery(CONTEXT ctx, Stack<Expr> stack, TablePrimarySubQuery expr)
-      throws PlanningException {
-    stack.push(expr);
-    RESULT child = visit(ctx, stack, expr.getSubQuery());
-    stack.pop();
-    return child;
-  }
-
-  @Override
-  public RESULT visitSimpleTableSubquery(CONTEXT ctx, Stack<Expr> stack, SimpleTableSubquery expr)
-      throws PlanningException {
-=======
-  public RESULT visitSimpleTableSubQuery(CONTEXT ctx, Stack<Expr> stack, SimpleTableSubQuery expr)
-      throws TajoException {
-    return visitDefaultUnaryExpr(ctx, stack, expr);
-  }
-
-  @Override
-  public RESULT visitTableSubQuery(CONTEXT ctx, Stack<Expr> stack, TablePrimarySubQuery expr)
-      throws TajoException {
->>>>>>> 6d852081
+      throws TajoException {
     stack.push(expr);
     RESULT child = visit(ctx, stack, expr.getSubQuery());
     stack.pop();
