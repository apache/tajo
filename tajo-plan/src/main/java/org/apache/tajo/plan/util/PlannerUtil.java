/**
 * Licensed to the Apache Software Foundation (ASF) under one
 * or more contributor license agreements.  See the NOTICE file
 * distributed with this work for additional information
 * regarding copyright ownership.  The ASF licenses this file
 * to you under the Apache License, Version 2.0 (the
 * "License"); you may not use this file except in compliance
 * with the License.  You may obtain a copy of the License at
 *
 *     http://www.apache.org/licenses/LICENSE-2.0
 *
 * Unless required by applicable law or agreed to in writing, software
 * distributed under the License is distributed on an "AS IS" BASIS,
 * WITHOUT WARRANTIES OR CONDITIONS OF ANY KIND, either express or implied.
 * See the License for the specific language governing permissions and
 * limitations under the License.
 */

package org.apache.tajo.plan.util;

import com.google.common.base.Preconditions;
import com.google.common.collect.Lists;
import com.google.common.collect.Sets;
import org.apache.tajo.OverridableConf;
import org.apache.tajo.SessionVars;
import org.apache.tajo.algebra.*;
import org.apache.tajo.annotation.Nullable;
import org.apache.tajo.catalog.*;
import org.apache.tajo.common.TajoDataTypes.DataType;
import org.apache.tajo.plan.*;
import org.apache.tajo.plan.expr.*;
import org.apache.tajo.plan.logical.*;
import org.apache.tajo.plan.visitor.BasicLogicalPlanVisitor;
import org.apache.tajo.plan.visitor.ExplainLogicalPlanVisitor;
import org.apache.tajo.plan.visitor.SimpleAlgebraVisitor;
import org.apache.tajo.storage.StorageConstants;
import org.apache.tajo.util.KeyValueSet;
import org.apache.tajo.util.TUtil;

import java.io.IOException;
import java.util.*;

public class PlannerUtil {

  public static final Column [] EMPTY_COLUMNS = new Column[] {};
  public static final AggregationFunctionCallEval [] EMPTY_AGG_FUNCS = new AggregationFunctionCallEval[] {};

  public static boolean checkIfSetSession(LogicalNode node) {
    LogicalNode baseNode = node;
    if (node instanceof LogicalRootNode) {
      baseNode = ((LogicalRootNode) node).getChild();
    }

    return baseNode.getType() == NodeType.SET_SESSION;

  }

  public static boolean checkIfDDLPlan(LogicalNode node) {
    LogicalNode baseNode = node;
    if (node instanceof LogicalRootNode) {
      baseNode = ((LogicalRootNode) node).getChild();
    }

    NodeType type = baseNode.getType();

    return
        type == NodeType.CREATE_DATABASE ||
            type == NodeType.DROP_DATABASE ||
            (type == NodeType.CREATE_TABLE && !((CreateTableNode) baseNode).hasSubQuery()) ||
            baseNode.getType() == NodeType.DROP_TABLE ||
            baseNode.getType() == NodeType.ALTER_TABLESPACE ||
            baseNode.getType() == NodeType.ALTER_TABLE ||
            baseNode.getType() == NodeType.TRUNCATE_TABLE;
  }

  /**
   * Checks whether the query is simple or not.
   * The simple query can be defined as 'select * from tb_name [LIMIT X]'.
   *
   * @param plan The logical plan
   * @return True if the query is a simple query.
   */
  public static boolean checkIfSimpleQuery(LogicalPlan plan) {
    LogicalRootNode rootNode = plan.getRootBlock().getRoot();

    // one block, without where clause, no group-by, no-sort, no-join
    boolean isOneQueryBlock = plan.getQueryBlocks().size() == 1;
    boolean simpleOperator = rootNode.getChild().getType() == NodeType.LIMIT
        || rootNode.getChild().getType() == NodeType.SCAN || rootNode.getChild().getType() == NodeType.PARTITIONS_SCAN;
    boolean noOrderBy = !plan.getRootBlock().hasNode(NodeType.SORT);
    boolean noGroupBy = !plan.getRootBlock().hasNode(NodeType.GROUP_BY);
    boolean noWhere = !plan.getRootBlock().hasNode(NodeType.SELECTION);
    boolean noJoin = !plan.getRootBlock().hasNode(NodeType.JOIN);
    boolean singleRelation =
        (plan.getRootBlock().hasNode(NodeType.SCAN) || plan.getRootBlock().hasNode(NodeType.PARTITIONS_SCAN)) &&
        PlannerUtil.getRelationLineage(plan.getRootBlock().getRoot()).length == 1;

    boolean noComplexComputation = false;
    boolean prefixPartitionWhere = false;
    if (singleRelation) {
      ScanNode scanNode = plan.getRootBlock().getNode(NodeType.SCAN);
      if (scanNode == null) {
        scanNode = plan.getRootBlock().getNode(NodeType.PARTITIONS_SCAN);
      }
      if (scanNode.hasTargets()) {
        // If the number of columns in the select clause is s different from table schema,
        // This query is not a simple query.
        if (scanNode.getTableDesc().hasPartition()) {
          // In the case of partitioned table, the actual number of columns is ScanNode.InSchema + partitioned columns
          int numPartitionColumns = scanNode.getTableDesc().getPartitionMethod().getExpressionSchema().size();
          if (scanNode.getTargets().length != scanNode.getInSchema().size() + numPartitionColumns) {
            return false;
          }
        } else {
          if (scanNode.getTargets().length != scanNode.getInSchema().size()) {
            return false;
          }
        }
        noComplexComputation = true;
        for (int i = 0; i < scanNode.getTargets().length; i++) {
          noComplexComputation =
              noComplexComputation && scanNode.getTargets()[i].getEvalTree().getType() == EvalType.FIELD;
          if (noComplexComputation) {
            noComplexComputation = noComplexComputation &&
                scanNode.getTargets()[i].getNamedColumn().equals(
                    scanNode.getTableDesc().getLogicalSchema().getColumn(i));
          }
          if (!noComplexComputation) {
            return noComplexComputation;
          }
        }
      }

      /**
       * TODO: Remove isExternal check after resolving the following issues
       * - TAJO-1416: INSERT INTO EXTERNAL PARTITIONED TABLE
       * - TAJO-1441: INSERT INTO MANAGED PARTITIONED TABLE
       */
      if (!noWhere && scanNode.getTableDesc().isExternal() && scanNode.getTableDesc().getPartitionMethod() != null) {
        EvalNode node = ((SelectionNode) plan.getRootBlock().getNode(NodeType.SELECTION)).getQual();
        Schema partSchema = scanNode.getTableDesc().getPartitionMethod().getExpressionSchema();
        if (EvalTreeUtil.checkIfPartitionSelection(node, partSchema)) {
          prefixPartitionWhere = true;
          boolean isPrefix = true;
          for (Column c : partSchema.getRootColumns()) {
            String value = EvalTreeUtil.getPartitionValue(node, c.getSimpleName());
            if (isPrefix && value == null)
              isPrefix = false;
            else if (!isPrefix && value != null) {
              prefixPartitionWhere = false;
              break;
            }
          }
        }
      }
    }

    return !checkIfDDLPlan(rootNode) &&
        (simpleOperator && noComplexComputation && isOneQueryBlock &&
            noOrderBy && noGroupBy && (noWhere || prefixPartitionWhere) && noJoin && singleRelation);
  }
  
  /**
   * Checks whether the target of this query is a virtual table or not.
   * It will be removed after tajo storage supports catalog service access.
   * 
   */
  public static boolean checkIfQueryTargetIsVirtualTable(LogicalPlan plan) {
    LogicalRootNode rootNode = plan.getRootBlock().getRoot();
    
    boolean hasScanNode = plan.getRootBlock().hasNode(NodeType.SCAN);
    LogicalNode[] scanNodes = findAllNodes(rootNode, NodeType.SCAN);
    boolean isVirtualTable = scanNodes.length > 0;
    ScanNode scanNode = null;
    
    for (LogicalNode node: scanNodes) {
      scanNode = (ScanNode) node;
      isVirtualTable &= (scanNode.getTableDesc().getMeta().getStoreType().equalsIgnoreCase("SYSTEM"));
    }
    
    return !checkIfDDLPlan(rootNode) && hasScanNode && isVirtualTable;
  }

  /**
   * Checks whether the query has 'from clause' or not.
   *
   * @param plan The logical plan
   * @return True if a query does not have 'from clause'.
   */
  public static boolean checkIfNonFromQuery(LogicalPlan plan) {
    LogicalNode node = plan.getRootBlock().getRoot();

    // one block, without where clause, no group-by, no-sort, no-join
    boolean isOneQueryBlock = plan.getQueryBlocks().size() == 1;
    boolean noRelation = !plan.getRootBlock().hasAlgebraicExpr(OpType.Relation);

    return !checkIfDDLPlan(node) && noRelation && isOneQueryBlock;
  }

  /**
   * Get all RelationNodes which are descendant of a given LogicalNode.
   *
   * @param from The LogicalNode to start visiting LogicalNodes.
   * @return an array of all descendant RelationNode of LogicalNode.
   */
  public static String[] getRelationLineage(LogicalNode from) {
    LogicalNode[] scans = findAllNodes(from, NodeType.SCAN, NodeType.PARTITIONS_SCAN);
    String[] tableNames = new String[scans.length];
    ScanNode scan;
    for (int i = 0; i < scans.length; i++) {
      scan = (ScanNode) scans[i];
      tableNames[i] = scan.getCanonicalName();
    }
    return tableNames;
  }

  public static String getTopRelationInLineage(LogicalPlan plan, LogicalNode from) throws PlanningException {
    RelationFinderVisitor visitor = new RelationFinderVisitor(true);
    visitor.visit(null, plan, null, from, new Stack<LogicalNode>());
    if (visitor.getFoundRelations().isEmpty()) {
      return null;
    } else {
      return visitor.getFoundRelations().iterator().next();
    }
  }

  /**
   * Get all RelationNodes which are descendant of a given LogicalNode.
   * The finding is restricted within a query block.
   *
   * @param from The LogicalNode to start visiting LogicalNodes.
   * @return an array of all descendant RelationNode of LogicalNode.
   */
  public static Collection<String> getRelationLineageWithinQueryBlock(LogicalPlan plan, LogicalNode from)
      throws PlanningException {
    RelationFinderVisitor visitor = new RelationFinderVisitor(false);
    visitor.visit(null, plan, null, from, new Stack<LogicalNode>());
    return visitor.getFoundRelations();
  }

  public static class RelationFinderVisitor extends BasicLogicalPlanVisitor<Object, LogicalNode> {
    private Set<String> foundRelNameSet = Sets.newHashSet();
    private boolean topOnly = false;

    public RelationFinderVisitor(boolean topOnly) {
      this.topOnly = topOnly;
    }

    public Set<String> getFoundRelations() {
      return foundRelNameSet;
    }

    @Override
    public LogicalNode visit(Object context, LogicalPlan plan, @Nullable LogicalPlan.QueryBlock block, LogicalNode node,
                             Stack<LogicalNode> stack) throws PlanningException {
      if (topOnly && foundRelNameSet.size() > 0) {
        return node;
      }

      if (node.getType() != NodeType.TABLE_SUBQUERY) {
        super.visit(context, plan, block, node, stack);
      }

      if (node instanceof RelationNode) {
        foundRelNameSet.add(((RelationNode) node).getCanonicalName());
      }

      return node;
    }
  }

  /**
   * Delete the logical node from a plan.
   *
   * @param parent      this node must be a parent node of one node to be removed.
   * @param tobeRemoved this node must be a child node of the parent.
   */
  public static LogicalNode deleteNode(LogicalNode parent, LogicalNode tobeRemoved) {
    Preconditions.checkArgument(tobeRemoved instanceof UnaryNode,
        "ERROR: the logical node to be removed must be unary node.");

    UnaryNode child = (UnaryNode) tobeRemoved;
    LogicalNode grandChild = child.getChild();
    if (parent instanceof UnaryNode) {
      UnaryNode unaryParent = (UnaryNode) parent;

      Preconditions.checkArgument(unaryParent.getChild() == child,
          "ERROR: both logical node must be parent and child nodes");
      unaryParent.setChild(grandChild);

    } else if (parent instanceof BinaryNode) {
      BinaryNode binaryParent = (BinaryNode) parent;
      if (binaryParent.getLeftChild().deepEquals(child)) {
        binaryParent.setLeftChild(grandChild);
      } else if (binaryParent.getRightChild().deepEquals(child)) {
        binaryParent.setRightChild(grandChild);
      } else {
        throw new IllegalStateException("ERROR: both logical node must be parent and child nodes");
      }
    } else {
      throw new InvalidQueryException("Unexpected logical plan: " + parent);
    }
    return child;
  }

  public static void replaceNode(LogicalPlan plan, LogicalNode startNode, LogicalNode oldNode, LogicalNode newNode) {
    LogicalNodeReplaceVisitor replacer = new LogicalNodeReplaceVisitor(oldNode, newNode);
    try {
      replacer.visit(new ReplacerContext(), plan, null, startNode, new Stack<LogicalNode>());
    } catch (PlanningException e) {
      e.printStackTrace();
    }
  }

  static class ReplacerContext {
    boolean updateSchemaFlag = false;
  }

  public static class LogicalNodeReplaceVisitor extends BasicLogicalPlanVisitor<ReplacerContext, LogicalNode> {
    private LogicalNode target;
    private LogicalNode tobeReplaced;

    public LogicalNodeReplaceVisitor(LogicalNode target, LogicalNode tobeReplaced) {
      this.target = target;
      this.tobeReplaced = tobeReplaced;
    }

    /**
     * If this node can have child, it returns TRUE. Otherwise, it returns FALSE.
     */
    private static boolean checkIfVisitable(LogicalNode node) {
      return node instanceof UnaryNode || node instanceof BinaryNode;
    }

    @Override
    public LogicalNode visit(ReplacerContext context, LogicalPlan plan, @Nullable LogicalPlan.QueryBlock block,
                             LogicalNode node, Stack<LogicalNode> stack) throws PlanningException {
      LogicalNode left = null;
      LogicalNode right = null;

      if (node instanceof UnaryNode) {
        UnaryNode unaryNode = (UnaryNode) node;
        if (unaryNode.getChild().deepEquals(target)) {
          unaryNode.setChild(tobeReplaced);
          left = tobeReplaced;
          context.updateSchemaFlag = true;
        } else if (checkIfVisitable(unaryNode.getChild())) {
          left = visit(context, plan, null, unaryNode.getChild(), stack);
        }
      } else if (node instanceof BinaryNode) {
        BinaryNode binaryNode = (BinaryNode) node;
        if (binaryNode.getLeftChild().deepEquals(target)) {
          binaryNode.setLeftChild(tobeReplaced);
          left = tobeReplaced;
          context.updateSchemaFlag = true;
        } else if (checkIfVisitable(binaryNode.getLeftChild())) {
          left = visit(context, plan, null, binaryNode.getLeftChild(), stack);
        } else {
          left = binaryNode.getLeftChild();
        }

        if (binaryNode.getRightChild().deepEquals(target)) {
          binaryNode.setRightChild(tobeReplaced);
          right = tobeReplaced;
          context.updateSchemaFlag = true;
        } else if (checkIfVisitable(binaryNode.getRightChild())) {
          right = visit(context, plan, null, binaryNode.getRightChild(), stack);
        } else {
          right = binaryNode.getRightChild();
        }
      }

      // update schemas of nodes except for leaf node (i.e., RelationNode)
      if (context.updateSchemaFlag) {
        if (node instanceof Projectable) {
          if (node instanceof BinaryNode) {
            node.setInSchema(SchemaUtil.merge(left.getOutSchema(), right.getOutSchema()));
          } else {
            node.setInSchema(left.getOutSchema());
          }
          context.updateSchemaFlag = false;
        } else {
          node.setInSchema(left.getOutSchema());
          node.setOutSchema(left.getOutSchema());
        }
      }
      return node;
    }

    @Override
    public LogicalNode visitScan(ReplacerContext context, LogicalPlan plan, LogicalPlan.QueryBlock block, ScanNode node,
                                 Stack<LogicalNode> stack) throws PlanningException {
      return node;
    }

    @Override
    public LogicalNode visitPartitionedTableScan(ReplacerContext context, LogicalPlan plan, LogicalPlan.
        QueryBlock block, PartitionedTableScanNode node, Stack<LogicalNode> stack)

        throws PlanningException {
      return node;
    }
  }

  public static void replaceNode(LogicalNode plan, LogicalNode newNode, NodeType type) {
    LogicalNode parent = findTopParentNode(plan, type);
    Preconditions.checkArgument(parent instanceof UnaryNode);
    Preconditions.checkArgument(!(newNode instanceof BinaryNode));
    UnaryNode parentNode = (UnaryNode) parent;
    LogicalNode child = parentNode.getChild();
    if (child instanceof UnaryNode) {
      ((UnaryNode) newNode).setChild(((UnaryNode) child).getChild());
    }
    parentNode.setChild(newNode);
  }

  /**
   * Find the top logical node matched to type from the given node
   *
   * @param node start node
   * @param type to find
   * @return a found logical node
   */
  public static <T extends LogicalNode> T findTopNode(LogicalNode node, NodeType type) {
    Preconditions.checkNotNull(node);
    Preconditions.checkNotNull(type);

    LogicalNodeFinder finder = new LogicalNodeFinder(type);
    node.preOrder(finder);

    if (finder.getFoundNodes().size() == 0) {
      return null;
    }
    return (T) finder.getFoundNodes().get(0);
  }

  /**
   * Find the most bottom logical node matched to type from the given node
   *
   * @param node start node
   * @param type to find
   * @return a found logical node
   */
  public static <T extends LogicalNode> T findMostBottomNode(LogicalNode node, NodeType type) {
    Preconditions.checkNotNull(node);
    Preconditions.checkNotNull(type);

    LogicalNodeFinder finder = new LogicalNodeFinder(type);
    node.preOrder(finder);

    if (finder.getFoundNodes().size() == 0) {
      return null;
    }
    return (T) finder.getFoundNodes().get(finder.getFoundNodes().size() - 1);
  }

  /**
   * Find the all logical node matched to type from the given node
   *
   * @param node start node
   * @param type to find
   * @return a found logical node
   */
  public static LogicalNode[] findAllNodes(LogicalNode node, NodeType... type) {
    Preconditions.checkNotNull(node);
    Preconditions.checkNotNull(type);

    LogicalNodeFinder finder = new LogicalNodeFinder(type);
    node.postOrder(finder);

    if (finder.getFoundNodes().size() == 0) {
      return new LogicalNode[]{};
    }
    List<LogicalNode> founds = finder.getFoundNodes();
    return founds.toArray(new LogicalNode[founds.size()]);
  }

  /**
   * Find a parent node of a given-typed operator.
   *
   * @param node start node
   * @param type to find
   * @return the parent node of a found logical node
   */
  public static <T extends LogicalNode> T findTopParentNode(LogicalNode node, NodeType type) {
    Preconditions.checkNotNull(node);
    Preconditions.checkNotNull(type);

    ParentNodeFinder finder = new ParentNodeFinder(type);
    node.preOrder(finder);

    if (finder.getFoundNodes().size() == 0) {
      return null;
    }
    return (T) finder.getFoundNodes().get(0);
  }

  private static class LogicalNodeFinder implements LogicalNodeVisitor {
    private List<LogicalNode> list = new ArrayList<LogicalNode>();
    private final NodeType[] tofind;
    private boolean topmost = false;
    private boolean finished = false;

    public LogicalNodeFinder(NodeType... type) {
      this.tofind = type;
    }

    public LogicalNodeFinder(NodeType[] type, boolean topmost) {
      this(type);
      this.topmost = topmost;
    }

    @Override
    public void visit(LogicalNode node) {
      if (!finished) {
        for (NodeType type : tofind) {
          if (node.getType() == type) {
            list.add(node);
          }
          if (topmost && list.size() > 0) {
            finished = true;
          }
        }
      }
    }

    public List<LogicalNode> getFoundNodes() {
      return list;
    }

    public LogicalNode[] getFoundNodeArray() {
      return list.toArray(new LogicalNode[list.size()]);
    }
  }

  private static class ParentNodeFinder implements LogicalNodeVisitor {
    private List<LogicalNode> list = new ArrayList<LogicalNode>();
    private NodeType tofind;

    public ParentNodeFinder(NodeType type) {
      this.tofind = type;
    }

    @Override
    public void visit(LogicalNode node) {
      if (node instanceof UnaryNode) {
        UnaryNode unary = (UnaryNode) node;
        if (unary.getChild().getType() == tofind) {
          list.add(node);
        }
      } else if (node instanceof BinaryNode) {
        BinaryNode bin = (BinaryNode) node;
        if (bin.getLeftChild().getType() == tofind ||
            bin.getRightChild().getType() == tofind) {
          list.add(node);
        }
      }
    }

    public List<LogicalNode> getFoundNodes() {
      return list;
    }
  }

  /**
   * fill targets with FieldEvals from a given schema
   *
   * @param schema  to be transformed to targets
   * @param targets to be filled
   */
  public static void schemaToTargets(Schema schema, Target[] targets) {
    FieldEval eval;
    for (int i = 0; i < schema.size(); i++) {
      eval = new FieldEval(schema.getColumn(i));
      targets[i] = new Target(eval);
    }
  }

  public static Target[] schemaToTargets(Schema schema) {
    Target[] targets = new Target[schema.size()];

    FieldEval eval;
    for (int i = 0; i < schema.size(); i++) {
      eval = new FieldEval(schema.getColumn(i));
      targets[i] = new Target(eval);
    }
    return targets;
  }

  public static Target[] schemaToTargetsWithGeneratedFields(Schema schema) {
    List<Target> targets = TUtil.newList();

    FieldEval eval;
    for (int i = 0; i < schema.size(); i++) {
      eval = new FieldEval(schema.getColumn(i));
      targets.add(new Target(eval));
    }
    return targets.toArray(new Target[targets.size()]);
  }

  public static SortSpec[] schemaToSortSpecs(Schema schema) {
    return columnsToSortSpecs(schema.toArray());
  }

  public static SortSpec[] columnsToSortSpecs(Column[] columns) {
    SortSpec[] specs = new SortSpec[columns.length];

    for (int i = 0; i < columns.length; i++) {
      specs[i] = new SortSpec(columns[i], true, false);
    }

    return specs;
  }

  public static SortSpec[] columnsToSortSpecs(Collection<Column> columns) {
    return columnsToSortSpecs(columns.toArray(new Column[columns.size()]));
  }

  public static Schema sortSpecsToSchema(SortSpec[] sortSpecs) {
    Schema schema = new Schema();
    for (SortSpec spec : sortSpecs) {
      schema.addColumn(spec.getSortKey());
    }

    return schema;
  }

  public static SortSpec[][] getSortKeysFromJoinQual(EvalNode joinQual, Schema outer, Schema inner) {
    // It is used for the merge join executor. The merge join only considers the equi-join.
    // So, theta-join flag must be false.
    List<Column[]> joinKeyPairs = getJoinKeyPairs(joinQual, outer, inner, false);
    SortSpec[] outerSortSpec = new SortSpec[joinKeyPairs.size()];
    SortSpec[] innerSortSpec = new SortSpec[joinKeyPairs.size()];

    for (int i = 0; i < joinKeyPairs.size(); i++) {
      outerSortSpec[i] = new SortSpec(joinKeyPairs.get(i)[0]);
      innerSortSpec[i] = new SortSpec(joinKeyPairs.get(i)[1]);
    }

    return new SortSpec[][]{outerSortSpec, innerSortSpec};
  }

  /**
   * @return the first array contains left table's columns, and the second array contains right table's columns.
   */
  public static Column[][] joinJoinKeyForEachTable(EvalNode joinQual, Schema leftSchema,
                                                   Schema rightSchema, boolean includeThetaJoin) {
    List<Column[]> joinKeys = getJoinKeyPairs(joinQual, leftSchema, rightSchema, includeThetaJoin);
    Column[] leftColumns = new Column[joinKeys.size()];
    Column[] rightColumns = new Column[joinKeys.size()];
    for (int i = 0; i < joinKeys.size(); i++) {
      leftColumns[i] = joinKeys.get(i)[0];
      rightColumns[i] = joinKeys.get(i)[1];
    }

    return new Column[][]{leftColumns, rightColumns};
  }

  public static List<Column[]> getJoinKeyPairs(EvalNode joinQual, Schema leftSchema, Schema rightSchema,
                                               boolean includeThetaJoin) {
    JoinKeyPairFinder finder = new JoinKeyPairFinder(includeThetaJoin, leftSchema, rightSchema);
    joinQual.preOrder(finder);
    return finder.getPairs();
  }

  public static class JoinKeyPairFinder implements EvalNodeVisitor {
    private boolean includeThetaJoin;
    private final List<Column[]> pairs = Lists.newArrayList();
    private Schema[] schemas = new Schema[2];

    public JoinKeyPairFinder(boolean includeThetaJoin, Schema outer, Schema inner) {
      this.includeThetaJoin = includeThetaJoin;
      schemas[0] = outer;
      schemas[1] = inner;
    }

    @Override
    public void visit(EvalNode node) {
      if (EvalTreeUtil.isJoinQual(null, schemas[0], schemas[1], node, includeThetaJoin)) {
        BinaryEval binaryEval = (BinaryEval) node;
        Column[] pair = new Column[2];

        for (int i = 0; i <= 1; i++) { // access left, right sub expression
          Column column = EvalTreeUtil.findAllColumnRefs(binaryEval.getChild(i)).get(0);
          for (int j = 0; j < schemas.length; j++) {
            // check whether the column is for either outer or inner
            // 0 is outer, and 1 is inner
            if (schemas[j].contains(column.getQualifiedName())) {
              pair[j] = column;
            }
          }
        }

        if (pair[0] == null || pair[1] == null) {
          throw new IllegalStateException("Wrong join key: " + node);
        }
        pairs.add(pair);
      }
    }

    public List<Column[]> getPairs() {
      return this.pairs;
    }
  }

  public static Schema targetToSchema(Collection<Target> targets) {
    return targetToSchema(targets.toArray(new Target[targets.size()]));
  }

  public static Schema targetToSchema(Target[] targets) {
    Schema schema = new Schema();
    for (Target t : targets) {
      DataType type = t.getEvalTree().getValueType();
      String name;
      if (t.hasAlias()) {
        name = t.getAlias();
      } else {
        name = t.getEvalTree().getName();
      }
      if (!schema.containsByQualifiedName(name)) {
        schema.addColumn(name, type);
      }
    }

    return schema;
  }

  /**
   * It removes all table names from FieldEvals in targets
   *
   * @param sourceTargets The targets to be stripped
   * @return The stripped targets
   */
  public static Target[] stripTarget(Target[] sourceTargets) {
    Target[] copy = new Target[sourceTargets.length];
    for (int i = 0; i < sourceTargets.length; i++) {
      try {
        copy[i] = (Target) sourceTargets[i].clone();
      } catch (CloneNotSupportedException e) {
        throw new InternalError(e.getMessage());
      }
      if (copy[i].getEvalTree().getType() == EvalType.FIELD) {
        FieldEval fieldEval = copy[i].getEvalTree();
        if (fieldEval.getColumnRef().hasQualifier()) {
          fieldEval.replaceColumnRef(fieldEval.getColumnName());
        }
      }
    }

    return copy;
  }

  public static <T extends LogicalNode> T clone(LogicalPlan plan, LogicalNode node) {
    try {
      T copy = (T) node.clone();
      if (plan == null) {
        copy.setPID(-1);
      } else {
        copy.setPID(plan.newPID());
        if (node instanceof DistinctGroupbyNode) {
          DistinctGroupbyNode dNode = (DistinctGroupbyNode)copy;
          for (GroupbyNode eachNode: dNode.getSubPlans()) {
            eachNode.setPID(plan.newPID());
          }
        }
      }
      return copy;
    } catch (CloneNotSupportedException e) {
      throw new RuntimeException(e);
    }
  }

<<<<<<< HEAD
  public static boolean isSymmetricJoin(JoinType joinType) {
=======
  public static boolean isCommutativeJoinType(JoinType joinType) {
>>>>>>> 0cde3b6d
    // Full outer join is also commutative.
    return joinType == JoinType.INNER || joinType == JoinType.CROSS || joinType == JoinType.FULL_OUTER;
  }

  public static boolean isOuterJoinType(JoinType joinType) {
    return joinType == JoinType.LEFT_OUTER || joinType == JoinType.RIGHT_OUTER || joinType==JoinType.FULL_OUTER;
  }

  public static boolean existsAggregationFunction(Expr expr) throws PlanningException {
    AggregationFunctionFinder finder = new AggregationFunctionFinder();
    AggFunctionFoundResult result = new AggFunctionFoundResult();
    finder.visit(result, new Stack<Expr>(), expr);
    return result.generalSetFunction;
  }

  public static boolean existsDistinctAggregationFunction(Expr expr) throws PlanningException {
    AggregationFunctionFinder finder = new AggregationFunctionFinder();
    AggFunctionFoundResult result = new AggFunctionFoundResult();
    finder.visit(result, new Stack<Expr>(), expr);
    return result.distinctSetFunction;
  }

  static class AggFunctionFoundResult {
    boolean generalSetFunction;
    boolean distinctSetFunction;
  }

  static class AggregationFunctionFinder extends SimpleAlgebraVisitor<AggFunctionFoundResult, Object> {
    @Override
    public Object visitCountRowsFunction(AggFunctionFoundResult ctx, Stack<Expr> stack, CountRowsFunctionExpr expr)
        throws PlanningException {
      ctx.generalSetFunction = true;
      return super.visitCountRowsFunction(ctx, stack, expr);
    }

    @Override
    public Object visitGeneralSetFunction(AggFunctionFoundResult ctx, Stack<Expr> stack, GeneralSetFunctionExpr expr)
        throws PlanningException {
      ctx.generalSetFunction = true;
      ctx.distinctSetFunction = expr.isDistinct();
      return super.visitGeneralSetFunction(ctx, stack, expr);
    }
  }

  public static Collection<String> toQualifiedFieldNames(Collection<String> fieldNames, String qualifier) {
    List<String> names = TUtil.newList();
    for (String n : fieldNames) {
      String[] parts = n.split("\\.");
      if (parts.length == 1) {
        names.add(qualifier + "." + parts[0]);
      } else {
        names.add(qualifier + "." + parts[1]);
      }
    }
    return names;
  }

  /**
   * Generate an explain string of a LogicalNode and its descendant nodes.
   *
   * @param node The LogicalNode instance to be started
   * @return A pretty print explain string
   */
  public static String buildExplainString(LogicalNode node) {
    ExplainLogicalPlanVisitor explain = new ExplainLogicalPlanVisitor();

    StringBuilder explains = new StringBuilder();
    try {
      ExplainLogicalPlanVisitor.Context explainContext = explain.getBlockPlanStrings(null, node);
      while (!explainContext.explains.empty()) {
        explains.append(
            ExplainLogicalPlanVisitor.printDepthString(explainContext.getMaxDepth(), explainContext.explains.pop()));
      }
    } catch (PlanningException e) {
      throw new RuntimeException(e);
    }

    return explains.toString();
  }

  public static boolean isFileStorageType(String storageType) {
    if (storageType.equalsIgnoreCase("hbase")) {
      return false;
    } else {
      return true;
    }
  }

  public static String getStoreType(LogicalPlan plan) {
    LogicalRootNode rootNode = plan.getRootBlock().getRoot();
    NodeType nodeType = rootNode.getChild().getType();
    if (nodeType == NodeType.CREATE_TABLE) {
      return ((CreateTableNode)rootNode.getChild()).getStorageType();
    } else if (nodeType == NodeType.INSERT) {
      return ((InsertNode)rootNode.getChild()).getStorageType();
    } else {
      return null;
    }
  }

  public static String getStoreTableName(LogicalPlan plan) {
    LogicalRootNode rootNode = plan.getRootBlock().getRoot();
    NodeType nodeType = rootNode.getChild().getType();
    if (nodeType == NodeType.CREATE_TABLE) {
      return ((CreateTableNode)rootNode.getChild()).getTableName();
    } else if (nodeType == NodeType.INSERT) {
      return ((InsertNode)rootNode.getChild()).getTableName();
    } else {
      return null;
    }
  }

  public static TableDesc getOutputTableDesc(LogicalPlan plan) {
    LogicalNode [] found = findAllNodes(plan.getRootNode().getChild(), NodeType.CREATE_TABLE, NodeType.INSERT);

    if (found.length == 0) {
      return new TableDesc(null, plan.getRootNode().getOutSchema(), "TEXT", new KeyValueSet(), null);
    } else {
      StoreTableNode storeNode = (StoreTableNode) found[0];
      return new TableDesc(
          storeNode.getTableName(),
          storeNode.getOutSchema(),
          storeNode.getStorageType(),
          storeNode.getOptions(),
          storeNode.getUri());
    }
  }

  public static TableDesc getTableDesc(CatalogService catalog, LogicalNode node) throws IOException {
    if (node.getType() == NodeType.ROOT) {
      node = ((LogicalRootNode)node).getChild();
    }

    if (node.getType() == NodeType.CREATE_TABLE) {
      return createTableDesc((CreateTableNode)node);
    }
    String tableName = null;
    InsertNode insertNode = null;
    if (node.getType() == NodeType.INSERT) {
      insertNode = (InsertNode)node;
      tableName = insertNode.getTableName();
    } else {
      return null;
    }

    if (tableName != null) {
      String[] tableTokens = tableName.split("\\.");
      if (tableTokens.length >= 2) {
        if (catalog.existsTable(tableTokens[0], tableTokens[1])) {
          return catalog.getTableDesc(tableTokens[0], tableTokens[1]);
        }
      }
    } else {
      if (insertNode.getUri() != null) {
        //insert ... location
        return createTableDesc(insertNode);
      }
    }
    return null;
  }

  private static TableDesc createTableDesc(CreateTableNode createTableNode) {
    TableMeta meta = new TableMeta(createTableNode.getStorageType(), createTableNode.getOptions());

    TableDesc tableDescTobeCreated =
        new TableDesc(
            createTableNode.getTableName(),
            createTableNode.getTableSchema(),
            meta,
            createTableNode.getUri() != null ? createTableNode.getUri() : null);

    tableDescTobeCreated.setExternal(createTableNode.isExternal());

    if (createTableNode.hasPartition()) {
      tableDescTobeCreated.setPartitionMethod(createTableNode.getPartitionMethod());
    }

    return tableDescTobeCreated;
  }

  private static TableDesc createTableDesc(InsertNode insertNode) {
    TableMeta meta = new TableMeta(insertNode.getStorageType(), insertNode.getOptions());

    TableDesc tableDescTobeCreated =
        new TableDesc(
            insertNode.getTableName(),
            insertNode.getTableSchema(),
            meta,
            insertNode.getUri() != null ? insertNode.getUri() : null);

    if (insertNode.hasPartition()) {
      tableDescTobeCreated.setPartitionMethod(insertNode.getPartitionMethod());
    }

    return tableDescTobeCreated;
  }
}<|MERGE_RESOLUTION|>--- conflicted
+++ resolved
@@ -770,11 +770,7 @@
     }
   }
 
-<<<<<<< HEAD
-  public static boolean isSymmetricJoin(JoinType joinType) {
-=======
   public static boolean isCommutativeJoinType(JoinType joinType) {
->>>>>>> 0cde3b6d
     // Full outer join is also commutative.
     return joinType == JoinType.INNER || joinType == JoinType.CROSS || joinType == JoinType.FULL_OUTER;
   }
