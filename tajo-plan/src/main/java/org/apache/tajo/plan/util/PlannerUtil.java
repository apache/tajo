/**
 * Licensed to the Apache Software Foundation (ASF) under one
 * or more contributor license agreements.  See the NOTICE file
 * distributed with this work for additional information
 * regarding copyright ownership.  The ASF licenses this file
 * to you under the Apache License, Version 2.0 (the
 * "License"); you may not use this file except in compliance
 * with the License.  You may obtain a copy of the License at
 *
 *     http://www.apache.org/licenses/LICENSE-2.0
 *
 * Unless required by applicable law or agreed to in writing, software
 * distributed under the License is distributed on an "AS IS" BASIS,
 * WITHOUT WARRANTIES OR CONDITIONS OF ANY KIND, either express or implied.
 * See the License for the specific language governing permissions and
 * limitations under the License.
 */

package org.apache.tajo.plan.util;

import com.google.common.base.Preconditions;
import com.google.common.collect.Lists;
import com.google.common.collect.Sets;
import org.apache.tajo.algebra.*;
import org.apache.tajo.annotation.Nullable;
import org.apache.tajo.catalog.*;
import org.apache.tajo.common.TajoDataTypes.DataType;
import org.apache.tajo.exception.TajoException;
import org.apache.tajo.exception.TajoInternalError;
import org.apache.tajo.exception.UndefinedTableException;
import org.apache.tajo.plan.LogicalPlan;
import org.apache.tajo.plan.Target;
import org.apache.tajo.plan.expr.*;
import org.apache.tajo.plan.logical.*;
import org.apache.tajo.plan.serder.PlanProto.ShuffleType;
import org.apache.tajo.plan.visitor.BasicLogicalPlanVisitor;
import org.apache.tajo.plan.visitor.ExplainLogicalPlanVisitor;
import org.apache.tajo.plan.visitor.SimpleAlgebraVisitor;
import org.apache.tajo.util.KeyValueSet;
import org.apache.tajo.util.StringUtils;
import org.apache.tajo.util.TUtil;

import java.util.*;

public class PlannerUtil {

  public static final Column [] EMPTY_COLUMNS = new Column[] {};
  public static final AggregationFunctionCallEval [] EMPTY_AGG_FUNCS = new AggregationFunctionCallEval[] {};

  public static boolean checkIfSetSession(LogicalNode node) {
    LogicalNode baseNode = node;
    if (node instanceof LogicalRootNode) {
      baseNode = ((LogicalRootNode) node).getChild();
    }

    return baseNode.getType() == NodeType.SET_SESSION;

  }

  public static boolean checkIfDDLPlan(LogicalNode node) {
    LogicalNode baseNode = node;
    if (node instanceof LogicalRootNode) {
      baseNode = ((LogicalRootNode) node).getChild();
    }

    NodeType type = baseNode.getType();

    return
        type == NodeType.CREATE_DATABASE ||
            type == NodeType.DROP_DATABASE ||
            (type == NodeType.CREATE_TABLE && !((CreateTableNode) baseNode).hasSubQuery()) ||
            type == NodeType.DROP_TABLE ||
            type == NodeType.ALTER_TABLESPACE ||
            type == NodeType.ALTER_TABLE ||
            type == NodeType.TRUNCATE_TABLE ||
            type == NodeType.CREATE_INDEX ||
            type == NodeType.DROP_INDEX;
  }

  /**
   * Most update queries require only the updates to the catalog information,
   * but some queries such as "CREATE INDEX" or CTAS requires distributed execution on multiple cluster nodes.
   * This function checks whether the given DDL plan requires distributed execution or not.
   * @param node the root node of a query plan
   * @return Return true if the input query plan requires distributed execution. Otherwise, return false.
   */
  public static boolean isDistExecDDL(LogicalNode node) {
    LogicalNode baseNode = node;
    if (node instanceof LogicalRootNode) {
      baseNode = ((LogicalRootNode) node).getChild();
    }

    NodeType type = baseNode.getType();

    return type == NodeType.CREATE_INDEX && !((CreateIndexNode)baseNode).isExternal() ||
        type == NodeType.CREATE_TABLE && ((CreateTableNode)baseNode).hasSubQuery();
  }

  /**
   * Checks whether the query is simple or not.
   * The simple query can be defined as 'select * from tb_name [LIMIT X]'.
   *
   * @param plan The logical plan
   * @return True if the query is a simple query.
   */
  public static boolean checkIfSimpleQuery(LogicalPlan plan) {
    LogicalRootNode rootNode = plan.getRootBlock().getRoot();

    // one block, without where clause, no group-by, no-sort, no-join
    boolean isOneQueryBlock = plan.getQueryBlocks().size() == 1;
    boolean simpleOperator = rootNode.getChild().getType() == NodeType.LIMIT
        || rootNode.getChild().getType() == NodeType.SCAN || rootNode.getChild().getType() == NodeType.PARTITIONS_SCAN;
    boolean noOrderBy = !plan.getRootBlock().hasNode(NodeType.SORT);
    boolean noGroupBy = !plan.getRootBlock().hasNode(NodeType.GROUP_BY);
    boolean noWhere = !plan.getRootBlock().hasNode(NodeType.SELECTION);
    boolean noJoin = !plan.getRootBlock().hasNode(NodeType.JOIN);
    boolean singleRelation =
        (plan.getRootBlock().hasNode(NodeType.SCAN) || plan.getRootBlock().hasNode(NodeType.PARTITIONS_SCAN)) &&
        PlannerUtil.getRelationLineage(plan.getRootBlock().getRoot()).length == 1;

    boolean noComplexComputation = false;
    boolean partitionWhere = false;
    if (singleRelation) {
      ScanNode scanNode = plan.getRootBlock().getNode(NodeType.SCAN);
      if (scanNode == null) {
        scanNode = plan.getRootBlock().getNode(NodeType.PARTITIONS_SCAN);
      }
      if (scanNode.hasTargets()) {
        // If the number of columns in the select clause is s different from table schema,
        // This query is not a simple query.
        if (scanNode.getTableDesc().hasPartition()) {
          // In the case of partitioned table, the actual number of columns is ScanNode.InSchema + partitioned columns
          int numPartitionColumns = scanNode.getTableDesc().getPartitionMethod().getExpressionSchema().size();
          if (scanNode.getTargets().length != scanNode.getInSchema().size() + numPartitionColumns) {
            return false;
          }
        } else {
          if (scanNode.getTargets().length != scanNode.getInSchema().size()) {
            return false;
          }
        }
        noComplexComputation = true;
        for (int i = 0; i < scanNode.getTargets().length; i++) {
          noComplexComputation =
              noComplexComputation && scanNode.getTargets()[i].getEvalTree().getType() == EvalType.FIELD;
          if (noComplexComputation) {
            noComplexComputation = noComplexComputation &&
                scanNode.getTargets()[i].getNamedColumn().equals(
                    scanNode.getTableDesc().getLogicalSchema().getColumn(i));
          }
          if (!noComplexComputation) {
            return noComplexComputation;
          }
        }
      }

      if (!noWhere && scanNode.getTableDesc().hasPartition()) {
        EvalNode node = ((SelectionNode) plan.getRootBlock().getNode(NodeType.SELECTION)).getQual();
        Schema partSchema = scanNode.getTableDesc().getPartitionMethod().getExpressionSchema();
        if (EvalTreeUtil.checkIfPartitionSelection(node, partSchema)) {
          partitionWhere = true;
        }
      }
    }

    return !checkIfDDLPlan(rootNode) &&
        (simpleOperator && noComplexComputation && isOneQueryBlock &&
            noOrderBy && noGroupBy && (noWhere || partitionWhere) && noJoin && singleRelation);
  }
  
  /**
   * Checks whether the target of this query is a virtual table or not.
   * It will be removed after tajo storage supports catalog service access.
   * 
   */
  public static boolean checkIfQueryTargetIsVirtualTable(LogicalPlan plan) {
    LogicalRootNode rootNode = plan.getRootBlock().getRoot();
    
    boolean hasScanNode = plan.getRootBlock().hasNode(NodeType.SCAN);
    LogicalNode[] scanNodes = findAllNodes(rootNode, NodeType.SCAN);
    boolean isVirtualTable = scanNodes.length > 0;
    ScanNode scanNode = null;
    
    for (LogicalNode node: scanNodes) {
      scanNode = (ScanNode) node;
      isVirtualTable &= (scanNode.getTableDesc().getMeta().getStoreType().equalsIgnoreCase("SYSTEM"));
    }
    
    return !checkIfDDLPlan(rootNode) && hasScanNode && isVirtualTable;
  }

  /**
   * Checks whether the query has 'from clause' or not.
   *
   * @param plan The logical plan
   * @return True if a query does not have 'from clause'.
   */
  public static boolean checkIfNonFromQuery(LogicalPlan plan) {
    LogicalNode node = plan.getRootBlock().getRoot();

    // one block, without where clause, no group-by, no-sort, no-join
    boolean isOneQueryBlock = plan.getQueryBlocks().size() == 1;
    boolean noRelation = !plan.getRootBlock().hasAlgebraicExpr(OpType.Relation);

    return !checkIfDDLPlan(node) && noRelation && isOneQueryBlock;
  }

  /**
   * Get all RelationNodes which are descendant of a given LogicalNode.
   *
   * @param from The LogicalNode to start visiting LogicalNodes.
   * @return an array of all descendant RelationNode of LogicalNode.
   */
  public static String[] getRelationLineage(LogicalNode from) {
    LogicalNode[] scans = findAllNodes(from, NodeType.SCAN, NodeType.PARTITIONS_SCAN);
    String[] tableNames = new String[scans.length];
    ScanNode scan;
    for (int i = 0; i < scans.length; i++) {
      scan = (ScanNode) scans[i];
      tableNames[i] = scan.getCanonicalName();
    }
    return tableNames;
  }

  public static String getTopRelationInLineage(LogicalPlan plan, LogicalNode from) throws TajoException {
    RelationFinderVisitor visitor = new RelationFinderVisitor(true);
    visitor.visit(null, plan, null, from, new Stack<LogicalNode>());
    if (visitor.getFoundRelations().isEmpty()) {
      return null;
    } else {
      return visitor.getFoundRelations().iterator().next();
    }
  }

  public static class RelationFinderVisitor extends BasicLogicalPlanVisitor<Object, LogicalNode> {
    private Set<String> foundRelNameSet = Sets.newHashSet();
    private boolean topOnly = false;

    public RelationFinderVisitor(boolean topOnly) {
      this.topOnly = topOnly;
    }

    public Set<String> getFoundRelations() {
      return foundRelNameSet;
    }

    @Override
    public LogicalNode visit(Object context, LogicalPlan plan, @Nullable LogicalPlan.QueryBlock block, LogicalNode node,
                             Stack<LogicalNode> stack) throws TajoException {
      if (topOnly && foundRelNameSet.size() > 0) {
        return node;
      }

      if (node.getType() != NodeType.TABLE_SUBQUERY) {
        super.visit(context, plan, block, node, stack);
      }

      if (node instanceof RelationNode) {
        foundRelNameSet.add(((RelationNode) node).getCanonicalName());
      }

      return node;
    }
  }

  /**
   * Delete the logical node from a plan.
   *
   * @param parent      this node must be a parent node of one node to be removed.
   * @param tobeRemoved this node must be a child node of the parent.
   */
  public static LogicalNode deleteNode(LogicalNode parent, LogicalNode tobeRemoved) {
    Preconditions.checkArgument(tobeRemoved instanceof UnaryNode,
        "ERROR: the logical node to be removed must be unary node.");

    UnaryNode child = (UnaryNode) tobeRemoved;
    LogicalNode grandChild = child.getChild();
    if (parent instanceof UnaryNode) {
      UnaryNode unaryParent = (UnaryNode) parent;

      Preconditions.checkArgument(unaryParent.getChild() == child,
          "ERROR: both logical node must be parent and child nodes");
      unaryParent.setChild(grandChild);

    } else if (parent instanceof BinaryNode) {
      BinaryNode binaryParent = (BinaryNode) parent;
      if (binaryParent.getLeftChild().deepEquals(child)) {
        binaryParent.setLeftChild(grandChild);
      } else if (binaryParent.getRightChild().deepEquals(child)) {
        binaryParent.setRightChild(grandChild);
      } else {
        throw new TajoInternalError("both logical node must be parent and child nodes");
      }
    } else {
      throw new TajoInternalError("unexpected logical plan: " + parent);
    }
    return child;
  }

  public static void replaceNode(LogicalPlan plan, LogicalNode startNode, LogicalNode oldNode, LogicalNode newNode) {
    LogicalNodeReplaceVisitor replacer = new LogicalNodeReplaceVisitor(oldNode, newNode);
    try {
      replacer.visit(new ReplacerContext(), plan, null, startNode, new Stack<LogicalNode>());
    } catch (TajoException e) {
      throw new TajoInternalError(e);
    }
  }

  static class ReplacerContext {
    boolean updateSchemaFlag = false;
  }

  public static class LogicalNodeReplaceVisitor extends BasicLogicalPlanVisitor<ReplacerContext, LogicalNode> {
    private LogicalNode target;
    private LogicalNode tobeReplaced;

    public LogicalNodeReplaceVisitor(LogicalNode target, LogicalNode tobeReplaced) {
      this.target = target;
      this.tobeReplaced = tobeReplaced;
    }

    /**
     * If this node can have child, it returns TRUE. Otherwise, it returns FALSE.
     */
    private static boolean checkIfVisitable(LogicalNode node) {
      return node instanceof UnaryNode || node instanceof BinaryNode;
    }

    @Override
    public LogicalNode visit(ReplacerContext context, LogicalPlan plan, @Nullable LogicalPlan.QueryBlock block,
                             LogicalNode node, Stack<LogicalNode> stack) throws TajoException {
      LogicalNode left = null;
      LogicalNode right = null;

      if (node instanceof UnaryNode) {
        UnaryNode unaryNode = (UnaryNode) node;
        if (unaryNode.getChild().deepEquals(target)) {
          unaryNode.setChild(tobeReplaced);
          left = tobeReplaced;
          context.updateSchemaFlag = true;
        } else if (checkIfVisitable(unaryNode.getChild())) {
          left = visit(context, plan, null, unaryNode.getChild(), stack);
        }
      } else if (node instanceof BinaryNode) {
        BinaryNode binaryNode = (BinaryNode) node;
        if (binaryNode.getLeftChild().deepEquals(target)) {
          binaryNode.setLeftChild(tobeReplaced);
          left = tobeReplaced;
          context.updateSchemaFlag = true;
        } else if (checkIfVisitable(binaryNode.getLeftChild())) {
          left = visit(context, plan, null, binaryNode.getLeftChild(), stack);
        } else {
          left = binaryNode.getLeftChild();
        }

        if (binaryNode.getRightChild().deepEquals(target)) {
          binaryNode.setRightChild(tobeReplaced);
          right = tobeReplaced;
          context.updateSchemaFlag = true;
        } else if (checkIfVisitable(binaryNode.getRightChild())) {
          right = visit(context, plan, null, binaryNode.getRightChild(), stack);
        } else {
          right = binaryNode.getRightChild();
        }
      }

      // update schemas of nodes except for leaf node (i.e., RelationNode)
      if (context.updateSchemaFlag) {
        if (node instanceof Projectable) {
          if (node instanceof BinaryNode) {
            node.setInSchema(SchemaUtil.merge(left.getOutSchema(), right.getOutSchema()));
          } else {
            node.setInSchema(left.getOutSchema());
          }
          context.updateSchemaFlag = false;
        } else {
          node.setInSchema(left.getOutSchema());
          node.setOutSchema(left.getOutSchema());
        }
      }
      return node;
    }

    @Override
    public LogicalNode visitScan(ReplacerContext context, LogicalPlan plan, LogicalPlan.QueryBlock block, ScanNode node,
                                 Stack<LogicalNode> stack) throws TajoException {
      return node;
    }

    @Override
    public LogicalNode visitPartitionedTableScan(ReplacerContext context, LogicalPlan plan, LogicalPlan.
        QueryBlock block, PartitionedTableScanNode node, Stack<LogicalNode> stack) {
      return node;
    }

    @Override
    public LogicalNode visitIndexScan(ReplacerContext context, LogicalPlan plan, LogicalPlan.QueryBlock block,
                                      IndexScanNode node, Stack<LogicalNode> stack) throws TajoException {
      return node;
    }
  }

  public static void replaceNode(LogicalNode plan, LogicalNode newNode, NodeType type) {
    LogicalNode parent = findTopParentNode(plan, type);
    Preconditions.checkArgument(parent instanceof UnaryNode);
    Preconditions.checkArgument(!(newNode instanceof BinaryNode));
    UnaryNode parentNode = (UnaryNode) parent;
    LogicalNode child = parentNode.getChild();
    if (child instanceof UnaryNode) {
      ((UnaryNode) newNode).setChild(((UnaryNode) child).getChild());
    }
    parentNode.setChild(newNode);
  }

  /**
   * Find the top logical node matched to type from the given node
   *
   * @param node start node
   * @param type to find
   * @return a found logical node
   */
  public static <T extends LogicalNode> T findTopNode(LogicalNode node, NodeType type) {
    Preconditions.checkNotNull(node);
    Preconditions.checkNotNull(type);

    LogicalNodeFinder finder = new LogicalNodeFinder(type);
    node.preOrder(finder);

    if (finder.getFoundNodes().size() == 0) {
      return null;
    }
    return (T) finder.getFoundNodes().get(0);
  }

  /**
   * Find the most bottom logical node matched to type from the given node
   *
   * @param node start node
   * @param type to find
   * @return a found logical node
   */
  public static <T extends LogicalNode> T findMostBottomNode(LogicalNode node, NodeType type) {
    Preconditions.checkNotNull(node);
    Preconditions.checkNotNull(type);

    LogicalNodeFinder finder = new LogicalNodeFinder(type);
    node.preOrder(finder);

    if (finder.getFoundNodes().size() == 0) {
      return null;
    }
    return (T) finder.getFoundNodes().get(finder.getFoundNodes().size() - 1);
  }

  /**
   * Find the all logical node matched to type from the given node
   *
   * @param node start node
   * @param type to find
   * @return a found logical node
   */
  public static LogicalNode[] findAllNodes(LogicalNode node, NodeType... type) {
    Preconditions.checkNotNull(node);
    Preconditions.checkNotNull(type);

    LogicalNodeFinder finder = new LogicalNodeFinder(type);
    node.postOrder(finder);

    if (finder.getFoundNodes().size() == 0) {
      return new LogicalNode[]{};
    }
    List<LogicalNode> founds = finder.getFoundNodes();
    return founds.toArray(new LogicalNode[founds.size()]);
  }

  /**
   * Find a parent node of a given-typed operator.
   *
   * @param node start node
   * @param type to find
   * @return the parent node of a found logical node
   */
  public static <T extends LogicalNode> T findTopParentNode(LogicalNode node, NodeType type) {
    Preconditions.checkNotNull(node);
    Preconditions.checkNotNull(type);

    ParentNodeFinder finder = new ParentNodeFinder(type);
    node.preOrder(finder);

    if (finder.getFoundNodes().size() == 0) {
      return null;
    }
    return (T) finder.getFoundNodes().get(0);
  }

  private static class LogicalNodeFinder implements LogicalNodeVisitor {
    private List<LogicalNode> list = new ArrayList<LogicalNode>();
    private final NodeType[] tofind;
    private boolean topmost = false;
    private boolean finished = false;

    public LogicalNodeFinder(NodeType... type) {
      this.tofind = type;
    }

    public LogicalNodeFinder(NodeType[] type, boolean topmost) {
      this(type);
      this.topmost = topmost;
    }

    @Override
    public void visit(LogicalNode node) {
      if (!finished) {
        for (NodeType type : tofind) {
          if (node.getType() == type) {
            list.add(node);
          }
          if (topmost && list.size() > 0) {
            finished = true;
          }
        }
      }
    }

    public List<LogicalNode> getFoundNodes() {
      return list;
    }

    public LogicalNode[] getFoundNodeArray() {
      return list.toArray(new LogicalNode[list.size()]);
    }
  }

  private static class ParentNodeFinder implements LogicalNodeVisitor {
    private List<LogicalNode> list = new ArrayList<LogicalNode>();
    private NodeType tofind;

    public ParentNodeFinder(NodeType type) {
      this.tofind = type;
    }

    @Override
    public void visit(LogicalNode node) {
      if (node instanceof UnaryNode) {
        UnaryNode unary = (UnaryNode) node;
        if (unary.getChild().getType() == tofind) {
          list.add(node);
        }
      } else if (node instanceof BinaryNode) {
        BinaryNode bin = (BinaryNode) node;
        if (bin.getLeftChild().getType() == tofind ||
            bin.getRightChild().getType() == tofind) {
          list.add(node);
        }
      }
    }

    public List<LogicalNode> getFoundNodes() {
      return list;
    }
  }

  public static Target[] schemaToTargets(Schema schema) {
    Target[] targets = new Target[schema.size()];

    FieldEval eval;
    for (int i = 0; i < schema.size(); i++) {
      eval = new FieldEval(schema.getColumn(i));
      targets[i] = new Target(eval);
    }
    return targets;
  }

  public static SortSpec[] schemaToSortSpecs(Schema schema) {
    return columnsToSortSpecs(schema.toArray());
  }

  public static SortSpec[] columnsToSortSpecs(Column[] columns) {
    SortSpec[] specs = new SortSpec[columns.length];

    for (int i = 0; i < columns.length; i++) {
      specs[i] = new SortSpec(columns[i], true, false);
    }

    return specs;
  }

  public static SortSpec[] columnsToSortSpecs(Collection<Column> columns) {
    return columnsToSortSpecs(columns.toArray(new Column[columns.size()]));
  }

  public static Schema sortSpecsToSchema(SortSpec[] sortSpecs) {
    Schema schema = new Schema();
    for (SortSpec spec : sortSpecs) {
      schema.addColumn(spec.getSortKey());
    }

    return schema;
  }

  public static SortSpec[][] getSortKeysFromJoinQual(EvalNode joinQual, Schema outer, Schema inner) {
    // It is used for the merge join executor. The merge join only considers the equi-join.
    // So, theta-join flag must be false.
    List<Column[]> joinKeyPairs = getJoinKeyPairs(joinQual, outer, inner, false);
    SortSpec[] outerSortSpec = new SortSpec[joinKeyPairs.size()];
    SortSpec[] innerSortSpec = new SortSpec[joinKeyPairs.size()];

    for (int i = 0; i < joinKeyPairs.size(); i++) {
      outerSortSpec[i] = new SortSpec(joinKeyPairs.get(i)[0]);
      innerSortSpec[i] = new SortSpec(joinKeyPairs.get(i)[1]);
    }

    return new SortSpec[][]{outerSortSpec, innerSortSpec};
  }

  /**
   * @return the first array contains left table's columns, and the second array contains right table's columns.
   */
  public static Column[][] joinJoinKeyForEachTable(EvalNode joinQual, Schema leftSchema,
                                                   Schema rightSchema, boolean includeThetaJoin) {
    List<Column[]> joinKeys = getJoinKeyPairs(joinQual, leftSchema, rightSchema, includeThetaJoin);
    Column[] leftColumns = new Column[joinKeys.size()];
    Column[] rightColumns = new Column[joinKeys.size()];
    for (int i = 0; i < joinKeys.size(); i++) {
      leftColumns[i] = joinKeys.get(i)[0];
      rightColumns[i] = joinKeys.get(i)[1];
    }

    return new Column[][]{leftColumns, rightColumns};
  }

  public static List<Column[]> getJoinKeyPairs(EvalNode joinQual, Schema leftSchema, Schema rightSchema,
                                               boolean includeThetaJoin) {
    JoinKeyPairFinder finder = new JoinKeyPairFinder(includeThetaJoin, leftSchema, rightSchema);
    joinQual.preOrder(finder);
    return finder.getPairs();
  }

  public static class JoinKeyPairFinder implements EvalNodeVisitor {
    private boolean includeThetaJoin;
    private final List<Column[]> pairs = Lists.newArrayList();
    private Schema[] schemas = new Schema[2];

    public JoinKeyPairFinder(boolean includeThetaJoin, Schema outer, Schema inner) {
      this.includeThetaJoin = includeThetaJoin;
      schemas[0] = outer;
      schemas[1] = inner;
    }

    @Override
    public void visit(EvalNode node) {
      if (EvalTreeUtil.isJoinQual(null, schemas[0], schemas[1], node, includeThetaJoin)) {
        BinaryEval binaryEval = (BinaryEval) node;
        Column[] pair = new Column[2];

        for (int i = 0; i <= 1; i++) { // access left, right sub expression
          Column column = EvalTreeUtil.findAllColumnRefs(binaryEval.getChild(i)).get(0);
          for (int j = 0; j < schemas.length; j++) {
            // check whether the column is for either outer or inner
            // 0 is outer, and 1 is inner
            if (schemas[j].contains(column.getQualifiedName())) {
              pair[j] = column;
            }
          }
        }

        if (pair[0] == null || pair[1] == null) {
          throw new IllegalStateException("Wrong join key: " + node);
        }
        pairs.add(pair);
      }
    }

    public List<Column[]> getPairs() {
      return this.pairs;
    }
  }

  public static Schema targetToSchema(Collection<Target> targets) {
    return targetToSchema(targets.toArray(new Target[targets.size()]));
  }

  public static Schema targetToSchema(Target[] targets) {
    Schema schema = new Schema();
    for (Target t : targets) {
      DataType type = t.getEvalTree().getValueType();
      String name;
      if (t.hasAlias()) {
        name = t.getAlias();
      } else {
        name = t.getEvalTree().getName();
      }
      if (!schema.containsByQualifiedName(name)) {
        schema.addColumn(name, type);
      }
    }

    return schema;
  }

  /**
   * It removes all table names from FieldEvals in targets
   *
   * @param sourceTargets The targets to be stripped
   * @return The stripped targets
   */
  public static Target[] stripTarget(Target[] sourceTargets) {
    Target[] copy = new Target[sourceTargets.length];
    for (int i = 0; i < sourceTargets.length; i++) {
      try {
        copy[i] = (Target) sourceTargets[i].clone();
      } catch (CloneNotSupportedException e) {
        throw new InternalError(e.getMessage());
      }
      if (copy[i].getEvalTree().getType() == EvalType.FIELD) {
        FieldEval fieldEval = copy[i].getEvalTree();
        if (fieldEval.getColumnRef().hasQualifier()) {
          fieldEval.replaceColumnRef(fieldEval.getColumnName());
        }
      }
    }

    return copy;
  }

  public static <T extends LogicalNode> T clone(LogicalPlan plan, LogicalNode node) {
    try {
      T copy = (T) node.clone();
      if (plan == null) {
        copy.setPID(-1);
      } else {
        copy.setPID(plan.newPID());
        if (node instanceof DistinctGroupbyNode) {
          DistinctGroupbyNode dNode = (DistinctGroupbyNode)copy;
          for (GroupbyNode eachNode: dNode.getSubPlans()) {
            eachNode.setPID(plan.newPID());
          }
        }
      }
      return copy;
    } catch (CloneNotSupportedException e) {
      throw new RuntimeException(e);
    }
  }

  public static boolean isCommutativeJoinType(JoinType joinType) {
    // Full outer join is also commutative.
    return joinType == JoinType.INNER || joinType == JoinType.CROSS || joinType == JoinType.FULL_OUTER;
  }

  public static boolean isOuterJoinType(JoinType joinType) {
    return joinType == JoinType.LEFT_OUTER || joinType == JoinType.RIGHT_OUTER || joinType==JoinType.FULL_OUTER;
  }

  public static boolean existsAggregationFunction(Expr expr) throws TajoException {
    AggregationFunctionFinder finder = new AggregationFunctionFinder();
    AggFunctionFoundResult result = new AggFunctionFoundResult();
    finder.visit(result, new Stack<Expr>(), expr);
    return result.generalSetFunction;
  }

  public static boolean existsDistinctAggregationFunction(Expr expr) throws TajoException {
    AggregationFunctionFinder finder = new AggregationFunctionFinder();
    AggFunctionFoundResult result = new AggFunctionFoundResult();
    finder.visit(result, new Stack<Expr>(), expr);
    return result.distinctSetFunction;
  }

  static class AggFunctionFoundResult {
    boolean generalSetFunction;
    boolean distinctSetFunction;
  }

  static class AggregationFunctionFinder extends SimpleAlgebraVisitor<AggFunctionFoundResult, Object> {
    @Override
    public Object visitCountRowsFunction(AggFunctionFoundResult ctx, Stack<Expr> stack, CountRowsFunctionExpr expr)
        throws TajoException {
      ctx.generalSetFunction = true;
      return super.visitCountRowsFunction(ctx, stack, expr);
    }

    @Override
    public Object visitGeneralSetFunction(AggFunctionFoundResult ctx, Stack<Expr> stack, GeneralSetFunctionExpr expr)
        throws TajoException {
      ctx.generalSetFunction = true;
      ctx.distinctSetFunction = expr.isDistinct();
      return super.visitGeneralSetFunction(ctx, stack, expr);
    }
  }

  public static Collection<String> toQualifiedFieldNames(Collection<String> fieldNames, String qualifier) {
    List<String> names = TUtil.newList();
    for (String n : fieldNames) {
      String[] parts = n.split("\\.");
      if (parts.length == 1) {
        names.add(qualifier + "." + parts[0]);
      } else {
        names.add(qualifier + "." + parts[1]);
      }
    }
    return names;
  }

  /**
   * Generate an explain string of a LogicalNode and its descendant nodes.
   *
   * @param node The LogicalNode instance to be started
   * @return A pretty print explain string
   */
  public static String buildExplainString(LogicalNode node) {
    ExplainLogicalPlanVisitor explain = new ExplainLogicalPlanVisitor();

    StringBuilder explains = new StringBuilder();
    try {
      ExplainLogicalPlanVisitor.Context explainContext = explain.getBlockPlanStrings(null, node);
      while (!explainContext.explains.empty()) {
        explains.append(
            ExplainLogicalPlanVisitor.printDepthString(explainContext.getMaxDepth(), explainContext.explains.pop()));
      }
    } catch (TajoException e) {
      throw new TajoInternalError(e);
    }

    return explains.toString();
  }

  public static String getShuffleType(ShuffleType shuffleType) {
    if (shuffleType == null) return ShuffleType.NONE_SHUFFLE.toString();
    return shuffleType.toString();
  }

  public static ShuffleType getShuffleType(String shuffleType) {
    if (StringUtils.isEmpty(shuffleType)) return ShuffleType.NONE_SHUFFLE;
    return ShuffleType.valueOf(shuffleType);
  }

  public static boolean isFileStorageType(String storageType) {
    if (storageType.equalsIgnoreCase("hbase")) {
      return false;
    } else {
      return true;
    }
  }

  public static String getStoreType(LogicalPlan plan) {
    LogicalRootNode rootNode = plan.getRootBlock().getRoot();
    NodeType nodeType = rootNode.getChild().getType();
    if (nodeType == NodeType.CREATE_TABLE) {
      return ((CreateTableNode)rootNode.getChild()).getStorageType();
    } else if (nodeType == NodeType.INSERT) {
      return ((InsertNode)rootNode.getChild()).getStorageType();
    } else {
      return null;
    }
  }

  public static String getStoreTableName(LogicalPlan plan) {
    LogicalRootNode rootNode = plan.getRootBlock().getRoot();
    NodeType nodeType = rootNode.getChild().getType();
    if (nodeType == NodeType.CREATE_TABLE) {
      return ((CreateTableNode)rootNode.getChild()).getTableName();
    } else if (nodeType == NodeType.INSERT) {
      return ((InsertNode)rootNode.getChild()).getTableName();
    } else {
      return null;
    }
  }

  public static TableDesc getOutputTableDesc(LogicalPlan plan) {
    LogicalNode [] found = findAllNodes(plan.getRootNode().getChild(), NodeType.CREATE_TABLE, NodeType.INSERT);

    if (found.length == 0) {
      return new TableDesc(null, plan.getRootNode().getOutSchema(), "TEXT", new KeyValueSet(), null);
    } else {
      StoreTableNode storeNode = (StoreTableNode) found[0];
      return new TableDesc(
          storeNode.getTableName(),
          storeNode.getOutSchema(),
          storeNode.getStorageType(),
          storeNode.getOptions(),
          storeNode.getUri());
    }
  }

  public static TableDesc getTableDesc(CatalogService catalog, LogicalNode node) throws UndefinedTableException {
    if (node.getType() == NodeType.ROOT) {
      node = ((LogicalRootNode)node).getChild();
    }

    if (node.getType() == NodeType.CREATE_TABLE) {
      return createTableDesc((CreateTableNode)node);
    }
    String tableName = null;
    InsertNode insertNode = null;
    if (node.getType() == NodeType.INSERT) {
      insertNode = (InsertNode)node;
      tableName = insertNode.getTableName();
    } else {
      return null;
    }

    if (tableName != null) {
      String[] tableTokens = tableName.split("\\.");
      if (tableTokens.length >= 2) {
        if (catalog.existsTable(tableTokens[0], tableTokens[1])) {
          return catalog.getTableDesc(tableTokens[0], tableTokens[1]);
        }
      }
    } else {
      if (insertNode.getUri() != null) {
        //insert ... location
        return createTableDesc(insertNode);
      }
    }
    return null;
  }

  private static TableDesc createTableDesc(CreateTableNode createTableNode) {
    TableMeta meta = new TableMeta(createTableNode.getStorageType(), createTableNode.getOptions());

    TableDesc tableDescTobeCreated =
        new TableDesc(
            createTableNode.getTableName(),
            createTableNode.getTableSchema(),
            meta,
            createTableNode.getUri() != null ? createTableNode.getUri() : null);

    tableDescTobeCreated.setExternal(createTableNode.isExternal());

    if (createTableNode.hasPartition()) {
      tableDescTobeCreated.setPartitionMethod(createTableNode.getPartitionMethod());
    }

    return tableDescTobeCreated;
  }

  private static TableDesc createTableDesc(InsertNode insertNode) {
    TableMeta meta = new TableMeta(insertNode.getStorageType(), insertNode.getOptions());

    TableDesc tableDescTobeCreated =
        new TableDesc(
            insertNode.getTableName(),
            insertNode.getTableSchema(),
            meta,
            insertNode.getUri() != null ? insertNode.getUri() : null);

    if (insertNode.hasPartition()) {
      tableDescTobeCreated.setPartitionMethod(insertNode.getPartitionMethod());
    }

    return tableDescTobeCreated;
  }

  /**
   * Extract all in-subqueries from the given qual.
   *
   * @param qual
   * @return
   */
  public static List<Expr> extractInSubquery(Expr qual) {
    List<Expr> inSubqueries = TUtil.newList();
    for (Expr eachIn : ExprFinder.findsInOrder(qual, OpType.InPredicate)) {
      InPredicate inPredicate = (InPredicate) eachIn;
      if (inPredicate.getInValue().getType() == OpType.SimpleTableSubquery) {
        inSubqueries.add(eachIn);
      }
    }
    return inSubqueries;
  }

<<<<<<< HEAD
  public static int [] getTargetIds(Schema inputSchema, Column...targets) {
    int [] targetIds = new int[targets.length];
    for (int i = 0; i < targetIds.length; i++) {
      targetIds[i] = inputSchema.getColumnId(targets[i].getQualifiedName());
    }
    Arrays.sort(targetIds);

    return targetIds;
=======
  public static List<EvalNode> getAllEqualEvals(EvalNode qual) {
    EvalTreeUtil.EvalFinder finder = new EvalTreeUtil.EvalFinder(EvalType.EQUAL);
    finder.visit(null, qual, new Stack<EvalNode>());
    return finder.getEvalNodes();
>>>>>>> 848a8c3d
  }
}<|MERGE_RESOLUTION|>--- conflicted
+++ resolved
@@ -968,7 +968,6 @@
     return inSubqueries;
   }
 
-<<<<<<< HEAD
   public static int [] getTargetIds(Schema inputSchema, Column...targets) {
     int [] targetIds = new int[targets.length];
     for (int i = 0; i < targetIds.length; i++) {
@@ -977,11 +976,11 @@
     Arrays.sort(targetIds);
 
     return targetIds;
-=======
+  }
+
   public static List<EvalNode> getAllEqualEvals(EvalNode qual) {
     EvalTreeUtil.EvalFinder finder = new EvalTreeUtil.EvalFinder(EvalType.EQUAL);
     finder.visit(null, qual, new Stack<EvalNode>());
     return finder.getEvalNodes();
->>>>>>> 848a8c3d
   }
 }