--- conflicted
+++ resolved
@@ -94,11 +94,7 @@
 
     NodeType type = baseNode.getType();
 
-<<<<<<< HEAD
-    return type == NodeType.CREATE_INDEX ||
-=======
     return type == NodeType.CREATE_INDEX && !((CreateIndexNode)baseNode).isExternal() ||
->>>>>>> 63c8e1c0
         type == NodeType.CREATE_TABLE && ((CreateTableNode)baseNode).hasSubQuery();
   }
 
