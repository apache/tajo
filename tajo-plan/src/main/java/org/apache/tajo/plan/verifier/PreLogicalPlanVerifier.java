--- conflicted
+++ resolved
@@ -255,11 +255,8 @@
         if (expr.hasSelfDescSchema()) {
           // TODO: support other types like Parquet and ORC.
           if (!expr.getStorageType().equalsIgnoreCase(BuiltinStorages.JSON) &&
-<<<<<<< HEAD
-                  !expr.getStorageType().equalsIgnoreCase(BuiltinStorages.MONGODB)) {
-=======
+                  !expr.getStorageType().equalsIgnoreCase(BuiltinStorages.MONGODB) &&
               !expr.getStorageType().equalsIgnoreCase(BuiltinStorages.EX_HTTP_JSON)) {
->>>>>>> 87aee6d3
             if (expr.getStorageType().equalsIgnoreCase(BuiltinStorages.PARQUET) ||
                 expr.getStorageType().equalsIgnoreCase(BuiltinStorages.ORC)) {
               throw new NotImplementedException(expr.getStorageType());
