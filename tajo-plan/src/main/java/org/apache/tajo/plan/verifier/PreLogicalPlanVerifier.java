/**
 * Licensed to the Apache Software Foundation (ASF) under one
 * or more contributor license agreements.  See the NOTICE file
 * distributed with this work for additional information
 * regarding copyright ownership.  The ASF licenses this file
 * to you under the Apache License, Version 2.0 (the
 * "License"); you may not use this file except in compliance
 * with the License.  You may obtain a copy of the License at
 *
 *     http://www.apache.org/licenses/LICENSE-2.0
 *
 * Unless required by applicable law or agreed to in writing, software
 * distributed under the License is distributed on an "AS IS" BASIS,
 * WITHOUT WARRANTIES OR CONDITIONS OF ANY KIND, either express or implied.
 * See the License for the specific language governing permissions and
 * limitations under the License.
 */

package org.apache.tajo.plan.verifier;

import com.google.common.base.Preconditions;
import org.apache.tajo.OverridableConf;
import org.apache.tajo.SessionVars;
import org.apache.tajo.TajoConstants;
import org.apache.tajo.algebra.*;
import org.apache.tajo.catalog.CatalogService;
import org.apache.tajo.catalog.CatalogUtil;
import org.apache.tajo.catalog.TableDesc;
import org.apache.tajo.catalog.exception.CatalogExceptionUtil;
import org.apache.tajo.catalog.exception.DuplicateDatabaseException;
import org.apache.tajo.catalog.exception.UndefinedDatabaseException;
import org.apache.tajo.catalog.exception.UndefinedTableException;
import org.apache.tajo.exception.ExceptionUtil;
import org.apache.tajo.exception.TajoException;
import org.apache.tajo.exception.TajoInternalError;
import org.apache.tajo.plan.PlanningException;
import org.apache.tajo.plan.algebra.BaseAlgebraVisitor;
<<<<<<< HEAD
import org.apache.tajo.plan.util.PlannerUtil;
=======
import org.apache.tajo.plan.util.ExprFinder;
>>>>>>> 6d852081
import org.apache.tajo.util.TUtil;
import org.apache.tajo.validation.ConstraintViolation;

import java.util.Collection;
import java.util.Set;
import java.util.Stack;

import static org.apache.tajo.catalog.exception.CatalogExceptionUtil.makeUndefinedTable;
import static org.apache.tajo.plan.verifier.SyntaxErrorUtil.makeSyntaxError;

public class PreLogicalPlanVerifier extends BaseAlgebraVisitor<PreLogicalPlanVerifier.Context, Expr> {
  private CatalogService catalog;

  public PreLogicalPlanVerifier(CatalogService catalog) {
    this.catalog = catalog;
  }

  public static class Context {
    OverridableConf queryContext;
    VerificationState state;

    public Context(OverridableConf queryContext, VerificationState state) {
      this.queryContext = queryContext;
      this.state = state;
    }
  }

  public VerificationState verify(OverridableConf queryContext, VerificationState state, Expr expr)
      throws TajoException {
    Context context = new Context(queryContext, state);
    visit(context, new Stack<Expr>(), expr);
    return context.state;
  }

  @Override
  public Expr visitSetSession(Context ctx, Stack<Expr> stack, SetSession expr) throws TajoException {

    // we should allow undefined session variables which can be used in query statements in the future.
    if (SessionVars.exists(expr.getName())) {
      SessionVars var = SessionVars.get(expr.getName());
      if (var.validator() != null) {
        Collection<ConstraintViolation> violations = var.validator().validate(expr.getValue());

        for (ConstraintViolation violation : violations) {
          ctx.state.addVerification(SyntaxErrorUtil.makeInvalidSessionVar(var.keyname(), violation.getMessage()));
        }
      }
    }

    return expr;
  }

<<<<<<< HEAD
  @Override
  public Expr visitProjection(Context context, Stack<Expr> stack, Projection expr) throws PlanningException {
=======
  public Expr visitProjection(Context context, Stack<Expr> stack, Projection expr) throws TajoException {
>>>>>>> 6d852081
    super.visitProjection(context, stack, expr);

    Set<String> names = TUtil.newHashSet();

    for (NamedExpr namedExpr : expr.getNamedExprs()) {

      if (namedExpr.hasAlias()) {
        if (names.contains(namedExpr.getAlias())) {
          context.state.addVerification(SyntaxErrorUtil.makeDuplicateAlias(namedExpr.getAlias()));
        } else {
          names.add(namedExpr.getAlias());
        }
      }
    }
    return expr;
  }

  @Override
  public Expr visitLimit(Context context, Stack<Expr> stack, Limit expr) throws TajoException {
    stack.push(expr);

    if (ExprFinder.finds(expr.getFetchFirstNum(), OpType.Column).size() > 0) {
      context.state.addVerification(SyntaxErrorUtil.makeSyntaxError("argument of LIMIT must not contain variables"));
    }

    visit(context, stack, expr.getFetchFirstNum());
    Expr result = visit(context, stack, expr.getChild());
    stack.pop();
    return result;
  }

  @Override
  public Expr visitGroupBy(Context context, Stack<Expr> stack, Aggregation expr) throws TajoException {
    super.visitGroupBy(context, stack, expr);

    // Enforcer only ordinary grouping set.
    for (Aggregation.GroupElement groupingElement : expr.getGroupSet()) {
      if (groupingElement.getType() != Aggregation.GroupType.OrdinaryGroup) {
        context.state.addVerification(ExceptionUtil.makeNotSupported(groupingElement.getType().name()));
      }
    }

    Projection projection = null;
    for (Expr parent : stack) {
      if (parent.getType() == OpType.Projection) {
        projection = (Projection) parent;
        break;
      }
    }

    if (projection == null) {
      throw new TajoInternalError("No Projection");
    }

    return expr;
  }

  @Override
  public Expr visitRelation(Context context, Stack<Expr> stack, Relation expr) throws TajoException {
    assertRelationExistence(context, expr.getName());
    return expr;
  }

  private boolean assertRelationExistence(Context context, String tableName) {
    String qualifiedName;

    if (CatalogUtil.isFQTableName(tableName)) {
      qualifiedName = tableName;
    } else {
      qualifiedName = CatalogUtil.buildFQName(context.queryContext.get(SessionVars.CURRENT_DATABASE), tableName);
    }

    if (!catalog.existsTable(qualifiedName)) {
      context.state.addVerification(makeUndefinedTable(qualifiedName));
      return false;
    }
    return true;
  }

  private boolean assertRelationNoExistence(Context context, String tableName) {
    String qualifiedName;

    if (CatalogUtil.isFQTableName(tableName)) {
      qualifiedName = tableName;
    } else {
      qualifiedName = CatalogUtil.buildFQName(context.queryContext.get(SessionVars.CURRENT_DATABASE), tableName);
    }
    if(qualifiedName == null) {
      System.out.println("A");
    }
    if (catalog.existsTable(qualifiedName)) {
      context.state.addVerification(CatalogExceptionUtil.makeDuplicateTable(qualifiedName));
      return false;
    }
    return true;
  }

  private boolean assertSupportedStoreType(VerificationState state, String name) {
    Preconditions.checkNotNull(name);

    if (name.equalsIgnoreCase("RAW")) {
      state.addVerification(SyntaxErrorUtil.makeUnknownDataFormat(name));
      return false;
    }
    return true;
  }

  private boolean assertDatabaseExistence(VerificationState state, String name) {
    if (!catalog.existDatabase(name)) {
      state.addVerification(new UndefinedDatabaseException(name));
      return false;
    }
    return true;
  }

  private boolean assertDatabaseNoExistence(VerificationState state, String name) {
    if (catalog.existDatabase(name)) {
      state.addVerification(new DuplicateDatabaseException(name));
      return false;
    }
    return true;
  }

  ///////////////////////////////////////////////////////////////////////////////////////////////////////////
  // Data Definition Language Section
  ///////////////////////////////////////////////////////////////////////////////////////////////////////////


  @Override
  public Expr visitCreateDatabase(Context context, Stack<Expr> stack, CreateDatabase expr)
      throws TajoException {
    super.visitCreateDatabase(context, stack, expr);
    if (!expr.isIfNotExists()) {
      assertDatabaseNoExistence(context.state, expr.getDatabaseName());
    }
    return expr;
  }

  @Override
  public Expr visitDropDatabase(Context context, Stack<Expr> stack, DropDatabase expr) throws TajoException {
    super.visitDropDatabase(context, stack, expr);
    if (!expr.isIfExists()) {
      assertDatabaseExistence(context.state, expr.getDatabaseName());
    }
    return expr;
  }

  @Override
  public Expr visitCreateTable(Context context, Stack<Expr> stack, CreateTable expr) throws TajoException {
    super.visitCreateTable(context, stack, expr);
    if (!expr.isIfNotExists()) {
      assertRelationNoExistence(context, expr.getTableName());
    }
    if (expr.hasStorageType()) {
      assertSupportedStoreType(context.state, expr.getStorageType());
    }
    return expr;
  }

  @Override
  public Expr visitDropTable(Context context, Stack<Expr> stack, DropTable expr) throws TajoException {
    super.visitDropTable(context, stack, expr);
    if (!expr.isIfExists()) {
      assertRelationExistence(context, expr.getTableName());
    }
    return expr;
  }

  ///////////////////////////////////////////////////////////////////////////////////////////////////////////
  // Insert or Update Section
  ///////////////////////////////////////////////////////////////////////////////////////////////////////////
<<<<<<< HEAD
  @Override
  public Expr visitInsert(Context context, Stack<Expr> stack, Insert expr) throws PlanningException {
=======

  public Expr visitInsert(Context context, Stack<Expr> stack, Insert expr) throws TajoException {
>>>>>>> 6d852081
    Expr child = super.visitInsert(context, stack, expr);

    if (expr.hasTableName()) {
      assertRelationExistence(context, expr.getTableName());
    }

    if (expr.hasStorageType()) {
      assertSupportedStoreType(context.state, expr.getStorageType());
    }

    if (child != null && child.getType() == OpType.Projection) {
      Projection projection = (Projection) child;

      // checking if at least one asterisk exists in target list
      boolean includeAsterisk = false;
      for (NamedExpr namedExpr : projection.getNamedExprs()) {
        includeAsterisk |= namedExpr.getExpr().getType() == OpType.Asterisk;
      }

      // If one asterisk expression exists, we verify the match between the target exprs and output exprs.
      // This verification will be in LogicalPlanVerifier.
      if (!includeAsterisk) {

        int projectColumnNum = projection.getNamedExprs().length;

        if (expr.hasTargetColumns()) {
          int targetColumnNum = expr.getTargetColumns().length;

          if (targetColumnNum > projectColumnNum) {
            context.state.addVerification(makeSyntaxError("INSERT has more target columns than expressions"));
          } else if (targetColumnNum < projectColumnNum) {
            context.state.addVerification(makeSyntaxError("INSERT has more expressions than target columns"));
          }
        } else {
          if (expr.hasTableName()) {
            String qualifiedName = expr.getTableName();
            if (TajoConstants.EMPTY_STRING.equals(CatalogUtil.extractQualifier(expr.getTableName()))) {
              qualifiedName = CatalogUtil.buildFQName(context.queryContext.get(SessionVars.CURRENT_DATABASE),
                  expr.getTableName());
            }

            TableDesc table = catalog.getTableDesc(qualifiedName);
            if (table == null) {
              context.state.addVerification(new UndefinedTableException(qualifiedName));
              return null;
            }
            if (table.hasPartition()) {
              int columnSize = table.getSchema().getRootColumns().size();
              columnSize += table.getPartitionMethod().getExpressionSchema().getRootColumns().size();

              if (projectColumnNum < columnSize) {
                context.state.addVerification(makeSyntaxError("INSERT has smaller expressions than target columns"));
              } else if (projectColumnNum > columnSize) {
                context.state.addVerification(makeSyntaxError("INSERT has more expressions than target columns"));
              }
            }
          }
        }
      }
    }

    return expr;
  }
}<|MERGE_RESOLUTION|>--- conflicted
+++ resolved
@@ -33,13 +33,8 @@
 import org.apache.tajo.exception.ExceptionUtil;
 import org.apache.tajo.exception.TajoException;
 import org.apache.tajo.exception.TajoInternalError;
-import org.apache.tajo.plan.PlanningException;
 import org.apache.tajo.plan.algebra.BaseAlgebraVisitor;
-<<<<<<< HEAD
-import org.apache.tajo.plan.util.PlannerUtil;
-=======
 import org.apache.tajo.plan.util.ExprFinder;
->>>>>>> 6d852081
 import org.apache.tajo.util.TUtil;
 import org.apache.tajo.validation.ConstraintViolation;
 
@@ -92,12 +87,7 @@
     return expr;
   }
 
-<<<<<<< HEAD
-  @Override
-  public Expr visitProjection(Context context, Stack<Expr> stack, Projection expr) throws PlanningException {
-=======
   public Expr visitProjection(Context context, Stack<Expr> stack, Projection expr) throws TajoException {
->>>>>>> 6d852081
     super.visitProjection(context, stack, expr);
 
     Set<String> names = TUtil.newHashSet();
@@ -269,13 +259,8 @@
   ///////////////////////////////////////////////////////////////////////////////////////////////////////////
   // Insert or Update Section
   ///////////////////////////////////////////////////////////////////////////////////////////////////////////
-<<<<<<< HEAD
-  @Override
-  public Expr visitInsert(Context context, Stack<Expr> stack, Insert expr) throws PlanningException {
-=======
 
   public Expr visitInsert(Context context, Stack<Expr> stack, Insert expr) throws TajoException {
->>>>>>> 6d852081
     Expr child = super.visitInsert(context, stack, expr);
 
     if (expr.hasTableName()) {
