/*
 * Licensed to the Apache Software Foundation (ASF) under one
 * or more contributor license agreements.  See the NOTICE file
 * distributed with this work for additional information
 * regarding copyright ownership.  The ASF licenses this file
 * to you under the Apache License, Version 2.0 (the
 * "License"); you may not use this file except in compliance
 * with the License.  You may obtain a copy of the License at
 *
 *     http://www.apache.org/licenses/LICENSE-2.0
 *
 * Unless required by applicable law or agreed to in writing, software
 * distributed under the License is distributed on an "AS IS" BASIS,
 * WITHOUT WARRANTIES OR CONDITIONS OF ANY KIND, either express or implied.
 * See the License for the specific language governing permissions and
 * limitations under the License.
 */

package org.apache.tajo.plan.nameresolver;

import org.apache.tajo.algebra.ColumnReferenceExpr;
import org.apache.tajo.catalog.Column;
import org.apache.tajo.exception.AmbiguousTableException;
import org.apache.tajo.exception.UndefinedColumnException;
import org.apache.tajo.exception.UndefinedTableException;
import org.apache.tajo.exception.AmbiguousColumnException;
import org.apache.tajo.plan.LogicalPlan;

public class ResolverBySubExprsAndRels extends NameResolver {
  @Override
  public Column resolve(LogicalPlan plan,
                        LogicalPlan.QueryBlock block,
                        ColumnReferenceExpr columnRef,
                        boolean includeSeflDescTable)
      throws AmbiguousColumnException, AmbiguousTableException, UndefinedColumnException, UndefinedTableException {

    Column column = resolveFromCurrentAndChildNode(block, columnRef);
    if (column != null) {
      return column;
    }

<<<<<<< HEAD
    if (column == null) {
      column = resolveFromAllSelfDescReslInAllBlocks(plan, block, columnRef);
    }

    if (column == null) {
      throw new UndefinedColumnException(columnRef.getCanonicalName());
=======
    column = resolveFromRelsWithinBlock(plan, block, columnRef, includeSeflDescTable);
    if (column != null) {
      return column;
>>>>>>> 75a212b6
    }

    throw new UndefinedColumnException(columnRef.getCanonicalName());
  }
}<|MERGE_RESOLUTION|>--- conflicted
+++ resolved
@@ -39,18 +39,9 @@
       return column;
     }
 
-<<<<<<< HEAD
-    if (column == null) {
-      column = resolveFromAllSelfDescReslInAllBlocks(plan, block, columnRef);
-    }
-
-    if (column == null) {
-      throw new UndefinedColumnException(columnRef.getCanonicalName());
-=======
     column = resolveFromRelsWithinBlock(plan, block, columnRef, includeSeflDescTable);
     if (column != null) {
       return column;
->>>>>>> 75a212b6
     }
 
     throw new UndefinedColumnException(columnRef.getCanonicalName());
