/**
 * Licensed to the Apache Software Foundation (ASF) under one
 * or more contributor license agreements.  See the NOTICE file
 * distributed with this work for additional information
 * regarding copyright ownership.  The ASF licenses this file
 * to you under the Apache License, Version 2.0 (the
 * "License"); you may not use this file except in compliance
 * with the License.  You may obtain a copy of the License at
 *
 *     http://www.apache.org/licenses/LICENSE-2.0
 *
 * Unless required by applicable law or agreed to in writing, software
 * distributed under the License is distributed on an "AS IS" BASIS,
 * WITHOUT WARRANTIES OR CONDITIONS OF ANY KIND, either express or implied.
 * See the License for the specific language governing permissions and
 * limitations under the License.
 */

package org.apache.tajo.plan;

import org.apache.tajo.SessionVars;
import org.apache.tajo.algebra.*;
import org.apache.tajo.catalog.*;
import org.apache.tajo.catalog.exception.UndefinedColumnException;
import org.apache.tajo.common.TajoDataTypes;
import org.apache.tajo.exception.TajoException;
import org.apache.tajo.plan.LogicalPlan.QueryBlock;
import org.apache.tajo.plan.algebra.BaseAlgebraVisitor;
import org.apache.tajo.plan.expr.ConstEval;
import org.apache.tajo.plan.expr.EvalNode;
import org.apache.tajo.plan.expr.FieldEval;
import org.apache.tajo.plan.logical.*;
import org.apache.tajo.plan.nameresolver.NameResolver;
import org.apache.tajo.plan.nameresolver.NameResolvingMode;
import org.apache.tajo.plan.util.PlannerUtil;
import org.apache.tajo.plan.visitor.SimpleAlgebraVisitor;
import org.apache.tajo.util.TUtil;

import java.util.*;

/**
 * It finds all relations for each block and builds base schema information.
 */
public class LogicalPlanPreprocessor extends BaseAlgebraVisitor<LogicalPlanner.PlanContext, LogicalNode> {
  private TypeDeterminant typeDeterminant;
  private ExprAnnotator annotator;

  /** Catalog service */
  private CatalogService catalog;

  LogicalPlanPreprocessor(CatalogService catalog, ExprAnnotator annotator) {
    this.catalog = catalog;
    this.annotator = annotator;
    this.typeDeterminant = new TypeDeterminant(catalog);
  }

  @Override
  public void preHook(LogicalPlanner.PlanContext ctx, Stack<Expr> stack, Expr expr) throws TajoException {
    ctx.queryBlock.setAlgebraicExpr(expr);
    ctx.plan.mapExprToBlock(expr, ctx.queryBlock.getName());
  }

  @Override
  public LogicalNode postHook(LogicalPlanner.PlanContext ctx, Stack<Expr> stack, Expr expr, LogicalNode result)
      throws TajoException {
    // If non-from statement, result can be null. It avoids that case.
    if (result != null) {
      // setNode method registers each node to corresponding block and plan.
      ctx.queryBlock.registerNode(result);
      // It makes a map between an expr and a logical node.
      ctx.queryBlock.registerExprWithNode(expr, result);
    }
    return result;
  }

  /**
   * Get all columns of the relations correspondent to the asterisk expression.
   * @param ctx
   * @param asteriskExpr
   * @return array of columns
   * @throws TajoException
   */
  public static Column[] getColumns(LogicalPlanner.PlanContext ctx, QualifiedAsteriskExpr asteriskExpr)
      throws TajoException {
    RelationNode relationOp = null;
    QueryBlock block = ctx.queryBlock;
    Collection<QueryBlock> queryBlocks = ctx.plan.getQueryBlocks();
    if (asteriskExpr.hasQualifier()) {
      String qualifier;

      if (CatalogUtil.isFQTableName(asteriskExpr.getQualifier())) {
        qualifier = asteriskExpr.getQualifier();
      } else {
        qualifier = CatalogUtil.buildFQName(
            ctx.queryContext.get(SessionVars.CURRENT_DATABASE), asteriskExpr.getQualifier());
      }

      relationOp = block.getRelation(qualifier);

      // if a column name is outside of this query block
      if (relationOp == null) {
        // TODO - nested query can only refer outer query block? or not?
        for (QueryBlock eachBlock : queryBlocks) {
          if (eachBlock.existsRelation(qualifier)) {
            relationOp = eachBlock.getRelation(qualifier);
          }
        }
      }

      // If we cannot find any relation against a qualified column name
      if (relationOp == null) {
        throw new UndefinedColumnException(CatalogUtil.buildFQName(qualifier, "*"));
      }

      Schema schema = relationOp.getLogicalSchema();
      Column[] resolvedColumns = new Column[schema.size()];
      return schema.getRootColumns().toArray(resolvedColumns);
    } else { // if a column reference is not qualified
      // columns of every relation should be resolved.
      Iterator<RelationNode> iterator = block.getRelations().iterator();
      Schema schema;
      List<Column> resolvedColumns = TUtil.newList();

      while (iterator.hasNext()) {
        relationOp = iterator.next();
        if (relationOp.isNameResolveBase()) {
          schema = relationOp.getLogicalSchema();
          resolvedColumns.addAll(schema.getRootColumns());
        }
      }

      if (resolvedColumns.size() == 0) {
        throw new UndefinedColumnException(asteriskExpr.toString());
      }

      return resolvedColumns.toArray(new Column[resolvedColumns.size()]);
    }
  }

  /**
   * Resolve an asterisk expression to the real column reference expressions.
   * @param ctx context
   * @param asteriskExpr asterisk expression
   * @return a list of NamedExpr each of which has ColumnReferenceExprs as its child
   * @throws TajoException
   */
  private static List<NamedExpr> resolveAsterisk(LogicalPlanner.PlanContext ctx, QualifiedAsteriskExpr asteriskExpr)
      throws TajoException {
    Column[] columns = getColumns(ctx, asteriskExpr);
    List<NamedExpr> newTargetExprs = new ArrayList<NamedExpr>(columns.length);
    int i;
    for (i = 0; i < columns.length; i++) {
      newTargetExprs.add(new NamedExpr(new ColumnReferenceExpr(columns[i].getQualifier(), columns[i].getSimpleName())));
    }
    return newTargetExprs;
  }

  private static boolean hasAsterisk(NamedExpr [] namedExprs) {
    for (NamedExpr eachTarget : namedExprs) {
      if (eachTarget.getExpr().getType() == OpType.Asterisk) {
        return true;
      }
    }
    return false;
  }

  private static NamedExpr [] voidResolveAsteriskNamedExpr(LogicalPlanner.PlanContext context,
                                                           NamedExpr [] namedExprs) throws TajoException {
    List<NamedExpr> rewrittenTargets = TUtil.newList();
    for (NamedExpr originTarget : namedExprs) {
      if (originTarget.getExpr().getType() == OpType.Asterisk) {
        // rewrite targets
        rewrittenTargets.addAll(resolveAsterisk(context, (QualifiedAsteriskExpr) originTarget.getExpr()));
      } else {
        rewrittenTargets.add(originTarget);
      }
    }
    return rewrittenTargets.toArray(new NamedExpr[rewrittenTargets.size()]);
  }

  @Override
  public LogicalNode visitSetSession(LogicalPlanner.PlanContext ctx, Stack<Expr> stack, SetSession expr)
      throws TajoException {
    SetSessionNode setSession = ctx.plan.createNode(SetSessionNode.class);
    return setSession;
  }

  @Override
  public LogicalNode visitProjection(LogicalPlanner.PlanContext ctx, Stack<Expr> stack, Projection expr)
      throws TajoException {
    // If Non-from statement, it immediately returns.
    if (!expr.hasChild()) {
      EvalExprNode exprNode = ctx.plan.createNode(EvalExprNode.class);
      exprNode.setTargets(buildTargets(ctx, expr.getNamedExprs()));
      return exprNode;
    }

    stack.push(expr); // <--- push
    LogicalNode child = visit(ctx, stack, expr.getChild());

    // Resolve the asterisk expression
    if (hasAsterisk(expr.getNamedExprs())) {
      expr.setNamedExprs(voidResolveAsteriskNamedExpr(ctx, expr.getNamedExprs()));
    }

    NamedExpr[] projectTargetExprs = expr.getNamedExprs();
    for (int i = 0; i < expr.getNamedExprs().length; i++) {
      NamedExpr namedExpr = projectTargetExprs[i];

      // 1) Normalize all field names occurred in each expr into full qualified names
      NameRefInSelectListNormalizer.normalize(ctx, namedExpr.getExpr());

      // 2) Register explicit column aliases to block
      if (namedExpr.getExpr().getType() == OpType.Column && namedExpr.hasAlias()) {
        ctx.queryBlock.addColumnAlias(((ColumnReferenceExpr)namedExpr.getExpr()).getCanonicalName(),
            namedExpr.getAlias());
      } else if (OpType.isLiteralType(namedExpr.getExpr().getType()) && namedExpr.hasAlias()) {
        Expr constExpr = namedExpr.getExpr();
        ConstEval constEval = (ConstEval) annotator.createEvalNode(ctx, constExpr, NameResolvingMode.RELS_ONLY);
        ctx.queryBlock.addConstReference(namedExpr.getAlias(), constExpr, constEval);
      }
    }

    Target[] targets = buildTargets(ctx, expr.getNamedExprs());

    stack.pop(); // <--- Pop

    ProjectionNode projectionNode = ctx.plan.createNode(ProjectionNode.class);
    projectionNode.setInSchema(child.getOutSchema());
    projectionNode.setOutSchema(PlannerUtil.targetToSchema(targets));

    ctx.queryBlock.setSchema(projectionNode.getOutSchema());
    return projectionNode;
  }

  private Target [] buildTargets(LogicalPlanner.PlanContext context, NamedExpr [] exprs) throws TajoException {
    Target [] targets = new Target[exprs.length];
    for (int i = 0; i < exprs.length; i++) {
      NamedExpr namedExpr = exprs[i];
      TajoDataTypes.DataType dataType = typeDeterminant.determineDataType(context, namedExpr.getExpr());

      if (namedExpr.hasAlias()) {
        targets[i] = new Target(new FieldEval(new Column(namedExpr.getAlias(), dataType)));
      } else {
        String generatedName = context.plan.generateUniqueColumnName(namedExpr.getExpr());
        targets[i] = new Target(new FieldEval(new Column(generatedName, dataType)));
      }
    }
    return targets;
  }

  @Override
  public LogicalNode visitLimit(LogicalPlanner.PlanContext ctx, Stack<Expr> stack, Limit expr)
      throws TajoException {
    stack.push(expr);
    LogicalNode child = visit(ctx, stack, expr.getChild());
    stack.pop();

    LimitNode limitNode = ctx.plan.createNode(LimitNode.class);
    limitNode.setInSchema(child.getOutSchema());
    limitNode.setOutSchema(child.getOutSchema());
    return limitNode;
  }

  @Override
  public LogicalNode visitSort(LogicalPlanner.PlanContext ctx, Stack<Expr> stack, Sort expr) throws TajoException {
    stack.push(expr);
    LogicalNode child = visit(ctx, stack, expr.getChild());
    stack.pop();

    SortNode sortNode = ctx.plan.createNode(SortNode.class);
    sortNode.setInSchema(child.getOutSchema());
    sortNode.setOutSchema(child.getOutSchema());
    return sortNode;
  }

  @Override
  public LogicalNode visitHaving(LogicalPlanner.PlanContext ctx, Stack<Expr> stack, Having expr)
      throws TajoException {
    stack.push(expr);
    LogicalNode child = visit(ctx, stack, expr.getChild());
    stack.pop();

    HavingNode havingNode = ctx.plan.createNode(HavingNode.class);
    havingNode.setInSchema(child.getOutSchema());
    havingNode.setOutSchema(child.getOutSchema());
    return havingNode;
  }

  @Override
  public LogicalNode visitGroupBy(LogicalPlanner.PlanContext ctx, Stack<Expr> stack, Aggregation expr)
      throws TajoException {
    stack.push(expr); // <--- push
    LogicalNode child = visit(ctx, stack, expr.getChild());

    Projection projection = ctx.queryBlock.getSingletonExpr(OpType.Projection);
    int finalTargetNum = projection.getNamedExprs().length;
    Target [] targets = new Target[finalTargetNum];

    if (hasAsterisk(projection.getNamedExprs())) {
      projection.setNamedExprs(voidResolveAsteriskNamedExpr(ctx, projection.getNamedExprs()));
    }

    for (int i = 0; i < finalTargetNum; i++) {
      NamedExpr namedExpr = projection.getNamedExprs()[i];
      EvalNode evalNode = annotator.createEvalNode(ctx, namedExpr.getExpr(), NameResolvingMode.SUBEXPRS_AND_RELS);

      if (namedExpr.hasAlias()) {
        targets[i] = new Target(evalNode, namedExpr.getAlias());
      } else {
        targets[i] = new Target(evalNode, "?name_" + i);
      }
    }
    stack.pop();

    GroupbyNode groupByNode = ctx.plan.createNode(GroupbyNode.class);
    groupByNode.setInSchema(child.getOutSchema());
    groupByNode.setOutSchema(PlannerUtil.targetToSchema(targets));
    return groupByNode;
  }

  @Override
  public LogicalNode visitUnion(LogicalPlanner.PlanContext ctx, Stack<Expr> stack, SetOperation expr)
      throws TajoException {
    LogicalPlan.QueryBlock leftBlock = ctx.plan.newQueryBlock();
    LogicalPlanner.PlanContext leftContext = new LogicalPlanner.PlanContext(ctx, leftBlock);
    LogicalNode leftChild = visit(leftContext, new Stack<Expr>(), expr.getLeft());
    leftBlock.setRoot(leftChild);
    ctx.queryBlock.registerExprWithNode(expr.getLeft(), leftChild);

    LogicalPlan.QueryBlock rightBlock = ctx.plan.newQueryBlock();
    LogicalPlanner.PlanContext rightContext = new LogicalPlanner.PlanContext(ctx, rightBlock);
    LogicalNode rightChild = visit(rightContext, new Stack<Expr>(), expr.getRight());
    rightBlock.setRoot(rightChild);
    ctx.queryBlock.registerExprWithNode(expr.getRight(), rightChild);

    UnionNode unionNode = new UnionNode(ctx.plan.newPID());
    unionNode.setLeftChild(leftChild);
    unionNode.setRightChild(rightChild);
    unionNode.setInSchema(leftChild.getOutSchema());
    unionNode.setOutSchema(leftChild.getOutSchema());
    unionNode.setDistinct(expr.isDistinct());

    return unionNode;
  }

  public LogicalNode visitFilter(LogicalPlanner.PlanContext ctx, Stack<Expr> stack, Selection expr)
      throws TajoException {
    stack.push(expr);
    // Since filter push down will be done later, it is guaranteed that in-subqueries are found at only selection.
    for (Expr eachQual : PlannerUtil.extractInSubquery(expr.getQual())) {
      InPredicate inPredicate = (InPredicate) eachQual;
      stack.push(inPredicate);
      visit(ctx, stack, inPredicate.getRight());
      stack.pop();
    }
    LogicalNode child = visit(ctx, stack, expr.getChild());
    stack.pop();

    SelectionNode selectionNode = ctx.plan.createNode(SelectionNode.class);
    selectionNode.setInSchema(child.getOutSchema());
    selectionNode.setOutSchema(child.getOutSchema());
    return selectionNode;
  }

  @Override
  public LogicalNode visitJoin(LogicalPlanner.PlanContext ctx, Stack<Expr> stack, Join expr) throws TajoException {
    stack.push(expr);
    LogicalNode left = visit(ctx, stack, expr.getLeft());
    LogicalNode right = visit(ctx, stack, expr.getRight());
    stack.pop();
    JoinNode joinNode = ctx.plan.createNode(JoinNode.class);
    joinNode.setJoinType(expr.getJoinType());
    Schema merged = SchemaUtil.merge(left.getOutSchema(), right.getOutSchema());
    joinNode.setInSchema(merged);
    joinNode.setOutSchema(merged);

    ctx.queryBlock.addJoinType(expr.getJoinType());
    return joinNode;
  }

  @Override
  public LogicalNode visitRelation(LogicalPlanner.PlanContext ctx, Stack<Expr> stack, Relation expr)
      throws TajoException {
    Relation relation = expr;

    String actualRelationName;
    if (CatalogUtil.isFQTableName(expr.getName())) {
      actualRelationName = relation.getName();
    } else {
      actualRelationName =
          CatalogUtil.buildFQName(ctx.queryContext.get(SessionVars.CURRENT_DATABASE), relation.getName());
    }

    TableDesc desc = catalog.getTableDesc(actualRelationName);

    ScanNode scanNode = ctx.plan.createNode(ScanNode.class);
    if (relation.hasAlias()) {
      scanNode.init(desc, relation.getAlias());
    } else {
      scanNode.init(desc);
    }

    TablePropertyUtil.setTableProperty(ctx.getQueryContext(), scanNode);

    ctx.queryBlock.addRelation(scanNode);
    return scanNode;
  }

  @Override
  public LogicalNode visitTableSubQuery(LogicalPlanner.PlanContext ctx, Stack<Expr> stack, TablePrimarySubQuery expr)
<<<<<<< HEAD
      throws PlanningException {
=======
      throws TajoException {

>>>>>>> 6d852081
    LogicalPlanner.PlanContext newContext;
    // Note: TableSubQuery always has a table name.
    // SELECT .... FROM (SELECT ...) TB_NAME <-
    QueryBlock queryBlock = ctx.plan.newQueryBlock();
    newContext = new LogicalPlanner.PlanContext(ctx, queryBlock);
    LogicalNode child = super.visitTableSubQuery(newContext, stack, expr);
    queryBlock.setRoot(child);

    // a table subquery should be dealt as a relation.
    TableSubQueryNode node = ctx.plan.createNode(TableSubQueryNode.class);
    node.init(CatalogUtil.buildFQName(ctx.queryContext.get(SessionVars.CURRENT_DATABASE), expr.getName()), child);
    ctx.queryBlock.addRelation(node);

    return node;
  }

  @Override
  public LogicalNode visitSimpleTableSubquery(LogicalPlanner.PlanContext ctx, Stack<Expr> stack, SimpleTableSubquery expr)
    throws PlanningException {
    LogicalPlanner.PlanContext newContext;
    // Note: TableSubQuery always has a table name.
    // SELECT .... FROM (SELECT ...) TB_NAME <-
    QueryBlock queryBlock = ctx.plan.newQueryBlock();
    newContext = new LogicalPlanner.PlanContext(ctx, queryBlock);
    LogicalNode child = super.visitSimpleTableSubquery(newContext, stack, expr);
    queryBlock.setRoot(child);

    // a table subquery should be dealt as a relation.
    TableSubQueryNode node = ctx.plan.createNode(TableSubQueryNode.class);
    node.init(CatalogUtil.buildFQName(ctx.queryContext.get(SessionVars.CURRENT_DATABASE),
        ctx.generateUniqueSubQueryName()), child);
    ctx.queryBlock.addRelation(node);
    if (stack.peek().getType() == OpType.InPredicate) {
      // In-subquery and scalar subquery cannot be the base for name resolution.
      node.setNameResolveBase(false);
    }
    return node;
  }

  ///////////////////////////////////////////////////////////////////////////////////////////////////////////
  // Data Definition Language Section
  ///////////////////////////////////////////////////////////////////////////////////////////////////////////

  @Override
  public LogicalNode visitCreateDatabase(LogicalPlanner.PlanContext ctx, Stack<Expr> stack, CreateDatabase expr)
      throws TajoException {
    CreateDatabaseNode createDatabaseNode = ctx.plan.createNode(CreateDatabaseNode.class);
    return createDatabaseNode;
  }

  @Override
  public LogicalNode visitDropDatabase(LogicalPlanner.PlanContext ctx, Stack<Expr> stack, DropDatabase expr)
      throws TajoException {
    DropDatabaseNode dropDatabaseNode = ctx.plan.createNode(DropDatabaseNode.class);
    return dropDatabaseNode;
  }

  @Override
  public LogicalNode visitCreateTable(LogicalPlanner.PlanContext ctx, Stack<Expr> stack, CreateTable expr)
      throws TajoException {

    CreateTableNode createTableNode = ctx.plan.createNode(CreateTableNode.class);

    if (expr.hasSubQuery()) {
      stack.push(expr);
      visit(ctx, stack, expr.getSubQuery());
      stack.pop();
    }

    return createTableNode;
  }

  @Override
  public LogicalNode visitDropTable(LogicalPlanner.PlanContext ctx, Stack<Expr> stack, DropTable expr)
      throws TajoException {
    DropTableNode dropTable = ctx.plan.createNode(DropTableNode.class);
    return dropTable;
  }

  @Override
  public LogicalNode visitAlterTablespace(LogicalPlanner.PlanContext ctx, Stack<Expr> stack, AlterTablespace expr)
      throws TajoException {
    AlterTablespaceNode alterTablespace = ctx.plan.createNode(AlterTablespaceNode.class);
    return alterTablespace;
  }

  @Override
  public LogicalNode visitAlterTable(LogicalPlanner.PlanContext ctx, Stack<Expr> stack, AlterTable expr)
      throws TajoException {
    AlterTableNode alterTableNode = ctx.plan.createNode(AlterTableNode.class);
    return alterTableNode;
  }

  @Override
  public LogicalNode visitTruncateTable(LogicalPlanner.PlanContext ctx, Stack<Expr> stack, TruncateTable expr)
      throws TajoException {
    TruncateTableNode truncateTableNode = ctx.plan.createNode(TruncateTableNode.class);
    return truncateTableNode;
  }

  ///////////////////////////////////////////////////////////////////////////////////////////////////////////
  // Insert or Update Section
  ///////////////////////////////////////////////////////////////////////////////////////////////////////////

  public LogicalNode visitInsert(LogicalPlanner.PlanContext ctx, Stack<Expr> stack, Insert expr)
      throws TajoException {
    LogicalNode child = super.visitInsert(ctx, stack, expr);

    InsertNode insertNode = new InsertNode(ctx.plan.newPID());
    insertNode.setInSchema(child.getOutSchema());
    insertNode.setOutSchema(child.getOutSchema());
    return insertNode;
  }

  static class NameRefInSelectListNormalizer extends SimpleAlgebraVisitor<LogicalPlanner.PlanContext, Object> {
    private static final NameRefInSelectListNormalizer instance;

    static {
      instance = new NameRefInSelectListNormalizer();
    }

    public static void normalize(LogicalPlanner.PlanContext context, Expr expr) throws TajoException {
      NameRefInSelectListNormalizer normalizer = new NameRefInSelectListNormalizer();
      normalizer.visit(context,new Stack<Expr>(), expr);
    }

    @Override
    public Expr visitColumnReference(LogicalPlanner.PlanContext ctx, Stack<Expr> stack, ColumnReferenceExpr expr)
        throws TajoException {

      String normalized = NameResolver.resolve(ctx.plan, ctx.queryBlock, expr,
      NameResolvingMode.RELS_ONLY).getQualifiedName();
      expr.setName(normalized);

      return expr;
    }
  }
}<|MERGE_RESOLUTION|>--- conflicted
+++ resolved
@@ -409,12 +409,8 @@
 
   @Override
   public LogicalNode visitTableSubQuery(LogicalPlanner.PlanContext ctx, Stack<Expr> stack, TablePrimarySubQuery expr)
-<<<<<<< HEAD
-      throws PlanningException {
-=======
-      throws TajoException {
-
->>>>>>> 6d852081
+      throws TajoException {
+
     LogicalPlanner.PlanContext newContext;
     // Note: TableSubQuery always has a table name.
     // SELECT .... FROM (SELECT ...) TB_NAME <-
@@ -433,7 +429,7 @@
 
   @Override
   public LogicalNode visitSimpleTableSubquery(LogicalPlanner.PlanContext ctx, Stack<Expr> stack, SimpleTableSubquery expr)
-    throws PlanningException {
+    throws TajoException {
     LogicalPlanner.PlanContext newContext;
     // Note: TableSubQuery always has a table name.
     // SELECT .... FROM (SELECT ...) TB_NAME <-
