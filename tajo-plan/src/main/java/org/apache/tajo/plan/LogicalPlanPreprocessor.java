--- conflicted
+++ resolved
@@ -34,503 +34,9 @@
   private BaseLogicalPlanPreprocessPhaseProvider provider;
 
   LogicalPlanPreprocessor(CatalogService catalog, ExprAnnotator annotator) {
-<<<<<<< HEAD
-    this.catalog = catalog;
-    this.annotator = annotator;
-    this.typeDeterminant = new TypeDeterminant(catalog);
-  }
-
-  @Override
-  public void preHook(LogicalPlanner.PlanContext ctx, Stack<Expr> stack, Expr expr) throws TajoException {
-    ctx.queryBlock.setAlgebraicExpr(expr);
-    ctx.plan.mapExprToBlock(expr, ctx.queryBlock.getName());
-  }
-
-  @Override
-  public LogicalNode postHook(LogicalPlanner.PlanContext ctx, Stack<Expr> stack, Expr expr, LogicalNode result)
-      throws TajoException {
-    // If non-from statement, result can be null. It avoids that case.
-    if (result != null) {
-      // setNode method registers each node to corresponding block and plan.
-      ctx.queryBlock.registerNode(result);
-      // It makes a map between an expr and a logical node.
-      ctx.queryBlock.registerExprWithNode(expr, result);
-    }
-    return result;
-  }
-
-  /**
-   * Get all columns of the relations correspondent to the asterisk expression.
-   * @param ctx
-   * @param asteriskExpr
-   * @return array of columns
-   * @throws TajoException
-   */
-  public static Column[] getColumns(LogicalPlanner.PlanContext ctx, QualifiedAsteriskExpr asteriskExpr)
-      throws TajoException {
-    RelationNode relationOp = null;
-    QueryBlock block = ctx.queryBlock;
-    Collection<QueryBlock> queryBlocks = ctx.plan.getQueryBlocks();
-    if (asteriskExpr.hasQualifier()) {
-      String qualifier;
-
-      if (CatalogUtil.isFQTableName(asteriskExpr.getQualifier())) {
-        qualifier = asteriskExpr.getQualifier();
-      } else {
-        qualifier = CatalogUtil.buildFQName(
-            ctx.queryContext.get(SessionVars.CURRENT_DATABASE), asteriskExpr.getQualifier());
-      }
-
-      relationOp = block.getRelation(qualifier);
-
-      // if a column name is outside of this query block
-      if (relationOp == null) {
-        // TODO - nested query can only refer outer query block? or not?
-        for (QueryBlock eachBlock : queryBlocks) {
-          if (eachBlock.existsRelation(qualifier)) {
-            relationOp = eachBlock.getRelation(qualifier);
-          }
-        }
-      }
-
-      // If we cannot find any relation against a qualified column name
-      if (relationOp == null) {
-        throw new UndefinedColumnException(CatalogUtil.buildFQName(qualifier, "*"));
-      }
-
-      Schema schema = relationOp.getLogicalSchema();
-      Column[] resolvedColumns = new Column[schema.size()];
-      return schema.getRootColumns().toArray(resolvedColumns);
-    } else { // if a column reference is not qualified
-      // columns of every relation should be resolved.
-      Iterator<RelationNode> iterator = block.getRelations().iterator();
-      Schema schema;
-      List<Column> resolvedColumns = TUtil.newList();
-
-      while (iterator.hasNext()) {
-        relationOp = iterator.next();
-        if (relationOp.isNameResolveBase()) {
-          schema = relationOp.getLogicalSchema();
-          resolvedColumns.addAll(schema.getRootColumns());
-        }
-      }
-
-      if (resolvedColumns.size() == 0) {
-        throw new UndefinedColumnException(asteriskExpr.toString());
-      }
-
-      return resolvedColumns.toArray(new Column[resolvedColumns.size()]);
-    }
-  }
-
-  /**
-   * Resolve an asterisk expression to the real column reference expressions.
-   * @param ctx context
-   * @param asteriskExpr asterisk expression
-   * @return a list of NamedExpr each of which has ColumnReferenceExprs as its child
-   * @throws TajoException
-   */
-  private static List<NamedExpr> resolveAsterisk(LogicalPlanner.PlanContext ctx, QualifiedAsteriskExpr asteriskExpr)
-      throws TajoException {
-    Column[] columns = getColumns(ctx, asteriskExpr);
-    List<NamedExpr> newTargetExprs = new ArrayList<NamedExpr>(columns.length);
-    int i;
-    for (i = 0; i < columns.length; i++) {
-      newTargetExprs.add(new NamedExpr(new ColumnReferenceExpr(columns[i].getQualifier(), columns[i].getSimpleName())));
-    }
-    return newTargetExprs;
-  }
-
-  private static boolean hasAsterisk(NamedExpr [] namedExprs) {
-    for (NamedExpr eachTarget : namedExprs) {
-      if (eachTarget.getExpr().getType() == OpType.Asterisk) {
-        return true;
-      }
-    }
-    return false;
-  }
-
-  private static NamedExpr [] voidResolveAsteriskNamedExpr(LogicalPlanner.PlanContext context,
-                                                           NamedExpr [] namedExprs) throws TajoException {
-    List<NamedExpr> rewrittenTargets = TUtil.newList();
-    for (NamedExpr originTarget : namedExprs) {
-      if (originTarget.getExpr().getType() == OpType.Asterisk) {
-        // rewrite targets
-        rewrittenTargets.addAll(resolveAsterisk(context, (QualifiedAsteriskExpr) originTarget.getExpr()));
-      } else {
-        rewrittenTargets.add(originTarget);
-      }
-    }
-    return rewrittenTargets.toArray(new NamedExpr[rewrittenTargets.size()]);
-  }
-
-  @Override
-  public LogicalNode visitSetSession(LogicalPlanner.PlanContext ctx, Stack<Expr> stack, SetSession expr)
-      throws TajoException {
-    SetSessionNode setSession = ctx.plan.createNode(SetSessionNode.class);
-    return setSession;
-  }
-
-  @Override
-  public LogicalNode visitProjection(LogicalPlanner.PlanContext ctx, Stack<Expr> stack, Projection expr)
-      throws TajoException {
-    // If Non-from statement, it immediately returns.
-    if (!expr.hasChild()) {
-      EvalExprNode exprNode = ctx.plan.createNode(EvalExprNode.class);
-      exprNode.setTargets(buildTargets(ctx, expr.getNamedExprs()));
-      return exprNode;
-    }
-
-    stack.push(expr); // <--- push
-    LogicalNode child = visit(ctx, stack, expr.getChild());
-
-    // Resolve the asterisk expression
-    if (hasAsterisk(expr.getNamedExprs())) {
-      expr.setNamedExprs(voidResolveAsteriskNamedExpr(ctx, expr.getNamedExprs()));
-    }
-
-    NamedExpr[] projectTargetExprs = expr.getNamedExprs();
-    for (int i = 0; i < expr.getNamedExprs().length; i++) {
-      NamedExpr namedExpr = projectTargetExprs[i];
-
-      // 1) Normalize all field names occurred in each expr into full qualified names
-      NameRefInSelectListNormalizer.normalize(ctx, namedExpr.getExpr());
-
-      // 2) Register explicit column aliases to block
-      if (namedExpr.getExpr().getType() == OpType.Column && namedExpr.hasAlias()) {
-        ctx.queryBlock.addColumnAlias(((ColumnReferenceExpr)namedExpr.getExpr()).getCanonicalName(),
-            namedExpr.getAlias());
-      } else if (OpType.isLiteralType(namedExpr.getExpr().getType()) && namedExpr.hasAlias()) {
-        Expr constExpr = namedExpr.getExpr();
-        ConstEval constEval = (ConstEval) annotator.createEvalNode(ctx, constExpr, NameResolvingMode.RELS_ONLY);
-        ctx.queryBlock.addConstReference(namedExpr.getAlias(), constExpr, constEval);
-      }
-    }
-
-    Target[] targets = buildTargets(ctx, expr.getNamedExprs());
-
-    stack.pop(); // <--- Pop
-
-    ProjectionNode projectionNode = ctx.plan.createNode(ProjectionNode.class);
-    projectionNode.setInSchema(child.getOutSchema());
-    projectionNode.setOutSchema(PlannerUtil.targetToSchema(targets));
-
-    ctx.queryBlock.setSchema(projectionNode.getOutSchema());
-    return projectionNode;
-  }
-
-  private Target [] buildTargets(LogicalPlanner.PlanContext context, NamedExpr [] exprs) throws TajoException {
-    Target [] targets = new Target[exprs.length];
-    for (int i = 0; i < exprs.length; i++) {
-      NamedExpr namedExpr = exprs[i];
-      TajoDataTypes.DataType dataType = typeDeterminant.determineDataType(context, namedExpr.getExpr());
-
-      if (namedExpr.hasAlias()) {
-        targets[i] = new Target(new FieldEval(new Column(namedExpr.getAlias(), dataType)));
-      } else {
-        String generatedName = context.plan.generateUniqueColumnName(namedExpr.getExpr());
-        targets[i] = new Target(new FieldEval(new Column(generatedName, dataType)));
-      }
-    }
-    return targets;
-  }
-
-  @Override
-  public LogicalNode visitLimit(LogicalPlanner.PlanContext ctx, Stack<Expr> stack, Limit expr)
-      throws TajoException {
-    stack.push(expr);
-    LogicalNode child = visit(ctx, stack, expr.getChild());
-    stack.pop();
-
-    LimitNode limitNode = ctx.plan.createNode(LimitNode.class);
-    limitNode.setInSchema(child.getOutSchema());
-    limitNode.setOutSchema(child.getOutSchema());
-    return limitNode;
-  }
-
-  @Override
-  public LogicalNode visitSort(LogicalPlanner.PlanContext ctx, Stack<Expr> stack, Sort expr) throws TajoException {
-    stack.push(expr);
-    LogicalNode child = visit(ctx, stack, expr.getChild());
-    stack.pop();
-
-    SortNode sortNode = ctx.plan.createNode(SortNode.class);
-    sortNode.setInSchema(child.getOutSchema());
-    sortNode.setOutSchema(child.getOutSchema());
-    return sortNode;
-  }
-
-  @Override
-  public LogicalNode visitHaving(LogicalPlanner.PlanContext ctx, Stack<Expr> stack, Having expr)
-      throws TajoException {
-    stack.push(expr);
-    LogicalNode child = visit(ctx, stack, expr.getChild());
-    stack.pop();
-
-    HavingNode havingNode = ctx.plan.createNode(HavingNode.class);
-    havingNode.setInSchema(child.getOutSchema());
-    havingNode.setOutSchema(child.getOutSchema());
-    return havingNode;
-  }
-
-  @Override
-  public LogicalNode visitGroupBy(LogicalPlanner.PlanContext ctx, Stack<Expr> stack, Aggregation expr)
-      throws TajoException {
-    stack.push(expr); // <--- push
-    LogicalNode child = visit(ctx, stack, expr.getChild());
-
-    Projection projection = ctx.queryBlock.getSingletonExpr(OpType.Projection);
-    int finalTargetNum = projection.getNamedExprs().length;
-    Target [] targets = new Target[finalTargetNum];
-
-    if (hasAsterisk(projection.getNamedExprs())) {
-      projection.setNamedExprs(voidResolveAsteriskNamedExpr(ctx, projection.getNamedExprs()));
-    }
-
-    for (int i = 0; i < finalTargetNum; i++) {
-      NamedExpr namedExpr = projection.getNamedExprs()[i];
-      EvalNode evalNode = annotator.createEvalNode(ctx, namedExpr.getExpr(), NameResolvingMode.SUBEXPRS_AND_RELS);
-
-      if (namedExpr.hasAlias()) {
-        targets[i] = new Target(evalNode, namedExpr.getAlias());
-      } else {
-        targets[i] = new Target(evalNode, "?name_" + i);
-      }
-    }
-    stack.pop();
-
-    GroupbyNode groupByNode = ctx.plan.createNode(GroupbyNode.class);
-    groupByNode.setInSchema(child.getOutSchema());
-    groupByNode.setOutSchema(PlannerUtil.targetToSchema(targets));
-    return groupByNode;
-  }
-
-  @Override
-  public LogicalNode visitUnion(LogicalPlanner.PlanContext ctx, Stack<Expr> stack, SetOperation expr)
-      throws TajoException {
-    LogicalPlan.QueryBlock leftBlock = ctx.plan.newQueryBlock();
-    LogicalPlanner.PlanContext leftContext = new LogicalPlanner.PlanContext(ctx, leftBlock);
-    LogicalNode leftChild = visit(leftContext, new Stack<Expr>(), expr.getLeft());
-    leftBlock.setRoot(leftChild);
-    ctx.queryBlock.registerExprWithNode(expr.getLeft(), leftChild);
-
-    LogicalPlan.QueryBlock rightBlock = ctx.plan.newQueryBlock();
-    LogicalPlanner.PlanContext rightContext = new LogicalPlanner.PlanContext(ctx, rightBlock);
-    LogicalNode rightChild = visit(rightContext, new Stack<Expr>(), expr.getRight());
-    rightBlock.setRoot(rightChild);
-    ctx.queryBlock.registerExprWithNode(expr.getRight(), rightChild);
-
-    UnionNode unionNode = new UnionNode(ctx.plan.newPID());
-    unionNode.setLeftChild(leftChild);
-    unionNode.setRightChild(rightChild);
-    unionNode.setInSchema(leftChild.getOutSchema());
-    unionNode.setOutSchema(leftChild.getOutSchema());
-    unionNode.setDistinct(expr.isDistinct());
-
-    return unionNode;
-  }
-
-  public LogicalNode visitFilter(LogicalPlanner.PlanContext ctx, Stack<Expr> stack, Selection expr)
-      throws TajoException {
-    stack.push(expr);
-    // Since filter push down will be done later, it is guaranteed that in-subqueries are found at only selection.
-    for (Expr eachQual : PlannerUtil.extractInSubquery(expr.getQual())) {
-      InPredicate inPredicate = (InPredicate) eachQual;
-      stack.push(inPredicate);
-      visit(ctx, stack, inPredicate.getRight());
-      stack.pop();
-    }
-    LogicalNode child = visit(ctx, stack, expr.getChild());
-    stack.pop();
-
-    SelectionNode selectionNode = ctx.plan.createNode(SelectionNode.class);
-    selectionNode.setInSchema(child.getOutSchema());
-    selectionNode.setOutSchema(child.getOutSchema());
-    return selectionNode;
-  }
-
-  @Override
-  public LogicalNode visitJoin(LogicalPlanner.PlanContext ctx, Stack<Expr> stack, Join expr) throws TajoException {
-    stack.push(expr);
-    LogicalNode left = visit(ctx, stack, expr.getLeft());
-    LogicalNode right = visit(ctx, stack, expr.getRight());
-    stack.pop();
-    JoinNode joinNode = ctx.plan.createNode(JoinNode.class);
-    joinNode.setJoinType(expr.getJoinType());
-    Schema merged = SchemaUtil.merge(left.getOutSchema(), right.getOutSchema());
-    joinNode.setInSchema(merged);
-    joinNode.setOutSchema(merged);
-
-    ctx.queryBlock.addJoinType(expr.getJoinType());
-    return joinNode;
-  }
-
-  @Override
-  public LogicalNode visitRelation(LogicalPlanner.PlanContext ctx, Stack<Expr> stack, Relation expr)
-      throws TajoException {
-    Relation relation = expr;
-
-    String actualRelationName;
-    if (CatalogUtil.isFQTableName(expr.getName())) {
-      actualRelationName = relation.getName();
-    } else {
-      actualRelationName =
-          CatalogUtil.buildFQName(ctx.queryContext.get(SessionVars.CURRENT_DATABASE), relation.getName());
-    }
-
-    TableDesc desc = catalog.getTableDesc(actualRelationName);
-
-    ScanNode scanNode = ctx.plan.createNode(ScanNode.class);
-    if (relation.hasAlias()) {
-      scanNode.init(desc, relation.getAlias());
-    } else {
-      scanNode.init(desc);
-    }
-
-    TablePropertyUtil.setTableProperty(ctx.getQueryContext(), scanNode);
-
-    ctx.queryBlock.addRelation(scanNode);
-    return scanNode;
-  }
-
-  @Override
-  public LogicalNode visitTableSubQuery(LogicalPlanner.PlanContext ctx, Stack<Expr> stack, TablePrimarySubQuery expr)
-      throws TajoException {
-
-    LogicalPlanner.PlanContext newContext;
-    // Note: TableSubQuery always has a table name.
-    // SELECT .... FROM (SELECT ...) TB_NAME <-
-    QueryBlock queryBlock = ctx.plan.newQueryBlock();
-    newContext = new LogicalPlanner.PlanContext(ctx, queryBlock);
-    LogicalNode child = super.visitTableSubQuery(newContext, stack, expr);
-    queryBlock.setRoot(child);
-
-    // a table subquery should be dealt as a relation.
-    TableSubQueryNode node = ctx.plan.createNode(TableSubQueryNode.class);
-    node.init(CatalogUtil.buildFQName(ctx.queryContext.get(SessionVars.CURRENT_DATABASE), expr.getName()), child);
-    ctx.queryBlock.addRelation(node);
-
-    return node;
-  }
-
-  @Override
-  public LogicalNode visitSimpleTableSubquery(LogicalPlanner.PlanContext ctx, Stack<Expr> stack, SimpleTableSubquery expr)
-    throws TajoException {
-    LogicalPlanner.PlanContext newContext;
-    // Note: TableSubQuery always has a table name.
-    // SELECT .... FROM (SELECT ...) TB_NAME <-
-    QueryBlock queryBlock = ctx.plan.newQueryBlock();
-    newContext = new LogicalPlanner.PlanContext(ctx, queryBlock);
-    LogicalNode child = super.visitSimpleTableSubquery(newContext, stack, expr);
-    queryBlock.setRoot(child);
-
-    // a table subquery should be dealt as a relation.
-    TableSubQueryNode node = ctx.plan.createNode(TableSubQueryNode.class);
-    node.init(CatalogUtil.buildFQName(ctx.queryContext.get(SessionVars.CURRENT_DATABASE),
-        ctx.generateUniqueSubQueryName()), child);
-    ctx.queryBlock.addRelation(node);
-    if (stack.peek().getType() == OpType.InPredicate) {
-      // In-subquery and scalar subquery cannot be the base for name resolution.
-      node.setNameResolveBase(false);
-    }
-    return node;
-  }
-
-  ///////////////////////////////////////////////////////////////////////////////////////////////////////////
-  // Data Definition Language Section
-  ///////////////////////////////////////////////////////////////////////////////////////////////////////////
-
-  @Override
-  public LogicalNode visitCreateDatabase(LogicalPlanner.PlanContext ctx, Stack<Expr> stack, CreateDatabase expr)
-      throws TajoException {
-    CreateDatabaseNode createDatabaseNode = ctx.plan.createNode(CreateDatabaseNode.class);
-    return createDatabaseNode;
-  }
-
-  @Override
-  public LogicalNode visitDropDatabase(LogicalPlanner.PlanContext ctx, Stack<Expr> stack, DropDatabase expr)
-      throws TajoException {
-    DropDatabaseNode dropDatabaseNode = ctx.plan.createNode(DropDatabaseNode.class);
-    return dropDatabaseNode;
-  }
-
-  @Override
-  public LogicalNode visitCreateTable(LogicalPlanner.PlanContext ctx, Stack<Expr> stack, CreateTable expr)
-      throws TajoException {
-
-    CreateTableNode createTableNode = ctx.plan.createNode(CreateTableNode.class);
-
-    if (expr.hasSubQuery()) {
-      stack.push(expr);
-      visit(ctx, stack, expr.getSubQuery());
-      stack.pop();
-    }
-
-    return createTableNode;
-  }
-
-  @Override
-  public LogicalNode visitDropTable(LogicalPlanner.PlanContext ctx, Stack<Expr> stack, DropTable expr)
-      throws TajoException {
-    DropTableNode dropTable = ctx.plan.createNode(DropTableNode.class);
-    return dropTable;
-  }
-
-  @Override
-  public LogicalNode visitAlterTablespace(LogicalPlanner.PlanContext ctx, Stack<Expr> stack, AlterTablespace expr)
-      throws TajoException {
-    AlterTablespaceNode alterTablespace = ctx.plan.createNode(AlterTablespaceNode.class);
-    return alterTablespace;
-  }
-
-  @Override
-  public LogicalNode visitAlterTable(LogicalPlanner.PlanContext ctx, Stack<Expr> stack, AlterTable expr)
-      throws TajoException {
-    AlterTableNode alterTableNode = ctx.plan.createNode(AlterTableNode.class);
-    return alterTableNode;
-  }
-
-  @Override
-  public LogicalNode visitCreateIndex(LogicalPlanner.PlanContext ctx, Stack<Expr> stack, CreateIndex expr)
-      throws TajoException {
-    stack.push(expr);
-    LogicalNode child = visit(ctx, stack, expr.getChild());
-    stack.pop();
-
-    CreateIndexNode createIndex = ctx.plan.createNode(CreateIndexNode.class);
-    createIndex.setInSchema(child.getOutSchema());
-    createIndex.setOutSchema(child.getOutSchema());
-    return createIndex;
-  }
-
-  @Override
-  public LogicalNode visitDropIndex(LogicalPlanner.PlanContext ctx, Stack<Expr> stack, DropIndex expr) {
-    return ctx.plan.createNode(DropIndexNode.class);
-  }
-
-  public LogicalNode visitTruncateTable(LogicalPlanner.PlanContext ctx, Stack<Expr> stack, TruncateTable expr)
-      throws TajoException {
-    TruncateTableNode truncateTableNode = ctx.plan.createNode(TruncateTableNode.class);
-    return truncateTableNode;
-  }
-
-///////////////////////////////////////////////////////////////////////////////////////////////////////////
-  // Insert or Update Section
-  ///////////////////////////////////////////////////////////////////////////////////////////////////////////
-
-  public LogicalNode visitInsert(LogicalPlanner.PlanContext ctx, Stack<Expr> stack, Insert expr)
-      throws TajoException {
-    LogicalNode child = super.visitInsert(ctx, stack, expr);
-
-    InsertNode insertNode = new InsertNode(ctx.plan.newPID());
-    insertNode.setInSchema(child.getOutSchema());
-    insertNode.setOutSchema(child.getOutSchema());
-    return insertNode;
-=======
     provider = new BaseLogicalPlanPreprocessPhaseProvider();
     engine = new BaseLogicalPlanPreprocessEngine(catalog, annotator);
     engine.addProcessPhase(provider.getPhases());
->>>>>>> 238f0b36
   }
 
   public LogicalNode process(PlanContext context, Expr expr) throws TajoException {
