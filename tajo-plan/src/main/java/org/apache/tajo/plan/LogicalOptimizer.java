--- conflicted
+++ resolved
@@ -81,13 +81,8 @@
     return optimize(conf, plan);
   }
 
-<<<<<<< HEAD
-  public LogicalNode optimize(OverridableConf context, LogicalPlan plan) throws PlanningException {
+  public LogicalNode optimize(OverridableConf context, LogicalPlan plan) throws TajoException {
     rulesBeforeJoinOpt.rewrite(new LogicalPlanRewriteRuleContext(context, plan, catalog));
-=======
-  public LogicalNode optimize(OverridableConf context, LogicalPlan plan) throws TajoException {
-    rulesBeforeJoinOpt.rewrite(context, plan);
->>>>>>> 6d852081
 
     DirectedGraphCursor<String, BlockEdge> blockCursor =
         new DirectedGraphCursor<String, BlockEdge>(plan.getQueryBlockGraph(), plan.getRootBlock().getName());
