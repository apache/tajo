/**
 * Licensed to the Apache Software Foundation (ASF) under one
 * or more contributor license agreements.  See the NOTICE file
 * distributed with this work for additional information
 * regarding copyright ownership.  The ASF licenses this file
 * to you under the Apache License, Version 2.0 (the
 * "License"); you may not use this file except in compliance
 * with the License.  You may obtain a copy of the License at
 *
 *     http://www.apache.org/licenses/LICENSE-2.0
 *
 * Unless required by applicable law or agreed to in writing, software
 * distributed under the License is distributed on an "AS IS" BASIS,
 * WITHOUT WARRANTIES OR CONDITIONS OF ANY KIND, either express or implied.
 * See the License for the specific language governing permissions and
 * limitations under the License.
 */

package org.apache.tajo.plan;

import com.google.common.annotations.VisibleForTesting;
import org.apache.commons.logging.Log;
import org.apache.commons.logging.LogFactory;
import org.apache.hadoop.classification.InterfaceStability;
import org.apache.tajo.ConfigKey;
import org.apache.tajo.OverridableConf;
import org.apache.tajo.SessionVars;
import org.apache.tajo.algebra.JoinType;
import org.apache.tajo.catalog.CatalogUtil;
import org.apache.tajo.catalog.Column;
import org.apache.tajo.conf.TajoConf;
import org.apache.tajo.conf.TajoConf.ConfVars;
import org.apache.tajo.plan.expr.AlgebraicUtil;
import org.apache.tajo.plan.expr.BinaryEval;
import org.apache.tajo.plan.expr.EvalNode;
import org.apache.tajo.plan.expr.EvalTreeUtil;
import org.apache.tajo.plan.joinorder.*;
import org.apache.tajo.plan.logical.*;
import org.apache.tajo.plan.rewrite.BaseLogicalPlanRewriteEngine;
import org.apache.tajo.plan.rewrite.LogicalPlanRewriteRule;
import org.apache.tajo.plan.rewrite.LogicalPlanRewriteRuleProvider;
import org.apache.tajo.plan.util.PlannerUtil;
import org.apache.tajo.plan.visitor.BasicLogicalPlanVisitor;
import org.apache.tajo.util.ReflectionUtil;
import org.apache.tajo.util.TUtil;
import org.apache.tajo.util.graph.DirectedGraphCursor;

import java.util.*;

import static org.apache.tajo.plan.LogicalPlan.BlockEdge;
import static org.apache.tajo.plan.joinorder.GreedyHeuristicJoinOrderAlgorithm.getCost;

/**
 * This class optimizes a logical plan.
 */
@InterfaceStability.Evolving
public class LogicalOptimizer {
  private static final Log LOG = LogFactory.getLog(LogicalOptimizer.class.getName());

  private BaseLogicalPlanRewriteEngine rulesBeforeJoinOpt;
  private BaseLogicalPlanRewriteEngine rulesAfterToJoinOpt;
  private JoinOrderAlgorithm joinOrderAlgorithm = new GreedyHeuristicJoinOrderAlgorithm();

  public LogicalOptimizer(TajoConf conf) {

    Class clazz = conf.getClassVar(ConfVars.LOGICAL_PLAN_REWRITE_RULE_PROVIDER_CLASS);
    LogicalPlanRewriteRuleProvider provider = (LogicalPlanRewriteRuleProvider) ReflectionUtil.newInstance(clazz, conf);

    rulesBeforeJoinOpt = new BaseLogicalPlanRewriteEngine();
    rulesBeforeJoinOpt.addRewriteRule(provider.getPreRules());
    rulesAfterToJoinOpt = new BaseLogicalPlanRewriteEngine();
    rulesAfterToJoinOpt.addRewriteRule(provider.getPostRules());
  }

  public void addRuleAfterToJoinOpt(LogicalPlanRewriteRule rewriteRule) {
    if (rewriteRule != null) {
      rulesAfterToJoinOpt.addRewriteRule(rewriteRule);
    }
  }

  @VisibleForTesting
  public LogicalNode optimize(LogicalPlan plan) throws PlanningException {
    OverridableConf conf = new OverridableConf(new TajoConf(),
        ConfigKey.ConfigType.SESSION, ConfigKey.ConfigType.QUERY, ConfigKey.ConfigType.SYSTEM);
    return optimize(conf, plan);
  }

  public LogicalNode optimize(OverridableConf context, LogicalPlan plan) throws PlanningException {
    rulesBeforeJoinOpt.rewrite(context, plan);

    DirectedGraphCursor<String, BlockEdge> blockCursor =
        new DirectedGraphCursor<String, BlockEdge>(plan.getQueryBlockGraph(), plan.getRootBlock().getName());

    if (context == null || context.getBool(SessionVars.TEST_JOIN_OPT_ENABLED)) {
      // default is true
      while (blockCursor.hasNext()) {
        optimizeJoinOrder(plan, blockCursor.nextBlock());
      }
    } else {
      LOG.info("Skip Join Optimized.");
    }
    // TODO: filter push down
    rulesAfterToJoinOpt.rewrite(context, plan);
    return plan.getRootBlock().getRoot();
  }

  private void optimizeJoinOrder(LogicalPlan plan, String blockName) throws PlanningException {
    LogicalPlan.QueryBlock block = plan.getBlock(blockName);

    if (block.hasNode(NodeType.JOIN)) {
      String originalOrder = JoinOrderStringBuilder.buildJoinOrderString(plan, block);
      double nonOptimizedJoinCost = JoinCostComputer.computeCost(plan, block);

      // finding relations and filter expressions
      JoinGraphContext joinGraphContext = JoinGraphBuilder.buildJoinGraph(plan, block);
<<<<<<< HEAD
      addJoinEdgesFromQuals(block, joinGraphContext);
=======
//      addJoinEdgesFromQuals(block, joinGraphContext);
>>>>>>> de987a5f

      // finding join order and restore remain filter order
      FoundJoinOrder order = joinOrderAlgorithm.findBestOrder(plan, block, joinGraphContext);

      // replace join node with FoundJoinOrder.
      JoinNode newJoinNode = order.getOrderedJoin();
      LogicalNode newNode = newJoinNode;

      if (!joinGraphContext.getCandidateJoinFilters().isEmpty()) {
        Set<EvalNode> remainings = joinGraphContext.getCandidateJoinFilters();
        LogicalNode topParent = PlannerUtil.findTopParentNode(block.getRoot(), NodeType.JOIN);
        if (topParent.getType() == NodeType.SELECTION) {
          SelectionNode topParentSelect = (SelectionNode) topParent;
          Set<EvalNode> filters = TUtil.newHashSet();
          filters.addAll(TUtil.newHashSet(AlgebraicUtil.toConjunctiveNormalFormArray(topParentSelect.getQual())));
          filters.addAll(remainings);
          topParentSelect.setQual(AlgebraicUtil.createSingletonExprFromCNF(
              filters.toArray(new EvalNode[filters.size()])));
        } else {
          SelectionNode newSelection = plan.createNode(SelectionNode.class);
          newSelection.setQual(AlgebraicUtil.createSingletonExprFromCNF(
              remainings.toArray(new EvalNode[remainings.size()])));
          newSelection.setChild(newJoinNode);
          newNode = newSelection;
        }
      }
      JoinNode old = PlannerUtil.findTopNode(block.getRoot(), NodeType.JOIN);

      // TODO: collect all join predicates and set them at the top join node (?)

      JoinTargetCollector collector = new JoinTargetCollector();
      Set<Target> targets = new LinkedHashSet<Target>();
      collector.visitJoin(targets, plan, block, old, new Stack<LogicalNode>());

      if (targets.size() == 0) {
        newJoinNode.setTargets(PlannerUtil.schemaToTargets(old.getOutSchema()));
      } else {
        newJoinNode.setTargets(targets.toArray(new Target[targets.size()]));
      }
      PlannerUtil.replaceNode(plan, block.getRoot(), old, newNode);
//      PlannerUtil.replaceNode(plan, block.getRoot(), old, newJoinNode);
      // End of replacement logic

      String optimizedOrder = JoinOrderStringBuilder.buildJoinOrderString(plan, block);
      block.addPlanHistory("Non-optimized join order: " + originalOrder + " (cost: " + nonOptimizedJoinCost + ")");
      block.addPlanHistory("Optimized join order    : " + optimizedOrder + " (cost: " + order.getCost() + ")");
    }
  }

<<<<<<< HEAD
  private void addJoinEdgesFromQuals(LogicalPlan.QueryBlock block, JoinGraphContext context)
      throws PlanningException {
    Map<String, RelationNode> relationNodeMap = TUtil.newHashMap();
    for (RelationNode relationNode : block.getRelations()) {
      relationNodeMap.put(relationNode.getCanonicalName(), relationNode);
    }
    addJoinEdgesFromQuals(block, context, context.getJoinGraph(),
        new HashSet(context.getCandidateJoinConditions()), relationNodeMap);
    addJoinEdgesFromQuals(block, context, context.getJoinGraph(),
        new HashSet(context.getCandidateJoinFilters()), relationNodeMap);
  }

  private void addJoinEdgesFromQuals(LogicalPlan.QueryBlock block, JoinGraphContext context, JoinGraph graph,
                                     Set<EvalNode> quals, Map<String, RelationNode> relationNodeMap)
      throws PlanningException {
    for (EvalNode condition : quals) {
      if (EvalTreeUtil.isJoinQual(condition, false)) {
        String[] relations = guessRelationsFromJoinQual(block, (BinaryEval) condition);
        String leftExprRelName = relations[0];
        String rightExprRelName = relations[1];
        RelationVertex left = null, right = null;
        if (relationNodeMap.containsKey(leftExprRelName)) {
          left = new RelationVertex(relationNodeMap.get(leftExprRelName));
        }
        if (relationNodeMap.containsKey(rightExprRelName)) {
          right = new RelationVertex(relationNodeMap.get(rightExprRelName));
        }
        if (left != null && right != null) {
          JoinEdge edge = graph.getEdge(left, right);
          if (edge == null) {
            // check if they are connectable
            Set<JoinVertex> leftInterchangeables = JoinOrderingUtil.getAllInterchangeableVertexes(context, left);
            Set<JoinVertex> rightInterchangeables = JoinOrderingUtil.getAllInterchangeableVertexes(context, right);
            for (JoinVertex leftInterchangeable : leftInterchangeables) {
              for (JoinVertex rightInterchangeable : rightInterchangeables) {
                if (graph.getEdge(leftInterchangeable, rightInterchangeable) != null) {
                  // If a join is an implicit join, its type is assumed as the INNER join
                  edge = graph.addJoin(context, new JoinSpec(JoinType.INNER), left, right);
                  edge.addJoinQual(condition);
                }
              }
            }
          } else {
            if (edge.getJoinType() == JoinType.CROSS) {
              edge.getJoinSpec().setType(JoinType.INNER);
            }
            edge.addJoinQual(condition);
          }

          if (edge != null && PlannerUtil.isCommutativeJoin(edge.getJoinType())) {
            graph.addJoin(context, edge.getJoinSpec(), edge.getRightVertex(), edge.getLeftVertex());
          }
        }
      }
    }
  }
=======
//  private void addJoinEdgesFromQuals(LogicalPlan.QueryBlock block, JoinGraphContext context)
//      throws PlanningException {
//    Map<String, RelationNode> relationNodeMap = TUtil.newHashMap();
//    for (RelationNode relationNode : block.getRelations()) {
//      relationNodeMap.put(relationNode.getCanonicalName(), relationNode);
//    }
//    addJoinEdgesFromQuals(block, context, context.getJoinGraph(),
//        new HashSet(context.getCandidateJoinConditions()), relationNodeMap);
//    addJoinEdgesFromQuals(block, context, context.getJoinGraph(),
//        new HashSet(context.getCandidateJoinFilters()), relationNodeMap);
//  }

//  private void addJoinEdgesFromQuals(LogicalPlan.QueryBlock block, JoinGraphContext context, JoinGraph graph,
//                                     Set<EvalNode> quals, Map<String, RelationNode> relationNodeMap)
//      throws PlanningException {
//    for (EvalNode condition : quals) {
//      if (EvalTreeUtil.isJoinQual(condition, false)) {
//        String[] relations = guessRelationsFromJoinQual(block, (BinaryEval) condition);
//        String leftExprRelName = relations[0];
//        String rightExprRelName = relations[1];
//        RelationVertex left = null, right = null;
//        if (relationNodeMap.containsKey(leftExprRelName)) {
//          left = new RelationVertex(relationNodeMap.get(leftExprRelName));
//        }
//        if (relationNodeMap.containsKey(rightExprRelName)) {
//          right = new RelationVertex(relationNodeMap.get(rightExprRelName));
//        }
//        if (left != null && right != null) {
//          JoinEdge edge = graph.getEdge(left, right);
//          if (edge == null) {
//            // check if they are connectable
//            Set<JoinVertex> leftInterchangeables = JoinOrderingUtil.getAllInterchangeableVertexes(context, left);
//            Set<JoinVertex> rightInterchangeables = JoinOrderingUtil.getAllInterchangeableVertexes(context, right);
//            for (JoinVertex leftInterchangeable : leftInterchangeables) {
//              for (JoinVertex rightInterchangeable : rightInterchangeables) {
//                if (graph.getEdge(leftInterchangeable, rightInterchangeable) != null) {
//                  // If a join is an implicit join, its type is assumed as the INNER join
//                  edge = graph.addJoin(context, new JoinSpec(JoinType.INNER), left, right);
//                  edge.addJoinQual(condition);
//                }
//              }
//            }
//          } else {
//            if (edge.getJoinType() == JoinType.CROSS) {
//              edge.getJoinSpec().setType(JoinType.INNER);
//            }
//            edge.addJoinQual(condition);
//          }
//
//          if (edge != null && PlannerUtil.isCommutativeJoin(edge.getJoinType())) {
//            graph.addJoin(context, edge.getJoinSpec(), edge.getRightVertex(), edge.getLeftVertex());
//          }
//        }
//      }
//    }
//  }
>>>>>>> de987a5f

  private String [] guessRelationsFromJoinQual(LogicalPlan.QueryBlock block, BinaryEval joinCondition)
      throws PlanningException {

    // Note that we can guarantee that each join qual used here is a singleton.
    // This is because we use dissect a join qual into conjunctive normal forms.
    // In other words, each join qual has a form 'col1 = col2'.
    Column leftExpr = EvalTreeUtil.findAllColumnRefs(joinCondition.getLeftExpr()).get(0);
    Column rightExpr = EvalTreeUtil.findAllColumnRefs(joinCondition.getRightExpr()).get(0);

    // 0 - left table, 1 - right table
    String [] relationNames = new String[2];
    NamedExprsManager namedExprsMgr = block.getNamedExprsManager();
    if (leftExpr.hasQualifier()) {
      relationNames[0] = leftExpr.getQualifier();
    } else {
      if (namedExprsMgr.isAliasedName(leftExpr.getSimpleName())) {
        String columnName = namedExprsMgr.getOriginalName(leftExpr.getSimpleName());
        String qualifier = CatalogUtil.extractQualifier(columnName);
        relationNames[0] = qualifier;
      } else {
        // search for a relation which evaluates a right term included in a join condition
        for (RelationNode rel : block.getRelations()) {
          if (rel.getOutSchema().contains(leftExpr)) {
            String qualifier = rel.getCanonicalName();
            relationNames[0] = qualifier;
          }
        }
        if (relationNames[0] == null) { // if not found
          throw new PlanningException("Cannot expect a referenced relation: " + leftExpr);
        }
      }
    }
    if (rightExpr.hasQualifier()) {
      relationNames[1] = rightExpr.getQualifier();
    } else {
      if (namedExprsMgr.isAliasedName(rightExpr.getSimpleName())) {
        String columnName = namedExprsMgr.getOriginalName(rightExpr.getSimpleName());
        String qualifier = CatalogUtil.extractQualifier(columnName);
        relationNames[1] = qualifier;
      } else {
        // search for a relation which evaluates a right term included in a join condition
        for (RelationNode rel : block.getRelations()) {
          if (rel.getOutSchema().contains(rightExpr)) {
            String qualifier = rel.getCanonicalName();
            relationNames[1] = qualifier;
          }
        }
        if (relationNames[1] == null) { // if not found
          throw new PlanningException("Cannot expect a referenced relation: " + rightExpr);
        }
      }
    }
    return relationNames;
  }

  private static class JoinTargetCollector extends BasicLogicalPlanVisitor<Set<Target>, LogicalNode> {
    @Override
    public LogicalNode visitJoin(Set<Target> ctx, LogicalPlan plan, LogicalPlan.QueryBlock block, JoinNode node,
                                 Stack<LogicalNode> stack)
        throws PlanningException {
      super.visitJoin(ctx, plan, block, node, stack);

      if (node.hasTargets()) {
        for (Target target : node.getTargets()) {
          ctx.add(target);
        }
      }
      return node;
    }
  }

  private static class JoinGraphBuilder extends BasicLogicalPlanVisitor<JoinGraphContext, LogicalNode> {
    private final static JoinGraphBuilder instance;

    static {
      instance = new JoinGraphBuilder();
    }

    /**
     * This is based on the assumtion that all join and filter conditions are placed on the right join and
     * scan operators. In other words, filter push down must be performed before this method.
     * Otherwise, this method may build incorrectly a join graph.
     */
    public static JoinGraphContext buildJoinGraph(LogicalPlan plan, LogicalPlan.QueryBlock block)
        throws PlanningException {
//      JoinGraph joinGraph = new JoinGraph();
      JoinGraphContext context = new JoinGraphContext();
      instance.visit(context, plan, block);
      return context;
<<<<<<< HEAD
    }

    @Override
    public LogicalNode visit(JoinGraphContext context, LogicalPlan plan, LogicalPlan.QueryBlock block,
                             LogicalNode node, Stack<LogicalNode> stack) throws PlanningException {
      if (node.getType() != NodeType.TABLE_SUBQUERY) {
        super.visit(context, plan, block, node, stack);
      }

      return node;
    }

    @Override
=======
    }

    @Override
    public LogicalNode visit(JoinGraphContext context, LogicalPlan plan, LogicalPlan.QueryBlock block,
                             LogicalNode node, Stack<LogicalNode> stack) throws PlanningException {
      if (node.getType() != NodeType.TABLE_SUBQUERY) {
        super.visit(context, plan, block, node, stack);
      }

      return node;
    }

    @Override
>>>>>>> de987a5f
    public LogicalNode visitFilter(JoinGraphContext context, LogicalPlan plan, LogicalPlan.QueryBlock block,
                                   SelectionNode node, Stack<LogicalNode> stack) throws PlanningException {
      // all join predicate candidates must be collected before building the join tree
      context.addCandidateJoinFilters(
          TUtil.newList(AlgebraicUtil.toConjunctiveNormalFormArray(node.getQual())));
      super.visitFilter(context, plan, block, node, stack);
      return node;
    }

    @Override
    public LogicalNode visitJoin(JoinGraphContext context, LogicalPlan plan, LogicalPlan.QueryBlock block,
                                 JoinNode joinNode, Stack<LogicalNode> stack)
        throws PlanningException {
      super.visitJoin(context, plan, block, joinNode, stack);

      RelationNode leftChild = JoinOrderingUtil.findMostRightRelation(plan, block, joinNode.getLeftChild());
      RelationNode rightChild = JoinOrderingUtil.findMostLeftRelation(plan, block, joinNode.getRightChild());
      RelationVertex leftVertex = new RelationVertex(leftChild);
      RelationVertex rightVertex = new RelationVertex(rightChild);

      JoinEdge edge = context.getJoinGraph().addJoin(context, joinNode.getJoinSpec(), leftVertex, rightVertex);
      if (context.getMostLeftVertex() == null) {
        context.setMostLeftVertex(leftVertex);
      }

      // find all possible predicates for this join edge
      Set<EvalNode> joinConditions = TUtil.newHashSet();
      if (joinNode.hasJoinQual()) {
        Set<EvalNode> originPredicates = joinNode.getJoinSpec().getPredicates();
        for (EvalNode predicate : joinNode.getJoinSpec().getPredicates()) {
          if (EvalTreeUtil.isJoinQual(block, leftVertex.getSchema(), rightVertex.getSchema(), predicate, false)) {
            if (JoinOrderingUtil.checkIfEvaluatedAtEdge(predicate, edge, true)) {
              joinConditions.add(predicate);
            }
          } else {
            joinConditions.add(predicate);
          }
        }
        // find predicates which cannot be evaluated at this join
        originPredicates.removeAll(joinConditions);
        context.addCandidateJoinConditions(originPredicates);
        originPredicates.clear();
        originPredicates.addAll(joinConditions);
<<<<<<< HEAD
      }

      joinConditions.addAll(JoinOrderingUtil.findJoinConditionForJoinVertex(context.getCandidateJoinConditions(), edge,
          true));
      joinConditions.addAll(JoinOrderingUtil.findJoinConditionForJoinVertex(context.getCandidateJoinFilters(), edge,
          false));
      context.removeCandidateJoinConditions(joinConditions);
      context.removeCandidateJoinFilters(joinConditions);
      edge.addJoinPredicates(joinConditions);
      if (edge.getJoinType() == JoinType.INNER && edge.getJoinQual().isEmpty()) {
        edge.getJoinSpec().setType(JoinType.CROSS);
      }

=======
      }

      joinConditions.addAll(JoinOrderingUtil.findJoinConditionForJoinVertex(context.getCandidateJoinConditions(), edge,
          true));
      joinConditions.addAll(JoinOrderingUtil.findJoinConditionForJoinVertex(context.getCandidateJoinFilters(), edge,
          false));
      context.removeCandidateJoinConditions(joinConditions);
      context.removeCandidateJoinFilters(joinConditions);
      edge.addJoinPredicates(joinConditions);
      if (edge.getJoinType() == JoinType.INNER && edge.getJoinQual().isEmpty()) {
        edge.getJoinSpec().setType(JoinType.CROSS);
      }

>>>>>>> de987a5f
      if (PlannerUtil.isCommutativeJoin(edge.getJoinType())) {
        JoinEdge commutativeEdge = context.getCachedOrNewJoinEdge(edge.getJoinSpec(), edge.getRightVertex(),
            edge.getLeftVertex());
        commutativeEdge.addJoinPredicates(joinConditions);
        context.getJoinGraph().addEdge(commutativeEdge.getLeftVertex(), commutativeEdge.getRightVertex(),
            commutativeEdge);
      }

      return joinNode;
    }
  }

  public static class JoinOrderStringBuilder extends BasicLogicalPlanVisitor<StringBuilder, LogicalNode> {
    private static final JoinOrderStringBuilder instance;
    static {
      instance = new JoinOrderStringBuilder();
    }

    public static JoinOrderStringBuilder getInstance() {
      return instance;
    }

    public static String buildJoinOrderString(LogicalPlan plan, LogicalPlan.QueryBlock block) throws PlanningException {
      StringBuilder originalOrder = new StringBuilder();
      instance.visit(originalOrder, plan, block);
      return originalOrder.toString();
    }

    @Override
    public LogicalNode visitJoin(StringBuilder sb, LogicalPlan plan, LogicalPlan.QueryBlock block, JoinNode joinNode,
                                 Stack<LogicalNode> stack)
        throws PlanningException {
      stack.push(joinNode);
      sb.append("(");
      visit(sb, plan, block, joinNode.getLeftChild(), stack);
      sb.append(" ").append(getJoinNotation(joinNode.getJoinType())).append(" ");
      visit(sb, plan, block, joinNode.getRightChild(), stack);
      sb.append(")");
      stack.pop();
      return joinNode;
    }

    private static String getJoinNotation(JoinType joinType) {
      switch (joinType) {
      case CROSS: return "⋈";
      case INNER: return "⋈θ";
      case LEFT_OUTER: return "⟕";
      case RIGHT_OUTER: return "⟖";
      case FULL_OUTER: return "⟗";
      case LEFT_SEMI: return "⋉";
      case RIGHT_SEMI: return "⋊";
      case LEFT_ANTI: return "▷";
      }
      return ",";
    }

    @Override
    public LogicalNode visitTableSubQuery(StringBuilder sb, LogicalPlan plan, LogicalPlan.QueryBlock block,
                                          TableSubQueryNode node, Stack<LogicalNode> stack) {
      sb.append(node.getTableName());
      return node;
    }

    public LogicalNode visitScan(StringBuilder sb, LogicalPlan plan, LogicalPlan.QueryBlock block, ScanNode node,
                                 Stack<LogicalNode> stack) {
      sb.append(node.getTableName());
      return node;
    }
  }

  private static class CostContext {
    double accumulatedCost = 0;
  }

  public static class JoinCostComputer extends BasicLogicalPlanVisitor<CostContext, LogicalNode> {
    private static final JoinCostComputer instance;

    static {
      instance = new JoinCostComputer();
    }

    public static double computeCost(LogicalPlan plan, LogicalPlan.QueryBlock block) throws PlanningException {
      CostContext costContext = new CostContext();
      instance.visit(costContext, plan, block);
      return costContext.accumulatedCost;
    }

    @Override
    public LogicalNode visitJoin(CostContext joinGraphContext, LogicalPlan plan, LogicalPlan.QueryBlock block,
                                 JoinNode joinNode, Stack<LogicalNode> stack)
        throws PlanningException {
      super.visitJoin(joinGraphContext, plan, block, joinNode, stack);

      double filterFactor = 1;
      if (joinNode.hasJoinQual()) {
        EvalNode [] quals = AlgebraicUtil.toConjunctiveNormalFormArray(joinNode.getJoinQual());
        filterFactor = Math.pow(GreedyHeuristicJoinOrderAlgorithm.DEFAULT_SELECTION_FACTOR, quals.length);
      }

      if (joinNode.getLeftChild() instanceof RelationNode) {
        joinGraphContext.accumulatedCost = getCost(joinNode.getLeftChild()) * getCost(joinNode.getRightChild())
            * filterFactor;
      } else {
        joinGraphContext.accumulatedCost = joinGraphContext.accumulatedCost +
            (joinGraphContext.accumulatedCost * getCost(joinNode.getRightChild()) * filterFactor);
      }

      return joinNode;
    }
  }
}<|MERGE_RESOLUTION|>--- conflicted
+++ resolved
@@ -113,11 +113,7 @@
 
       // finding relations and filter expressions
       JoinGraphContext joinGraphContext = JoinGraphBuilder.buildJoinGraph(plan, block);
-<<<<<<< HEAD
-      addJoinEdgesFromQuals(block, joinGraphContext);
-=======
 //      addJoinEdgesFromQuals(block, joinGraphContext);
->>>>>>> de987a5f
 
       // finding join order and restore remain filter order
       FoundJoinOrder order = joinOrderAlgorithm.findBestOrder(plan, block, joinGraphContext);
@@ -167,64 +163,6 @@
     }
   }
 
-<<<<<<< HEAD
-  private void addJoinEdgesFromQuals(LogicalPlan.QueryBlock block, JoinGraphContext context)
-      throws PlanningException {
-    Map<String, RelationNode> relationNodeMap = TUtil.newHashMap();
-    for (RelationNode relationNode : block.getRelations()) {
-      relationNodeMap.put(relationNode.getCanonicalName(), relationNode);
-    }
-    addJoinEdgesFromQuals(block, context, context.getJoinGraph(),
-        new HashSet(context.getCandidateJoinConditions()), relationNodeMap);
-    addJoinEdgesFromQuals(block, context, context.getJoinGraph(),
-        new HashSet(context.getCandidateJoinFilters()), relationNodeMap);
-  }
-
-  private void addJoinEdgesFromQuals(LogicalPlan.QueryBlock block, JoinGraphContext context, JoinGraph graph,
-                                     Set<EvalNode> quals, Map<String, RelationNode> relationNodeMap)
-      throws PlanningException {
-    for (EvalNode condition : quals) {
-      if (EvalTreeUtil.isJoinQual(condition, false)) {
-        String[] relations = guessRelationsFromJoinQual(block, (BinaryEval) condition);
-        String leftExprRelName = relations[0];
-        String rightExprRelName = relations[1];
-        RelationVertex left = null, right = null;
-        if (relationNodeMap.containsKey(leftExprRelName)) {
-          left = new RelationVertex(relationNodeMap.get(leftExprRelName));
-        }
-        if (relationNodeMap.containsKey(rightExprRelName)) {
-          right = new RelationVertex(relationNodeMap.get(rightExprRelName));
-        }
-        if (left != null && right != null) {
-          JoinEdge edge = graph.getEdge(left, right);
-          if (edge == null) {
-            // check if they are connectable
-            Set<JoinVertex> leftInterchangeables = JoinOrderingUtil.getAllInterchangeableVertexes(context, left);
-            Set<JoinVertex> rightInterchangeables = JoinOrderingUtil.getAllInterchangeableVertexes(context, right);
-            for (JoinVertex leftInterchangeable : leftInterchangeables) {
-              for (JoinVertex rightInterchangeable : rightInterchangeables) {
-                if (graph.getEdge(leftInterchangeable, rightInterchangeable) != null) {
-                  // If a join is an implicit join, its type is assumed as the INNER join
-                  edge = graph.addJoin(context, new JoinSpec(JoinType.INNER), left, right);
-                  edge.addJoinQual(condition);
-                }
-              }
-            }
-          } else {
-            if (edge.getJoinType() == JoinType.CROSS) {
-              edge.getJoinSpec().setType(JoinType.INNER);
-            }
-            edge.addJoinQual(condition);
-          }
-
-          if (edge != null && PlannerUtil.isCommutativeJoin(edge.getJoinType())) {
-            graph.addJoin(context, edge.getJoinSpec(), edge.getRightVertex(), edge.getLeftVertex());
-          }
-        }
-      }
-    }
-  }
-=======
 //  private void addJoinEdgesFromQuals(LogicalPlan.QueryBlock block, JoinGraphContext context)
 //      throws PlanningException {
 //    Map<String, RelationNode> relationNodeMap = TUtil.newHashMap();
@@ -281,7 +219,6 @@
 //      }
 //    }
 //  }
->>>>>>> de987a5f
 
   private String [] guessRelationsFromJoinQual(LogicalPlan.QueryBlock block, BinaryEval joinCondition)
       throws PlanningException {
@@ -372,7 +309,6 @@
       JoinGraphContext context = new JoinGraphContext();
       instance.visit(context, plan, block);
       return context;
-<<<<<<< HEAD
     }
 
     @Override
@@ -386,21 +322,6 @@
     }
 
     @Override
-=======
-    }
-
-    @Override
-    public LogicalNode visit(JoinGraphContext context, LogicalPlan plan, LogicalPlan.QueryBlock block,
-                             LogicalNode node, Stack<LogicalNode> stack) throws PlanningException {
-      if (node.getType() != NodeType.TABLE_SUBQUERY) {
-        super.visit(context, plan, block, node, stack);
-      }
-
-      return node;
-    }
-
-    @Override
->>>>>>> de987a5f
     public LogicalNode visitFilter(JoinGraphContext context, LogicalPlan plan, LogicalPlan.QueryBlock block,
                                    SelectionNode node, Stack<LogicalNode> stack) throws PlanningException {
       // all join predicate candidates must be collected before building the join tree
@@ -444,7 +365,6 @@
         context.addCandidateJoinConditions(originPredicates);
         originPredicates.clear();
         originPredicates.addAll(joinConditions);
-<<<<<<< HEAD
       }
 
       joinConditions.addAll(JoinOrderingUtil.findJoinConditionForJoinVertex(context.getCandidateJoinConditions(), edge,
@@ -458,21 +378,6 @@
         edge.getJoinSpec().setType(JoinType.CROSS);
       }
 
-=======
-      }
-
-      joinConditions.addAll(JoinOrderingUtil.findJoinConditionForJoinVertex(context.getCandidateJoinConditions(), edge,
-          true));
-      joinConditions.addAll(JoinOrderingUtil.findJoinConditionForJoinVertex(context.getCandidateJoinFilters(), edge,
-          false));
-      context.removeCandidateJoinConditions(joinConditions);
-      context.removeCandidateJoinFilters(joinConditions);
-      edge.addJoinPredicates(joinConditions);
-      if (edge.getJoinType() == JoinType.INNER && edge.getJoinQual().isEmpty()) {
-        edge.getJoinSpec().setType(JoinType.CROSS);
-      }
-
->>>>>>> de987a5f
       if (PlannerUtil.isCommutativeJoin(edge.getJoinType())) {
         JoinEdge commutativeEdge = context.getCachedOrNewJoinEdge(edge.getJoinSpec(), edge.getRightVertex(),
             edge.getLeftVertex());
