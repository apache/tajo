/**
 * Licensed to the Apache Software Foundation (ASF) under one
 * or more contributor license agreements.  See the NOTICE file
 * distributed with this work for additional information
 * regarding copyright ownership.  The ASF licenses this file
 * to you under the Apache License, Version 2.0 (the
 * "License"); you may not use this file except in compliance
 * with the License.  You may obtain a copy of the License at
 *
 *     http://www.apache.org/licenses/LICENSE-2.0
 *
 * Unless required by applicable law or agreed to in writing, software
 * distributed under the License is distributed on an "AS IS" BASIS,
 * WITHOUT WARRANTIES OR CONDITIONS OF ANY KIND, either express or implied.
 * See the License for the specific language governing permissions and
 * limitations under the License.
 */

package org.apache.tajo.plan;

import com.google.common.annotations.VisibleForTesting;
import org.apache.commons.logging.Log;
import org.apache.commons.logging.LogFactory;
import org.apache.hadoop.classification.InterfaceStability;
import org.apache.tajo.ConfigKey;
import org.apache.tajo.OverridableConf;
import org.apache.tajo.SessionVars;
import org.apache.tajo.algebra.JoinType;
import org.apache.tajo.catalog.CatalogService;
import org.apache.tajo.conf.TajoConf;
import org.apache.tajo.conf.TajoConf.ConfVars;
import org.apache.tajo.exception.TajoException;
import org.apache.tajo.plan.expr.AlgebraicUtil;
import org.apache.tajo.plan.expr.EvalNode;
import org.apache.tajo.plan.expr.EvalTreeUtil;
import org.apache.tajo.plan.joinorder.*;
import org.apache.tajo.plan.logical.*;
import org.apache.tajo.plan.rewrite.BaseLogicalPlanRewriteEngine;
import org.apache.tajo.plan.rewrite.LogicalPlanRewriteRuleContext;
import org.apache.tajo.plan.rewrite.LogicalPlanRewriteRuleProvider;
import org.apache.tajo.plan.util.PlannerUtil;
import org.apache.tajo.plan.visitor.BasicLogicalPlanVisitor;
import org.apache.tajo.util.ReflectionUtil;
import org.apache.tajo.util.TUtil;
import org.apache.tajo.util.graph.DirectedGraphCursor;

import java.util.*;

import static org.apache.tajo.plan.LogicalPlan.BlockEdge;
import static org.apache.tajo.plan.joinorder.GreedyHeuristicJoinOrderAlgorithm.getCost;

/**
 * This class optimizes a logical plan.
 */
@InterfaceStability.Evolving
public class LogicalOptimizer {
  private static final Log LOG = LogFactory.getLog(LogicalOptimizer.class.getName());

  private CatalogService catalog;
  private BaseLogicalPlanRewriteEngine rulesBeforeJoinOpt;
  private BaseLogicalPlanRewriteEngine rulesAfterToJoinOpt;
  private JoinOrderAlgorithm joinOrderAlgorithm = new GreedyHeuristicJoinOrderAlgorithm();

<<<<<<< HEAD
  public LogicalOptimizer(TajoConf conf, CatalogService catalog) {

    this.catalog = catalog;
    // TODO: set the catalog instance to FilterPushdownRule
=======
  public LogicalOptimizer(TajoConf conf) {
>>>>>>> 97e61e6f
    Class clazz = conf.getClassVar(ConfVars.LOGICAL_PLAN_REWRITE_RULE_PROVIDER_CLASS);
    LogicalPlanRewriteRuleProvider provider = (LogicalPlanRewriteRuleProvider) ReflectionUtil.newInstance(clazz, conf);

    rulesBeforeJoinOpt = new BaseLogicalPlanRewriteEngine();
    rulesBeforeJoinOpt.addRewriteRule(provider.getPreRules());
    rulesAfterToJoinOpt = new BaseLogicalPlanRewriteEngine();
    rulesAfterToJoinOpt.addRewriteRule(provider.getPostRules());
  }

  @VisibleForTesting
  public LogicalNode optimize(LogicalPlan plan) throws TajoException {
    OverridableConf conf = new OverridableConf(new TajoConf(),
        ConfigKey.ConfigType.SESSION, ConfigKey.ConfigType.QUERY, ConfigKey.ConfigType.SYSTEM);
    return optimize(conf, plan);
  }

  public LogicalNode optimize(OverridableConf context, LogicalPlan plan) throws TajoException {
    rulesBeforeJoinOpt.rewrite(new LogicalPlanRewriteRuleContext(context, plan, catalog));

    DirectedGraphCursor<String, BlockEdge> blockCursor =
        new DirectedGraphCursor<String, BlockEdge>(plan.getQueryBlockGraph(), plan.getRootBlock().getName());

    if (context == null || context.getBool(SessionVars.TEST_JOIN_OPT_ENABLED)) {
      // default is true
      while (blockCursor.hasNext()) {
        optimizeJoinOrder(plan, blockCursor.nextBlock());
      }
    } else {
      LOG.info("Skip join order optimization");
    }
    rulesAfterToJoinOpt.rewrite(new LogicalPlanRewriteRuleContext(context, plan, catalog));
    return plan.getRootBlock().getRoot();
  }

  private void optimizeJoinOrder(LogicalPlan plan, String blockName) throws TajoException {
    LogicalPlan.QueryBlock block = plan.getBlock(blockName);

    if (block.hasNode(NodeType.JOIN)) {
      String originalOrder = JoinOrderStringBuilder.buildJoinOrderString(plan, block);
      double nonOptimizedJoinCost = JoinCostComputer.computeCost(plan, block);

      // finding relations and filter expressions
      JoinGraphContext joinGraphContext = JoinGraphBuilder.buildJoinGraph(plan, block);

      // finding join order and restore remaining filters
      FoundJoinOrder order = joinOrderAlgorithm.findBestOrder(plan, block, joinGraphContext);

      // replace join node with FoundJoinOrder.
      JoinNode newJoinNode = order.getOrderedJoin();
      LogicalNode newNode = handleRemainingFiltersIfNecessary(joinGraphContext, plan, block, newJoinNode);

      JoinNode old = PlannerUtil.findTopNode(block.getRoot(), NodeType.JOIN);

      JoinTargetCollector collector = new JoinTargetCollector();
      Set<Target> targets = new LinkedHashSet<Target>();
      collector.visitJoin(targets, plan, block, old, new Stack<LogicalNode>());

      if (targets.size() == 0) {
        newJoinNode.setTargets(PlannerUtil.schemaToTargets(old.getOutSchema()));
      } else {
        newJoinNode.setTargets(targets.toArray(new Target[targets.size()]));
      }
      PlannerUtil.replaceNode(plan, block.getRoot(), old, newNode);
      // End of replacement logic

      String optimizedOrder = JoinOrderStringBuilder.buildJoinOrderString(plan, block);
      block.addPlanHistory("Non-optimized join order: " + originalOrder + " (cost: " + nonOptimizedJoinCost + ")");
      block.addPlanHistory("Optimized join order    : " + optimizedOrder + " (cost: " + order.getCost() + ")");

      joinGraphContext.clear();
    }
  }

  /**
   * During join order optimization, every condition is checked whether it is a join condition or not.
   * So, after join order is optimized, there can be remaining conditions which are not join conditions.
   * This function handles such remaining conditions. It creates a new selection node for those conditions if required
   * or add them to the existing selection node.
   *
   * @param joinGraphContext join graph context
   * @param plan logical plan
   * @param block query block
   * @param newJoinNode the top join node after join order optimization
   * @return the top logical node after handling remaining conditions
   */
  private static LogicalNode handleRemainingFiltersIfNecessary(JoinGraphContext joinGraphContext,
                                                               LogicalPlan plan,
                                                               LogicalPlan.QueryBlock block,
                                                               JoinNode newJoinNode) {
    // Gather filters from remaining join edges
    Collection<JoinEdge> joinEdges = joinGraphContext.getJoinGraph().getEdgesAll();
    Collection<EvalNode> markAsEvaluated = new HashSet<EvalNode>(joinGraphContext.getEvaluatedJoinConditions());
    markAsEvaluated.addAll(joinGraphContext.getEvaluatedJoinFilters());
    Set<EvalNode> remainingQuals = new HashSet<EvalNode>(joinGraphContext.getCandidateJoinFilters());
    for (JoinEdge eachEdge : joinEdges) {
      for (EvalNode eachQual : eachEdge.getJoinQual()) {
        if (!markAsEvaluated.contains(eachQual)) {
          remainingQuals.add(eachQual);
        }
      }
    }

    if (!remainingQuals.isEmpty()) {
      LogicalNode topParent = PlannerUtil.findTopParentNode(block.getRoot(), NodeType.JOIN);
      if (topParent.getType() == NodeType.SELECTION) {
        SelectionNode topParentSelect = (SelectionNode) topParent;
        Set<EvalNode> filters = TUtil.newHashSet();
        filters.addAll(TUtil.newHashSet(AlgebraicUtil.toConjunctiveNormalFormArray(topParentSelect.getQual())));
        filters.addAll(remainingQuals);
        topParentSelect.setQual(AlgebraicUtil.createSingletonExprFromCNF(
            filters.toArray(new EvalNode[filters.size()])));
        return newJoinNode;
      } else {
        SelectionNode newSelection = plan.createNode(SelectionNode.class);
        newSelection.setQual(AlgebraicUtil.createSingletonExprFromCNF(
            remainingQuals.toArray(new EvalNode[remainingQuals.size()])));
        newSelection.setChild(newJoinNode);
        return newSelection;
      }
    }


    return newJoinNode;
  }

  private static class JoinTargetCollector extends BasicLogicalPlanVisitor<Set<Target>, LogicalNode> {
    @Override
    public LogicalNode visitJoin(Set<Target> ctx, LogicalPlan plan, LogicalPlan.QueryBlock block, JoinNode node,
                                 Stack<LogicalNode> stack)
        throws TajoException {
      super.visitJoin(ctx, plan, block, node, stack);

      if (node.hasTargets()) {
        for (Target target : node.getTargets()) {
          ctx.add(target);
        }
      }
      return node;
    }
  }

  /**
   * The first phase of the join order optimization is building a join graph from the given query.
   * This initial join graph forms a tree which consists of only relation vertexes in an order of their occurrences in
   * the query. For example, let me suppose the following query.
   *
   * default> select * from t1 inner join t2 left outer join t3 inner join t4;
   *
   * In this example, the initial join graph is:
   *
   * t1 - (inner join) - t2 - (left outer join) - t3 - (inner join) - t4.
   *
   * This means that the default join order is left to right. Join queries can be always processed with the
   * default join order. This join order will be optimized by {@link JoinOrderAlgorithm}.
   *
   * JoinGraphBuilder builds an initial join graph as illustrated above.
   *
   */
  private static class JoinGraphBuilder extends BasicLogicalPlanVisitor<JoinGraphContext, LogicalNode> {
    private final static JoinGraphBuilder instance;

    static {
      instance = new JoinGraphBuilder();
    }

    /**
     * This is based on the assumtion that all join and filter conditions are placed on the right join and
     * scan operators. In other words, filter push down must be performed before this method.
     * Otherwise, this method may build incorrectly a join graph.
     */
    public static JoinGraphContext buildJoinGraph(LogicalPlan plan, LogicalPlan.QueryBlock block)
        throws TajoException {
      JoinGraphContext context = new JoinGraphContext();
      instance.visit(context, plan, block);
      return context;
    }

    @Override
    public LogicalNode visit(JoinGraphContext context, LogicalPlan plan, LogicalPlan.QueryBlock block,
                             LogicalNode node, Stack<LogicalNode> stack) throws TajoException {
      if (node.getType() != NodeType.TABLE_SUBQUERY) {
        super.visit(context, plan, block, node, stack);
      }

      return node;
    }

    @Override
    public LogicalNode visitFilter(JoinGraphContext context, LogicalPlan plan, LogicalPlan.QueryBlock block,
                                   SelectionNode node, Stack<LogicalNode> stack) throws TajoException {
      // all join predicate candidates must be collected before building the join tree except non-equality conditions
      // TODO: non-equality conditions should also be considered as join conditions after TAJO-1554
      List<EvalNode> candidateJoinQuals = TUtil.newList();
      for (EvalNode eachEval : AlgebraicUtil.toConjunctiveNormalFormArray(node.getQual())) {
        if (EvalTreeUtil.isJoinQual(eachEval, false)) {
          candidateJoinQuals.add(eachEval);
        }
      }
      context.addCandidateJoinFilters(candidateJoinQuals);
      super.visitFilter(context, plan, block, node, stack);
      return node;
    }

    @Override
    public LogicalNode visitJoin(JoinGraphContext context, LogicalPlan plan, LogicalPlan.QueryBlock block,
                                 JoinNode joinNode, Stack<LogicalNode> stack)
        throws TajoException {
      super.visitJoin(context, plan, block, joinNode, stack);

      // given a join node, find the relations which are nearest to the join in the query.
      RelationNode leftChild = findMostRightRelation(plan, block, joinNode.getLeftChild());
      RelationNode rightChild = findMostLeftRelation(plan, block, joinNode.getRightChild());
      RelationVertex leftVertex = new RelationVertex(leftChild);
      RelationVertex rightVertex = new RelationVertex(rightChild);

      JoinEdge edge = context.getJoinGraph().addJoin(context, joinNode.getJoinSpec(), leftVertex, rightVertex);

      // find all possible predicates for this join edge
      Set<EvalNode> joinConditions = TUtil.newHashSet();
      if (joinNode.hasJoinQual()) {
        Set<EvalNode> originPredicates = joinNode.getJoinSpec().getPredicates();
        for (EvalNode predicate : joinNode.getJoinSpec().getPredicates()) {
          if (EvalTreeUtil.isJoinQual(block, leftVertex.getSchema(), rightVertex.getSchema(), predicate, false)) {
            if (JoinOrderingUtil.checkIfEvaluatedAtEdge(predicate, edge, true)) {
              joinConditions.add(predicate);
            }
          } else {
            joinConditions.add(predicate);
          }
        }
        // find predicates which cannot be evaluated at this join
        originPredicates.removeAll(joinConditions);
        context.addCandidateJoinConditions(originPredicates);
        originPredicates.clear();
        originPredicates.addAll(joinConditions);
      }

      joinConditions.addAll(JoinOrderingUtil.findJoinConditionForJoinVertex(context.getCandidateJoinConditions(), edge,
          true));
      joinConditions.addAll(JoinOrderingUtil.findJoinConditionForJoinVertex(context.getCandidateJoinFilters(), edge,
          false));
      context.markAsEvaluatedJoinConditions(joinConditions);
      context.markAsEvaluatedJoinFilters(joinConditions);
      edge.addJoinPredicates(joinConditions);
      if (edge.getJoinType() == JoinType.INNER && edge.getJoinQual().isEmpty()) {
        edge.getJoinSpec().setType(JoinType.CROSS);
      }

      if (PlannerUtil.isCommutativeJoinType(edge.getJoinType())) {
        JoinEdge commutativeEdge = context.getCachedOrNewJoinEdge(edge.getJoinSpec(), edge.getRightVertex(),
            edge.getLeftVertex());
        commutativeEdge.addJoinPredicates(joinConditions);
        context.getJoinGraph().addEdge(commutativeEdge.getLeftVertex(), commutativeEdge.getRightVertex(),
            commutativeEdge);
      }

      return joinNode;
    }
  }

  public static class JoinOrderStringBuilder extends BasicLogicalPlanVisitor<StringBuilder, LogicalNode> {
    private static final JoinOrderStringBuilder instance;
    static {
      instance = new JoinOrderStringBuilder();
    }

    public static JoinOrderStringBuilder getInstance() {
      return instance;
    }

    public static String buildJoinOrderString(LogicalPlan plan, LogicalPlan.QueryBlock block) throws TajoException {
      StringBuilder originalOrder = new StringBuilder();
      instance.visit(originalOrder, plan, block);
      return originalOrder.toString();
    }

    @Override
    public LogicalNode visitJoin(StringBuilder sb, LogicalPlan plan, LogicalPlan.QueryBlock block, JoinNode joinNode,
                                 Stack<LogicalNode> stack)
        throws TajoException {
      stack.push(joinNode);
      sb.append("(");
      visit(sb, plan, block, joinNode.getLeftChild(), stack);
      sb.append(" ").append(getJoinNotation(joinNode.getJoinType())).append(" ");
      visit(sb, plan, block, joinNode.getRightChild(), stack);
      sb.append(")");
      stack.pop();
      return joinNode;
    }

    private static String getJoinNotation(JoinType joinType) {
      switch (joinType) {
      case CROSS: return "⋈";
      case INNER: return "⋈θ";
      case LEFT_OUTER: return "⟕";
      case RIGHT_OUTER: return "⟖";
      case FULL_OUTER: return "⟗";
      case LEFT_SEMI: return "⋉";
      case RIGHT_SEMI: return "⋊";
      case LEFT_ANTI: return "▷";
      }
      return ",";
    }

    @Override
    public LogicalNode visitTableSubQuery(StringBuilder sb, LogicalPlan plan, LogicalPlan.QueryBlock block,
                                          TableSubQueryNode node, Stack<LogicalNode> stack) {
      sb.append(node.getTableName());
      return node;
    }

    public LogicalNode visitScan(StringBuilder sb, LogicalPlan plan, LogicalPlan.QueryBlock block, ScanNode node,
                                 Stack<LogicalNode> stack) {
      sb.append(node.getTableName());
      return node;
    }
  }

  private static class CostContext {
    double accumulatedCost = 0;
  }

  public static class JoinCostComputer extends BasicLogicalPlanVisitor<CostContext, LogicalNode> {
    private static final JoinCostComputer instance;

    static {
      instance = new JoinCostComputer();
    }

    public static double computeCost(LogicalPlan plan, LogicalPlan.QueryBlock block) throws TajoException {
      CostContext costContext = new CostContext();
      instance.visit(costContext, plan, block);
      return costContext.accumulatedCost;
    }

    @Override
    public LogicalNode visitJoin(CostContext joinGraphContext, LogicalPlan plan, LogicalPlan.QueryBlock block,
                                 JoinNode joinNode, Stack<LogicalNode> stack)
        throws TajoException {
      super.visitJoin(joinGraphContext, plan, block, joinNode, stack);

      double filterFactor = 1;
      if (joinNode.hasJoinQual()) {
        EvalNode [] quals = AlgebraicUtil.toConjunctiveNormalFormArray(joinNode.getJoinQual());
        filterFactor = Math.pow(GreedyHeuristicJoinOrderAlgorithm.DEFAULT_SELECTION_FACTOR, quals.length);
      }

      if (joinNode.getLeftChild() instanceof RelationNode) {
        joinGraphContext.accumulatedCost = getCost(joinNode.getLeftChild()) * getCost(joinNode.getRightChild())
            * filterFactor;
      } else {
        joinGraphContext.accumulatedCost = joinGraphContext.accumulatedCost +
            (joinGraphContext.accumulatedCost * getCost(joinNode.getRightChild()) * filterFactor);
      }

      return joinNode;
    }
  }

  /**
   * Find the most left relation node in the join tree. For the join tree, please refer to {@link JoinGraphBuilder}.
   *
   * @param plan logical plan
   * @param block query block in which the given join node is involved
   * @param from logical node where the search starts
   * @return found relation
   * @throws TajoException
   */
  public static RelationNode findMostLeftRelation(LogicalPlan plan, LogicalPlan.QueryBlock block, LogicalNode from)
      throws TajoException {
    RelationNodeFinderContext context = new RelationNodeFinderContext();
    context.findMostLeft = true;
    RelationNodeFinder finder = new RelationNodeFinder();
    finder.visit(context, plan, block, from, new Stack<LogicalNode>());
    return context.founds.isEmpty() ? null : context.founds.iterator().next();
  }

  /**
   * Find the most right relation node in the join tree. For the join tree, please refer to {@link JoinGraphBuilder}.
   *
   * @param plan logical plan
   * @param block query block in which the given join node is involved
   * @param from logical node where the search starts
   * @return found relation
   * @throws TajoException
   */
  public static RelationNode findMostRightRelation(LogicalPlan plan, LogicalPlan.QueryBlock block, LogicalNode from)
      throws TajoException {
    RelationNodeFinderContext context = new RelationNodeFinderContext();
    context.findMostRight = true;
    RelationNodeFinder finder = new RelationNodeFinder();
    finder.visit(context, plan, block, from, new Stack<LogicalNode>());
    return context.founds.isEmpty() ? null : context.founds.iterator().next();
  }

  private static class RelationNodeFinderContext {
    private Set<RelationNode> founds = TUtil.newHashSet();
    private boolean findMostLeft;
    private boolean findMostRight;
  }

  /**
   * RelationNodeFinder finds the most left/right vertex from the given node in the join graph.
   */
  private static class RelationNodeFinder extends BasicLogicalPlanVisitor<RelationNodeFinderContext,LogicalNode> {

    @Override
    public LogicalNode visit(RelationNodeFinderContext context, LogicalPlan plan, LogicalPlan.QueryBlock block,
                             LogicalNode node, Stack<LogicalNode> stack) throws TajoException {
      if (node.getType() != NodeType.TABLE_SUBQUERY) {
        super.visit(context, plan, block, node, stack);
      }

      if (node instanceof RelationNode) {
        context.founds.add((RelationNode) node);
      }

      return node;
    }

    @Override
    public LogicalNode visitJoin(RelationNodeFinderContext context, LogicalPlan plan, LogicalPlan.QueryBlock block,
                                 JoinNode node, Stack<LogicalNode> stack) throws TajoException {
      stack.push(node);
      LogicalNode result = null;
      if (context.findMostLeft) {
        result = visit(context, plan, block, node.getLeftChild(), stack);
      }
      if (context.findMostRight) {
        result = visit(context, plan, block, node.getRightChild(), stack);
      }
      stack.pop();
      return result;
    }
  }
}<|MERGE_RESOLUTION|>--- conflicted
+++ resolved
@@ -61,14 +61,10 @@
   private BaseLogicalPlanRewriteEngine rulesAfterToJoinOpt;
   private JoinOrderAlgorithm joinOrderAlgorithm = new GreedyHeuristicJoinOrderAlgorithm();
 
-<<<<<<< HEAD
   public LogicalOptimizer(TajoConf conf, CatalogService catalog) {
 
     this.catalog = catalog;
     // TODO: set the catalog instance to FilterPushdownRule
-=======
-  public LogicalOptimizer(TajoConf conf) {
->>>>>>> 97e61e6f
     Class clazz = conf.getClassVar(ConfVars.LOGICAL_PLAN_REWRITE_RULE_PROVIDER_CLASS);
     LogicalPlanRewriteRuleProvider provider = (LogicalPlanRewriteRuleProvider) ReflectionUtil.newInstance(clazz, conf);
 
