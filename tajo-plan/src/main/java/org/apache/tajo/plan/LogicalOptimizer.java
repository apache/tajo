/**
 * Licensed to the Apache Software Foundation (ASF) under one
 * or more contributor license agreements.  See the NOTICE file
 * distributed with this work for additional information
 * regarding copyright ownership.  The ASF licenses this file
 * to you under the Apache License, Version 2.0 (the
 * "License"); you may not use this file except in compliance
 * with the License.  You may obtain a copy of the License at
 *
 *     http://www.apache.org/licenses/LICENSE-2.0
 *
 * Unless required by applicable law or agreed to in writing, software
 * distributed under the License is distributed on an "AS IS" BASIS,
 * WITHOUT WARRANTIES OR CONDITIONS OF ANY KIND, either express or implied.
 * See the License for the specific language governing permissions and
 * limitations under the License.
 */

package org.apache.tajo.plan;

import com.google.common.annotations.VisibleForTesting;
import org.apache.commons.logging.Log;
import org.apache.commons.logging.LogFactory;
import org.apache.hadoop.classification.InterfaceStability;
import org.apache.tajo.ConfigKey;
import org.apache.tajo.OverridableConf;
import org.apache.tajo.SessionVars;
import org.apache.tajo.algebra.JoinType;
import org.apache.tajo.conf.TajoConf;
import org.apache.tajo.conf.TajoConf.ConfVars;
import org.apache.tajo.plan.expr.AlgebraicUtil;
import org.apache.tajo.plan.expr.EvalNode;
import org.apache.tajo.plan.expr.EvalTreeUtil;
import org.apache.tajo.plan.joinorder.*;
import org.apache.tajo.plan.logical.*;
import org.apache.tajo.plan.rewrite.BaseLogicalPlanRewriteEngine;
import org.apache.tajo.plan.rewrite.LogicalPlanRewriteRule;
import org.apache.tajo.plan.rewrite.LogicalPlanRewriteRuleProvider;
import org.apache.tajo.plan.util.PlannerUtil;
import org.apache.tajo.plan.visitor.BasicLogicalPlanVisitor;
import org.apache.tajo.util.ReflectionUtil;
import org.apache.tajo.util.TUtil;
import org.apache.tajo.util.graph.DirectedGraphCursor;

import java.util.*;

import static org.apache.tajo.plan.LogicalPlan.BlockEdge;
import static org.apache.tajo.plan.joinorder.GreedyHeuristicJoinOrderAlgorithm.getCost;

/**
 * This class optimizes a logical plan.
 */
@InterfaceStability.Evolving
public class LogicalOptimizer {
  private static final Log LOG = LogFactory.getLog(LogicalOptimizer.class.getName());

  private BaseLogicalPlanRewriteEngine rulesBeforeJoinOpt;
  private BaseLogicalPlanRewriteEngine rulesAfterToJoinOpt;
  private JoinOrderAlgorithm joinOrderAlgorithm = new GreedyHeuristicJoinOrderAlgorithm();

  public LogicalOptimizer(TajoConf conf) {

    Class clazz = conf.getClassVar(ConfVars.LOGICAL_PLAN_REWRITE_RULE_PROVIDER_CLASS);
    LogicalPlanRewriteRuleProvider provider = (LogicalPlanRewriteRuleProvider) ReflectionUtil.newInstance(clazz, conf);

    rulesBeforeJoinOpt = new BaseLogicalPlanRewriteEngine();
    rulesBeforeJoinOpt.addRewriteRule(provider.getPreRules());
    rulesAfterToJoinOpt = new BaseLogicalPlanRewriteEngine();
    rulesAfterToJoinOpt.addRewriteRule(provider.getPostRules());
  }

  @VisibleForTesting
  public LogicalNode optimize(LogicalPlan plan) throws PlanningException {
    OverridableConf conf = new OverridableConf(new TajoConf(),
        ConfigKey.ConfigType.SESSION, ConfigKey.ConfigType.QUERY, ConfigKey.ConfigType.SYSTEM);
    return optimize(conf, plan);
  }

  public LogicalNode optimize(OverridableConf context, LogicalPlan plan) throws PlanningException {
    rulesBeforeJoinOpt.rewrite(context, plan);

    DirectedGraphCursor<String, BlockEdge> blockCursor =
        new DirectedGraphCursor<String, BlockEdge>(plan.getQueryBlockGraph(), plan.getRootBlock().getName());

    if (context == null || context.getBool(SessionVars.TEST_JOIN_OPT_ENABLED)) {
      // default is true
      while (blockCursor.hasNext()) {
        optimizeJoinOrder(plan, blockCursor.nextBlock());
      }
    } else {
      LOG.info("Skip join order optimization");
    }
    rulesAfterToJoinOpt.rewrite(context, plan);
    return plan.getRootBlock().getRoot();
  }

  private void optimizeJoinOrder(LogicalPlan plan, String blockName) throws PlanningException {
    LogicalPlan.QueryBlock block = plan.getBlock(blockName);

    if (block.hasNode(NodeType.JOIN)) {
      String originalOrder = JoinOrderStringBuilder.buildJoinOrderString(plan, block);
      double nonOptimizedJoinCost = JoinCostComputer.computeCost(plan, block);

      // finding relations and filter expressions
      JoinGraphContext joinGraphContext = JoinGraphBuilder.buildJoinGraph(plan, block);

      // finding join order and restore remaining filters
      FoundJoinOrder order = joinOrderAlgorithm.findBestOrder(plan, block, joinGraphContext);

      // replace join node with FoundJoinOrder.
      JoinNode newJoinNode = order.getOrderedJoin();
      LogicalNode newNode = handleRemainingFiltersIfNecessary(joinGraphContext, plan, block, newJoinNode);

      JoinNode old = PlannerUtil.findTopNode(block.getRoot(), NodeType.JOIN);

      JoinTargetCollector collector = new JoinTargetCollector();
      Set<Target> targets = new LinkedHashSet<Target>();
      collector.visitJoin(targets, plan, block, old, new Stack<LogicalNode>());

      if (targets.size() == 0) {
        newJoinNode.setTargets(PlannerUtil.schemaToTargets(old.getOutSchema()));
      } else {
        newJoinNode.setTargets(targets.toArray(new Target[targets.size()]));
      }
      PlannerUtil.replaceNode(plan, block.getRoot(), old, newNode);
      // End of replacement logic

      String optimizedOrder = JoinOrderStringBuilder.buildJoinOrderString(plan, block);
      block.addPlanHistory("Non-optimized join order: " + originalOrder + " (cost: " + nonOptimizedJoinCost + ")");
      block.addPlanHistory("Optimized join order    : " + optimizedOrder + " (cost: " + order.getCost() + ")");
    }
  }

  private static LogicalNode handleRemainingFiltersIfNecessary(JoinGraphContext joinGraphContext,
                                                               LogicalPlan plan,
                                                               LogicalPlan.QueryBlock block,
                                                               JoinNode newJoinNode) {
    // Gather filters from remaining join edges
    Collection<JoinEdge> joinEdges = joinGraphContext.getJoinGraph().getEdgesAll();
    Collection<EvalNode> markAsEvaluated = new HashSet<EvalNode>(joinGraphContext.getEvaluatedJoinConditions());
    markAsEvaluated.addAll(joinGraphContext.getEvaluatedJoinFilters());
    Set<EvalNode> remainingQuals = new HashSet<EvalNode>(joinGraphContext.getCandidateJoinFilters());
    for (JoinEdge eachEdge : joinEdges) {
      for (EvalNode eachQual : eachEdge.getJoinQual()) {
        if (!markAsEvaluated.contains(eachQual)) {
          remainingQuals.add(eachQual);
        }
      }
    }

    if (!remainingQuals.isEmpty()) {
      LogicalNode topParent = PlannerUtil.findTopParentNode(block.getRoot(), NodeType.JOIN);
      if (topParent.getType() == NodeType.SELECTION) {
        SelectionNode topParentSelect = (SelectionNode) topParent;
        Set<EvalNode> filters = TUtil.newHashSet();
        filters.addAll(TUtil.newHashSet(AlgebraicUtil.toConjunctiveNormalFormArray(topParentSelect.getQual())));
        filters.addAll(remainingQuals);
        topParentSelect.setQual(AlgebraicUtil.createSingletonExprFromCNF(
            filters.toArray(new EvalNode[filters.size()])));
        return newJoinNode;
      } else {
        SelectionNode newSelection = plan.createNode(SelectionNode.class);
        newSelection.setQual(AlgebraicUtil.createSingletonExprFromCNF(
            remainingQuals.toArray(new EvalNode[remainingQuals.size()])));
        newSelection.setChild(newJoinNode);
        return newSelection;
      }
    }


    return newJoinNode;
  }

  private static class JoinTargetCollector extends BasicLogicalPlanVisitor<Set<Target>, LogicalNode> {
    @Override
    public LogicalNode visitJoin(Set<Target> ctx, LogicalPlan plan, LogicalPlan.QueryBlock block, JoinNode node,
                                 Stack<LogicalNode> stack)
        throws PlanningException {
      super.visitJoin(ctx, plan, block, node, stack);

      if (node.hasTargets()) {
        for (Target target : node.getTargets()) {
          ctx.add(target);
        }
      }
      return node;
    }
  }

<<<<<<< HEAD
=======
  /**
   * The first phase of the join order optimization is building a join graph from the given query.
   * This initial join graph forms a tree which consists of only relation vertexes in an order of their occurrences in
   * the query. For example, let me suppose the following query.
   *
   * default> select * from t1 inner join t2 left outer join t3 inner join t4;
   *
   * In this example, the initial join graph is:
   *
   * t1 - (inner join) - t2 - (left outer join) - t3 - (inner join) - t4.
   *
   * This means that the default join order is left to right. Join queries can be always processed with the
   * default join order. This join order will be optimized by {@link JoinOrderAlgorithm}.
   *
   * JoinGraphBuilder builds an initial join graph as illustrated above.
   *
   */
>>>>>>> 0cde3b6d
  private static class JoinGraphBuilder extends BasicLogicalPlanVisitor<JoinGraphContext, LogicalNode> {
    private final static JoinGraphBuilder instance;

    static {
      instance = new JoinGraphBuilder();
    }

    /**
     * This is based on the assumtion that all join and filter conditions are placed on the right join and
     * scan operators. In other words, filter push down must be performed before this method.
     * Otherwise, this method may build incorrectly a join graph.
     */
    public static JoinGraphContext buildJoinGraph(LogicalPlan plan, LogicalPlan.QueryBlock block)
        throws PlanningException {
      JoinGraphContext context = new JoinGraphContext();
      instance.visit(context, plan, block);
      return context;
    }

    @Override
    public LogicalNode visit(JoinGraphContext context, LogicalPlan plan, LogicalPlan.QueryBlock block,
                             LogicalNode node, Stack<LogicalNode> stack) throws PlanningException {
      if (node.getType() != NodeType.TABLE_SUBQUERY) {
        super.visit(context, plan, block, node, stack);
      }

      return node;
    }

    @Override
    public LogicalNode visitFilter(JoinGraphContext context, LogicalPlan plan, LogicalPlan.QueryBlock block,
                                   SelectionNode node, Stack<LogicalNode> stack) throws PlanningException {
      // all join predicate candidates must be collected before building the join tree
      context.addCandidateJoinFilters(
          TUtil.newList(AlgebraicUtil.toConjunctiveNormalFormArray(node.getQual())));
      super.visitFilter(context, plan, block, node, stack);
      return node;
    }

    @Override
    public LogicalNode visitJoin(JoinGraphContext context, LogicalPlan plan, LogicalPlan.QueryBlock block,
                                 JoinNode joinNode, Stack<LogicalNode> stack)
        throws PlanningException {
      super.visitJoin(context, plan, block, joinNode, stack);

<<<<<<< HEAD
      RelationNode leftChild = JoinOrderingUtil.findMostRightRelation(plan, block, joinNode.getLeftChild());
      RelationNode rightChild = JoinOrderingUtil.findMostLeftRelation(plan, block, joinNode.getRightChild());
=======
      // given a join node, find the relations which are nearest to the join in the query.
      RelationNode leftChild = findMostRightRelation(plan, block, joinNode.getLeftChild());
      RelationNode rightChild = findMostLeftRelation(plan, block, joinNode.getRightChild());
>>>>>>> 0cde3b6d
      RelationVertex leftVertex = new RelationVertex(leftChild);
      RelationVertex rightVertex = new RelationVertex(rightChild);

      JoinEdge edge = context.getJoinGraph().addJoin(context, joinNode.getJoinSpec(), leftVertex, rightVertex);

      // find all possible predicates for this join edge
      Set<EvalNode> joinConditions = TUtil.newHashSet();
      if (joinNode.hasJoinQual()) {
        Set<EvalNode> originPredicates = joinNode.getJoinSpec().getPredicates();
        for (EvalNode predicate : joinNode.getJoinSpec().getPredicates()) {
          if (EvalTreeUtil.isJoinQual(block, leftVertex.getSchema(), rightVertex.getSchema(), predicate, false)) {
            if (JoinOrderingUtil.checkIfEvaluatedAtEdge(predicate, edge, true)) {
              joinConditions.add(predicate);
            }
          } else {
            joinConditions.add(predicate);
          }
        }
        // find predicates which cannot be evaluated at this join
        originPredicates.removeAll(joinConditions);
        context.addCandidateJoinConditions(originPredicates);
        originPredicates.clear();
        originPredicates.addAll(joinConditions);
<<<<<<< HEAD
      }

      joinConditions.addAll(JoinOrderingUtil.findJoinConditionForJoinVertex(context.getCandidateJoinConditions(), edge,
          true));
      joinConditions.addAll(JoinOrderingUtil.findJoinConditionForJoinVertex(context.getCandidateJoinFilters(), edge,
          false));
      context.markAsEvaluatedJoinConditions(joinConditions);
      context.markAsEvaluatedJoinFilters(joinConditions);
      edge.addJoinPredicates(joinConditions);
      if (edge.getJoinType() == JoinType.INNER && edge.getJoinQual().isEmpty()) {
        edge.getJoinSpec().setType(JoinType.CROSS);
      }

      if (PlannerUtil.isSymmetricJoin(edge.getJoinType())) {
        JoinEdge commutativeEdge = context.getCachedOrNewJoinEdge(edge.getJoinSpec(), edge.getRightVertex(),
            edge.getLeftVertex());
        commutativeEdge.addJoinPredicates(joinConditions);
        context.getJoinGraph().addEdge(commutativeEdge.getLeftVertex(), commutativeEdge.getRightVertex(),
            commutativeEdge);
      }

=======
      }

      joinConditions.addAll(JoinOrderingUtil.findJoinConditionForJoinVertex(context.getCandidateJoinConditions(), edge,
          true));
      joinConditions.addAll(JoinOrderingUtil.findJoinConditionForJoinVertex(context.getCandidateJoinFilters(), edge,
          false));
      context.markAsEvaluatedJoinConditions(joinConditions);
      context.markAsEvaluatedJoinFilters(joinConditions);
      edge.addJoinPredicates(joinConditions);
      if (edge.getJoinType() == JoinType.INNER && edge.getJoinQual().isEmpty()) {
        edge.getJoinSpec().setType(JoinType.CROSS);
      }

      if (PlannerUtil.isCommutativeJoinType(edge.getJoinType())) {
        JoinEdge commutativeEdge = context.getCachedOrNewJoinEdge(edge.getJoinSpec(), edge.getRightVertex(),
            edge.getLeftVertex());
        commutativeEdge.addJoinPredicates(joinConditions);
        context.getJoinGraph().addEdge(commutativeEdge.getLeftVertex(), commutativeEdge.getRightVertex(),
            commutativeEdge);
      }

>>>>>>> 0cde3b6d
      return joinNode;
    }
  }

  public static class JoinOrderStringBuilder extends BasicLogicalPlanVisitor<StringBuilder, LogicalNode> {
    private static final JoinOrderStringBuilder instance;
    static {
      instance = new JoinOrderStringBuilder();
    }

    public static JoinOrderStringBuilder getInstance() {
      return instance;
    }

    public static String buildJoinOrderString(LogicalPlan plan, LogicalPlan.QueryBlock block) throws PlanningException {
      StringBuilder originalOrder = new StringBuilder();
      instance.visit(originalOrder, plan, block);
      return originalOrder.toString();
    }

    @Override
    public LogicalNode visitJoin(StringBuilder sb, LogicalPlan plan, LogicalPlan.QueryBlock block, JoinNode joinNode,
                                 Stack<LogicalNode> stack)
        throws PlanningException {
      stack.push(joinNode);
      sb.append("(");
      visit(sb, plan, block, joinNode.getLeftChild(), stack);
      sb.append(" ").append(getJoinNotation(joinNode.getJoinType())).append(" ");
      visit(sb, plan, block, joinNode.getRightChild(), stack);
      sb.append(")");
      stack.pop();
      return joinNode;
    }

    private static String getJoinNotation(JoinType joinType) {
      switch (joinType) {
      case CROSS: return "⋈";
      case INNER: return "⋈θ";
      case LEFT_OUTER: return "⟕";
      case RIGHT_OUTER: return "⟖";
      case FULL_OUTER: return "⟗";
      case LEFT_SEMI: return "⋉";
      case RIGHT_SEMI: return "⋊";
      case LEFT_ANTI: return "▷";
      }
      return ",";
    }

    @Override
    public LogicalNode visitTableSubQuery(StringBuilder sb, LogicalPlan plan, LogicalPlan.QueryBlock block,
                                          TableSubQueryNode node, Stack<LogicalNode> stack) {
      sb.append(node.getTableName());
      return node;
    }

    public LogicalNode visitScan(StringBuilder sb, LogicalPlan plan, LogicalPlan.QueryBlock block, ScanNode node,
                                 Stack<LogicalNode> stack) {
      sb.append(node.getTableName());
      return node;
    }
  }

  private static class CostContext {
    double accumulatedCost = 0;
  }

  public static class JoinCostComputer extends BasicLogicalPlanVisitor<CostContext, LogicalNode> {
    private static final JoinCostComputer instance;

    static {
      instance = new JoinCostComputer();
    }

    public static double computeCost(LogicalPlan plan, LogicalPlan.QueryBlock block) throws PlanningException {
      CostContext costContext = new CostContext();
      instance.visit(costContext, plan, block);
      return costContext.accumulatedCost;
    }

    @Override
    public LogicalNode visitJoin(CostContext joinGraphContext, LogicalPlan plan, LogicalPlan.QueryBlock block,
                                 JoinNode joinNode, Stack<LogicalNode> stack)
        throws PlanningException {
      super.visitJoin(joinGraphContext, plan, block, joinNode, stack);

      double filterFactor = 1;
      if (joinNode.hasJoinQual()) {
        EvalNode [] quals = AlgebraicUtil.toConjunctiveNormalFormArray(joinNode.getJoinQual());
        filterFactor = Math.pow(GreedyHeuristicJoinOrderAlgorithm.DEFAULT_SELECTION_FACTOR, quals.length);
      }

      if (joinNode.getLeftChild() instanceof RelationNode) {
        joinGraphContext.accumulatedCost = getCost(joinNode.getLeftChild()) * getCost(joinNode.getRightChild())
            * filterFactor;
      } else {
        joinGraphContext.accumulatedCost = joinGraphContext.accumulatedCost +
            (joinGraphContext.accumulatedCost * getCost(joinNode.getRightChild()) * filterFactor);
      }

      return joinNode;
    }
  }

  /**
   * Find the most left relation node in the join tree. For the join tree, please refer to {@link JoinGraphBuilder}.
   *
   * @param plan logical plan
   * @param block query block in which the given join node is involved
   * @param from logical node where the search starts
   * @return found relation
   * @throws PlanningException
   */
  public static RelationNode findMostLeftRelation(LogicalPlan plan, LogicalPlan.QueryBlock block, LogicalNode from)
      throws PlanningException {
    RelationNodeFinderContext context = new RelationNodeFinderContext();
    context.findMostLeft = true;
    RelationNodeFinder finder = new RelationNodeFinder();
    finder.visit(context, plan, block, from, new Stack<LogicalNode>());
    return context.founds.isEmpty() ? null : context.founds.iterator().next();
  }

  /**
   * Find the most right relation node in the join tree. For the join tree, please refer to {@link JoinGraphBuilder}.
   *
   * @param plan logical plan
   * @param block query block in which the given join node is involved
   * @param from logical node where the search starts
   * @return found relation
   * @throws PlanningException
   */
  public static RelationNode findMostRightRelation(LogicalPlan plan, LogicalPlan.QueryBlock block, LogicalNode from)
      throws PlanningException {
    RelationNodeFinderContext context = new RelationNodeFinderContext();
    context.findMostRight = true;
    RelationNodeFinder finder = new RelationNodeFinder();
    finder.visit(context, plan, block, from, new Stack<LogicalNode>());
    return context.founds.isEmpty() ? null : context.founds.iterator().next();
  }

  private static class RelationNodeFinderContext {
    private Set<RelationNode> founds = TUtil.newHashSet();
    private boolean findMostLeft;
    private boolean findMostRight;
  }

  /**
   * RelationNodeFinder finds the most left/right vertex from the given node in the join graph.
   */
  private static class RelationNodeFinder extends BasicLogicalPlanVisitor<RelationNodeFinderContext,LogicalNode> {

    @Override
    public LogicalNode visit(RelationNodeFinderContext context, LogicalPlan plan, LogicalPlan.QueryBlock block,
                             LogicalNode node, Stack<LogicalNode> stack) throws PlanningException {
      if (node.getType() != NodeType.TABLE_SUBQUERY) {
        super.visit(context, plan, block, node, stack);
      }

      if (node instanceof RelationNode) {
        context.founds.add((RelationNode) node);
      }

      return node;
    }

    @Override
    public LogicalNode visitJoin(RelationNodeFinderContext context, LogicalPlan plan, LogicalPlan.QueryBlock block,
                                 JoinNode node, Stack<LogicalNode> stack) throws PlanningException {
      stack.push(node);
      LogicalNode result = null;
      if (context.findMostLeft) {
        result = visit(context, plan, block, node.getLeftChild(), stack);
      }
      if (context.findMostRight) {
        result = visit(context, plan, block, node.getRightChild(), stack);
      }
      stack.pop();
      return result;
    }
  }
}<|MERGE_RESOLUTION|>--- conflicted
+++ resolved
@@ -187,8 +187,6 @@
     }
   }
 
-<<<<<<< HEAD
-=======
   /**
    * The first phase of the join order optimization is building a join graph from the given query.
    * This initial join graph forms a tree which consists of only relation vertexes in an order of their occurrences in
@@ -206,7 +204,6 @@
    * JoinGraphBuilder builds an initial join graph as illustrated above.
    *
    */
->>>>>>> 0cde3b6d
   private static class JoinGraphBuilder extends BasicLogicalPlanVisitor<JoinGraphContext, LogicalNode> {
     private final static JoinGraphBuilder instance;
 
@@ -252,14 +249,9 @@
         throws PlanningException {
       super.visitJoin(context, plan, block, joinNode, stack);
 
-<<<<<<< HEAD
-      RelationNode leftChild = JoinOrderingUtil.findMostRightRelation(plan, block, joinNode.getLeftChild());
-      RelationNode rightChild = JoinOrderingUtil.findMostLeftRelation(plan, block, joinNode.getRightChild());
-=======
       // given a join node, find the relations which are nearest to the join in the query.
       RelationNode leftChild = findMostRightRelation(plan, block, joinNode.getLeftChild());
       RelationNode rightChild = findMostLeftRelation(plan, block, joinNode.getRightChild());
->>>>>>> 0cde3b6d
       RelationVertex leftVertex = new RelationVertex(leftChild);
       RelationVertex rightVertex = new RelationVertex(rightChild);
 
@@ -283,7 +275,6 @@
         context.addCandidateJoinConditions(originPredicates);
         originPredicates.clear();
         originPredicates.addAll(joinConditions);
-<<<<<<< HEAD
       }
 
       joinConditions.addAll(JoinOrderingUtil.findJoinConditionForJoinVertex(context.getCandidateJoinConditions(), edge,
@@ -297,28 +288,6 @@
         edge.getJoinSpec().setType(JoinType.CROSS);
       }
 
-      if (PlannerUtil.isSymmetricJoin(edge.getJoinType())) {
-        JoinEdge commutativeEdge = context.getCachedOrNewJoinEdge(edge.getJoinSpec(), edge.getRightVertex(),
-            edge.getLeftVertex());
-        commutativeEdge.addJoinPredicates(joinConditions);
-        context.getJoinGraph().addEdge(commutativeEdge.getLeftVertex(), commutativeEdge.getRightVertex(),
-            commutativeEdge);
-      }
-
-=======
-      }
-
-      joinConditions.addAll(JoinOrderingUtil.findJoinConditionForJoinVertex(context.getCandidateJoinConditions(), edge,
-          true));
-      joinConditions.addAll(JoinOrderingUtil.findJoinConditionForJoinVertex(context.getCandidateJoinFilters(), edge,
-          false));
-      context.markAsEvaluatedJoinConditions(joinConditions);
-      context.markAsEvaluatedJoinFilters(joinConditions);
-      edge.addJoinPredicates(joinConditions);
-      if (edge.getJoinType() == JoinType.INNER && edge.getJoinQual().isEmpty()) {
-        edge.getJoinSpec().setType(JoinType.CROSS);
-      }
-
       if (PlannerUtil.isCommutativeJoinType(edge.getJoinType())) {
         JoinEdge commutativeEdge = context.getCachedOrNewJoinEdge(edge.getJoinSpec(), edge.getRightVertex(),
             edge.getLeftVertex());
@@ -327,7 +296,6 @@
             commutativeEdge);
       }
 
->>>>>>> 0cde3b6d
       return joinNode;
     }
   }
