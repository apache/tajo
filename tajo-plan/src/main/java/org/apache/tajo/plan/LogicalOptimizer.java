--- conflicted
+++ resolved
@@ -96,16 +96,13 @@
     }
   }
 
-<<<<<<< HEAD
-  @VisibleForTesting
-=======
   public void addRuleAfterToJoinOpt(RewriteRule rewriteRule) {
     if (rewriteRule != null) {
       rulesAfterToJoinOpt.addRewriteRule(rewriteRule);
     }
   }
 
->>>>>>> e05cd298
+  @VisibleForTesting
   public LogicalNode optimize(LogicalPlan plan) throws PlanningException {
     return optimize(new OverridableConf(systemConf), plan);
   }
