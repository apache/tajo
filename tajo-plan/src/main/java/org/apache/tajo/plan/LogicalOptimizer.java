/**
 * Licensed to the Apache Software Foundation (ASF) under one
 * or more contributor license agreements.  See the NOTICE file
 * distributed with this work for additional information
 * regarding copyright ownership.  The ASF licenses this file
 * to you under the Apache License, Version 2.0 (the
 * "License"); you may not use this file except in compliance
 * with the License.  You may obtain a copy of the License at
 *
 *     http://www.apache.org/licenses/LICENSE-2.0
 *
 * Unless required by applicable law or agreed to in writing, software
 * distributed under the License is distributed on an "AS IS" BASIS,
 * WITHOUT WARRANTIES OR CONDITIONS OF ANY KIND, either express or implied.
 * See the License for the specific language governing permissions and
 * limitations under the License.
 */

package org.apache.tajo.plan;

import com.google.common.annotations.VisibleForTesting;
import com.google.common.collect.Lists;
import com.google.common.collect.Sets;
import org.apache.commons.logging.Log;
import org.apache.commons.logging.LogFactory;
import org.apache.hadoop.classification.InterfaceStability;
import org.apache.tajo.ConfigKey;
import org.apache.tajo.OverridableConf;
import org.apache.tajo.SessionVars;
import org.apache.tajo.algebra.JoinType;
import org.apache.tajo.catalog.CatalogService;
import org.apache.tajo.conf.TajoConf;
import org.apache.tajo.conf.TajoConf.ConfVars;
<<<<<<< HEAD
=======
import org.apache.tajo.util.ReflectionUtil;
import org.apache.tajo.util.graph.DirectedGraphCursor;
>>>>>>> 8e52ed43
import org.apache.tajo.plan.expr.AlgebraicUtil;
import org.apache.tajo.plan.expr.EvalNode;
import org.apache.tajo.plan.joinorder.FoundJoinOrder;
import org.apache.tajo.plan.joinorder.GreedyHeuristicJoinOrderAlgorithm;
import org.apache.tajo.plan.joinorder.JoinGraph;
import org.apache.tajo.plan.joinorder.JoinOrderAlgorithm;
import org.apache.tajo.plan.logical.*;
<<<<<<< HEAD
import org.apache.tajo.plan.rewrite.BasicQueryRewriteEngine;
import org.apache.tajo.plan.rewrite.RewriteRule;
import org.apache.tajo.plan.rewrite.rules.AccessPathRewriter;
import org.apache.tajo.plan.rewrite.rules.FilterPushDownRule;
import org.apache.tajo.plan.rewrite.rules.PartitionedTableRewriter;
import org.apache.tajo.plan.rewrite.rules.ProjectionPushDownRule;
=======
import org.apache.tajo.plan.rewrite.*;
>>>>>>> 8e52ed43
import org.apache.tajo.plan.util.PlannerUtil;
import org.apache.tajo.plan.visitor.BasicLogicalPlanVisitor;
import org.apache.tajo.util.graph.DirectedGraphCursor;

import java.util.LinkedHashSet;
import java.util.Set;
import java.util.Stack;

import static org.apache.tajo.plan.LogicalPlan.BlockEdge;
import static org.apache.tajo.plan.joinorder.GreedyHeuristicJoinOrderAlgorithm.getCost;

/**
 * This class optimizes a logical plan.
 */
@InterfaceStability.Evolving
public class LogicalOptimizer {
  private static final Log LOG = LogFactory.getLog(LogicalOptimizer.class.getName());

<<<<<<< HEAD
  private final TajoConf systemConf;
  private CatalogService catalog;
  private BasicQueryRewriteEngine rulesBeforeJoinOpt;
  private BasicQueryRewriteEngine rulesAfterToJoinOpt;
  private JoinOrderAlgorithm joinOrderAlgorithm = new GreedyHeuristicJoinOrderAlgorithm();

  public LogicalOptimizer(TajoConf systemConf, CatalogService catalog) {
    this.systemConf = systemConf;
    this.catalog = catalog;
    rulesBeforeJoinOpt = new BasicQueryRewriteEngine();
    if (systemConf.getBoolVar(ConfVars.$TEST_FILTER_PUSHDOWN_ENABLED)) {
      rulesBeforeJoinOpt.addRewriteRule(new FilterPushDownRule(catalog));
    }

    rulesAfterToJoinOpt = new BasicQueryRewriteEngine();
    rulesAfterToJoinOpt.addRewriteRule(new ProjectionPushDownRule());
    rulesAfterToJoinOpt.addRewriteRule(new PartitionedTableRewriter(systemConf));
    rulesAfterToJoinOpt.addRewriteRule(new AccessPathRewriter());

    // Currently, it is only used for some test cases to inject exception manually.
    String userDefinedRewriterClass = systemConf.get("tajo.plan.rewriter.classes");
    if (userDefinedRewriterClass != null && !userDefinedRewriterClass.isEmpty()) {
      for (String eachRewriterClass : userDefinedRewriterClass.split(",")) {
        try {
          RewriteRule rule = (RewriteRule) Class.forName(eachRewriterClass).newInstance();
          rulesAfterToJoinOpt.addRewriteRule(rule);
        } catch (Exception e) {
          LOG.error("Can't initiate a Rewriter object: " + eachRewriterClass, e);
          continue;
        }
      }
    }
=======
  private BaseLogicalPlanRewriteEngine rulesBeforeJoinOpt;
  private BaseLogicalPlanRewriteEngine rulesAfterToJoinOpt;
  private JoinOrderAlgorithm joinOrderAlgorithm = new GreedyHeuristicJoinOrderAlgorithm();

  public LogicalOptimizer(TajoConf conf) {

    Class clazz = conf.getClassVar(ConfVars.LOGICAL_PLAN_REWRITE_RULE_PROVIDER_CLASS);
    LogicalPlanRewriteRuleProvider provider = (LogicalPlanRewriteRuleProvider) ReflectionUtil.newInstance(clazz, conf);

    rulesBeforeJoinOpt = new BaseLogicalPlanRewriteEngine();
    rulesBeforeJoinOpt.addRewriteRule(provider.getPreRules());
    rulesAfterToJoinOpt = new BaseLogicalPlanRewriteEngine();
    rulesAfterToJoinOpt.addRewriteRule(provider.getPostRules());
>>>>>>> 8e52ed43
  }

  public void addRuleAfterToJoinOpt(LogicalPlanRewriteRule rewriteRule) {
    if (rewriteRule != null) {
      rulesAfterToJoinOpt.addRewriteRule(rewriteRule);
    }
  }

  @VisibleForTesting
  public LogicalNode optimize(LogicalPlan plan) throws PlanningException {
<<<<<<< HEAD
    return optimize(new OverridableConf(systemConf), plan);
=======
    OverridableConf conf = new OverridableConf(new TajoConf(),
        ConfigKey.ConfigType.SESSION, ConfigKey.ConfigType.QUERY, ConfigKey.ConfigType.SYSTEM);
    return optimize(conf, plan);
>>>>>>> 8e52ed43
  }

  public LogicalNode optimize(OverridableConf context, LogicalPlan plan) throws PlanningException {
    rulesBeforeJoinOpt.rewrite(context, plan);

    DirectedGraphCursor<String, BlockEdge> blockCursor =
        new DirectedGraphCursor<String, BlockEdge>(plan.getQueryBlockGraph(), plan.getRootBlock().getName());

    if (context == null || context.getBool(SessionVars.TEST_JOIN_OPT_ENABLED)) {
      // default is true
      while (blockCursor.hasNext()) {
        optimizeJoinOrder(plan, blockCursor.nextBlock());
      }
    } else {
      LOG.info("Skip Join Optimized.");
    }
    rulesAfterToJoinOpt.rewrite(context, plan);
    return plan.getRootBlock().getRoot();
  }

  private void optimizeJoinOrder(LogicalPlan plan, String blockName) throws PlanningException {
    LogicalPlan.QueryBlock block = plan.getBlock(blockName);

    if (block.hasNode(NodeType.JOIN)) {
      String originalOrder = JoinOrderStringBuilder.buildJoinOrderString(plan, block);
      double nonOptimizedJoinCost = JoinCostComputer.computeCost(plan, block);

      // finding relations and filter expressions
      JoinGraphContext joinGraphContext = JoinGraphBuilder.buildJoinGraph(plan, block);

      // finding join order and restore remain filter order
      FoundJoinOrder order = joinOrderAlgorithm.findBestOrder(plan, block,
          joinGraphContext.joinGraph, joinGraphContext.relationsForProduct);

      // replace join node with FoundJoinOrder.
      JoinNode newJoinNode = order.getOrderedJoin();
      JoinNode old = PlannerUtil.findTopNode(block.getRoot(), NodeType.JOIN);

      JoinTargetCollector collector = new JoinTargetCollector();
      Set<Target> targets = new LinkedHashSet<Target>();
      collector.visitJoin(targets, plan, block, old, new Stack<LogicalNode>());

      if (targets.size() == 0) {
        newJoinNode.setTargets(PlannerUtil.schemaToTargets(old.getOutSchema()));
      } else {
        newJoinNode.setTargets(targets.toArray(new Target[targets.size()]));
      }
      PlannerUtil.replaceNode(plan, block.getRoot(), old, newJoinNode);
      // End of replacement logic

      String optimizedOrder = JoinOrderStringBuilder.buildJoinOrderString(plan, block);
      block.addPlanHistory("Non-optimized join order: " + originalOrder + " (cost: " + nonOptimizedJoinCost + ")");
      block.addPlanHistory("Optimized join order    : " + optimizedOrder + " (cost: " + order.getCost() + ")");
    }
  }

  private static class JoinTargetCollector extends BasicLogicalPlanVisitor<Set<Target>, LogicalNode> {
    @Override
    public LogicalNode visitJoin(Set<Target> ctx, LogicalPlan plan, LogicalPlan.QueryBlock block, JoinNode node,
                                 Stack<LogicalNode> stack)
        throws PlanningException {
      super.visitJoin(ctx, plan, block, node, stack);

      if (node.hasTargets()) {
        for (Target target : node.getTargets()) {
          ctx.add(target);
        }
      }
      return node;
    }
  }

  private static class JoinGraphContext {
    JoinGraph joinGraph = new JoinGraph();
    Set<EvalNode> quals = Sets.newHashSet();
    Set<String> relationsForProduct = Sets.newHashSet();
  }

  private static class JoinGraphBuilder extends BasicLogicalPlanVisitor<JoinGraphContext, LogicalNode> {
    private final static JoinGraphBuilder instance;

    static {
      instance = new JoinGraphBuilder();
    }

    /**
     * This is based on the assumtion that all join and filter conditions are placed on the right join and
     * scan operators. In other words, filter push down must be performed before this method.
     * Otherwise, this method may build incorrectly a join graph.
     */
    public static JoinGraphContext buildJoinGraph(LogicalPlan plan, LogicalPlan.QueryBlock block)
        throws PlanningException {
      JoinGraphContext joinGraphContext = new JoinGraphContext();
      instance.visit(joinGraphContext, plan, block);
      return joinGraphContext;
    }

    public LogicalNode visitFilter(JoinGraphContext context, LogicalPlan plan, LogicalPlan.QueryBlock block,
                                   SelectionNode node, Stack<LogicalNode> stack) throws PlanningException {
      super.visitFilter(context, plan, block, node, stack);
      context.quals.addAll(Lists.newArrayList(AlgebraicUtil.toConjunctiveNormalFormArray(node.getQual())));
      return node;
    }

    @Override
    public LogicalNode visitJoin(JoinGraphContext joinGraphContext, LogicalPlan plan, LogicalPlan.QueryBlock block,
                                 JoinNode joinNode, Stack<LogicalNode> stack)
        throws PlanningException {
      super.visitJoin(joinGraphContext, plan, block, joinNode, stack);
      if (joinNode.hasJoinQual()) {
        joinGraphContext.joinGraph.addJoin(plan, block, joinNode);
      } else {
        LogicalNode leftChild = joinNode.getLeftChild();
        LogicalNode rightChild = joinNode.getRightChild();
        if (leftChild instanceof RelationNode) {
          RelationNode rel = (RelationNode) leftChild;
          joinGraphContext.relationsForProduct.add(rel.getCanonicalName());
        }
        if (rightChild instanceof RelationNode) {
          RelationNode rel = (RelationNode) rightChild;
          joinGraphContext.relationsForProduct.add(rel.getCanonicalName());
        }
      }
      return joinNode;
    }
  }

  public static class JoinOrderStringBuilder extends BasicLogicalPlanVisitor<StringBuilder, LogicalNode> {
    private static final JoinOrderStringBuilder instance;
    static {
      instance = new JoinOrderStringBuilder();
    }

    public static JoinOrderStringBuilder getInstance() {
      return instance;
    }

    public static String buildJoinOrderString(LogicalPlan plan, LogicalPlan.QueryBlock block) throws PlanningException {
      StringBuilder originalOrder = new StringBuilder();
      instance.visit(originalOrder, plan, block);
      return originalOrder.toString();
    }

    @Override
    public LogicalNode visitJoin(StringBuilder sb, LogicalPlan plan, LogicalPlan.QueryBlock block, JoinNode joinNode,
                                 Stack<LogicalNode> stack)
        throws PlanningException {
      stack.push(joinNode);
      sb.append("(");
      visit(sb, plan, block, joinNode.getLeftChild(), stack);
      sb.append(" ").append(getJoinNotation(joinNode.getJoinType())).append(" ");
      visit(sb, plan, block, joinNode.getRightChild(), stack);
      sb.append(")");
      stack.pop();
      return joinNode;
    }

    private static String getJoinNotation(JoinType joinType) {
      switch (joinType) {
      case CROSS: return "⋈";
      case INNER: return "⋈θ";
      case LEFT_OUTER: return "⟕";
      case RIGHT_OUTER: return "⟖";
      case FULL_OUTER: return "⟗";
      case LEFT_SEMI: return "⋉";
      case RIGHT_SEMI: return "⋊";
      case LEFT_ANTI: return "▷";
      }
      return ",";
    }

    @Override
    public LogicalNode visitTableSubQuery(StringBuilder sb, LogicalPlan plan, LogicalPlan.QueryBlock block,
                                          TableSubQueryNode node, Stack<LogicalNode> stack) {
      sb.append(node.getTableName());
      return node;
    }

    public LogicalNode visitScan(StringBuilder sb, LogicalPlan plan, LogicalPlan.QueryBlock block, ScanNode node,
                                 Stack<LogicalNode> stack) {
      sb.append(node.getTableName());
      return node;
    }
  }

  private static class CostContext {
    double accumulatedCost = 0;
  }

  public static class JoinCostComputer extends BasicLogicalPlanVisitor<CostContext, LogicalNode> {
    private static final JoinCostComputer instance;

    static {
      instance = new JoinCostComputer();
    }

    public static double computeCost(LogicalPlan plan, LogicalPlan.QueryBlock block) throws PlanningException {
      CostContext costContext = new CostContext();
      instance.visit(costContext, plan, block);
      return costContext.accumulatedCost;
    }

    @Override
    public LogicalNode visitJoin(CostContext joinGraphContext, LogicalPlan plan, LogicalPlan.QueryBlock block,
                                 JoinNode joinNode, Stack<LogicalNode> stack)
        throws PlanningException {
      super.visitJoin(joinGraphContext, plan, block, joinNode, stack);

      double filterFactor = 1;
      if (joinNode.hasJoinQual()) {
        EvalNode [] quals = AlgebraicUtil.toConjunctiveNormalFormArray(joinNode.getJoinQual());
        filterFactor = Math.pow(GreedyHeuristicJoinOrderAlgorithm.DEFAULT_SELECTION_FACTOR, quals.length);
      }

      if (joinNode.getLeftChild() instanceof RelationNode) {
        joinGraphContext.accumulatedCost = getCost(joinNode.getLeftChild()) * getCost(joinNode.getRightChild())
            * filterFactor;
      } else {
        joinGraphContext.accumulatedCost = joinGraphContext.accumulatedCost +
            (joinGraphContext.accumulatedCost * getCost(joinNode.getRightChild()) * filterFactor);
      }

      return joinNode;
    }
  }
}<|MERGE_RESOLUTION|>--- conflicted
+++ resolved
@@ -31,11 +31,8 @@
 import org.apache.tajo.catalog.CatalogService;
 import org.apache.tajo.conf.TajoConf;
 import org.apache.tajo.conf.TajoConf.ConfVars;
-<<<<<<< HEAD
-=======
 import org.apache.tajo.util.ReflectionUtil;
 import org.apache.tajo.util.graph.DirectedGraphCursor;
->>>>>>> 8e52ed43
 import org.apache.tajo.plan.expr.AlgebraicUtil;
 import org.apache.tajo.plan.expr.EvalNode;
 import org.apache.tajo.plan.joinorder.FoundJoinOrder;
@@ -43,19 +40,13 @@
 import org.apache.tajo.plan.joinorder.JoinGraph;
 import org.apache.tajo.plan.joinorder.JoinOrderAlgorithm;
 import org.apache.tajo.plan.logical.*;
-<<<<<<< HEAD
-import org.apache.tajo.plan.rewrite.BasicQueryRewriteEngine;
-import org.apache.tajo.plan.rewrite.RewriteRule;
 import org.apache.tajo.plan.rewrite.rules.AccessPathRewriter;
 import org.apache.tajo.plan.rewrite.rules.FilterPushDownRule;
 import org.apache.tajo.plan.rewrite.rules.PartitionedTableRewriter;
 import org.apache.tajo.plan.rewrite.rules.ProjectionPushDownRule;
-=======
 import org.apache.tajo.plan.rewrite.*;
->>>>>>> 8e52ed43
 import org.apache.tajo.plan.util.PlannerUtil;
 import org.apache.tajo.plan.visitor.BasicLogicalPlanVisitor;
-import org.apache.tajo.util.graph.DirectedGraphCursor;
 
 import java.util.LinkedHashSet;
 import java.util.Set;
@@ -71,46 +62,48 @@
 public class LogicalOptimizer {
   private static final Log LOG = LogFactory.getLog(LogicalOptimizer.class.getName());
 
-<<<<<<< HEAD
-  private final TajoConf systemConf;
+//<<<<<<< HEAD
+//  private final TajoConf systemConf;
   private CatalogService catalog;
-  private BasicQueryRewriteEngine rulesBeforeJoinOpt;
-  private BasicQueryRewriteEngine rulesAfterToJoinOpt;
-  private JoinOrderAlgorithm joinOrderAlgorithm = new GreedyHeuristicJoinOrderAlgorithm();
-
-  public LogicalOptimizer(TajoConf systemConf, CatalogService catalog) {
-    this.systemConf = systemConf;
-    this.catalog = catalog;
-    rulesBeforeJoinOpt = new BasicQueryRewriteEngine();
-    if (systemConf.getBoolVar(ConfVars.$TEST_FILTER_PUSHDOWN_ENABLED)) {
-      rulesBeforeJoinOpt.addRewriteRule(new FilterPushDownRule(catalog));
-    }
-
-    rulesAfterToJoinOpt = new BasicQueryRewriteEngine();
-    rulesAfterToJoinOpt.addRewriteRule(new ProjectionPushDownRule());
-    rulesAfterToJoinOpt.addRewriteRule(new PartitionedTableRewriter(systemConf));
-    rulesAfterToJoinOpt.addRewriteRule(new AccessPathRewriter());
-
-    // Currently, it is only used for some test cases to inject exception manually.
-    String userDefinedRewriterClass = systemConf.get("tajo.plan.rewriter.classes");
-    if (userDefinedRewriterClass != null && !userDefinedRewriterClass.isEmpty()) {
-      for (String eachRewriterClass : userDefinedRewriterClass.split(",")) {
-        try {
-          RewriteRule rule = (RewriteRule) Class.forName(eachRewriterClass).newInstance();
-          rulesAfterToJoinOpt.addRewriteRule(rule);
-        } catch (Exception e) {
-          LOG.error("Can't initiate a Rewriter object: " + eachRewriterClass, e);
-          continue;
-        }
-      }
-    }
-=======
+//  private BasicQueryRewriteEngine rulesBeforeJoinOpt;
+//  private BasicQueryRewriteEngine rulesAfterToJoinOpt;
+//  private JoinOrderAlgorithm joinOrderAlgorithm = new GreedyHeuristicJoinOrderAlgorithm();
+//
+//  public LogicalOptimizer(TajoConf systemConf, CatalogService catalog) {
+//    this.systemConf = systemConf;
+//    this.catalog = catalog;
+//    rulesBeforeJoinOpt = new BasicQueryRewriteEngine();
+//    if (systemConf.getBoolVar(ConfVars.$TEST_FILTER_PUSHDOWN_ENABLED)) {
+//      rulesBeforeJoinOpt.addRewriteRule(new FilterPushDownRule(catalog));
+//    }
+//
+//    rulesAfterToJoinOpt = new BasicQueryRewriteEngine();
+//    rulesAfterToJoinOpt.addRewriteRule(new ProjectionPushDownRule());
+//    rulesAfterToJoinOpt.addRewriteRule(new PartitionedTableRewriter(systemConf));
+//    rulesAfterToJoinOpt.addRewriteRule(new AccessPathRewriter());
+//
+//    // Currently, it is only used for some test cases to inject exception manually.
+//    String userDefinedRewriterClass = systemConf.get("tajo.plan.rewriter.classes");
+//    if (userDefinedRewriterClass != null && !userDefinedRewriterClass.isEmpty()) {
+//      for (String eachRewriterClass : userDefinedRewriterClass.split(",")) {
+//        try {
+//          RewriteRule rule = (RewriteRule) Class.forName(eachRewriterClass).newInstance();
+//          rulesAfterToJoinOpt.addRewriteRule(rule);
+//        } catch (Exception e) {
+//          LOG.error("Can't initiate a Rewriter object: " + eachRewriterClass, e);
+//          continue;
+//        }
+//      }
+//    }
+//=======
   private BaseLogicalPlanRewriteEngine rulesBeforeJoinOpt;
   private BaseLogicalPlanRewriteEngine rulesAfterToJoinOpt;
   private JoinOrderAlgorithm joinOrderAlgorithm = new GreedyHeuristicJoinOrderAlgorithm();
 
-  public LogicalOptimizer(TajoConf conf) {
-
+  public LogicalOptimizer(TajoConf conf, CatalogService catalog) {
+
+    this.catalog = catalog;
+    // TODO: set the catalog instance to FilterPushdownRule
     Class clazz = conf.getClassVar(ConfVars.LOGICAL_PLAN_REWRITE_RULE_PROVIDER_CLASS);
     LogicalPlanRewriteRuleProvider provider = (LogicalPlanRewriteRuleProvider) ReflectionUtil.newInstance(clazz, conf);
 
@@ -118,7 +111,7 @@
     rulesBeforeJoinOpt.addRewriteRule(provider.getPreRules());
     rulesAfterToJoinOpt = new BaseLogicalPlanRewriteEngine();
     rulesAfterToJoinOpt.addRewriteRule(provider.getPostRules());
->>>>>>> 8e52ed43
+//>>>>>>> 8e52ed43a72a51f78dce1547cd642a24aa860c58
   }
 
   public void addRuleAfterToJoinOpt(LogicalPlanRewriteRule rewriteRule) {
@@ -129,17 +122,13 @@
 
   @VisibleForTesting
   public LogicalNode optimize(LogicalPlan plan) throws PlanningException {
-<<<<<<< HEAD
-    return optimize(new OverridableConf(systemConf), plan);
-=======
     OverridableConf conf = new OverridableConf(new TajoConf(),
         ConfigKey.ConfigType.SESSION, ConfigKey.ConfigType.QUERY, ConfigKey.ConfigType.SYSTEM);
     return optimize(conf, plan);
->>>>>>> 8e52ed43
   }
 
   public LogicalNode optimize(OverridableConf context, LogicalPlan plan) throws PlanningException {
-    rulesBeforeJoinOpt.rewrite(context, plan);
+    rulesBeforeJoinOpt.rewrite(new LogicalPlanRewriteRuleContext(context, plan, catalog));
 
     DirectedGraphCursor<String, BlockEdge> blockCursor =
         new DirectedGraphCursor<String, BlockEdge>(plan.getQueryBlockGraph(), plan.getRootBlock().getName());
@@ -152,7 +141,7 @@
     } else {
       LOG.info("Skip Join Optimized.");
     }
-    rulesAfterToJoinOpt.rewrite(context, plan);
+    rulesAfterToJoinOpt.rewrite(new LogicalPlanRewriteRuleContext(context, plan, catalog));
     return plan.getRootBlock().getRoot();
   }
 
