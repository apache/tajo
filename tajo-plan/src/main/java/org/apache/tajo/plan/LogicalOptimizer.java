--- conflicted
+++ resolved
@@ -19,10 +19,7 @@
 package org.apache.tajo.plan;
 
 import com.google.common.annotations.VisibleForTesting;
-<<<<<<< HEAD
 import com.google.common.base.Preconditions;
-=======
->>>>>>> c50a5dad
 import org.apache.commons.logging.Log;
 import org.apache.commons.logging.LogFactory;
 import org.apache.hadoop.classification.InterfaceStability;
@@ -32,13 +29,10 @@
 import org.apache.tajo.algebra.JoinType;
 import org.apache.tajo.conf.TajoConf;
 import org.apache.tajo.conf.TajoConf.ConfVars;
-<<<<<<< HEAD
 import org.apache.tajo.plan.expr.*;
-=======
 import org.apache.tajo.plan.expr.AlgebraicUtil;
 import org.apache.tajo.plan.expr.EvalNode;
 import org.apache.tajo.plan.expr.EvalTreeUtil;
->>>>>>> c50a5dad
 import org.apache.tajo.plan.joinorder.*;
 import org.apache.tajo.plan.logical.*;
 import org.apache.tajo.plan.rewrite.BaseLogicalPlanRewriteEngine;
@@ -240,7 +234,6 @@
       JoinGraphContext context = new JoinGraphContext();
       instance.visit(context, plan, block);
       return context;
-<<<<<<< HEAD
     }
 
     @Override
@@ -254,21 +247,6 @@
     }
 
     @Override
-=======
-    }
-
-    @Override
-    public LogicalNode visit(JoinGraphContext context, LogicalPlan plan, LogicalPlan.QueryBlock block,
-                             LogicalNode node, Stack<LogicalNode> stack) throws PlanningException {
-      if (node.getType() != NodeType.TABLE_SUBQUERY) {
-        super.visit(context, plan, block, node, stack);
-      }
-
-      return node;
-    }
-
-    @Override
->>>>>>> c50a5dad
     public LogicalNode visitFilter(JoinGraphContext context, LogicalPlan plan, LogicalPlan.QueryBlock block,
                                    SelectionNode node, Stack<LogicalNode> stack) throws PlanningException {
       // all join predicate candidates must be collected before building the join tree
@@ -284,7 +262,7 @@
         throws PlanningException {
       super.visitJoin(context, plan, block, joinNode, stack);
 
-<<<<<<< HEAD
+//<<<<<<< HEAD
       if (joinNode.getJoinType() == JoinType.LEFT_SEMI || joinNode.getJoinType() == JoinType.LEFT_ANTI) {
         // In case of in-subquery, the left vertex must be the relation of the left column of the in qual.
         // In addition, the join qual can be evaluated only at the join node for in-subquery,
@@ -352,53 +330,53 @@
           commutativeEdge.addJoinPredicates(joinConditions);
           context.getJoinGraph().addEdge(commutativeEdge.getLeftVertex(), commutativeEdge.getRightVertex(),
               commutativeEdge);
-=======
-      // given a join node, find the relations which are nearest to the join in the query.
-      RelationNode leftChild = findMostRightRelation(plan, block, joinNode.getLeftChild());
-      RelationNode rightChild = findMostLeftRelation(plan, block, joinNode.getRightChild());
-      RelationVertex leftVertex = new RelationVertex(leftChild);
-      RelationVertex rightVertex = new RelationVertex(rightChild);
-
-      JoinEdge edge = context.getJoinGraph().addJoin(context, joinNode.getJoinSpec(), leftVertex, rightVertex);
-
-      // find all possible predicates for this join edge
-      Set<EvalNode> joinConditions = TUtil.newHashSet();
-      if (joinNode.hasJoinQual()) {
-        Set<EvalNode> originPredicates = joinNode.getJoinSpec().getPredicates();
-        for (EvalNode predicate : joinNode.getJoinSpec().getPredicates()) {
-          if (EvalTreeUtil.isJoinQual(block, leftVertex.getSchema(), rightVertex.getSchema(), predicate, false)) {
-            if (JoinOrderingUtil.checkIfEvaluatedAtEdge(predicate, edge, true)) {
-              joinConditions.add(predicate);
-            }
-          } else {
-            joinConditions.add(predicate);
-          }
->>>>>>> c50a5dad
+//=======
+//      // given a join node, find the relations which are nearest to the join in the query.
+//      RelationNode leftChild = findMostRightRelation(plan, block, joinNode.getLeftChild());
+//      RelationNode rightChild = findMostLeftRelation(plan, block, joinNode.getRightChild());
+//      RelationVertex leftVertex = new RelationVertex(leftChild);
+//      RelationVertex rightVertex = new RelationVertex(rightChild);
+//
+//      JoinEdge edge = context.getJoinGraph().addJoin(context, joinNode.getJoinSpec(), leftVertex, rightVertex);
+//
+//      // find all possible predicates for this join edge
+//      Set<EvalNode> joinConditions = TUtil.newHashSet();
+//      if (joinNode.hasJoinQual()) {
+//        Set<EvalNode> originPredicates = joinNode.getJoinSpec().getPredicates();
+//        for (EvalNode predicate : joinNode.getJoinSpec().getPredicates()) {
+//          if (EvalTreeUtil.isJoinQual(block, leftVertex.getSchema(), rightVertex.getSchema(), predicate, false)) {
+//            if (JoinOrderingUtil.checkIfEvaluatedAtEdge(predicate, edge, true)) {
+//              joinConditions.add(predicate);
+//            }
+//          } else {
+//            joinConditions.add(predicate);
+//          }
+//>>>>>>> c50a5dadff90fa90709abbce59856e834baa4867
         }
-        // find predicates which cannot be evaluated at this join
-        originPredicates.removeAll(joinConditions);
-        context.addCandidateJoinConditions(originPredicates);
-        originPredicates.clear();
-        originPredicates.addAll(joinConditions);
-      }
-
-      joinConditions.addAll(JoinOrderingUtil.findJoinConditionForJoinVertex(context.getCandidateJoinConditions(), edge,
-          true));
-      joinConditions.addAll(JoinOrderingUtil.findJoinConditionForJoinVertex(context.getCandidateJoinFilters(), edge,
-          false));
-      context.markAsEvaluatedJoinConditions(joinConditions);
-      context.markAsEvaluatedJoinFilters(joinConditions);
-      edge.addJoinPredicates(joinConditions);
-      if (edge.getJoinType() == JoinType.INNER && edge.getJoinQual().isEmpty()) {
-        edge.getJoinSpec().setType(JoinType.CROSS);
-      }
-
-      if (PlannerUtil.isCommutativeJoinType(edge.getJoinType())) {
-        JoinEdge commutativeEdge = context.getCachedOrNewJoinEdge(edge.getJoinSpec(), edge.getRightVertex(),
-            edge.getLeftVertex());
-        commutativeEdge.addJoinPredicates(joinConditions);
-        context.getJoinGraph().addEdge(commutativeEdge.getLeftVertex(), commutativeEdge.getRightVertex(),
-            commutativeEdge);
+//        // find predicates which cannot be evaluated at this join
+//        originPredicates.removeAll(joinConditions);
+//        context.addCandidateJoinConditions(originPredicates);
+//        originPredicates.clear();
+//        originPredicates.addAll(joinConditions);
+//      }
+//
+//      joinConditions.addAll(JoinOrderingUtil.findJoinConditionForJoinVertex(context.getCandidateJoinConditions(), edge,
+//          true));
+//      joinConditions.addAll(JoinOrderingUtil.findJoinConditionForJoinVertex(context.getCandidateJoinFilters(), edge,
+//          false));
+//      context.markAsEvaluatedJoinConditions(joinConditions);
+//      context.markAsEvaluatedJoinFilters(joinConditions);
+//      edge.addJoinPredicates(joinConditions);
+//      if (edge.getJoinType() == JoinType.INNER && edge.getJoinQual().isEmpty()) {
+//        edge.getJoinSpec().setType(JoinType.CROSS);
+//      }
+//
+//      if (PlannerUtil.isCommutativeJoinType(edge.getJoinType())) {
+//        JoinEdge commutativeEdge = context.getCachedOrNewJoinEdge(edge.getJoinSpec(), edge.getRightVertex(),
+//            edge.getLeftVertex());
+//        commutativeEdge.addJoinPredicates(joinConditions);
+//        context.getJoinGraph().addEdge(commutativeEdge.getLeftVertex(), commutativeEdge.getRightVertex(),
+//            commutativeEdge);
       }
 
       return joinNode;
