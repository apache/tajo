/**
 * Licensed to the Apache Software Foundation (ASF) under one
 * or more contributor license agreements.  See the NOTICE file
 * distributed with this work for additional information
 * regarding copyright ownership.  The ASF licenses this file
 * to you under the Apache License, Version 2.0 (the
 * "License"); you may not use this file except in compliance
 * with the License.  You may obtain a copy of the License at
 *
 *     http://www.apache.org/licenses/LICENSE-2.0
 *
 * Unless required by applicable law or agreed to in writing, software
 * distributed under the License is distributed on an "AS IS" BASIS,
 * WITHOUT WARRANTIES OR CONDITIONS OF ANY KIND, either express or implied.
 * See the License for the specific language governing permissions and
 * limitations under the License.
 */

/**
 * 
 */
package org.apache.tajo.plan.logical;

import com.google.gson.annotations.Expose;
import org.apache.tajo.algebra.JoinType;
import org.apache.tajo.plan.PlanString;
import org.apache.tajo.plan.Target;
import org.apache.tajo.plan.expr.EvalNode;
import org.apache.tajo.plan.util.PlannerUtil;
import org.apache.tajo.util.TUtil;

import java.util.Arrays;

public class JoinNode extends BinaryNode implements Projectable, Cloneable {
  @Expose private JoinSpec joinSpec = new JoinSpec();
  @Expose private Target[] targets;

  public JoinNode(int pid) {
    super(pid, NodeType.JOIN);
  }

  public void init(JoinType joinType, LogicalNode left, LogicalNode right) {
    this.joinSpec.setType(joinType);
    setLeftChild(left);
    setRightChild(right);
  }

  public JoinType getJoinType() {
    return this.joinSpec.getType();
  }

  public JoinSpec getJoinSpec() {
    return joinSpec;
  }

  public void setJoinType(JoinType joinType) {
    this.joinSpec.setType(joinType);
  }

  public void setJoinQual(EvalNode joinQual) {
    this.joinSpec.setSingletonPredicate(joinQual);
  }

  public boolean hasJoinQual() {
    return this.joinSpec.hasPredicates();
  }

  public EvalNode getJoinQual() {
    return this.joinSpec.getSingletonPredicate();
  }

  @Override
  public boolean hasTargets() {
    return this.targets != null;
  }

  @Override
  public Target[] getTargets() {
    return this.targets;
  }

  @Override
  public void setTargets(Target[] targets) {
    this.targets = targets;
    this.setOutSchema(PlannerUtil.targetToSchema(targets));
  }

  @Override
  public PlanString getPlanString() {
    PlanString planStr = new PlanString(this).appendTitle("(").appendTitle(joinSpec.getType().name()).appendTitle(")");
    if (hasJoinQual()) {
      planStr.addExplan("Join Cond: " + joinSpec.getSingletonPredicate().toString());
    }

    if (hasTargets()) {
      planStr.addExplan("target list: ");
      boolean first = true;
      for (Target target : targets) {
        if (!first) {
          planStr.appendExplain(", ");
        }
        planStr.appendExplain(target.toString());
        first = false;
      }
    }

    planStr.addDetail("out schema: " + getOutSchema());
    planStr.addDetail("in schema: " + getInSchema());

    return planStr;
  }

  @Override
  public int hashCode() {
    final int prime = 31;
    int result = 1;
<<<<<<< HEAD
    result = prime * result + (candidateBroadcast ? 1231 : 1237);
    result = prime * result + joinSpec.hashCode();
=======
    result = prime * result + ((joinQual == null) ? 0 : joinQual.hashCode());
    result = prime * result + ((joinType == null) ? 0 : joinType.hashCode());
>>>>>>> f124b87e
    result = prime * result + Arrays.hashCode(targets);
    return result;
  }

  @Override
  public boolean equals(Object obj) {
    if (obj instanceof JoinNode) {
      JoinNode other = (JoinNode) obj;
      boolean eq = this.joinSpec.equals(other.joinSpec);
      eq &= TUtil.checkEquals(this.targets, other.targets);
      return eq && leftChild.equals(other.leftChild) && rightChild.equals(other.rightChild);
    } else {
      return false;
    }
  }

  @Override
  public Object clone() throws CloneNotSupportedException {
    JoinNode join = (JoinNode) super.clone();
    join.joinSpec = (JoinSpec) this.joinSpec.clone();
    if (hasTargets()) {
      join.targets = new Target[targets.length];
      for (int i = 0; i < targets.length; i++) {
        join.targets[i] = (Target) targets[i].clone();
      }
    }
    return join;
  }

  public String toString() {
    StringBuilder sb = new StringBuilder("Join (type").append(joinSpec.getType());
    if (hasJoinQual()) {
      sb.append(",filter=").append(joinSpec.getSingletonPredicate());
    }
    sb.append(")");
    return sb.toString();
  }
}<|MERGE_RESOLUTION|>--- conflicted
+++ resolved
@@ -114,13 +114,7 @@
   public int hashCode() {
     final int prime = 31;
     int result = 1;
-<<<<<<< HEAD
-    result = prime * result + (candidateBroadcast ? 1231 : 1237);
     result = prime * result + joinSpec.hashCode();
-=======
-    result = prime * result + ((joinQual == null) ? 0 : joinQual.hashCode());
-    result = prime * result + ((joinType == null) ? 0 : joinType.hashCode());
->>>>>>> f124b87e
     result = prime * result + Arrays.hashCode(targets);
     return result;
   }
