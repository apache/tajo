--- conflicted
+++ resolved
@@ -49,13 +49,6 @@
     return this.joinSpec.getType();
   }
 
-<<<<<<< HEAD
-  public JoinType getJoinType() {
-    return this.joinSpec.getType();
-  }
-
-=======
->>>>>>> 66e5a69d
   public JoinSpec getJoinSpec() {
     return joinSpec;
   }
@@ -121,10 +114,6 @@
   public int hashCode() {
     final int prime = 31;
     int result = 1;
-<<<<<<< HEAD
-    result = prime * result + (candidateBroadcast ? 1231 : 1237);
-=======
->>>>>>> 66e5a69d
     result = prime * result + joinSpec.hashCode();
     result = prime * result + Arrays.hashCode(targets);
     return result;
