--- conflicted
+++ resolved
@@ -341,6 +341,7 @@
     CatalogProtos.PartitionDescProto.Builder builder = CatalogProtos.PartitionDescProto.newBuilder();
     builder.setPartitionName(partitionName);
     builder.setPath(partitionDesc.getPath());
+
     if (partitionDesc.getPartitionKeysCount() > 0) {
       for (CatalogProtos.PartitionKeyProto eachKey : partitionDesc.getPartitionKeysList()) {
         CatalogProtos.PartitionKeyProto.Builder keyBuilder = CatalogProtos.PartitionKeyProto.newBuilder();
@@ -572,13 +573,9 @@
     }
   }
 
-<<<<<<< HEAD
-  public List<TablePartitionProto> getAllPartitions() throws CatalogException {
+  public List<TablePartitionProto> getAllPartitions() {
     int tableId = 0, partitionId = 0;
     List<TableDescriptorProto> tables = getAllTables();
-=======
-  public List<TablePartitionProto> getAllPartitions() {
->>>>>>> 39cb27d4
     List<TablePartitionProto> protos = new ArrayList<TablePartitionProto>();
 
     Set<String> partitionTables = partitions.keySet();
@@ -607,7 +604,7 @@
     return protos;
   }
 
-  public List<TablePartitionKeysProto> getAllPartitionKeys() throws CatalogException {
+  public List<TablePartitionKeysProto> getAllPartitionKeys() {
     List<TablePartitionKeysProto> protos = new ArrayList<TablePartitionKeysProto>();
     int partitionId = 0;
 
