--- conflicted
+++ resolved
@@ -35,11 +35,8 @@
 import org.apache.tajo.catalog.proto.CatalogProtos.ColumnProto;
 import org.apache.tajo.catalog.proto.CatalogProtos.DatabaseProto;
 import org.apache.tajo.catalog.proto.CatalogProtos.IndexDescProto;
-<<<<<<< HEAD
 import org.apache.tajo.catalog.proto.CatalogProtos.SortSpecProto;
 import org.apache.tajo.catalog.proto.CatalogProtos.TableDescProto;
-=======
-import org.apache.tajo.catalog.proto.CatalogProtos.IndexProto;
 import org.apache.tajo.catalog.proto.CatalogProtos.TableDescProto;
 import org.apache.tajo.catalog.proto.CatalogProtos.TableDescriptorProto;
 import org.apache.tajo.catalog.proto.CatalogProtos.TableOptionProto;
@@ -47,7 +44,6 @@
 import org.apache.tajo.catalog.proto.CatalogProtos.TableStatsProto;
 import org.apache.tajo.rpc.protocolrecords.PrimitiveProtos.KeyValueProto;
 import org.apache.tajo.util.TUtil;
->>>>>>> 8e52ed43
 
 import java.io.IOException;
 import java.util.*;
@@ -656,32 +652,14 @@
     }
     return false;
   }
-  
-  @Override
-  public List<IndexProto> getAllIndexes() throws CatalogException {
-    List<IndexProto> indexList = new ArrayList<CatalogProtos.IndexProto>();
-    Set<String> databases = indexes.keySet();
-    
-    for (String databaseName: databases) {
-      Map<String, IndexDescProto> indexMap = indexes.get(databaseName);
-      
-      for (String indexName: indexMap.keySet()) {
-        IndexDescProto indexDesc = indexMap.get(indexName);
-        IndexProto.Builder builder = IndexProto.newBuilder();
-        
-        builder.setColumnName(indexDesc.getColumn().getName());
-        builder.setDataType(indexDesc.getColumn().getDataType().getType().toString());
-        builder.setIndexName(indexName);
-        builder.setIndexType(indexDesc.getIndexMethod().toString());
-        builder.setIsAscending(indexDesc.hasIsAscending() && indexDesc.getIsAscending());
-        builder.setIsClustered(indexDesc.hasIsClustered() && indexDesc.getIsClustered());
-        builder.setIsUnique(indexDesc.hasIsUnique() && indexDesc.getIsUnique());
-        
-        indexList.add(builder.build());
-      }
-    }
-    
-    return indexList;
+
+  @Override
+  public List<IndexDescProto> getAllIndexes() throws CatalogException {
+    List<IndexDescProto> indexDescProtos = TUtil.newList();
+    for (Map<String,IndexDescProto> indexMap : indexes.values()) {
+      indexDescProtos.addAll(indexMap.values());
+    }
+    return indexDescProtos;
   }
 
   @Override
