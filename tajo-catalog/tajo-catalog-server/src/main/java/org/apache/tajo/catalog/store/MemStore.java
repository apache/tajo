/**
 * Licensed to the Apache Software Foundation (ASF) under one
 * or more contributor license agreements.  See the NOTICE file
 * distributed with this work for additional information
 * regarding copyright ownership.  The ASF licenses this file
 * to you under the Apache License, Version 2.0 (the
 * "License"); you may not use this file except in compliance
 * with the License.  You may obtain a copy of the License at
 *
 *     http://www.apache.org/licenses/LICENSE-2.0
 *
 * Unless required by applicable law or agreed to in writing, software
 * distributed under the License is distributed on an "AS IS" BASIS,
 * WITHOUT WARRANTIES OR CONDITIONS OF ANY KIND, either express or implied.
 * See the License for the specific language governing permissions and
 * limitations under the License.
 */

/**
 * 
 */
package org.apache.tajo.catalog.store;

import com.google.common.collect.Maps;

import org.apache.hadoop.conf.Configuration;
import org.apache.hadoop.fs.Path;
import org.apache.tajo.TajoConstants;
import org.apache.tajo.catalog.CatalogUtil;
import org.apache.tajo.catalog.FunctionDesc;
import org.apache.tajo.catalog.TableMeta;
import org.apache.tajo.catalog.exception.*;
import org.apache.tajo.catalog.partition.PartitionDesc;
import org.apache.tajo.catalog.proto.CatalogProtos;
import org.apache.tajo.catalog.proto.CatalogProtos.ColumnProto;
import org.apache.tajo.catalog.proto.CatalogProtos.DatabaseProto;
import org.apache.tajo.catalog.proto.CatalogProtos.IndexDescProto;
import org.apache.tajo.catalog.proto.CatalogProtos.IndexProto;
import org.apache.tajo.catalog.proto.CatalogProtos.TableDescProto;
import org.apache.tajo.catalog.proto.CatalogProtos.TableDescriptorProto;
import org.apache.tajo.catalog.proto.CatalogProtos.TableOptionProto;
import org.apache.tajo.catalog.proto.CatalogProtos.TablePartitionProto;
import org.apache.tajo.catalog.proto.CatalogProtos.TableStatsProto;
import org.apache.tajo.rpc.protocolrecords.PrimitiveProtos.KeyValueProto;
import org.apache.tajo.util.KeyValueSet;
import org.apache.tajo.util.TUtil;

import java.io.IOException;
import java.util.*;

import static org.apache.tajo.catalog.proto.CatalogProtos.AlterTablespaceProto.AlterTablespaceType;
import static org.apache.tajo.catalog.proto.CatalogProtos.TablespaceProto;

/**
 * CatalogServer guarantees that all operations are thread-safe.
 * So, we don't need to consider concurrency problem here.
 */
public class MemStore implements CatalogStore {
  private final Map<String, String> tablespaces = Maps.newHashMap();
  private final Map<String, Map<String, CatalogProtos.TableDescProto>> databases = Maps.newHashMap();
  private final Map<String, CatalogProtos.FunctionDescProto> functions = Maps.newHashMap();
  private final Map<String, Map<String, IndexDescProto>> indexes = Maps.newHashMap();
  private final Map<String, Map<String, IndexDescProto>> indexesByColumn = Maps.newHashMap();
  private final Map<String, Map<String, CatalogProtos.PartitionDescProto>> partitions = Maps.newHashMap();

  public MemStore(Configuration conf) {
  }

  
  public void close() throws IOException {
    databases.clear();
    functions.clear();
    indexes.clear();
    partitions.clear();
  }

  @Override
  public void createTablespace(String spaceName, String spaceUri) throws CatalogException {
    if (tablespaces.containsKey(spaceName)) {
      throw new AlreadyExistsTablespaceException(spaceName);
    }

    tablespaces.put(spaceName, spaceUri);
  }

  @Override
  public boolean existTablespace(String spaceName) throws CatalogException {
    return tablespaces.containsKey(spaceName);
  }

  @Override
  public void dropTablespace(String spaceName) throws CatalogException {
    if (!tablespaces.containsKey(spaceName)) {
      throw new NoSuchTablespaceException(spaceName);
    }
    tablespaces.remove(spaceName);
  }

  @Override
  public Collection<String> getAllTablespaceNames() throws CatalogException {
    return tablespaces.keySet();
  }
  
  @Override
  public List<TablespaceProto> getTablespaces() throws CatalogException {
    List<TablespaceProto> tablespaceList = TUtil.newList();
    int tablespaceId = 0;
    
    for (String spaceName: tablespaces.keySet()) {
      TablespaceProto.Builder builder = TablespaceProto.newBuilder();
      builder.setSpaceName(spaceName);
      builder.setUri(tablespaces.get(spaceName));
      builder.setId(tablespaceId++);
      tablespaceList.add(builder.build());
    }
    
    return tablespaceList;
  }

  @Override
  public TablespaceProto getTablespace(String spaceName) throws CatalogException {
    if (!tablespaces.containsKey(spaceName)) {
      throw new NoSuchTablespaceException(spaceName);
    }

    TablespaceProto.Builder builder = TablespaceProto.newBuilder();
    builder.setSpaceName(spaceName);
    builder.setUri(tablespaces.get(spaceName));
    return builder.build();
  }

  @Override
  public void alterTablespace(CatalogProtos.AlterTablespaceProto alterProto) throws CatalogException {
    if (!tablespaces.containsKey(alterProto.getSpaceName())) {
      throw new NoSuchTablespaceException(alterProto.getSpaceName());
    }

    if (alterProto.getCommandList().size() > 0) {
      for (CatalogProtos.AlterTablespaceProto.AlterTablespaceCommand cmd : alterProto.getCommandList()) {
        if(cmd.getType() == AlterTablespaceType.LOCATION) {
          CatalogProtos.AlterTablespaceProto.SetLocation setLocation = cmd.getLocation();
          tablespaces.put(alterProto.getSpaceName(), setLocation.getUri());
        }
      }
    }
  }

  @Override
  public void createDatabase(String databaseName, String tablespaceName) throws CatalogException {
    if (databases.containsKey(databaseName)) {
      throw new AlreadyExistsDatabaseException(databaseName);
    }

    databases.put(databaseName, new HashMap<String, CatalogProtos.TableDescProto>());
  }

  @Override
  public boolean existDatabase(String databaseName) throws CatalogException {
    return databases.containsKey(databaseName);
  }

  @Override
  public void dropDatabase(String databaseName) throws CatalogException {
    if (!databases.containsKey(databaseName)) {
      throw new NoSuchDatabaseException(databaseName);
    }
    databases.remove(databaseName);
  }

  @Override
  public Collection<String> getAllDatabaseNames() throws CatalogException {
    return databases.keySet();
  }
  
  @Override
  public List<DatabaseProto> getAllDatabases() throws CatalogException {
    List<DatabaseProto> databaseList = new ArrayList<DatabaseProto>();
    int dbId = 0;
    
    for (String databaseName: databases.keySet()) {
      DatabaseProto.Builder builder = DatabaseProto.newBuilder();
      
      builder.setId(dbId++);
      builder.setName(databaseName);
      builder.setSpaceId(0);
      
      databaseList.add(builder.build());
    }
    
    return databaseList;
  }

  /**
   * Get a database namespace from a Map instance.
   */
  private <T> Map<String, T> checkAndGetDatabaseNS(final Map<String, Map<String, T>> databaseMap,
                                                   String databaseName) {
    if (databaseMap.containsKey(databaseName)) {
      return databaseMap.get(databaseName);
    } else {
      throw new NoSuchDatabaseException(databaseName);
    }
  }

  @Override
  public void createTable(CatalogProtos.TableDescProto request) throws CatalogException {
    String [] splitted = CatalogUtil.splitTableName(request.getTableName());
    if (splitted.length == 1) {
      throw new IllegalArgumentException("createTable() requires a qualified table name, but it is \""
          + request.getTableName() + "\".");
    }
    String databaseName = splitted[0];
    String tableName = splitted[1];

    Map<String, CatalogProtos.TableDescProto> database = checkAndGetDatabaseNS(databases, databaseName);

    String tbName = tableName;
    if (database.containsKey(tbName)) {
      throw new AlreadyExistsTableException(tbName);
    }
    database.put(tbName, request);
  }

  @Override
  public void updateTableStats(CatalogProtos.UpdateTableStatsProto request) throws CatalogException {
    String [] splitted = CatalogUtil.splitTableName(request.getTableName());
    if (splitted.length == 1) {
      throw new IllegalArgumentException("createTable() requires a qualified table name, but it is \""
        + request.getTableName() + "\".");
    }
    String databaseName = splitted[0];
    String tableName = splitted[1];

    final Map<String, CatalogProtos.TableDescProto> database = checkAndGetDatabaseNS(databases, databaseName);
    final CatalogProtos.TableDescProto tableDescProto = database.get(tableName);
    CatalogProtos.TableDescProto newTableDescProto = tableDescProto.toBuilder().setStats(request
      .getStats().toBuilder()).build();
    database.put(tableName, newTableDescProto);
  }

  @Override
  public boolean existTable(String dbName, String tbName) throws CatalogException {
    Map<String, CatalogProtos.TableDescProto> database = checkAndGetDatabaseNS(databases, dbName);

    return database.containsKey(tbName);
  }

  @Override
  public void dropTable(String dbName, String tbName) throws CatalogException {
    Map<String, CatalogProtos.TableDescProto> database = checkAndGetDatabaseNS(databases, dbName);

    if (database.containsKey(tbName)) {
      database.remove(tbName);
    } else {
      throw new NoSuchTableException(tbName);
    }
  }

  /* (non-Javadoc)
   * @see CatalogStore#alterTable(AlterTableDesc)
   */
  @Override
  public void alterTable(CatalogProtos.AlterTableDescProto alterTableDescProto) throws CatalogException {

    String[] split = CatalogUtil.splitTableName(alterTableDescProto.getTableName());
    if (split.length == 1) {
      throw new IllegalArgumentException("alterTable() requires a qualified table name, but it is \""
          + alterTableDescProto.getTableName() + "\".");
    }
    String databaseName = split[0];
    String tableName = split[1];

    final Map<String, CatalogProtos.TableDescProto> database = checkAndGetDatabaseNS(databases, databaseName);

    final CatalogProtos.TableDescProto tableDescProto = database.get(tableName);
    CatalogProtos.TableDescProto newTableDescProto;
    CatalogProtos.SchemaProto schemaProto;
    String partitionName = null;
    CatalogProtos.PartitionDescProto partitionDesc = null;

    switch (alterTableDescProto.getAlterTableType()) {
      case RENAME_TABLE:
        if (database.containsKey(alterTableDescProto.getNewTableName())) {
          throw new AlreadyExistsTableException(alterTableDescProto.getNewTableName());
        }
        // Currently, we only use the default table space (i.e., WAREHOUSE directory).
        String spaceUri = tablespaces.get(TajoConstants.DEFAULT_TABLESPACE_NAME);
        // Create a new table directory.
        String newPath = new Path(spaceUri, new Path(databaseName, alterTableDescProto.getNewTableName())).toString();
        newTableDescProto = tableDescProto.toBuilder()
            .setTableName(alterTableDescProto.getNewTableName())
            .setPath(newPath).build();
        database.remove(tableName);
        database.put(alterTableDescProto.getNewTableName(), newTableDescProto);
        break;
      case RENAME_COLUMN:
        schemaProto = tableDescProto.getSchema();
        final int index = getIndexOfColumnToBeRenamed(schemaProto.getFieldsList(),
            alterTableDescProto.getAlterColumnName().getOldColumnName());
        final CatalogProtos.ColumnProto columnProto = schemaProto.getFields(index);
        final CatalogProtos.ColumnProto newcolumnProto =
            columnProto.toBuilder().setName(alterTableDescProto.getAlterColumnName().getNewColumnName()).build();
        newTableDescProto = tableDescProto.toBuilder().setSchema(schemaProto.toBuilder().
            setFields(index, newcolumnProto).build()).build();
        database.put(tableName, newTableDescProto);
        break;
      case ADD_COLUMN:
        schemaProto = tableDescProto.getSchema();
        CatalogProtos.SchemaProto newSchemaProto =
            schemaProto.toBuilder().addFields(alterTableDescProto.getAddColumn()).build();
        newTableDescProto = tableDescProto.toBuilder().setSchema(newSchemaProto).build();
        database.put(tableName, newTableDescProto);
        break;
<<<<<<< HEAD
      case SET_PROPERTY:
        KeyValueSet properties = new KeyValueSet(tableDescProto.getMeta().getParams());
        KeyValueSet newProperties = new KeyValueSet(alterTableDescProto.getParams());

        for (String key : newProperties.getAllKeyValus().keySet()) {
          if (properties.containsKey(key))
            properties.remove(key);
          properties.set(key, newProperties.get(key));
        }

        TableMeta newMeta = new TableMeta(tableDescProto.getMeta().getStoreType(), properties);
        newTableDescProto = tableDescProto.toBuilder().setMeta(newMeta.getProto()).build();
        database.put(tableName, newTableDescProto);
=======
      case ADD_PARTITION:
        partitionDesc = alterTableDescProto.getPartitionDesc();
        partitionName = partitionDesc.getPartitionName();

        if (partitions.containsKey(tableName) && partitions.get(tableName).containsKey(partitionName)) {
          throw new AlreadyExistsPartitionException(databaseName, tableName, partitionName);
        } else {
          CatalogProtos.PartitionDescProto.Builder builder = CatalogProtos.PartitionDescProto.newBuilder();
          builder.setPartitionName(partitionName);
          builder.setPath(partitionDesc.getPath());

          if (partitionDesc.getPartitionKeysCount() > 0) {
            int i = 0;
            for (CatalogProtos.PartitionKeyProto eachKey : partitionDesc.getPartitionKeysList()) {
              CatalogProtos.PartitionKeyProto.Builder keyBuilder = CatalogProtos.PartitionKeyProto.newBuilder();
              keyBuilder.setColumnName(eachKey.getColumnName());
              keyBuilder.setPartitionValue(eachKey.getPartitionValue());
              builder.setPartitionKeys(i, keyBuilder.build());
              i++;
            }
          }

          Map<String, CatalogProtos.PartitionDescProto> protoMap = null;
          if (!partitions.containsKey(tableName)) {
            protoMap = Maps.newHashMap();
          } else {
            protoMap = partitions.get(tableName);
          }
          protoMap.put(partitionName, builder.build());
          partitions.put(tableName, protoMap);
        }
        break;
      case DROP_PARTITION:
        partitionDesc = alterTableDescProto.getPartitionDesc();
        partitionName = partitionDesc.getPartitionName();
        if(!partitions.containsKey(tableName)) {
          throw new NoSuchPartitionException(databaseName, tableName, partitionName);
        } else {
          partitions.remove(partitionName);
        }
>>>>>>> 652e4db7
        break;
      default:
    }
  }


  private int getIndexOfColumnToBeRenamed(List<CatalogProtos.ColumnProto> fieldList, String columnName) {
    int fieldCount = fieldList.size();
    for (int index = 0; index < fieldCount; index++) {
      CatalogProtos.ColumnProto columnProto = fieldList.get(index);
      if (null != columnProto && columnProto.getName().equalsIgnoreCase(columnName)) {
        return index;
      }
    }
    return -1;
  }
  /* (non-Javadoc)
   * @see CatalogStore#getTable(java.lang.String)
   */
  @Override
  public CatalogProtos.TableDescProto getTable(String databaseName, String tableName)
      throws CatalogException {
    Map<String, CatalogProtos.TableDescProto> database = checkAndGetDatabaseNS(databases, databaseName);

    if (database.containsKey(tableName)) {
      CatalogProtos.TableDescProto unqualified = database.get(tableName);
      CatalogProtos.TableDescProto.Builder builder = CatalogProtos.TableDescProto.newBuilder();
      CatalogProtos.SchemaProto schemaProto =
          CatalogUtil.getQualfiedSchema(databaseName + "." + tableName, unqualified.getSchema());
      builder.mergeFrom(unqualified);
      builder.setSchema(schemaProto);
      return builder.build();
    } else {
      throw new NoSuchTableException(tableName);
    }
  }

  /* (non-Javadoc)
   * @see CatalogStore#getAllTableNames()
   */
  @Override
  public List<String> getAllTableNames(String databaseName) throws CatalogException {
    Map<String, CatalogProtos.TableDescProto> database = checkAndGetDatabaseNS(databases, databaseName);
    return new ArrayList<String>(database.keySet());
  }
  
  @Override
  public List<TableDescriptorProto> getAllTables() throws CatalogException {
    List<TableDescriptorProto> tableList = new ArrayList<CatalogProtos.TableDescriptorProto>();
    int dbId = 0, tableId = 0;
    
    for (String databaseName: databases.keySet()) {
      Map<String, TableDescProto> tables = databases.get(databaseName);
      List<String> tableNameList = TUtil.newList(tables.keySet());
      Collections.sort(tableNameList);
      
      for (String tableName: tableNameList) {
        TableDescProto tableDesc = tables.get(tableName);
        TableDescriptorProto.Builder builder = TableDescriptorProto.newBuilder();
        
        builder.setDbId(dbId);
        builder.setTid(tableId);
        builder.setName(tableName);
        builder.setPath(tableDesc.getPath());
        builder.setTableType(tableDesc.getIsExternal()?"EXTERNAL":"BASE");
        builder.setStoreType(CatalogUtil.getStoreTypeString(tableDesc.getMeta().getStoreType()));
        
        tableList.add(builder.build());
        tableId++;
      }
      dbId++;
    }
    
    return tableList;
  }
  
  @Override
  public List<TableOptionProto> getAllTableOptions() throws CatalogException {
    List<TableOptionProto> optionList = new ArrayList<CatalogProtos.TableOptionProto>();
    int tid = 0;
    
    for (String databaseName: databases.keySet()) {
      Map<String, TableDescProto> tables = databases.get(databaseName);
      List<String> tableNameList = TUtil.newList(tables.keySet());
      Collections.sort(tableNameList);
      
      for (String tableName: tableNameList) {
        TableDescProto table = tables.get(tableName); 
        List<KeyValueProto> keyValueList = table.getMeta().getParams().getKeyvalList();
        
        for (KeyValueProto keyValue: keyValueList) {
          TableOptionProto.Builder builder = TableOptionProto.newBuilder();
          
          builder.setTid(tid);
          builder.setKeyval(keyValue);
          
          optionList.add(builder.build());
        }
      }
      tid++;
    }
    
    return optionList;
  }
  
  @Override
  public List<TableStatsProto> getAllTableStats() throws CatalogException {
    List<TableStatsProto> statList = new ArrayList<CatalogProtos.TableStatsProto>();
    int tid = 0;
    
    for (String databaseName: databases.keySet()) {
      Map<String, TableDescProto> tables = databases.get(databaseName);
      List<String> tableNameList = TUtil.newList(tables.keySet());
      Collections.sort(tableNameList);
      
      for (String tableName: tableNameList) {
        TableDescProto table = tables.get(tableName);
        TableStatsProto.Builder builder = TableStatsProto.newBuilder();
        
        builder.setTid(tid);
        builder.setNumRows(table.getStats().getNumRows());
        builder.setNumBytes(table.getStats().getNumBytes());
        
        statList.add(builder.build());
      }
      tid++;
    }
    
    return statList;
  }
  
  @Override
  public List<ColumnProto> getAllColumns() throws CatalogException {
    List<ColumnProto> columnList = new ArrayList<CatalogProtos.ColumnProto>();
    int tid = 0;
    
    for (String databaseName: databases.keySet()) {
      Map<String, TableDescProto> tables = databases.get(databaseName);
      List<String> tableNameList = TUtil.newList(tables.keySet());
      Collections.sort(tableNameList);
      
      for (String tableName: tableNameList) {
        TableDescProto tableDesc = tables.get(tableName);
        
        for (ColumnProto column: tableDesc.getSchema().getFieldsList()) {
          ColumnProto.Builder builder = ColumnProto.newBuilder();
          builder.setTid(tid);
          builder.setName(column.getName());
          builder.setDataType(column.getDataType());
          columnList.add(builder.build());
        }
      }
      tid++;
    }
    
    return columnList;
  }

  @Override
  public void addPartitionMethod(CatalogProtos.PartitionMethodProto partitionMethodProto) throws CatalogException {
    throw new RuntimeException("not supported!");
  }

  @Override
  public CatalogProtos.PartitionMethodProto getPartitionMethod(String databaseName, String tableName)
      throws CatalogException {
    Map<String, CatalogProtos.TableDescProto> database = checkAndGetDatabaseNS(databases, databaseName);

    if (database.containsKey(tableName)) {
      CatalogProtos.TableDescProto table = database.get(tableName);
      return table.hasPartition() ? table.getPartition() : null;
    } else {
      throw new NoSuchTableException(tableName);
    }
  }

  @Override
  public boolean existPartitionMethod(String databaseName, String tableName)
      throws CatalogException {
    Map<String, CatalogProtos.TableDescProto> database = checkAndGetDatabaseNS(databases, databaseName);

    if (database.containsKey(tableName)) {
      CatalogProtos.TableDescProto table = database.get(tableName);
      return table.hasPartition();
    } else {
      throw new NoSuchTableException(tableName);
    }
  }

  @Override
  public void dropPartitionMethod(String databaseName, String tableName) throws CatalogException {
    throw new RuntimeException("not supported!");
  }

  @Override
  public List<CatalogProtos.PartitionDescProto> getPartitions(String databaseName, String tableName) throws CatalogException {
    List<CatalogProtos.PartitionDescProto> protos = new ArrayList<CatalogProtos.PartitionDescProto>();

    if (partitions.containsKey(tableName)) {
      for (CatalogProtos.PartitionDescProto proto : partitions.get(tableName).values()) {
        protos.add(proto);
      }
    }
    return protos;
  }

  @Override
  public CatalogProtos.PartitionDescProto getPartition(String databaseName, String tableName,
                                                       String partitionName) throws CatalogException {
    if (partitions.containsKey(tableName) && partitions.get(tableName).containsKey(partitionName)) {
      return partitions.get(tableName).get(partitionName);
    } else {
      throw new NoSuchPartitionException(partitionName);
    }
  }

  public List<TablePartitionProto> getAllPartitions() throws CatalogException {
    List<TablePartitionProto> protos = new ArrayList<TablePartitionProto>();
    Set<String> tables = partitions.keySet();
    for (String table : tables) {
      Map<String, CatalogProtos.PartitionDescProto> entryMap = partitions.get(table);
      for (Map.Entry<String, CatalogProtos.PartitionDescProto> proto : entryMap.entrySet()) {
        CatalogProtos.PartitionDescProto partitionDescProto = proto.getValue();

        TablePartitionProto.Builder builder = TablePartitionProto.newBuilder();

        builder.setPartitionName(partitionDescProto.getPartitionName());
        builder.setPath(partitionDescProto.getPath());

        // PARTITION_ID and TID is always necessary variables. In other CatalogStore excepting MemStore,
        // all partitions would have PARTITION_ID and TID. But MemStore doesn't contain these variable values because
        // it is implemented for test purpose. Thus, we need to set each variables to 0.
        builder.setPartitionId(0);
        builder.setTid(0);

        protos.add(builder.build());
      }
    }
    return protos;
  }

  /* (non-Javadoc)
   * @see CatalogStore#createIndex(nta.catalog.proto.CatalogProtos.IndexDescProto)
   */
  @Override
  public void createIndex(IndexDescProto proto) throws CatalogException {
    final String databaseName = proto.getTableIdentifier().getDatabaseName();

    Map<String, IndexDescProto> index = checkAndGetDatabaseNS(indexes, databaseName);
    Map<String, IndexDescProto> indexByColumn = checkAndGetDatabaseNS(indexesByColumn, databaseName);

    if (index.containsKey(proto.getIndexName())) {
      throw new AlreadyExistsIndexException(proto.getIndexName());
    }

    index.put(proto.getIndexName(), proto);
    indexByColumn.put(proto.getTableIdentifier().getTableName() + "."
        + CatalogUtil.extractSimpleName(proto.getColumn().getName()), proto);
  }

  /* (non-Javadoc)
   * @see CatalogStore#dropIndex(java.lang.String)
   */
  @Override
  public void dropIndex(String databaseName, String indexName) throws CatalogException {
    Map<String, IndexDescProto> index = checkAndGetDatabaseNS(indexes, databaseName);
    if (!index.containsKey(indexName)) {
      throw new NoSuchIndexException(indexName);
    }
    index.remove(indexName);
  }

  /* (non-Javadoc)
   * @see CatalogStore#getIndexByName(java.lang.String)
   */
  @Override
  public IndexDescProto getIndexByName(String databaseName, String indexName) throws CatalogException {
    Map<String, IndexDescProto> index = checkAndGetDatabaseNS(indexes, databaseName);
    if (!index.containsKey(indexName)) {
      throw new NoSuchIndexException(indexName);
    }

    return index.get(indexName);
  }

  /* (non-Javadoc)
   * @see CatalogStore#getIndexByName(java.lang.String, java.lang.String)
   */
  @Override
  public IndexDescProto getIndexByColumn(String databaseName, String tableName, String columnName)
      throws CatalogException {

    Map<String, IndexDescProto> indexByColumn = checkAndGetDatabaseNS(indexesByColumn, databaseName);
    if (!indexByColumn.containsKey(columnName)) {
      throw new NoSuchIndexException(columnName);
    }

    return indexByColumn.get(columnName);
  }

  @Override
  public boolean existIndexByName(String databaseName, String indexName) throws CatalogException {
    Map<String, IndexDescProto> index = checkAndGetDatabaseNS(indexes, databaseName);
    return index.containsKey(indexName);
  }

  @Override
  public boolean existIndexByColumn(String databaseName, String tableName, String columnName)
      throws CatalogException {
    Map<String, IndexDescProto> indexByColumn = checkAndGetDatabaseNS(indexesByColumn, databaseName);
    return indexByColumn.containsKey(columnName);
  }

  @Override
  public IndexDescProto[] getIndexes(String databaseName, String tableName) throws CatalogException {
    List<IndexDescProto> protos = new ArrayList<IndexDescProto>();
    Map<String, IndexDescProto> indexByColumn = checkAndGetDatabaseNS(indexesByColumn, databaseName);
    for (IndexDescProto proto : indexByColumn.values()) {
      if (proto.getTableIdentifier().getTableName().equals(tableName)) {
        protos.add(proto);
      }
    }

    return protos.toArray(new IndexDescProto[protos.size()]);
  }
  
  @Override
  public List<IndexProto> getAllIndexes() throws CatalogException {
    List<IndexProto> indexList = new ArrayList<CatalogProtos.IndexProto>();
    Set<String> databases = indexes.keySet();
    
    for (String databaseName: databases) {
      Map<String, IndexDescProto> indexMap = indexes.get(databaseName);
      
      for (Map.Entry<String, IndexDescProto> entry: indexMap.entrySet()) {
        IndexDescProto indexDesc = entry.getValue();
        IndexProto.Builder builder = IndexProto.newBuilder();
        
        builder.setColumnName(indexDesc.getColumn().getName());
        builder.setDataType(indexDesc.getColumn().getDataType().getType().toString());
        builder.setIndexName(entry.getKey());
        builder.setIndexType(indexDesc.getIndexMethod().toString());
        builder.setIsAscending(indexDesc.hasIsAscending() && indexDesc.getIsAscending());
        builder.setIsClustered(indexDesc.hasIsClustered() && indexDesc.getIsClustered());
        builder.setIsUnique(indexDesc.hasIsUnique() && indexDesc.getIsUnique());
        
        indexList.add(builder.build());
      }
    }
    
    return indexList;
  }

  @Override
  public void addFunction(FunctionDesc func) throws CatalogException {
    // to be implemented
  }

  @Override
  public void deleteFunction(FunctionDesc func) throws CatalogException {
    // to be implemented
  }

  @Override
  public void existFunction(FunctionDesc func) throws CatalogException {
    // to be implemented
  }

  @Override
  public List<String> getAllFunctionNames() throws CatalogException {
    // to be implemented
    return null;
  }

}<|MERGE_RESOLUTION|>--- conflicted
+++ resolved
@@ -311,21 +311,6 @@
         newTableDescProto = tableDescProto.toBuilder().setSchema(newSchemaProto).build();
         database.put(tableName, newTableDescProto);
         break;
-<<<<<<< HEAD
-      case SET_PROPERTY:
-        KeyValueSet properties = new KeyValueSet(tableDescProto.getMeta().getParams());
-        KeyValueSet newProperties = new KeyValueSet(alterTableDescProto.getParams());
-
-        for (String key : newProperties.getAllKeyValus().keySet()) {
-          if (properties.containsKey(key))
-            properties.remove(key);
-          properties.set(key, newProperties.get(key));
-        }
-
-        TableMeta newMeta = new TableMeta(tableDescProto.getMeta().getStoreType(), properties);
-        newTableDescProto = tableDescProto.toBuilder().setMeta(newMeta.getProto()).build();
-        database.put(tableName, newTableDescProto);
-=======
       case ADD_PARTITION:
         partitionDesc = alterTableDescProto.getPartitionDesc();
         partitionName = partitionDesc.getPartitionName();
@@ -366,7 +351,20 @@
         } else {
           partitions.remove(partitionName);
         }
->>>>>>> 652e4db7
+        break;
+      case SET_PROPERTY:
+        KeyValueSet properties = new KeyValueSet(tableDescProto.getMeta().getParams());
+        KeyValueSet newProperties = new KeyValueSet(alterTableDescProto.getParams());
+
+        for (String key : newProperties.getAllKeyValus().keySet()) {
+          if (properties.containsKey(key))
+            properties.remove(key);
+          properties.set(key, newProperties.get(key));
+        }
+
+        TableMeta newMeta = new TableMeta(tableDescProto.getMeta().getStoreType(), properties);
+        newTableDescProto = tableDescProto.toBuilder().setMeta(newMeta.getProto()).build();
+        database.put(tableName, newTableDescProto);
         break;
       default:
     }
