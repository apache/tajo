--- conflicted
+++ resolved
@@ -2089,7 +2089,8 @@
 
   @Override
   public List<PartitionDescProto> getPartitions(String databaseName, String tableName)
-      throws UndefinedDatabaseException, UndefinedTableException, UndefinedPartitionMethodException {
+      throws UndefinedDatabaseException, UndefinedTableException, UndefinedPartitionMethodException,
+    UndefinedPartitionException{
 
     Connection conn = null;
     ResultSet res = null;
@@ -2130,8 +2131,8 @@
   }
 
   @Override
-<<<<<<< HEAD
-  public boolean existPartitions(String databaseName, String tableName) throws CatalogException {
+  public boolean existPartitions(String databaseName, String tableName) throws UndefinedDatabaseException,
+    UndefinedTableException, UndefinedPartitionMethodException {
     Connection conn = null;
     ResultSet res = null;
     PreparedStatement pstmt = null;
@@ -2167,8 +2168,8 @@
   }
 
   @Override
-  public List<TablePartitionProto> getPartitionsByDirectSql(GetPartitionsWithDirectSQLRequest request)
-    throws CatalogException {
+  public List<TablePartitionProto> getPartitionsByDirectSql(GetPartitionsWithDirectSQLRequest request) throws
+    UndefinedDatabaseException, UndefinedTableException, UndefinedPartitionMethodException{
     Connection conn = null;
     PreparedStatement pstmt = null;
     ResultSet res = null;
@@ -2252,10 +2253,7 @@
   }
 
   @Override
-  public List<TablePartitionProto> getAllPartitions() throws CatalogException {
-=======
   public List<TablePartitionProto> getAllPartitions() {
->>>>>>> 2d2f192d
     Connection conn = null;
     Statement stmt = null;
     ResultSet resultSet = null;
@@ -2356,6 +2354,7 @@
           pstmt4.setInt(3, tableId);
           pstmt4.setString(4, partitionKey.getColumnName());
           pstmt4.setString(5, partitionKey.getPartitionValue());
+
           pstmt4.addBatch();
           pstmt4.clearParameters();
         }
