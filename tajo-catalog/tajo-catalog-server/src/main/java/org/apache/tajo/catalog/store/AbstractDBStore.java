--- conflicted
+++ resolved
@@ -817,11 +817,7 @@
       }
       pstmt.setString(4, table.getPath());
       pstmt.setString(5, table.getMeta().getStoreType());
-<<<<<<< HEAD
-      pstmt.setBoolean(6, table.hasSelfDescSchema());
-=======
       pstmt.setBoolean(6, table.getSelfDescSchema());
->>>>>>> 75a212b6
       pstmt.executeUpdate();
       pstmt.close();
 
