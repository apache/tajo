/**
 * Licensed to the Apache Software Foundation (ASF) under one
 * or more contributor license agreements.  See the NOTICE file
 * distributed with this work for additional information
 * regarding copyright ownership.  The ASF licenses this file
 * to you under the Apache License, Version 2.0 (the
 * "License"); you may not use this file except in compliance
 * with the License.  You may obtain a copy of the License at
 *
 *     http://www.apache.org/licenses/LICENSE-2.0
 *
 * Unless required by applicable law or agreed to in writing, software
 * distributed under the License is distributed on an "AS IS" BASIS,
 * WITHOUT WARRANTIES OR CONDITIONS OF ANY KIND, either express or implied.
 * See the License for the specific language governing permissions and
 * limitations under the License.
 */

package org.apache.tajo.catalog;

import com.google.common.base.Function;
import com.google.common.base.Objects;
import com.google.common.base.Optional;
import com.google.common.base.Preconditions;
import com.google.common.collect.Collections2;
import com.google.common.collect.Lists;
import com.google.protobuf.RpcController;
import com.google.protobuf.ServiceException;
import org.apache.commons.logging.Log;
import org.apache.commons.logging.LogFactory;
import org.apache.hadoop.conf.Configuration;
import org.apache.hadoop.service.AbstractService;
import org.apache.tajo.TajoConstants;
import org.apache.tajo.annotation.ThreadSafe;
import org.apache.tajo.catalog.CatalogProtocol.*;
import org.apache.tajo.catalog.dictionary.InfoSchemaMetadataDictionary;
import org.apache.tajo.catalog.exception.CatalogException;
import org.apache.tajo.catalog.exception.DuplicateDatabaseException;
import org.apache.tajo.catalog.exception.UndefinedTableException;
import org.apache.tajo.catalog.exception.UndefinedTablespaceException;
import org.apache.tajo.catalog.proto.CatalogProtos.*;
import org.apache.tajo.catalog.store.CatalogStore;
import org.apache.tajo.catalog.store.DerbyStore;
import org.apache.tajo.common.TajoDataTypes;
import org.apache.tajo.common.TajoDataTypes.DataType;
import org.apache.tajo.conf.TajoConf;
import org.apache.tajo.conf.TajoConf.ConfVars;
import org.apache.tajo.error.Errors.ResultCode;
import org.apache.tajo.exception.ReturnStateUtil;
import org.apache.tajo.exception.TajoInternalError;
import org.apache.tajo.exception.UnsupportedException;
import org.apache.tajo.rpc.BlockingRpcServer;
import org.apache.tajo.rpc.protocolrecords.PrimitiveProtos.NullProto;
import org.apache.tajo.rpc.protocolrecords.PrimitiveProtos.ReturnState;
import org.apache.tajo.rpc.protocolrecords.PrimitiveProtos.StringListResponse;
import org.apache.tajo.rpc.protocolrecords.PrimitiveProtos.StringProto;
import org.apache.tajo.util.NetUtils;
import org.apache.tajo.util.Pair;
import org.apache.tajo.util.TUtil;

import java.io.IOException;
import java.lang.reflect.Constructor;
import java.net.InetSocketAddress;
import java.net.URI;
import java.util.*;
import java.util.concurrent.ConcurrentHashMap;
import java.util.concurrent.locks.Lock;
import java.util.concurrent.locks.ReentrantReadWriteLock;

import static org.apache.tajo.catalog.proto.CatalogProtos.AlterTablespaceProto.AlterTablespaceCommand;
import static org.apache.tajo.exception.ExceptionUtil.printStackTraceIfError;
import static org.apache.tajo.exception.ReturnStateUtil.*;
import static org.apache.tajo.function.FunctionUtil.buildSimpleFunctionSignature;

/**
 * This class provides the catalog service. The catalog service enables clients
 * to register, unregister and access information about tables, functions, and
 * cluster information.
 */
@ThreadSafe
public class CatalogServer extends AbstractService {
  private final static String DEFAULT_NAMESPACE = "public";

  private final static Log LOG = LogFactory.getLog(CatalogServer.class);
  private TajoConf conf;
  private final ReentrantReadWriteLock lock = new ReentrantReadWriteLock();
  private final Lock rlock = lock.readLock();
  private final Lock wlock = lock.writeLock();

  private CatalogStore store;
  private Map<String, List<FunctionDescProto>> functions = new ConcurrentHashMap<String,
      List<FunctionDescProto>>();

  private final LinkedMetadataManager linkedMetadataManager;
  private final InfoSchemaMetadataDictionary metaDictionary = new InfoSchemaMetadataDictionary();

  // RPC variables
  private BlockingRpcServer rpcServer;
  private InetSocketAddress bindAddress;
  private String bindAddressStr;
  final CatalogProtocolHandler handler;

  private Collection<FunctionDesc> builtingFuncs;

  public CatalogServer() throws IOException {
    super(CatalogServer.class.getName());
    this.handler = new CatalogProtocolHandler();
    this.linkedMetadataManager = new LinkedMetadataManager(Collections.EMPTY_LIST);
    this.builtingFuncs = new ArrayList<FunctionDesc>();
  }

  public CatalogServer(Set<MetadataProvider> metadataProviders, Collection<FunctionDesc> sqlFuncs) throws IOException {
    super(CatalogServer.class.getName());
    this.handler = new CatalogProtocolHandler();
    this.linkedMetadataManager = new LinkedMetadataManager(metadataProviders);
    this.builtingFuncs = sqlFuncs;
  }

  @Override
  public void serviceInit(Configuration conf) throws Exception {

    Constructor<?> cons;
    try {
      if (conf instanceof TajoConf) {
        this.conf = (TajoConf) conf;
      } else {
        throw new TajoInternalError("conf must be a TajoConf instance");
      }

      Class<?> storeClass = this.conf.getClass(CatalogConstants.STORE_CLASS, DerbyStore.class);

      LOG.info("Catalog Store Class: " + storeClass.getCanonicalName());
      cons = storeClass.
          getConstructor(new Class [] {Configuration.class});

      this.store = (CatalogStore) cons.newInstance(this.conf);

      initBuiltinFunctions(builtingFuncs);
    } catch (Throwable t) {
      LOG.error("CatalogServer initialization failed", t);
      throw new TajoInternalError(t);
    }

    super.serviceInit(conf);
  }

  public TajoConf getConf() {
    return conf;
  }

  public String getStoreClassName() {
    return store.getClass().getCanonicalName();
  }

  private void initBuiltinFunctions(Collection<FunctionDesc> functions)
      throws ServiceException {
    for (FunctionDesc desc : functions) {
      handler.createFunction(null, desc.getProto());
    }
  }

  @Override
  public void serviceStart() throws Exception {
    String serverAddr = conf.getVar(ConfVars.CATALOG_ADDRESS);
    InetSocketAddress initIsa = NetUtils.createSocketAddr(serverAddr);
    int workerNum = conf.getIntVar(ConfVars.CATALOG_RPC_SERVER_WORKER_THREAD_NUM);
    try {
      this.rpcServer = new BlockingRpcServer(CatalogProtocol.class, handler, initIsa, workerNum);
      this.rpcServer.start();

      this.bindAddress = NetUtils.getConnectAddress(this.rpcServer.getListenAddress());
      this.bindAddressStr = NetUtils.normalizeInetSocketAddress(bindAddress);
      conf.setVar(ConfVars.CATALOG_ADDRESS, bindAddressStr);
    } catch (Exception e) {
      LOG.error("CatalogServer startup failed", e);
      throw new TajoInternalError(e);
    }

    LOG.info("Catalog Server startup (" + bindAddressStr + ")");
    super.serviceStart();
  }

  @Override
  public void serviceStop() throws Exception {
    LOG.info("Catalog Server (" + bindAddressStr + ") shutdown");

    // If CatalogServer shutdowns before it started, rpcServer and store may be NULL.
    // So, we should check Nullity of them.
    if (rpcServer != null) {
      this.rpcServer.shutdown();
    }
    if (store != null) {
      store.close();
    }
    super.serviceStop();
  }

  public CatalogProtocolHandler getHandler() {
    return this.handler;
  }

  public InetSocketAddress getBindAddress() {
    return this.bindAddress;
  }

  public class CatalogProtocolHandler implements CatalogProtocolService.BlockingInterface {

    @Override
    public ReturnState createTablespace(RpcController controller, CreateTablespaceRequest request) {

      final String tablespaceName = request.getTablespaceName();
      final String uri = request.getTablespaceUri();

      wlock.lock();
      try {
        if (store.existTablespace(tablespaceName)) {
          throw new DuplicateDatabaseException(tablespaceName);
        }

        store.createTablespace(tablespaceName, uri);
        LOG.info(String.format("tablespace \"%s\" (%s) is created", tablespaceName, uri));

        return OK;
      } catch (Throwable t) {
        printStackTraceIfError(LOG, t);
        return returnError(t);
      } finally {
        wlock.unlock();
      }
    }

    @Override
    public ReturnState dropTablespace(RpcController controller, StringProto request) {
      String tablespaceName = request.getValue();

      wlock.lock();
      try {
        if (tablespaceName.equals(TajoConstants.DEFAULT_TABLESPACE_NAME)) {
          throw new CatalogException(ResultCode.INSUFFICIENT_PRIVILEGE, "drop to default tablespace");
        }

        if (!store.existTablespace(tablespaceName)) {
          throw new UndefinedTablespaceException(tablespaceName);
        }

        store.dropTablespace(tablespaceName);

        return OK;

      } catch (Throwable t) {
        printStackTraceIfError(LOG, t);
        return returnError(t);
      } finally {
        wlock.unlock();
      }
    }

    @Override
    public ReturnState existTablespace(RpcController controller, StringProto request) {
      String spaceName = request.getValue();

      rlock.lock();
      try {
        if (store.existTablespace(spaceName)) {
          return OK;
        } else {
          return errUndefinedTablespace(spaceName);
        }
      } catch (Throwable t) {
        printStackTraceIfError(LOG, t);
        return returnError(t);
      } finally {
        rlock.unlock();
      }
    }

    @Override
    public StringListResponse getAllTablespaceNames(RpcController controller, NullProto request) throws ServiceException {
      rlock.lock();
      try {
        return StringListResponse.newBuilder()
            .setState(OK)
            .addAllValues(linkedMetadataManager.getTablespaceNames())
            .addAllValues(store.getAllDatabaseNames())
            .build();

      } catch (Throwable t) {
        printStackTraceIfError(LOG, t);
        return returnFailedStringList(t);
      } finally {
        rlock.unlock();
      }
    }
    
    @Override
    public GetTablespaceListResponse getAllTablespaces(RpcController controller, NullProto request)
        throws ServiceException {
      rlock.lock();
      try {

        // retrieves tablespaces from catalog store
        final List<TablespaceProto> tableSpaces = Lists.newArrayList(store.getTablespaces());

        // retrieves tablespaces from linked meta data
        tableSpaces.addAll(Collections2.transform(linkedMetadataManager.getTablespaces(),
            new Function<Pair<String, URI>, TablespaceProto>() {
              @Override
              public TablespaceProto apply(Pair<String, URI> input) {
                return TablespaceProto.newBuilder()
                    .setSpaceName(input.getFirst())
                    .setUri(input.getSecond().toString())
                    .build();
              }
            }));

        return GetTablespaceListResponse.newBuilder()
            .setState(OK)
            .addAllTablespace(tableSpaces)
            .build();

      } catch (Throwable t) {
        printStackTraceIfError(LOG, t);
        throw new ServiceException(t);
      } finally {
        rlock.unlock();
      }
    }

    @Override
    public GetTablespaceResponse getTablespace(RpcController controller, StringProto request) {
      rlock.lock();

      try {

        // if there exists the tablespace in linked meta data
        Optional<Pair<String, URI>> optional = linkedMetadataManager.getTablespace(request.getValue());

        if (optional.isPresent()) {
          Pair<String, URI> spaceInfo = optional.get();
          return GetTablespaceResponse.newBuilder()
              .setState(OK)
              .setTablespace(TablespaceProto.newBuilder()
                  .setSpaceName(spaceInfo.getFirst())
                  .setUri(spaceInfo.getSecond().toString())
              ).build();
        }

        return GetTablespaceResponse.newBuilder()
            .setState(OK)
            .setTablespace(store.getTablespace(request.getValue()))
            .build();

      } catch (Throwable t) {

        printStackTraceIfError(LOG, t);
        return GetTablespaceResponse.newBuilder()
            .setState(returnError(t))
            .build();

      } finally {
        rlock.unlock();
      }
    }

    @Override
    public ReturnState alterTablespace(RpcController controller, AlterTablespaceProto request) {
      wlock.lock();
      try {

        if (linkedMetadataManager.getTablespace(request.getSpaceName()).isPresent()) {
          return errInsufficientPrivilege("alter tablespace '"+request.getSpaceName()+"'");
        }

        if (!store.existTablespace(request.getSpaceName())) {
          return errUndefinedTablespace(request.getSpaceName());
        }

        if (request.getCommandList().size() > 0) {
          for (AlterTablespaceCommand command : request.getCommandList()) {
            if (command.getType() == AlterTablespaceProto.AlterTablespaceType.LOCATION) {
              try {
                URI uri = URI.create(command.getLocation().getUri());
                Preconditions.checkArgument(uri.getScheme() != null);
              } catch (Exception e) {
                throw new ServiceException("ALTER TABLESPACE's LOCATION must be a URI form (scheme:///.../), but "
                    + command.getLocation().getUri());
              }
            }
          }
        }

        store.alterTablespace(request);

        return OK;

      } catch (Throwable t) {
        printStackTraceIfError(LOG, t);
        return returnError(t);

      } finally {
        wlock.unlock();
      }
    }

    @Override
    public ReturnState createDatabase(RpcController controller, CreateDatabaseRequest request) {
      String databaseName = request.getDatabaseName();
      String tablespaceName = request.getTablespaceName();

      if (linkedMetadataManager.existsDatabase(request.getDatabaseName())) {
        return errDuplicateDatabase(request.getDatabaseName());
      }

      // check virtual database manually because catalog actually does not contain them.
      if (metaDictionary.isSystemDatabase(databaseName)) {
        return errDuplicateDatabase(databaseName);
      }
      
      wlock.lock();
      try {
        if (store.existDatabase(databaseName)) {
          return errDuplicateDatabase(databaseName);
        }

        store.createDatabase(databaseName, tablespaceName);
        LOG.info(String.format("database \"%s\" is created", databaseName));

        return OK;

      } catch (Throwable t) {
        printStackTraceIfError(LOG, t);
        return returnError(t);

      } finally {
        wlock.unlock();
      }
    }

    @Override
    public ReturnState updateTableStats(RpcController controller, UpdateTableStatsProto proto) {

      wlock.lock();

      try {
        String [] split = CatalogUtil.splitTableName(proto.getTableName());
        if (!store.existTable(split[0], split[1])) {
          return errDuplicateTable(proto.getTableName());
        }
        store.updateTableStats(proto);

        return OK;

      } catch (Throwable t) {
        printStackTraceIfError(LOG, t);
        return returnError(t);

      } finally {
        wlock.unlock();
      }
    }

    @Override
    public ReturnState alterTable(RpcController controller, AlterTableDescProto proto) {
      String [] split = CatalogUtil.splitTableName(proto.getTableName());

      if (linkedMetadataManager.existsDatabase(split[0])) {
        return errInsufficientPrivilege("alter a table in database '" + split[0] + "'");
      }

      if (metaDictionary.isSystemDatabase(split[0])) {
        return errInsufficientPrivilege("alter a table in database '" + split[0] + "'");
      }
      
      wlock.lock();

      try {
        if (!store.existTable(split[0], split[1])) {
          return errUndefinedTable(proto.getTableName());
        }
        store.alterTable(proto);

        return OK;

      } catch (Throwable t) {
        printStackTraceIfError(LOG, t);
        return returnError(t);

      } finally {
        wlock.unlock();
      }
    }

    @Override
    public ReturnState dropDatabase(RpcController controller, StringProto request) {
      String databaseName = request.getValue();

      if (linkedMetadataManager.existsDatabase(databaseName)) {
        return errInsufficientPrivilege("alter a table in database '" + databaseName + "'");
      }

      if (metaDictionary.isSystemDatabase(databaseName)) {
        return errInsufficientPrivilege("drop a table in database '" + databaseName + "'");
      }

      wlock.lock();
      try {
        if (!store.existDatabase(databaseName)) {
          return errUndefinedDatabase(databaseName);
        }

        store.dropDatabase(databaseName);

        return OK;

      } catch (Throwable t) {
        printStackTraceIfError(LOG, t);
        return returnError(t);
      } finally {
        wlock.unlock();
      }
    }

    @Override
    public ReturnState existDatabase(RpcController controller, StringProto request) {
      String dbName = request.getValue();

      if (linkedMetadataManager.existsDatabase(dbName)) {
        return OK;
      }

      if (metaDictionary.isSystemDatabase(dbName)) {
        return OK;
      }

      rlock.lock();
      try {
        if (store.existDatabase(dbName)) {
          return OK;
        } else {
          return errUndefinedDatabase(dbName);
        }
      } catch (Throwable t) {
        printStackTraceIfError(LOG, t);
        return returnError(t);

      } finally {
        rlock.unlock();
      }
    }

    @Override
    public StringListResponse getAllDatabaseNames(RpcController controller, NullProto request) {
      rlock.lock();
      try {
        return StringListResponse.newBuilder()
            .setState(OK)
            .addAllValues(linkedMetadataManager.getDatabases())
            .addValues(metaDictionary.getSystemDatabaseName())
            .addAllValues(store.getAllDatabaseNames())
            .build();

      } catch (Throwable t) {
        printStackTraceIfError(LOG, t);
        return returnFailedStringList(t);

      } finally {
        rlock.unlock();
      }
    }
    
    @Override
    public GetDatabasesResponse getAllDatabases(RpcController controller, NullProto request) throws ServiceException {
      rlock.lock();
      try {
        return GetDatabasesResponse.newBuilder()
            .setState(OK)
            .addAllDatabase(store.getAllDatabases())
            .build();

      } catch (Throwable t) {
        printStackTraceIfError(LOG, t);

        return GetDatabasesResponse.newBuilder()
            .setState(returnError(t))
            .build();

      } finally {
        rlock.unlock();
      }
    }

    @Override
    public TableResponse getTableDesc(RpcController controller,
                                      TableIdentifierProto request) throws ServiceException {
      String dbName = request.getDatabaseName();
      String tbName = request.getTableName();

      try {
        if (linkedMetadataManager.existsDatabase(dbName)) {
          return TableResponse.newBuilder()
              .setState(OK)
              .setTable(linkedMetadataManager.getTable(dbName, "", tbName).getProto())
              .build();
        }
      } catch (Throwable t) {
        printStackTraceIfError(LOG, t);
        return TableResponse.newBuilder().setState(returnError(t)).build();
      }

      if (metaDictionary.isSystemDatabase(dbName)) {
        try {
          return TableResponse.newBuilder()
              .setState(OK)
              .setTable(metaDictionary.getTableDesc(tbName))
              .build();
        } catch (UndefinedTableException e) {
          return TableResponse.newBuilder()
              .setState(errUndefinedTable(tbName))
              .build();
        }
      }

      rlock.lock();
      try {
        boolean contain;

        contain = store.existDatabase(dbName);

        if (contain) {
          contain = store.existTable(dbName, tbName);
          if (contain) {
            return TableResponse.newBuilder()
                .setState(OK)
                .setTable(store.getTable(dbName, tbName))
                .build();
          } else {
            return TableResponse.newBuilder()
                .setState(errUndefinedTable(tbName))
                .build();
          }
        } else {
          return TableResponse.newBuilder()
              .setState(errUndefinedDatabase(dbName))
              .build();
        }

      } catch (Throwable t) {
        printStackTraceIfError(LOG, t);

        return TableResponse.newBuilder()
            .setState(returnError(t))
            .build();

      } finally {
        rlock.unlock();
      }
    }

    @Override
    public StringListResponse getAllTableNames(RpcController controller, StringProto request) {

      String dbName = request.getValue();

      try {
        if (linkedMetadataManager.existsDatabase(dbName)) {
          return returnStringList(linkedMetadataManager.getTableNames(dbName, null, null));
        }
      } catch (Throwable t) {
        printStackTraceIfError(LOG, t);
        return returnFailedStringList(t);
      }

      if (metaDictionary.isSystemDatabase(dbName)) {
        return returnStringList(metaDictionary.getAllSystemTables());
      }

      rlock.lock();
      try {
        if (store.existDatabase(dbName)) {
          return returnStringList(store.getAllTableNames(dbName));
        } else {
          return StringListResponse.newBuilder()
              .setState(errUndefinedDatabase(dbName))
              .build();
        }

      } catch (Throwable t) {
        printStackTraceIfError(LOG, t);
        return returnFailedStringList(t);

      } finally {
        rlock.unlock();
      }
    }

    @Override
    public GetFunctionsResponse getFunctions(RpcController controller,
                                             NullProto request)
        throws ServiceException {
      Iterator<List<FunctionDescProto>> iterator = functions.values().iterator();
      GetFunctionsResponse.Builder builder = GetFunctionsResponse.newBuilder();
      while (iterator.hasNext()) {
        builder.addAllFunctionDesc(iterator.next());
      }
      return builder.build();
    }

    @Override
    public ReturnState createTable(RpcController controller, TableDescProto request) {

      String [] splitted = CatalogUtil.splitFQTableName(request.getTableName());

      String dbName = splitted[0];
      String tbName = splitted[1];

      if (linkedMetadataManager.existsDatabase(dbName)) {
        return errInsufficientPrivilege("drop a table in database '" + dbName + "'");
      }

      if (metaDictionary.isSystemDatabase(dbName)) {
        return errInsufficientPrivilege("create a table in database '" + dbName + "'");
      }
      
      wlock.lock();
      try {

        boolean contain = store.existDatabase(dbName);

        if (contain) {
          if (store.existTable(dbName, tbName)) {
            return errDuplicateTable(tbName);
          }

          store.createTable(request);
          LOG.info(String.format("relation \"%s\" is added to the catalog (%s)",
              CatalogUtil.getCanonicalTableName(dbName, tbName), bindAddressStr));
        } else {
          return errUndefinedDatabase(dbName);
        }

        return OK;

      } catch (Throwable t) {
        printStackTraceIfError(LOG, t);
        return returnError(t);

      } finally {
        wlock.unlock();
      }
    }

    @Override
    public ReturnState dropTable(RpcController controller, TableIdentifierProto request) throws ServiceException {

      String dbName = request.getDatabaseName();
      String tbName = request.getTableName();

      if (linkedMetadataManager.existsDatabase(dbName)) {
        return errInsufficientPrivilege("drop a table in database '" + dbName + "'");
      }

      if (metaDictionary.isSystemDatabase(dbName)) {
        return errInsufficientPrivilege("drop a table in database '" + dbName + "'");
      }

      wlock.lock();
      try {
        boolean contain = store.existDatabase(dbName);

        if (contain) {
          if (!store.existTable(dbName, tbName)) {
            return errUndefinedTable(tbName);
          }

          store.dropTable(dbName, tbName);
          LOG.info(String.format("relation \"%s\" is deleted from the catalog (%s)",
              CatalogUtil.getCanonicalTableName(dbName, tbName), bindAddressStr));
        } else {
          return errUndefinedDatabase(dbName);
        }

        return OK;

      } catch (Throwable t) {
        printStackTraceIfError(LOG, t);
        return returnError(t);

      } finally {
        wlock.unlock();
      }
    }

    @Override
    public ReturnState existsTable(RpcController controller, TableIdentifierProto request) {
      String dbName = request.getDatabaseName();
      String tbName = request.getTableName();

      if (linkedMetadataManager.existsDatabase(dbName)) {
        return linkedMetadataManager.existsTable(dbName, "", tbName) ? OK : errUndefinedTable(tbName);
      }

      if (metaDictionary.isSystemDatabase(dbName)) {
        return metaDictionary.existTable(tbName) ? OK : errUndefinedTable(tbName);

      } else {
        rlock.lock();
        try {

          boolean contain = store.existDatabase(dbName);

          if (contain) {
            if (store.existTable(dbName, tbName)) {
              return OK;
            } else {
              return errUndefinedTable(tbName);
            }
          } else {
            return errUndefinedDatabase(dbName);
          }

        } catch (Throwable t) {
          printStackTraceIfError(LOG, t);
          return returnError(t);

        } finally {
          rlock.unlock();
        }
      }
    }
    
    @Override
    public GetTablesResponse getAllTables(RpcController controller, NullProto request) throws ServiceException {
      rlock.lock();
      try {
        return GetTablesResponse.newBuilder()
            .setState(OK)
            .addAllTable(store.getAllTables())
            .build();

      } catch (Throwable t) {
        printStackTraceIfError(LOG, t);

        return GetTablesResponse.newBuilder()
            .setState(returnError(t))
            .build();

      } finally {
        rlock.unlock();
      }
    }
    
    @Override
    public GetTablePropertiesResponse getAllTableProperties(RpcController controller, NullProto request) {
      rlock.lock();
      try {
        return GetTablePropertiesResponse.newBuilder()
        .setState(OK)
        .addAllProperties(store.getAllTableProperties())
            .build();

      } catch (Throwable t) {
        printStackTraceIfError(LOG, t);

        return GetTablePropertiesResponse.newBuilder()
            .setState(returnError(t))
            .build();

      } finally {
        rlock.unlock();
      }
    }
    
    @Override
    public GetTableStatsResponse getAllTableStats(RpcController controller, NullProto request) {
      rlock.lock();
      try {
        return GetTableStatsResponse.newBuilder()
            .addAllStats(store.getAllTableStats())
            .build();

      } catch (Throwable t) {
        printStackTraceIfError(LOG, t);

        return GetTableStatsResponse.newBuilder()
            .setState(returnError(t))
            .build();

      } finally {
        rlock.unlock();
      }
    }
    
    @Override
    public GetColumnsResponse getAllColumns(RpcController controller, NullProto request) throws ServiceException {
      rlock.lock();
      try {
        return GetColumnsResponse
            .newBuilder()
            .addAllColumn(store.getAllColumns())
            .build();

      } catch (Throwable t) {
        printStackTraceIfError(LOG, t);

        return GetColumnsResponse.newBuilder()
            .setState(returnError(t))
            .build();

      } finally {
        rlock.unlock();
      }
    }

    @Override
    public GetPartitionMethodResponse getPartitionMethodByTableName(RpcController controller,
                                                              TableIdentifierProto request)
        throws ServiceException {
      String dbName = request.getDatabaseName();
      String tbName = request.getTableName();

      try {
        // linked meta data do not support partition.
        // So, the request that wants to get partitions in this db will be failed.
        if (linkedMetadataManager.existsDatabase(dbName)) {
          return GetPartitionMethodResponse.newBuilder().setState(errUndefinedPartitionMethod(tbName))
              .build();
        }
      } catch (Throwable t) {
        printStackTraceIfError(LOG, t);
        return GetPartitionMethodResponse.newBuilder().setState(returnError(t)).build();
      }

      if (metaDictionary.isSystemDatabase(dbName)) {
        throw new ServiceException(dbName + " is a system databsae. It does not contain any partitioned tables.");
      }
      
      rlock.lock();
      try {
        boolean contain;

        contain = store.existDatabase(dbName);

        if (contain) {
          contain = store.existTable(dbName, tbName);
          if (contain) {

            if (store.existPartitionMethod(dbName, tbName)) {

              return GetPartitionMethodResponse.newBuilder()
                  .setState(OK)
                  .setPartition(store.getPartitionMethod(dbName, tbName))
                  .build();

            } else {
              return GetPartitionMethodResponse.newBuilder()
                  .setState(errUndefinedPartitionMethod(tbName))
                  .build();
            }
          } else {
            return GetPartitionMethodResponse.newBuilder()
                .setState(errUndefinedTable(tbName))
                .build();
          }
        } else {
          return GetPartitionMethodResponse.newBuilder()
              .setState(errUndefinedDatabase(tbName))
              .build();
        }

      } catch (Throwable t) {
        printStackTraceIfError(LOG, t);
        return GetPartitionMethodResponse.newBuilder()
            .setState(returnError(t))
            .build();

      } finally {
        rlock.unlock();
      }
    }

    @Override
    public ReturnState existPartitionMethod(RpcController controller, TableIdentifierProto request) {
      String dbName = request.getDatabaseName();
      String tableName = request.getTableName();

      try {
        // linked meta data do not support partition.
        // So, the request that wants to get partitions in this db will be failed.
        if (linkedMetadataManager.existsDatabase(dbName)) {
          return errUndefinedPartitionMethod(tableName);
        }
      } catch (Throwable t) {
        printStackTraceIfError(LOG, t);
        return returnError(t);
      }

      if (metaDictionary.isSystemDatabase(dbName)) {
        ReturnStateUtil.errFeatureNotSupported("partition feature in virtual tables");
      }

      rlock.lock();
      try {
        boolean contain;

        contain = store.existDatabase(dbName);

        if (contain) {
          contain = store.existTable(dbName, tableName);
          if (contain) {
            if (store.existPartitionMethod(dbName, tableName)) {
              return OK;
            } else {
              return errUndefinedPartitionMethod(tableName);
            }
          } else {
            return errUndefinedTable(tableName);
          }
        } else {
          return errUndefinedDatabase(dbName);
        }
      } catch (Throwable t) {
        printStackTraceIfError(LOG, t);
        return returnError(t);

      } finally {
        rlock.unlock();
      }
    }

    @Override
    public ReturnState dropPartitionMethod(RpcController controller, TableIdentifierProto request) {
      return errFeatureNotSupported("dropPartitionMethod");
    }

    @Override
    public GetPartitionDescResponse getPartitionByPartitionName(RpcController controller, PartitionIdentifierProto request)
        throws ServiceException {
      String dbName = request.getDatabaseName();
      String tbName = request.getTableName();
      String partitionName = request.getPartitionName();

      try {
        // linked meta data do not support partition.
        // So, the request that wants to get partitions in this db will be failed.
        if (linkedMetadataManager.existsDatabase(dbName)) {
          return GetPartitionDescResponse.newBuilder().setState(errUndefinedPartitionMethod(tbName)).build();
        }
      } catch (Throwable t) {
        printStackTraceIfError(LOG, t);
        return GetPartitionDescResponse.newBuilder().setState(returnError(t)).build();
      }

      if (metaDictionary.isSystemDatabase(dbName)) {
        return GetPartitionDescResponse.newBuilder().setState(errUndefinedPartitionMethod(tbName)).build();
      }

      rlock.lock();
      try {
        boolean contain;

        contain = store.existDatabase(dbName);
        if (contain) {
          contain = store.existTable(dbName, tbName);
          if (contain) {

            if (store.existPartitionMethod(dbName, tbName)) {
              PartitionDescProto partitionDesc = store.getPartition(dbName, tbName, partitionName);
              if (partitionDesc != null) {
                return GetPartitionDescResponse.newBuilder()
                  .setState(OK)
                  .setPartition(partitionDesc)
                  .build();
              } else {
                return GetPartitionDescResponse.newBuilder()
                  .setState(errUndefinedPartition(partitionName))
                  .build();
              }
            } else {
              return GetPartitionDescResponse.newBuilder()
                  .setState(errUndefinedPartitionMethod(tbName))
                  .build();
            }
          } else {
            return GetPartitionDescResponse.newBuilder()
                .setState(errUndefinedTable(tbName))
                .build();
          }
        } else {
          return GetPartitionDescResponse.newBuilder()
              .setState(errUndefinedDatabase(dbName))
              .build();
        }
      } catch (Throwable t) {
        printStackTraceIfError(LOG, t);

        return GetPartitionDescResponse.newBuilder()
            .setState(returnError(t))
            .build();

      } finally {
        rlock.unlock();
      }
    }

    @Override
    public ReturnState existPartitionsByTableName(RpcController controller, TableIdentifierProto request)
      throws ServiceException {
      String dbName = request.getDatabaseName();
      String tbName = request.getTableName();

<<<<<<< HEAD
      rlock.lock();
      try {
        boolean contain;

        contain = store.existDatabase(dbName);
        if (contain) {
          contain = store.existTable(dbName, tbName);
          if (contain) {
            if (store.existPartitionMethod(dbName, tbName)) {
              if (store.existPartitions(dbName, tbName)) {
                return OK;
              } else {
                return errUndefinedPartitions(tbName);
              }
            } else {
              return errUndefinedPartitionMethod(tbName);
            }

          } else {
            return errUndefinedTable(tbName);
          }
        } else {
          return errUndefinedDatabase(dbName);

        }
      } catch (Throwable t) {
        printStackTraceIfError(LOG, t);
        return returnError(t);
      } finally {
        rlock.unlock();
=======
      try {
        // linked meta data do not support partition.
        // So, the request that wants to get partitions in this db will be failed.
        if (linkedMetadataManager.existsDatabase(dbName)) {
          return GetPartitionsResponse.newBuilder().setState(errUndefinedPartitionMethod(tbName)).build();
        }
      } catch (Throwable t) {
        printStackTraceIfError(LOG, t);
        return GetPartitionsResponse.newBuilder()
            .setState(returnError(t))
            .build();
      }

      if (metaDictionary.isSystemDatabase(dbName)) {
        return GetPartitionsResponse.newBuilder().setState(errUndefinedPartitionMethod(tbName)).build();
>>>>>>> f868c0e2
      }
    }

    @Override
    public GetPartitionsResponse getPartitionsByTableName(RpcController controller, TableIdentifierProto request)
      throws ServiceException {
      String dbName = request.getDatabaseName();
      String tbName = request.getTableName();

      rlock.lock();
      try {
        boolean contain;

        contain = store.existDatabase(dbName);
        if (contain) {
          contain = store.existTable(dbName, tbName);
          if (contain) {
            if (store.existPartitionMethod(dbName, tbName)) {
              List<PartitionDescProto> partitions = store.getPartitions(dbName, tbName);

              GetPartitionsResponse.Builder builder = GetPartitionsResponse.newBuilder();
              for(PartitionDescProto partition : partitions) {
                builder.addPartition(partition);
              }

              builder.setState(OK);
              return builder.build();

            } else {
              return GetPartitionsResponse.newBuilder()
                .setState(errUndefinedPartitionMethod(tbName))
                .build();
            }

          } else {
            return GetPartitionsResponse.newBuilder()
              .setState(errUndefinedTable(tbName))
              .build();
          }
        } else {
          return GetPartitionsResponse.newBuilder()
            .setState(errUndefinedDatabase(dbName))
            .build();

        }
      } catch (Throwable t) {
        printStackTraceIfError(LOG, t);

        return GetPartitionsResponse.newBuilder()
          .setState(returnError(t))
          .build();

      } finally {
        rlock.unlock();
      }
    }

    @Override
    public GetTablePartitionsResponse getAllPartitions(RpcController controller, NullProto request) throws ServiceException {
      rlock.lock();

      try {
        return GetTablePartitionsResponse.newBuilder()
            .setState(OK)
            .addAllPart(store.getAllPartitions())
            .build();

      } catch (Throwable t) {
        printStackTraceIfError(LOG, t);

        return GetTablePartitionsResponse.newBuilder()
            .setState(returnError(t))
            .build();

      } finally {
        rlock.unlock();
      }
    }

    public CatalogProtocolHandler() {
    }

    @Override
    public GetTablePartitionsResponse getPartitionsByDirectSql(RpcController controller,
                                                   GetPartitionsWithDirectSQLRequest request) throws ServiceException {
      String dbName = request.getDatabaseName();
      String tbName = request.getTableName();

      rlock.lock();
      try {
        boolean contain;

        contain = store.existDatabase(dbName);
        if (contain) {
          contain = store.existTable(dbName, tbName);
          if (contain) {

            if (store.existPartitionMethod(dbName, tbName)) {
              GetTablePartitionsResponse.Builder builder = GetTablePartitionsResponse.newBuilder();
              List<TablePartitionProto> partitions = store.getPartitionsByDirectSql(request);
              builder.addAllPart(partitions);
              builder.setState(OK);
              return builder.build();
            } else {
              return GetTablePartitionsResponse.newBuilder()
                .setState(errUndefinedPartitionMethod(tbName))
                .build();
            }
          } else {
            return GetTablePartitionsResponse.newBuilder()
              .setState(errUndefinedTable(tbName))
              .build();
          }
        } else {
          return GetTablePartitionsResponse.newBuilder()
            .setState(errUndefinedDatabase(dbName))
            .build();
        }
      } catch (Throwable t) {
        printStackTraceIfError(LOG, t);

        return GetTablePartitionsResponse.newBuilder()
          .setState(returnError(t))
          .build();

      } finally {
        rlock.unlock();
      }
    }

    @Override
    public ReturnState addPartitions(RpcController controller, AddPartitionsProto request) {

      TableIdentifierProto identifier = request.getTableIdentifier();
      String databaseName = identifier.getDatabaseName();
      String tableName = identifier.getTableName();

      rlock.lock();
      try {
        boolean contain;

        contain = store.existDatabase(databaseName);
        if (contain) {
          contain = store.existTable(databaseName, tableName);
          if (contain) {
            if (store.existPartitionMethod(databaseName, tableName)) {
              store.addPartitions(databaseName, tableName, request.getPartitionDescList(), request.getIfNotExists());
              return OK;
            } else {
              return errUndefinedPartitionMethod(tableName);
            }
          } else {
            return errUndefinedTable(tableName);
          }
        } else {
          return errUndefinedDatabase(databaseName);
        }
      } catch (Throwable t) {
        printStackTraceIfError(LOG, t);
        return returnError(t);
      } finally {
        rlock.unlock();
      }
    }

    @Override
    public ReturnState createIndex(RpcController controller, IndexDescProto indexDesc) {
      String dbName = indexDesc.getTableIdentifier().getDatabaseName();

      try {
        // linked meta data do not support index. The request will be failed.
        if (linkedMetadataManager.existsDatabase(dbName)) {
          return errInsufficientPrivilege("to create index in database '" + dbName + "'");
        }
      } catch (Throwable t) {
        printStackTraceIfError(LOG, t);
        return returnError(t);
      }

      rlock.lock();
      try {
        if (store.existIndexByName(
            dbName,
            indexDesc.getIndexName())) {
          return errDuplicateTable(indexDesc.getIndexName());
        }
        store.createIndex(indexDesc);

        return OK;

      } catch (Throwable t) {
        printStackTraceIfError(LOG, t);
        return returnError(t);

      } finally {
        rlock.unlock();
      }
    }

    @Override
    public ReturnState existIndexByName(RpcController controller, IndexNameProto request) {

      String dbName = request.getDatabaseName();
      String indexName = request.getIndexName();

      try {
        // linked meta data do not support index. The request will be failed.
        if (linkedMetadataManager.existsDatabase(dbName)) {
          return errUndefinedIndexName(indexName);
        }
      } catch (Throwable t) {
        printStackTraceIfError(LOG, t);
        return returnError(t);
      }

      rlock.lock();
      try {

        if (store.existDatabase(dbName)) {
          return store.existIndexByName(dbName, indexName) ? OK : errUndefinedIndexName(indexName);
        } else {
          return errUndefinedDatabase(dbName);
        }

      } catch (Throwable t) {
        printStackTraceIfError(LOG, t);
        return returnError(t);

      } finally {
        rlock.unlock();
      }
    }

    @Override
    public ReturnState existIndexByColumnNames(RpcController controller, GetIndexByColumnNamesRequest request)
        throws ServiceException {

      TableIdentifierProto identifier = request.getTableIdentifier();
      String databaseName = identifier.getDatabaseName();
      String tableName = identifier.getTableName();
      List<String> columnNames = request.getColumnNamesList();

      try {
        // linked meta data do not support index. The request will be failed.
        if (linkedMetadataManager.existsDatabase(databaseName)) {
          return errUndefinedIndex(tableName);
        }
      } catch (Throwable t) {
        printStackTraceIfError(LOG, t);
        return returnError(t);
      }

      rlock.lock();
      try {

        if (store.existDatabase(databaseName)) {
          if (store.existTable(databaseName, tableName)) {
            return store.existIndexByColumns(databaseName, tableName,
                columnNames.toArray(new String[columnNames.size()])) ? OK : errUndefinedIndex(tableName, columnNames);
          } else {
            return errUndefinedTable(tableName);
          }
        } else {
          return errUndefinedDatabase(databaseName);
        }

      } catch (Throwable t) {
        printStackTraceIfError(LOG, t);
        return returnError(t);
      } finally {
        rlock.unlock();
      }
    }

    @Override
    public ReturnState existIndexesByTable(RpcController controller, TableIdentifierProto request)
        throws ServiceException {
      String databaseName = request.getDatabaseName();
      String tableName = request.getTableName();

      try {
        // linked meta data do not support index. The request will be failed.
        if (linkedMetadataManager.existsDatabase(databaseName)) {
          return errUndefinedIndex(tableName);
        }
      } catch (Throwable t) {
        printStackTraceIfError(LOG, t);
        return returnError(t);
      }

      rlock.lock();
      try {

        if (store.existDatabase(databaseName)) {
          if (store.existTable(databaseName, tableName)) {
            return store.existIndexesByTable(databaseName, tableName) ? OK : errUndefinedIndex(tableName);
          } else {
            return errUndefinedTable(tableName);
          }
        } else {
          return errUndefinedDatabase(databaseName);
        }

      } catch (Throwable t) {
        printStackTraceIfError(LOG, t);
        return returnError(t);
      } finally {
        rlock.unlock();
      }
    }

    @Override
    public IndexResponse getIndexByName(RpcController controller, IndexNameProto request) throws ServiceException {

      String databaseName = request.getDatabaseName();
      String indexName = request.getIndexName();

      rlock.lock();
      try {

        if (!store.existIndexByName(databaseName, indexName)) {
          return IndexResponse.newBuilder()
              .setState(errUndefinedIndexName(indexName))
              .build();
        }

        return IndexResponse.newBuilder()
            .setState(OK)
            .setIndexDesc(store.getIndexByName(databaseName, indexName))
            .build();

      } catch (Throwable t) {
        printStackTraceIfError(LOG, t);

        return IndexResponse.newBuilder()
            .setState(returnError(t))
            .build();

      } finally {
        rlock.unlock();
      }
    }

    @Override
    public IndexResponse getIndexByColumnNames(RpcController controller, GetIndexByColumnNamesRequest request)
        throws ServiceException {

      TableIdentifierProto identifier = request.getTableIdentifier();
      String databaseName = identifier.getDatabaseName();
      String tableName = identifier.getTableName();
      List<String> columnNamesList = request.getColumnNamesList();
      String[] columnNames = new String[columnNamesList.size()];
      columnNames = columnNamesList.toArray(columnNames);

      rlock.lock();
      try {

        if (!store.existIndexByColumns(databaseName, tableName, columnNames)) {
          return IndexResponse.newBuilder()
              .setState(errUndefinedIndex(tableName, columnNamesList))
              .build();
        }
        return IndexResponse.newBuilder()
            .setState(OK)
            .setIndexDesc(store.getIndexByColumns(databaseName, tableName, columnNames))
            .build();
      } catch (Throwable t) {
        printStackTraceIfError(LOG, t);

        return IndexResponse.newBuilder()
            .setState(returnError(t))
            .build();
      } finally {
        rlock.unlock();
      }
    }

    @Override
    public IndexListResponse getAllIndexesByTable(RpcController controller, TableIdentifierProto request)
        throws ServiceException {
      final String databaseName = request.getDatabaseName();
      final String tableName = request.getTableName();

      try {
        // linked meta data do not support index.
        // So, the request that wants to check the index in this db will get empty list.
        if (linkedMetadataManager.existsDatabase(databaseName)) {
          return IndexListResponse.newBuilder().setState(OK).build();
        }
      } catch (Throwable t) {
        printStackTraceIfError(LOG, t);
        return IndexListResponse.newBuilder().setState(returnError(t)).build();
      }

      rlock.lock();
      try {

        if (!store.existIndexesByTable(databaseName, tableName)) {
          return IndexListResponse.newBuilder()
              .setState(errUndefinedIndex(tableName))
              .build();
        }
        IndexListResponse.Builder builder = IndexListResponse.newBuilder().setState(OK);
        for (String eachIndexName : store.getAllIndexNamesByTable(databaseName, tableName)) {
          builder.addIndexDesc(store.getIndexByName(databaseName, eachIndexName));
        }
        return builder.build();
      } catch (Throwable t) {
        printStackTraceIfError(LOG, t);

        return IndexListResponse.newBuilder()
            .setState(returnError(t))
            .build();
      } finally {
        rlock.unlock();
      }
    }

    @Override
    public IndexListResponse getAllIndexes(RpcController controller, NullProto request) throws ServiceException {
      rlock.lock();
      try {
        return IndexListResponse.newBuilder().addAllIndexDesc(store.getAllIndexes()).build();

      } catch (Throwable t) {
        printStackTraceIfError(LOG, t);

        return IndexListResponse.newBuilder()
            .setState(returnError(t))
            .build();

      } finally {
        rlock.unlock();
      }
    }

    @Override
    public ReturnState dropIndex(RpcController controller, IndexNameProto request) {

      String dbName = request.getDatabaseName();
      String indexName = request.getIndexName();

      wlock.lock();
      try {
        if (!store.existIndexByName(dbName, indexName)) {
          return errUndefinedIndexName(indexName);
        }
        store.dropIndex(dbName, indexName);

        return OK;

      } catch (Throwable t) {
        printStackTraceIfError(LOG, t);
        return returnError(t);

      } finally {
        wlock.unlock();
      }
    }

    private boolean containFunction(String signature) {
      List<FunctionDescProto> found = findFunction(signature);
      return found != null && found.size() > 0;
    }

    private boolean containFunction(String signature, List<DataType> params) {
      return findFunction(signature, params) != null;
    }

    private boolean containFunction(String signature, FunctionType type, List<DataType> params) {
      return findFunction(signature, type, params, false) != null;
    }

    private List<FunctionDescProto> findFunction(String signature) {
      return functions.get(signature);
    }

    private FunctionDescProto findFunction(String signature, List<TajoDataTypes.DataType> params) {
      List<FunctionDescProto> candidates = Lists.newArrayList();

      if (functions.containsKey(signature)) {
        for (FunctionDescProto func : functions.get(signature)) {
          if (func.getSignature().getParameterTypesList() != null &&
              func.getSignature().getParameterTypesList().equals(params)) {
            candidates.add(func);
          }
        }
      }

      /*
       *
       * FALL BACK to look for nearest match
       * WORKING BUT BAD WAY TO IMPLEMENT.I WOULD RATHER implement compareTo in FunctionDesc to keep them
       * in sorted order of param types LIKE INT1 SHOULD BE BEFORE INT2 should be before INT3 so on.
       * Due to possibility of multiple parameters and types the permutation and combinations are endless
       * to implement compareTo so decided to take the shortcut.
       *
       * */
      if (functions.containsKey(signature)) {
        for (FunctionDescProto func : functions.get(signature)) {
          if (func.getSignature().getParameterTypesList() != null &&
              CatalogUtil.isMatchedFunction(func.getSignature().getParameterTypesList(), params)) {
            candidates.add(func);
          }
        }

        // if there are more than one function candidates, we choose the nearest matched function.
        if (candidates.size() > 0) {
          return findNearestMatchedFunction(candidates);
        } else {
          return null;
        }
      }

      return null;
    }

    private FunctionDescProto findFunction(String signature, FunctionType type, List<TajoDataTypes.DataType> params,
                                           boolean strictTypeCheck) {
      List<FunctionDescProto> candidates = Lists.newArrayList();

      if (functions.containsKey(signature)) {
        if (strictTypeCheck) {
          for (FunctionDescProto func : functions.get(signature)) {
            if (func.getSignature().getType() == type &&
                func.getSignature().getParameterTypesList().equals(params)) {
              candidates.add(func);
            }
          }
        } else {
          for (FunctionDescProto func : functions.get(signature)) {
            if (func.getSignature().getParameterTypesList() != null &&
                CatalogUtil.isMatchedFunction(func.getSignature().getParameterTypesList(), params)) {
              candidates.add(func);
            }
          }
        }
      }

      // if there are more than one function candidates, we choose the nearest matched function.
      if (candidates.size() > 0) {
        return findNearestMatchedFunction(candidates);
      } else {
        return null;
      }
    }

    /**
     * Find the nearest matched function
     *
     * @param candidates Candidate Functions
     * @return
     */
    private FunctionDescProto findNearestMatchedFunction(List<FunctionDescProto> candidates) {
      Collections.sort(candidates, new NearestParamsComparator());
      return candidates.get(0);
    }

    private class NearestParamsComparator implements Comparator<FunctionDescProto> {
      @Override
      public int compare(FunctionDescProto o1, FunctionDescProto o2) {
        List<DataType> types1 = o1.getSignature().getParameterTypesList();
        List<DataType> types2 = o2.getSignature().getParameterTypesList();

        int minLen = Math.min(types1.size(), types2.size());

        for (int i = 0; i < minLen; i++) {
          int cmpVal = types1.get(i).getType().getNumber() - types2.get(i).getType().getNumber();

          if (cmpVal != 0) {
            return cmpVal;
          }
        }

        return types1.size() - types2.size();
      }
    }

    private FunctionDescProto findFunctionStrictType(FunctionDescProto target, boolean strictTypeCheck) {
      return findFunction(target.getSignature().getName(), target.getSignature().getType(),
          target.getSignature().getParameterTypesList(), strictTypeCheck);
    }

    @Override
    public ReturnState createFunction(RpcController controller, FunctionDescProto funcDesc) {

      try {
        FunctionSignature signature = FunctionSignature.create(funcDesc);

        if (functions.containsKey(funcDesc.getSignature())) {
          FunctionDescProto found = findFunctionStrictType(funcDesc, true);
          if (found != null) {
            return errDuplicateFunction(signature.toString());
          }
        }

        TUtil.putToNestedList(functions, funcDesc.getSignature().getName(), funcDesc);

        return OK;

      } catch (Throwable t) {
        printStackTraceIfError(LOG, t);
        return returnError(t);
      }
    }

    @Override
    public ReturnState dropFunction(RpcController controller, UnregisterFunctionRequest request) {
      try {
        if (!containFunction(request.getSignature())) {
          return errUndefinedFunction(request.toString());
        }

        functions.remove(request.getSignature());

        return OK;

      } catch (Throwable t) {
        printStackTraceIfError(LOG, t);
        return returnError(t);
      }
    }

    @Override
    public FunctionResponse getFunctionMeta(RpcController controller, GetFunctionMetaRequest request) {

      FunctionDescProto function = null;

      try {
        if (request.hasFunctionType()) {
          if (containFunction(request.getSignature(), request.getFunctionType(), request.getParameterTypesList())) {
            function = findFunction(request.getSignature(), request.getFunctionType(), request.getParameterTypesList(), true);
          }
        } else {
          function = findFunction(request.getSignature(), request.getParameterTypesList());
        }

        if (function != null) {
          return FunctionResponse.newBuilder()
              .setState(OK)
              .setFunction(function)
              .build();
        } else {

          return FunctionResponse.newBuilder()
              .setState(errUndefinedFunction(
                  buildSimpleFunctionSignature(request.getSignature(), request.getParameterTypesList())))
              .build();
        }

      } catch (Throwable t) {
        printStackTraceIfError(LOG, t);

        return FunctionResponse.newBuilder()
            .setState(returnError(t))
            .build();
      }
    }

    @Override
    public ReturnState containFunction(RpcController controller, ContainFunctionRequest request) {

      try {
        boolean returnValue;
        if (request.hasFunctionType()) {
          returnValue = containFunction(request.getSignature(), request.getFunctionType(),
              request.getParameterTypesList());
        } else {
          returnValue = containFunction(request.getSignature(), request.getParameterTypesList());
        }

        return returnValue ?
            OK :
            errUndefinedFunction(buildSimpleFunctionSignature(request.getSignature(), request.getParameterTypesList()));

      } catch (Throwable t) {
        printStackTraceIfError(LOG, t);
        return returnError(t);
      }
    }
  }

  private static class FunctionSignature {
    private String signature;
    private FunctionType type;
    private DataType [] arguments;

    public FunctionSignature(String signature, FunctionType type, List<DataType> arguments) {
      this.signature = signature;
      this.type = type;
      this.arguments = arguments.toArray(new DataType[arguments.size()]);
    }

    public static FunctionSignature create(FunctionDescProto proto) {
      return new FunctionSignature(proto.getSignature().getName(),
          proto.getSignature().getType(), proto.getSignature().getParameterTypesList());
    }

    public static FunctionSignature create (GetFunctionMetaRequest proto) {
      return new FunctionSignature(proto.getSignature(), proto.getFunctionType(), proto.getParameterTypesList());
    }

    public static FunctionSignature create(ContainFunctionRequest proto) {
      return new FunctionSignature(proto.getSignature(), proto.getFunctionType(), proto.getParameterTypesList());
    }

    @Override
    public String toString() {
      StringBuilder sb = new StringBuilder();
      sb.append(signature);
      sb.append("#").append(type.name());
      sb.append("(");
      int i = 0;
      for (DataType type : arguments) {
        sb.append(type.getType());
        sb.append("[").append(type.getLength()).append("]");
        if(i < arguments.length - 1) {
          sb.append(",");
        }
        i++;
      }
      sb.append(")");

      return sb.toString();
    }

    @Override
    public boolean equals(Object o) {
      if (this == o) {
        return true;
      } else if (o == null || getClass() != o.getClass()) {
        return false;
      } else {
        return (signature.equals(((FunctionSignature) o).signature)
            && type.equals(((FunctionSignature) o).type)
            && Arrays.equals(arguments, ((FunctionSignature) o).arguments));
      }
    }

    @Override
    public int hashCode() {
      return Objects.hashCode(signature, type, Objects.hashCode(arguments));
    }

  }
}<|MERGE_RESOLUTION|>--- conflicted
+++ resolved
@@ -38,6 +38,7 @@
 import org.apache.tajo.catalog.exception.DuplicateDatabaseException;
 import org.apache.tajo.catalog.exception.UndefinedTableException;
 import org.apache.tajo.catalog.exception.UndefinedTablespaceException;
+import org.apache.tajo.catalog.proto.CatalogProtos;
 import org.apache.tajo.catalog.proto.CatalogProtos.*;
 import org.apache.tajo.catalog.store.CatalogStore;
 import org.apache.tajo.catalog.store.DerbyStore;
@@ -50,6 +51,7 @@
 import org.apache.tajo.exception.TajoInternalError;
 import org.apache.tajo.exception.UnsupportedException;
 import org.apache.tajo.rpc.BlockingRpcServer;
+import org.apache.tajo.rpc.protocolrecords.PrimitiveProtos;
 import org.apache.tajo.rpc.protocolrecords.PrimitiveProtos.NullProto;
 import org.apache.tajo.rpc.protocolrecords.PrimitiveProtos.ReturnState;
 import org.apache.tajo.rpc.protocolrecords.PrimitiveProtos.StringListResponse;
@@ -1108,7 +1110,21 @@
       String dbName = request.getDatabaseName();
       String tbName = request.getTableName();
 
-<<<<<<< HEAD
+      try {
+        // linked meta data do not support partition.
+        // So, the request that wants to get partitions in this db will be failed.
+        if (linkedMetadataManager.existsDatabase(dbName)) {
+          return errUndefinedPartitionMethod(tbName);
+        }
+      } catch (Throwable t) {
+        printStackTraceIfError(LOG, t);
+        return returnError(t);
+      }
+
+      if (metaDictionary.isSystemDatabase(dbName)) {
+        return errUndefinedPartitionMethod(tbName);
+      }
+
       rlock.lock();
       try {
         boolean contain;
@@ -1139,7 +1155,15 @@
         return returnError(t);
       } finally {
         rlock.unlock();
-=======
+      }
+    }
+
+    @Override
+    public GetPartitionsResponse getPartitionsByTableName(RpcController controller, TableIdentifierProto request)
+      throws ServiceException {
+      String dbName = request.getDatabaseName();
+      String tbName = request.getTableName();
+
       try {
         // linked meta data do not support partition.
         // So, the request that wants to get partitions in this db will be failed.
@@ -1155,15 +1179,7 @@
 
       if (metaDictionary.isSystemDatabase(dbName)) {
         return GetPartitionsResponse.newBuilder().setState(errUndefinedPartitionMethod(tbName)).build();
->>>>>>> f868c0e2
-      }
-    }
-
-    @Override
-    public GetPartitionsResponse getPartitionsByTableName(RpcController controller, TableIdentifierProto request)
-      throws ServiceException {
-      String dbName = request.getDatabaseName();
-      String tbName = request.getTableName();
+      }
 
       rlock.lock();
       try {
@@ -1186,27 +1202,27 @@
 
             } else {
               return GetPartitionsResponse.newBuilder()
-                .setState(errUndefinedPartitionMethod(tbName))
-                .build();
+                  .setState(errUndefinedPartitionMethod(tbName))
+                  .build();
             }
 
           } else {
             return GetPartitionsResponse.newBuilder()
-              .setState(errUndefinedTable(tbName))
+                .setState(errUndefinedTable(tbName))
+                .build();
+          }
+        } else {
+          return GetPartitionsResponse.newBuilder()
+              .setState(errUndefinedDatabase(dbName))
               .build();
-          }
-        } else {
-          return GetPartitionsResponse.newBuilder()
-            .setState(errUndefinedDatabase(dbName))
-            .build();
 
         }
       } catch (Throwable t) {
         printStackTraceIfError(LOG, t);
 
         return GetPartitionsResponse.newBuilder()
-          .setState(returnError(t))
-          .build();
+            .setState(returnError(t))
+            .build();
 
       } finally {
         rlock.unlock();
@@ -1233,9 +1249,6 @@
       } finally {
         rlock.unlock();
       }
-    }
-
-    public CatalogProtocolHandler() {
     }
 
     @Override
@@ -1243,6 +1256,23 @@
                                                    GetPartitionsWithDirectSQLRequest request) throws ServiceException {
       String dbName = request.getDatabaseName();
       String tbName = request.getTableName();
+
+      try {
+        // linked meta data do not support partition.
+        // So, the request that wants to get partitions in this db will be failed.
+        if (linkedMetadataManager.existsDatabase(dbName)) {
+          return GetTablePartitionsResponse.newBuilder().setState(errUndefinedPartitionMethod(tbName)).build();
+        }
+      } catch (Throwable t) {
+        printStackTraceIfError(LOG, t);
+        return GetTablePartitionsResponse.newBuilder()
+          .setState(returnError(t))
+          .build();
+      }
+
+      if (metaDictionary.isSystemDatabase(dbName)) {
+        return GetTablePartitionsResponse.newBuilder().setState(errUndefinedPartitionMethod(tbName)).build();
+      }
 
       rlock.lock();
       try {
@@ -1278,8 +1308,8 @@
         printStackTraceIfError(LOG, t);
 
         return GetTablePartitionsResponse.newBuilder()
-          .setState(returnError(t))
-          .build();
+            .setState(returnError(t))
+            .build();
 
       } finally {
         rlock.unlock();
