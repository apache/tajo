--- conflicted
+++ resolved
@@ -85,13 +85,8 @@
   private Map<String, List<FunctionDescProto>> functions = new ConcurrentHashMap<String,
       List<FunctionDescProto>>();
 
-<<<<<<< HEAD
-  private LinkedMetadataManager linkedMetadataManager;
-  private final InfoSchemaMetadataDictionary metaDictionary = new InfoSchemaMetadataDictionary();
-=======
-  protected final LinkedMetadataManager linkedMetadataManager;
+  protected LinkedMetadataManager linkedMetadataManager;
   protected final InfoSchemaMetadataDictionary metaDictionary = new InfoSchemaMetadataDictionary();
->>>>>>> 9d59e06b
 
   // RPC variables
   private BlockingRpcServer rpcServer;
