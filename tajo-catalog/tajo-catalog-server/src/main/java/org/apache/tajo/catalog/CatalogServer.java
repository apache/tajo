--- conflicted
+++ resolved
@@ -1106,12 +1106,8 @@
     }
 
     @Override
-<<<<<<< HEAD
-    public BoolProto existIndexByColumnNames(RpcController controller, GetIndexByColumnNamesRequest request)
+    public ReturnState existIndexByColumnNames(RpcController controller, GetIndexByColumnNamesRequest request)
         throws ServiceException {
-=======
-    public ReturnState existIndexByColumn(RpcController controller, GetIndexByColumnRequest request) {
->>>>>>> c50a5dad
 
       TableIdentifierProto identifier = request.getTableIdentifier();
       String databaseName = identifier.getDatabaseName();
@@ -1120,39 +1116,27 @@
 
       rlock.lock();
       try {
-<<<<<<< HEAD
         return store.existIndexByColumns(databaseName, tableName,
-            columnNames.toArray(new String[columnNames.size()])) ?
-            ProtoUtil.TRUE : ProtoUtil.FALSE;
-      } catch (Exception e) {
-        LOG.error(e);
-        return BoolProto.newBuilder().setValue(false).build();
-      } finally {
-        rlock.unlock();
-      }
-    }
-
-    @Override
-    public BoolProto existIndexesByTable(RpcController controller, TableIdentifierProto request) throws ServiceException {
+            columnNames.toArray(new String[columnNames.size()])) ? OK : errUndefinedIndex(tableName, columnNames);
+      } catch (Throwable t) {
+        printStackTraceIfError(LOG, t);
+        return returnError(t);
+      } finally {
+        rlock.unlock();
+      }
+    }
+
+    @Override
+    public ReturnState existIndexesByTable(RpcController controller, TableIdentifierProto request) throws ServiceException {
       String databaseName = request.getDatabaseName();
       String tableName = request.getTableName();
 
       rlock.lock();
       try {
-        return store.existIndexesByTable(databaseName, tableName) ?
-            ProtoUtil.TRUE : ProtoUtil.FALSE;
-      } catch (Exception e) {
-        LOG.error(e, e);
-        return BoolProto.newBuilder().setValue(false).build();
-=======
-        return store.existIndexByColumn(databaseName, tableName, columnName) ?
-            OK : errUndefinedIndex(tableName, columnName);
-
-      } catch (Throwable t) {
-        printStackTraceIfError(LOG, t);
-        return returnError(t);
-
->>>>>>> c50a5dad
+        return store.existIndexesByTable(databaseName, tableName) ? OK : errUndefinedIndex(tableName);
+      } catch (Throwable t) {
+        printStackTraceIfError(LOG, t);
+        return returnError(t);
       } finally {
         rlock.unlock();
       }
@@ -1169,13 +1153,9 @@
       try {
 
         if (!store.existIndexByName(databaseName, indexName)) {
-<<<<<<< HEAD
-          throw new NoSuchIndexException(indexName);
-=======
           return GetIndexResponse.newBuilder()
               .setState(errUndefinedIndexName(indexName))
               .build();
->>>>>>> c50a5dad
         }
 
         return GetIndexResponse.newBuilder()
@@ -1196,11 +1176,7 @@
     }
 
     @Override
-<<<<<<< HEAD
-    public IndexDescProto getIndexByColumnNames(RpcController controller, GetIndexByColumnNamesRequest request)
-=======
-    public GetIndexResponse getIndexByColumn(RpcController controller, GetIndexByColumnRequest request)
->>>>>>> c50a5dad
+    public GetIndexResponse getIndexByColumnNames(RpcController controller, GetIndexByColumnNamesRequest request)
         throws ServiceException {
 
       TableIdentifierProto identifier = request.getTableIdentifier();
@@ -1212,14 +1188,21 @@
 
       rlock.lock();
       try {
-<<<<<<< HEAD
         if (!store.existIndexByColumns(databaseName, tableName, columnNames)) {
-          throw new NoSuchIndexException(databaseName, columnNames);
-        }
-        return store.getIndexByColumns(databaseName, tableName, columnNames);
-      } catch (Exception e) {
-        LOG.error("ERROR: cannot get index for " + tableName + "." + columnNames, e);
-        return null;
+          return GetIndexResponse.newBuilder()
+              .setState(errUndefinedIndex(tableName, columnName))
+              .build();
+        }
+        return GetIndexResponse.newBuilder()
+            .setState(OK)
+            .setIndex(store.getIndexByColumn(databaseName, tableName, columnName))
+            .build();
+      }  catch (Throwable t) {
+        printStackTraceIfError(LOG, t);
+
+        return GetIndexResponse.newBuilder()
+            .setState(returnError(t))
+            .build();
       } finally {
         rlock.unlock();
       }
@@ -1246,35 +1229,18 @@
     }
 
     @Override
-    public GetIndexesProto getAllIndexes(RpcController controller, NullProto request) throws ServiceException {
-      rlock.lock();
-      try {
-        GetIndexesProto.Builder builder = GetIndexesProto.newBuilder();
-        builder.addAllIndex(store.getAllIndexes());
-        return builder.build();
-      } catch (Exception e) {
-        LOG.error("ERROR: cannot get all indexes", e);
-        return null;
-=======
-        if (!store.existIndexByColumn(databaseName, tableName, columnName)) {
-          return GetIndexResponse.newBuilder()
-              .setState(errUndefinedIndex(tableName, columnName))
-              .build();
-        }
-
-        return GetIndexResponse.newBuilder()
-            .setState(OK)
-            .setIndex(store.getIndexByColumn(databaseName, tableName, columnName))
-            .build();
-
-      } catch (Throwable t) {
-        printStackTraceIfError(LOG, t);
-
-        return GetIndexResponse.newBuilder()
+    public GetIndexesResponse getAllIndexes(RpcController controller, NullProto request) throws ServiceException {
+      rlock.lock();
+      try {
+        return GetIndexesResponse.newBuilder().addAllIndex(store.getAllIndexes()).build();
+
+      } catch (Throwable t) {
+        printStackTraceIfError(LOG, t);
+
+        return GetIndexesResponse.newBuilder()
             .setState(returnError(t))
             .build();
 
->>>>>>> c50a5dad
       } finally {
         rlock.unlock();
       }
@@ -1303,27 +1269,6 @@
         wlock.unlock();
       }
     }
-<<<<<<< HEAD
-=======
-    
-    @Override
-    public GetIndexesResponse getAllIndexes(RpcController controller, NullProto request) throws ServiceException {
-      rlock.lock();
-      try {
-        return GetIndexesResponse.newBuilder().addAllIndex(store.getAllIndexes()).build();
-
-      } catch (Throwable t) {
-        printStackTraceIfError(LOG, t);
-
-        return GetIndexesResponse.newBuilder()
-            .setState(returnError(t))
-            .build();
-
-      } finally {
-        rlock.unlock();
-      }
-    }
->>>>>>> c50a5dad
 
     private boolean containFunction(String signature) {
       List<FunctionDescProto> found = findFunction(signature);
