--- conflicted
+++ resolved
@@ -684,11 +684,7 @@
       try {
         store.createTable(request);
         LOG.info(String.format("relation \"%s\" is added to the catalog (%s)",
-<<<<<<< HEAD
-            IdentifierUtil.getCanonicalTableName(dbName, tbName), bindAddressStr));
-=======
-            CatalogUtil.getCanonicalTableName(dbName, tbName), bindAddress));
->>>>>>> 9da3e0d2
+            IdentifierUtil.getCanonicalTableName(dbName, tbName), bindAddress));
         return OK;
 
       } catch (Throwable t) {
@@ -718,11 +714,7 @@
       try {
         store.dropTable(dbName, tbName);
         LOG.info(String.format("relation \"%s\" is deleted from the catalog (%s)",
-<<<<<<< HEAD
-            IdentifierUtil.getCanonicalTableName(dbName, tbName), bindAddressStr));
-=======
-            CatalogUtil.getCanonicalTableName(dbName, tbName), bindAddress));
->>>>>>> 9da3e0d2
+            IdentifierUtil.getCanonicalTableName(dbName, tbName), bindAddress));
 
         return OK;
 
