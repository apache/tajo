--- conflicted
+++ resolved
@@ -44,18 +44,11 @@
 	
 	@Before
 	public void setup() throws IOException {
-<<<<<<< HEAD
-	  schema = SchemaFactory.newV1();
-    schema.addColumn("name", Type.BLOB);
-    schema.addColumn("addr", Type.TEXT);
-    info = CatalogUtil.newTableMeta(BuiltinStorages.TEXT, conf);
-=======
     schema = SchemaBuilder.builder()
         .add("name", Type.BLOB)
         .add("addr", Type.TEXT)
         .build();
-    info = CatalogUtil.newTableMeta("TEXT");
->>>>>>> 4aef83a3
+    info = CatalogUtil.newTableMeta(BuiltinStorages.TEXT, conf);
     path = new Path(CommonTestingUtil.getTestDir(), "table1");
     desc = new TableDesc("table1", schema, info, path.toUri());
     stats = new TableStats();
@@ -78,18 +71,11 @@
 
   @Test
   public void test() throws CloneNotSupportedException, IOException {
-<<<<<<< HEAD
-    Schema schema = SchemaFactory.newV1();
-    schema.addColumn("name", Type.BLOB);
-    schema.addColumn("addr", Type.TEXT);
-    TableMeta info = CatalogUtil.newTableMeta(BuiltinStorages.TEXT, conf);
-=======
     Schema schema = SchemaBuilder.builder()
         .add("name", Type.BLOB)
         .add("addr", Type.TEXT)
         .build();
-    TableMeta info = CatalogUtil.newTableMeta("TEXT");
->>>>>>> 4aef83a3
+    TableMeta info = CatalogUtil.newTableMeta(BuiltinStorages.TEXT, conf);
     testClone(info);
 
     Path path = new Path(CommonTestingUtil.getTestDir(), "tajo");
