--- conflicted
+++ resolved
@@ -144,13 +144,10 @@
       function.visit(depth, column);
     }
   }
-<<<<<<< HEAD
-=======
 
   public static String toDisplayString(Schema schema) {
     StringBuilder sb = new StringBuilder();
     DDLBuilder.buildSchema(sb, schema);
     return sb.toString();
   }
->>>>>>> c2521114
 }