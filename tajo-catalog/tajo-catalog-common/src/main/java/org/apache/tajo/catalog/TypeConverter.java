/**
 * Licensed to the Apache Software Foundation (ASF) under one
 * or more contributor license agreements.  See the NOTICE file
 * distributed with this work for additional information
 * regarding copyright ownership.  The ASF licenses this file
 * to you under the Apache License, Version 2.0 (the
 * "License"); you may not use this file except in compliance
 * with the License.  You may obtain a copy of the License at
 *
 *     http://www.apache.org/licenses/LICENSE-2.0
 *
 * Unless required by applicable law or agreed to in writing, software
 * distributed under the License is distributed on an "AS IS" BASIS,
 * WITHOUT WARRANTIES OR CONDITIONS OF ANY KIND, either express or implied.
 * See the License for the specific language governing permissions and
 * limitations under the License.
 */

package org.apache.tajo.catalog;

import com.google.common.collect.ImmutableList;
import org.apache.tajo.common.TajoDataTypes;
import org.apache.tajo.schema.Field;
import org.apache.tajo.type.*;

import static org.apache.tajo.catalog.CatalogUtil.newDataTypeWithLen;
import static org.apache.tajo.catalog.CatalogUtil.newSimpleDataType;
import static org.apache.tajo.common.TajoDataTypes.Type.*;
import static org.apache.tajo.type.Type.*;

public class TypeConverter {

<<<<<<< HEAD
  public static Collection<Schema.NamedType> convert(TypeDesc type) {
    ImmutableList.Builder<Schema.NamedType> fields = ImmutableList.builder();
    for (Column c : type.getNestedSchema().getRootColumns()) {
      fields.add(FieldConverter.convert(c));
    }
    return fields.build();
  }

  public static Type convert(TajoDataTypes.Type legacyBaseType) {
    switch (legacyBaseType) {
    case BOOLEAN:
      return Bool;
    case INT1:
      return Int1;
    case INT2:
      return Int2;
    case INT4:
      return Int4;
    case INT8:
      return Int8;
    case FLOAT4:
      return Float4;
    case FLOAT8:
      return Float8;
    case DATE:
      return Date;
    case TIME:
      return Time;
    case TIMESTAMP:
      return Timestamp;
    case INTERVAL:
      return Interval;
    case CHAR:
      return Char(1); // default len = 1
    case TEXT:
      return Text;
    case BLOB:
      return Blob;
    case RECORD:
      throw new TajoRuntimeException(new NotImplementedException("record projection"));
    case NULL_TYPE:
      return Null;
    case ANY:
      return Any;
    default:
      throw new TajoRuntimeException(new UnsupportedException(legacyBaseType.name()));
=======
  public static Type convert(TypeDesc type) {
    if (type.getDataType().getType() == TajoDataTypes.Type.RECORD) {
      ImmutableList.Builder<Field> fields = ImmutableList.builder();
      for (Column c : type.getNestedSchema().getRootColumns()) {
        fields.add(FieldConverter.convert(c));
      }
      return Record(fields.build());
    } else {
      return convert(type.dataType);
>>>>>>> 8d2bf407
    }
  }

  public static Type convert(TajoDataTypes.DataType legacyType) {
    switch (legacyType.getType()) {
    case NCHAR:
    case CHAR:
      return Char(legacyType.getLength());
    case NVARCHAR:
    case VARCHAR:
      return Varchar(legacyType.getLength());
    case NUMERIC:
      return Numeric(legacyType.getLength());
    case PROTOBUF:
      return new Protobuf(legacyType.getCode());
    default:
      return TypeFactory.create(legacyType.getType());
    }
  }

  public static TypeDesc convert(Field src) {
    return convert(src.type());
  }

  public static TypeDesc convert(Type type) {
    switch (type.kind()) {
    case CHAR:
      Char charType = (Char) type;
      return new TypeDesc(newDataTypeWithLen(TajoDataTypes.Type.CHAR, charType.length()));
    case VARCHAR:
      Varchar varcharType = (Varchar) type;
      return new TypeDesc(newDataTypeWithLen(TajoDataTypes.Type.VARCHAR, varcharType.length()));
    case NUMERIC:
      Numeric numericType = (Numeric) type;
      return new TypeDesc(newDataTypeWithLen(TajoDataTypes.Type.NUMERIC, numericType.precision()));
    case PROTOBUF:
      Protobuf protobuf = (Protobuf) type;
      return new TypeDesc(CatalogUtil.newDataType(TajoDataTypes.Type.PROTOBUF, protobuf.getMessageName()));
    case RECORD:
      Record record = (Record) type;
      ImmutableList.Builder<Column> fields = ImmutableList.builder();
      for (Field t: record.fields()) {
        fields.add(new Column(t.name().interned(), convert(t)));
      }
      return new TypeDesc(SchemaBuilder.builder().addAll(fields.build()).build());

    case ARRAY:
      Array array = (Array) type;
      Type elemType = array.elementType();
      switch (elemType.kind()) {
      case INT1:
        return new TypeDesc(newSimpleDataType(INT1_ARRAY));
      case INT2:
        return new TypeDesc(newSimpleDataType(INT2_ARRAY));
      case INT4:
        return new TypeDesc(newSimpleDataType(INT4_ARRAY));
      case INT8:
        return new TypeDesc(newSimpleDataType(INT8_ARRAY));
      case FLOAT4:
        return new TypeDesc(newSimpleDataType(FLOAT4_ARRAY));
      case FLOAT8:
        return new TypeDesc(newSimpleDataType(FLOAT8_ARRAY));
      default:
        return new TypeDesc(newSimpleDataType(type.kind()));
      }

    default:
      return new TypeDesc(newSimpleDataType(type.kind()));
    }
  }
}<|MERGE_RESOLUTION|>--- conflicted
+++ resolved
@@ -30,54 +30,6 @@
 
 public class TypeConverter {
 
-<<<<<<< HEAD
-  public static Collection<Schema.NamedType> convert(TypeDesc type) {
-    ImmutableList.Builder<Schema.NamedType> fields = ImmutableList.builder();
-    for (Column c : type.getNestedSchema().getRootColumns()) {
-      fields.add(FieldConverter.convert(c));
-    }
-    return fields.build();
-  }
-
-  public static Type convert(TajoDataTypes.Type legacyBaseType) {
-    switch (legacyBaseType) {
-    case BOOLEAN:
-      return Bool;
-    case INT1:
-      return Int1;
-    case INT2:
-      return Int2;
-    case INT4:
-      return Int4;
-    case INT8:
-      return Int8;
-    case FLOAT4:
-      return Float4;
-    case FLOAT8:
-      return Float8;
-    case DATE:
-      return Date;
-    case TIME:
-      return Time;
-    case TIMESTAMP:
-      return Timestamp;
-    case INTERVAL:
-      return Interval;
-    case CHAR:
-      return Char(1); // default len = 1
-    case TEXT:
-      return Text;
-    case BLOB:
-      return Blob;
-    case RECORD:
-      throw new TajoRuntimeException(new NotImplementedException("record projection"));
-    case NULL_TYPE:
-      return Null;
-    case ANY:
-      return Any;
-    default:
-      throw new TajoRuntimeException(new UnsupportedException(legacyBaseType.name()));
-=======
   public static Type convert(TypeDesc type) {
     if (type.getDataType().getType() == TajoDataTypes.Type.RECORD) {
       ImmutableList.Builder<Field> fields = ImmutableList.builder();
@@ -87,7 +39,6 @@
       return Record(fields.build());
     } else {
       return convert(type.dataType);
->>>>>>> 8d2bf407
     }
   }
 
