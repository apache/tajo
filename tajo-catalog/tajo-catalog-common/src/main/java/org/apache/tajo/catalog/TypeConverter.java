--- conflicted
+++ resolved
@@ -69,15 +69,9 @@
     case TEXT:
       return Text;
     case BLOB:
-<<<<<<< HEAD
-      return Blob();
-=======
       return Blob;
-    case INET4:
-      return Inet4;
     case RECORD:
       throw new TajoRuntimeException(new NotImplementedException("record projection"));
->>>>>>> 71193b21
     case NULL_TYPE:
       return Null;
     case ANY:
