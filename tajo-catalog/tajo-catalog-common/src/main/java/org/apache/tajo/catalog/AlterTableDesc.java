/**
 * Licensed to the Apache Software Foundation (ASF) under one
 * or more contributor license agreements.  See the NOTICE file
 * distributed with this work for additional information
 * regarding copyright ownership.  The ASF licenses this file
 * to you under the Apache License, Version 2.0 (the
 * "License"); you may not use this file except in compliance
 * with the License.  You may obtain a copy of the License at
 *
 *     http://www.apache.org/licenses/LICENSE-2.0
 *
 * Unless required by applicable law or agreed to in writing, software
 * distributed under the License is distributed on an "AS IS" BASIS,
 * WITHOUT WARRANTIES OR CONDITIONS OF ANY KIND, either express or implied.
 * See the License for the specific language governing permissions and
 * limitations under the License.
 */
package org.apache.tajo.catalog;

import com.google.gson.Gson;
import com.google.gson.GsonBuilder;
import com.google.gson.annotations.Expose;
import org.apache.tajo.catalog.json.CatalogGsonHelper;
import org.apache.tajo.catalog.partition.PartitionDesc;
import org.apache.tajo.catalog.proto.CatalogProtos;
import org.apache.tajo.common.ProtoObject;
import org.apache.tajo.json.GsonObject;
import org.apache.tajo.util.KeyValueSet;

import static org.apache.tajo.catalog.proto.CatalogProtos.AlterTableDescProto;


public class AlterTableDesc implements ProtoObject<AlterTableDescProto>, GsonObject, Cloneable {
  @Expose
  protected AlterTableType alterTableType; //required
  @Expose
  protected String tableName;  // required
  @Expose
  protected String newTableName;  // optional
  @Expose
  protected String columnName;   //optional
  @Expose
  protected String newColumnName; //optional
  @Expose
  protected Column addColumn = null; //optional
  @Expose
<<<<<<< HEAD
  protected KeyValueSet properties;
=======
  protected PartitionDesc partitionDesc; //optional
>>>>>>> 652e4db7

  public AlterTableDesc() {
    this.properties = new KeyValueSet();
  }

  public AlterTableDesc(KeyValueSet properties) {
    this.properties = new KeyValueSet(properties);
  }

  public String getTableName() {
    return tableName;
  }

  public void setTableName(String tableName) {
    this.tableName = tableName;
  }

  public String getNewTableName() {
    return newTableName;
  }

  public void setNewTableName(String newTableName) {
    this.newTableName = newTableName;
  }

  public String getColumnName() {
    return columnName;
  }

  public void setColumnName(String columnName) {
    this.columnName = columnName;
  }

  public String getNewColumnName() {
    return newColumnName;
  }

  public void setNewColumnName(String newColumnName) {
    this.newColumnName = newColumnName;
  }

  public Column getAddColumn() {
    return addColumn;
  }

  public void setAddColumn(Column addColumn) {
    this.addColumn = addColumn;
  }

  public AlterTableType getAlterTableType() {
    return alterTableType;
  }

  public void setAlterTableType(AlterTableType alterTableType) {
    this.alterTableType = alterTableType;
  }

<<<<<<< HEAD
  public void setProperties(KeyValueSet properties) {
    this.properties = properties;
  }

  public KeyValueSet getProperties() {
    return properties;
  }

  public void setProperty(String key, String value) {
    this.properties.set(key, value);
  }

  public String getProperty(String key) {
    return this.properties.get(key);
  }
=======
  public PartitionDesc getPartitionDesc() { return partitionDesc; }

  public void setPartitionDesc(PartitionDesc partitionDesc) { this.partitionDesc = partitionDesc; }
>>>>>>> 652e4db7

  @Override
  public String toString() {
    Gson gson = new GsonBuilder().setPrettyPrinting().
        excludeFieldsWithoutExposeAnnotation().create();
    return gson.toJson(this);
  }

  @Override
  public AlterTableDesc clone() throws CloneNotSupportedException {
    AlterTableDesc newAlter = (AlterTableDesc) super.clone();
    newAlter.alterTableType = alterTableType;
    newAlter.tableName = tableName;
    newAlter.newTableName = newTableName;
    newAlter.columnName = newColumnName;
    newAlter.addColumn = addColumn;
<<<<<<< HEAD
    newAlter.properties = (KeyValueSet)properties.clone();
=======
    newAlter.partitionDesc = partitionDesc;
>>>>>>> 652e4db7
    return newAlter;
  }

  @Override
  public String toJson() {
    return CatalogGsonHelper.toJson(this, AlterTableDesc.class);
  }

  @Override
  public AlterTableDescProto getProto() {
    AlterTableDescProto.Builder builder = AlterTableDescProto.newBuilder();

    if (null != this.tableName) {
      builder.setTableName(this.tableName);
    }
    if (null != this.newTableName) {
      builder.setNewTableName(this.newTableName);
    }
    if (null != this.columnName && null != this.newColumnName) {
      final CatalogProtos.AlterColumnProto.Builder alterColumnBuilder = CatalogProtos.AlterColumnProto.newBuilder();
      alterColumnBuilder.setOldColumnName(this.columnName);
      alterColumnBuilder.setNewColumnName(this.newColumnName);
      builder.setAlterColumnName(alterColumnBuilder.build());
    }
    if (null != this.addColumn) {
      builder.setAddColumn(addColumn.getProto());
    }
    if (null != this.properties) {
      builder.setParams(properties.getProto());
    }


    switch (alterTableType) {
      case RENAME_TABLE:
        builder.setAlterTableType(CatalogProtos.AlterTableType.RENAME_TABLE);
        break;
      case RENAME_COLUMN:
        builder.setAlterTableType(CatalogProtos.AlterTableType.RENAME_COLUMN);
        break;
      case ADD_COLUMN:
        builder.setAlterTableType(CatalogProtos.AlterTableType.ADD_COLUMN);
        break;
<<<<<<< HEAD
      case SET_PROPERTY:
        builder.setAlterTableType(CatalogProtos.AlterTableType.SET_PROPERTY);
=======
      case ADD_PARTITION:
        builder.setAlterTableType(CatalogProtos.AlterTableType.ADD_PARTITION);
        break;
      case DROP_PARTITION:
        builder.setAlterTableType(CatalogProtos.AlterTableType.DROP_PARTITION);
>>>>>>> 652e4db7
        break;
      default:
    }

    if (null != this.partitionDesc) {
      builder.setPartitionDesc(partitionDesc.getProto());
    }

    return builder.build();
  }

}<|MERGE_RESOLUTION|>--- conflicted
+++ resolved
@@ -44,11 +44,9 @@
   @Expose
   protected Column addColumn = null; //optional
   @Expose
-<<<<<<< HEAD
+  protected PartitionDesc partitionDesc; //optional
+  @Expose
   protected KeyValueSet properties;
-=======
-  protected PartitionDesc partitionDesc; //optional
->>>>>>> 652e4db7
 
   public AlterTableDesc() {
     this.properties = new KeyValueSet();
@@ -106,7 +104,10 @@
     this.alterTableType = alterTableType;
   }
 
-<<<<<<< HEAD
+  public PartitionDesc getPartitionDesc() { return partitionDesc; }
+
+  public void setPartitionDesc(PartitionDesc partitionDesc) { this.partitionDesc = partitionDesc; }
+
   public void setProperties(KeyValueSet properties) {
     this.properties = properties;
   }
@@ -122,11 +123,6 @@
   public String getProperty(String key) {
     return this.properties.get(key);
   }
-=======
-  public PartitionDesc getPartitionDesc() { return partitionDesc; }
-
-  public void setPartitionDesc(PartitionDesc partitionDesc) { this.partitionDesc = partitionDesc; }
->>>>>>> 652e4db7
 
   @Override
   public String toString() {
@@ -143,11 +139,8 @@
     newAlter.newTableName = newTableName;
     newAlter.columnName = newColumnName;
     newAlter.addColumn = addColumn;
-<<<<<<< HEAD
+    newAlter.partitionDesc = partitionDesc;
     newAlter.properties = (KeyValueSet)properties.clone();
-=======
-    newAlter.partitionDesc = partitionDesc;
->>>>>>> 652e4db7
     return newAlter;
   }
 
@@ -179,7 +172,6 @@
       builder.setParams(properties.getProto());
     }
 
-
     switch (alterTableType) {
       case RENAME_TABLE:
         builder.setAlterTableType(CatalogProtos.AlterTableType.RENAME_TABLE);
@@ -190,16 +182,14 @@
       case ADD_COLUMN:
         builder.setAlterTableType(CatalogProtos.AlterTableType.ADD_COLUMN);
         break;
-<<<<<<< HEAD
       case SET_PROPERTY:
         builder.setAlterTableType(CatalogProtos.AlterTableType.SET_PROPERTY);
-=======
+        break;
       case ADD_PARTITION:
         builder.setAlterTableType(CatalogProtos.AlterTableType.ADD_PARTITION);
         break;
       case DROP_PARTITION:
         builder.setAlterTableType(CatalogProtos.AlterTableType.DROP_PARTITION);
->>>>>>> 652e4db7
         break;
       default:
     }
