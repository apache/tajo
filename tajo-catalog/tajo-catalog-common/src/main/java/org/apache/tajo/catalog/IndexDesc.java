--- conflicted
+++ resolved
@@ -28,14 +28,10 @@
 import org.apache.tajo.common.ProtoObject;
 
 public class IndexDesc implements ProtoObject<IndexDescProto>, Cloneable {
-<<<<<<< HEAD
   private IndexDescProto.Builder builder;
 
   private String name;
   private Path indexPath;            // required
-=======
-  private String indexName;            // required
->>>>>>> 0646eda5
   private String databaseName;         // required
   private String tableName;            // required
   private Column column;               // required
