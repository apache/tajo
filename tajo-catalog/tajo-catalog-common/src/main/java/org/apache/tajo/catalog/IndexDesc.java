/**
 * Licensed to the Apache Software Foundation (ASF) under one
 * or more contributor license agreements.  See the NOTICE file
 * distributed with this work for additional information
 * regarding copyright ownership.  The ASF licenses this file
 * to you under the Apache License, Version 2.0 (the
 * "License"); you may not use this file except in compliance
 * with the License.  You may obtain a copy of the License at
 *
 *     http://www.apache.org/licenses/LICENSE-2.0
 *
 * Unless required by applicable law or agreed to in writing, software
 * distributed under the License is distributed on an "AS IS" BASIS,
 * WITHOUT WARRANTIES OR CONDITIONS OF ANY KIND, either express or implied.
 * See the License for the specific language governing permissions and
 * limitations under the License.
 */

package org.apache.tajo.catalog;

import com.google.common.base.Objects;
import com.google.gson.Gson;
import com.google.gson.GsonBuilder;
import org.apache.hadoop.fs.Path;
import org.apache.tajo.catalog.proto.CatalogProtos;
import org.apache.tajo.catalog.proto.CatalogProtos.IndexDescProto;
import org.apache.tajo.catalog.proto.CatalogProtos.IndexMethod;
import org.apache.tajo.common.ProtoObject;

public class IndexDesc implements ProtoObject<IndexDescProto>, Cloneable {
  private String databaseName;         // required
  private String tableName;            // required
  private IndexMeta indexMeta;         // required

  public IndexDesc() {
  }
  
  public IndexDesc(String databaseName, String tableName, String indexName, Path indexPath, SortSpec[] keySortSpecs,
                   IndexMethod type,  boolean isUnique, boolean isClustered, Schema targetRelationSchema) {
    this();
    this.set(databaseName, tableName, indexName, indexPath, keySortSpecs, type, isUnique, isClustered,
        targetRelationSchema);
  }
  
  public IndexDesc(IndexDescProto proto) {
    this();

    SortSpec[] keySortSpecs = new SortSpec[proto.getKeySortSpecsCount()];
    for (int i = 0; i < keySortSpecs.length; i++) {
      keySortSpecs[i] = new SortSpec(proto.getKeySortSpecs(i));
    }

    this.set(proto.getTableIdentifier().getDatabaseName(),
        proto.getTableIdentifier().getTableName(),
        proto.getIndexName(), new Path(proto.getIndexPath()),
        keySortSpecs,
        proto.getIndexMethod(), proto.getIsUnique(), proto.getIsClustered(),
        new Schema(proto.getTargetRelationSchema()));
<<<<<<< HEAD
  }

  public void set(String databaseName, String tableName, String indexName, Path indexPath, SortSpec[] keySortSpecs,
                  IndexMethod type,  boolean isUnique, boolean isClustered, Schema targetRelationSchema) {
    this.databaseName = databaseName;
    this.tableName = tableName;
    this.indexMeta = new IndexMeta(indexName, indexPath, keySortSpecs, type, isUnique, isClustered,
        targetRelationSchema);
  }

  public String getName() {
    return indexMeta.getIndexName();
  }
  
  public Path getIndexPath() {
    return indexMeta.getIndexPath();
=======
  }

  public void set(String databaseName, String tableName, String indexName, Path indexPath, SortSpec[] keySortSpecs,
                  IndexMethod type,  boolean isUnique, boolean isClustered, Schema targetRelationSchema) {
    this.databaseName = databaseName;
    this.tableName = tableName;
    this.indexMeta = new IndexMeta(indexName, indexPath, keySortSpecs, type, isUnique, isClustered,
        targetRelationSchema);
  }

  public String getDatabaseName() {
    return databaseName;
>>>>>>> c12a8e96
  }

  public String getTableName() {
    return tableName;
  }

  public String getName() {
    return indexMeta.getIndexName();
  }
  
<<<<<<< HEAD
=======
  public Path getIndexPath() {
    return indexMeta.getIndexPath();
  }

>>>>>>> c12a8e96
  public SortSpec[] getKeySortSpecs() {
    return indexMeta.getKeySortSpecs();
  }
  
  public IndexMethod getIndexMethod() {
    return indexMeta.getIndexMethod();
  }
  
  public boolean isClustered() {
    return indexMeta.isClustered();
  }
  
  public boolean isUnique() {
    return indexMeta.isUnique();
  }

  public Schema getTargetRelationSchema() {
    return indexMeta.getTargetRelationSchema();
  }

  @Override
  public IndexDescProto getProto() {
    IndexDescProto.Builder builder = IndexDescProto.newBuilder();

    CatalogProtos.TableIdentifierProto.Builder tableIdentifierBuilder = CatalogProtos.TableIdentifierProto.newBuilder();
    if (databaseName != null) {
      tableIdentifierBuilder.setDatabaseName(databaseName);
    }
    if (tableName != null) {
      tableIdentifierBuilder.setTableName(tableName);
    }

    builder.setTableIdentifier(tableIdentifierBuilder.build());
    builder.setIndexName(indexMeta.getIndexName());
    builder.setIndexPath(indexMeta.getIndexPath().toString());
    for (SortSpec colSpec : indexMeta.getKeySortSpecs()) {
      builder.addKeySortSpecs(colSpec.getProto());
    }
    builder.setIndexMethod(indexMeta.getIndexMethod());
    builder.setIsUnique(indexMeta.isUnique());
    builder.setIsClustered(indexMeta.isClustered());
    builder.setTargetRelationSchema(indexMeta.getTargetRelationSchema().getProto());

    return builder.build();
  }
  
  public boolean equals(Object obj) {
    if (obj instanceof IndexDesc) {
      IndexDesc other = (IndexDesc) obj;
      return getDatabaseName().equals(other.getDatabaseName())
          && getTableName().equals(other.getTableName())
<<<<<<< HEAD
          && getKeySortSpecs().equals(other.getKeySortSpecs())
          && getIndexMethod().equals(other.getIndexMethod())
          && isUnique() == other.isUnique()
          && isClustered() == other.isClustered()
          && getTargetRelationSchema().equals(other.getTargetRelationSchema());
=======
          && this.indexMeta.equals(other.indexMeta);
>>>>>>> c12a8e96
    } else {
      return false;
    }
  }
  
  public int hashCode() {
    return Objects.hashCode(getName(), getIndexPath(), getTableName(), getKeySortSpecs(),
        getIndexMethod(), isUnique(), isClustered(), getTargetRelationSchema());
  }

  public Object clone() throws CloneNotSupportedException {
    IndexDesc desc = (IndexDesc) super.clone();
    desc.databaseName = this.databaseName;
    desc.tableName = this.tableName;
    desc.indexMeta = (IndexMeta) this.indexMeta.clone();
    return desc;
  }
  
  public String toString() {
    Gson gson = new GsonBuilder().setPrettyPrinting().create();
    return gson.toJson(this);
  }
}<|MERGE_RESOLUTION|>--- conflicted
+++ resolved
@@ -56,24 +56,6 @@
         keySortSpecs,
         proto.getIndexMethod(), proto.getIsUnique(), proto.getIsClustered(),
         new Schema(proto.getTargetRelationSchema()));
-<<<<<<< HEAD
-  }
-
-  public void set(String databaseName, String tableName, String indexName, Path indexPath, SortSpec[] keySortSpecs,
-                  IndexMethod type,  boolean isUnique, boolean isClustered, Schema targetRelationSchema) {
-    this.databaseName = databaseName;
-    this.tableName = tableName;
-    this.indexMeta = new IndexMeta(indexName, indexPath, keySortSpecs, type, isUnique, isClustered,
-        targetRelationSchema);
-  }
-
-  public String getName() {
-    return indexMeta.getIndexName();
-  }
-  
-  public Path getIndexPath() {
-    return indexMeta.getIndexPath();
-=======
   }
 
   public void set(String databaseName, String tableName, String indexName, Path indexPath, SortSpec[] keySortSpecs,
@@ -86,7 +68,6 @@
 
   public String getDatabaseName() {
     return databaseName;
->>>>>>> c12a8e96
   }
 
   public String getTableName() {
@@ -97,13 +78,10 @@
     return indexMeta.getIndexName();
   }
   
-<<<<<<< HEAD
-=======
   public Path getIndexPath() {
     return indexMeta.getIndexPath();
   }
 
->>>>>>> c12a8e96
   public SortSpec[] getKeySortSpecs() {
     return indexMeta.getKeySortSpecs();
   }
@@ -155,15 +133,7 @@
       IndexDesc other = (IndexDesc) obj;
       return getDatabaseName().equals(other.getDatabaseName())
           && getTableName().equals(other.getTableName())
-<<<<<<< HEAD
-          && getKeySortSpecs().equals(other.getKeySortSpecs())
-          && getIndexMethod().equals(other.getIndexMethod())
-          && isUnique() == other.isUnique()
-          && isClustered() == other.isClustered()
-          && getTargetRelationSchema().equals(other.getTargetRelationSchema());
-=======
           && this.indexMeta.equals(other.indexMeta);
->>>>>>> c12a8e96
     } else {
       return false;
     }
