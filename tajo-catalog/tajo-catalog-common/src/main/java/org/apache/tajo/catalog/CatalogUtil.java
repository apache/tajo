/**
 * Licensed to the Apache Software Foundation (ASF) under one
 * or more contributor license agreements.  See the NOTICE file
 * distributed with this work for additional information
 * regarding copyright ownership.  The ASF licenses this file
 * to you under the Apache License, Version 2.0 (the
 * "License"); you may not use this file except in compliance
 * with the License.  You may obtain a copy of the License at
 *
 *     http://www.apache.org/licenses/LICENSE-2.0
 *
 * Unless required by applicable law or agreed to in writing, software
 * distributed under the License is distributed on an "AS IS" BASIS,
 * WITHOUT WARRANTIES OR CONDITIONS OF ANY KIND, either express or implied.
 * See the License for the specific language governing permissions and
 * limitations under the License.
 */

package org.apache.tajo.catalog;

import org.apache.hadoop.fs.Path;
import org.apache.tajo.TajoConstants;
import org.apache.tajo.catalog.partition.PartitionMethodDesc;
import org.apache.tajo.catalog.proto.CatalogProtos;
import org.apache.tajo.catalog.proto.CatalogProtos.ColumnProto;
import org.apache.tajo.catalog.proto.CatalogProtos.SchemaProto;
import org.apache.tajo.catalog.proto.CatalogProtos.TableDescProto;
import org.apache.tajo.common.TajoDataTypes;
import org.apache.tajo.common.TajoDataTypes.DataType;
import org.apache.tajo.exception.InvalidOperationException;
import org.apache.tajo.util.StringUtils;

import java.sql.Connection;
import java.sql.ResultSet;
import java.sql.SQLException;
import java.sql.Statement;
import java.util.Collection;
import java.util.HashSet;
import java.util.List;
import java.util.Set;

import static org.apache.tajo.catalog.proto.CatalogProtos.StoreType;
import static org.apache.tajo.common.TajoDataTypes.Type;

public class CatalogUtil {

  /**
   * Normalize an identifier. Normalization means a translation from a identifier to be a refined identifier name.
   *
   * Identifier can be composed of multiple parts as follows:
   * <pre>
   *   database_name.table_name.column_name
   * </pre>
   *
   * Each regular identifier part can be composed alphabet ([a-z][A-Z]), number([0-9]), and underscore([_]).
   * Also, the first letter must be an alphabet character.
   *
   * <code>normalizeIdentifier</code> normalizes each part of an identifier.
   *
   * In detail, for each part, it performs as follows:
   * <ul>
   *   <li>changing a part without double quotation to be lower case letters</li>
   *   <li>eliminating double quotation marks from identifier</li>
   * </ul>
   *
   * @param identifier The identifier to be normalized
   * @return The normalized identifier
   */
  public static String normalizeIdentifier(String identifier) {
    if (identifier == null || identifier.equals("")) {
      return identifier;
    }
    String [] splitted = identifier.split(CatalogConstants.IDENTIFIER_DELIMITER_REGEXP);

    StringBuilder sb = new StringBuilder();
    boolean first = true;
    for (String part : splitted) {
      if (first) {
        first = false;
      } else {
        sb.append(CatalogConstants.IDENTIFIER_DELIMITER);
      }
      sb.append(normalizeIdentifierPart(part));
    }
    return sb.toString();
  }

  public static String normalizeIdentifierPart(String part) {
    return isDelimited(part) ? stripQuote(part) : part.toLowerCase();
  }

  /**
   * Denormalize an identifier. Denormalize means a translation from a stored identifier
   * to be a printable identifier name.
   *
   * In detail, for each part, it performs as follows:
   * <ul>
   *   <li>changing a part including upper case character or non-ascii character to be lower case letters</li>
   *   <li>eliminating double quotation marks from identifier</li>
   * </ul>
   *
   * @param identifier The identifier to be normalized
   * @return The denormalized identifier
   */
  public static String denormalizeIdentifier(String identifier) {
    String [] splitted = identifier.split(CatalogConstants.IDENTIFIER_DELIMITER_REGEXP);

    StringBuilder sb = new StringBuilder();
    boolean first = true;
    for (String part : splitted) {
      if (first) {
        first = false;
      } else {
        sb.append(CatalogConstants.IDENTIFIER_DELIMITER);
      }
      sb.append(denormalizePart(part));
    }
    return sb.toString();
  }

  public static String denormalizePart(String identifier) {
    if (isShouldBeQuoted(identifier)) {
      return StringUtils.doubleQuote(identifier);
    } else {
      return identifier;
    }
  }

  public static boolean isShouldBeQuoted(String columnName) {
    for (char character : columnName.toCharArray()) {
      if (Character.isUpperCase(character)) {
        return true;
      }

      if (!StringUtils.isPartOfAnsiSQLIdentifier(character)) {
        return true;
      }

      if (RESERVED_KEYWORDS_SET.contains(columnName.toUpperCase())) {
        return true;
      }
    }

    return false;
  }

  public static String stripQuote(String str) {
    return str.substring(1, str.length() - 1);
  }

  public static boolean isDelimited(String identifier) {
    boolean openQuote = identifier.charAt(0) == '"';
    boolean closeQuote = identifier.charAt(identifier.length() - 1) == '"';

    // if at least one quote mark exists, the identifier must be grater than equal to 2 characters,
    if (openQuote ^ closeQuote && identifier.length() < 2) {
      throw new IllegalArgumentException("Invalid Identifier: " + identifier);
    }

    // does not allow the empty identifier (''),
    if (openQuote && closeQuote && identifier.length() == 2) {
      throw new IllegalArgumentException("zero-length delimited identifier: " + identifier);
    }

    // Ensure the quote open and close
    return openQuote && closeQuote;
  }

  public static boolean isFQColumnName(String tableName) {
    return tableName.split(CatalogConstants.IDENTIFIER_DELIMITER_REGEXP).length == 3;
  }

  public static boolean isFQTableName(String tableName) {
    int lastDelimiterIdx = tableName.lastIndexOf(CatalogConstants.IDENTIFIER_DELIMITER);
    return lastDelimiterIdx > -1;
  }

  public static String [] splitFQTableName(String qualifiedName) {
    String [] splitted = CatalogUtil.splitTableName(qualifiedName);
    if (splitted.length == 1) {
      throw new IllegalArgumentException("createTable() requires a qualified table name, but it is \""
          + qualifiedName + "\".");
    }
    return splitted;
  }

  public static String [] splitTableName(String tableName) {
    int lastDelimiterIdx = tableName.lastIndexOf(CatalogConstants.IDENTIFIER_DELIMITER);
    if (lastDelimiterIdx > -1) {
      return new String [] {
          tableName.substring(0, lastDelimiterIdx),
          tableName.substring(lastDelimiterIdx + 1, tableName.length())
      };
    } else {
      return new String [] {tableName};
    }
  }

  public static String buildFQName(String... identifiers) {
    boolean first = true;
    StringBuilder sb = new StringBuilder();
    for(String id : identifiers) {
      if (first) {
        first = false;
      } else {
        sb.append(CatalogConstants.IDENTIFIER_DELIMITER);
      }

      sb.append(id);
    }

    return sb.toString();
  }

  /**
   * Extract a qualification name from an identifier.
   *
   * For example, consider a table identifier like 'database1.table1'.
   * In this case, this method extracts 'database1'.
   *
   * @param name The identifier to be extracted
   * @return The extracted qualifier
   */
  public static String extractQualifier(String name) {
    int lastDelimiterIdx = name.lastIndexOf(CatalogConstants.IDENTIFIER_DELIMITER);
    if (lastDelimiterIdx > -1) {
      return name.substring(0, lastDelimiterIdx);
    } else {
      return TajoConstants.EMPTY_STRING;
    }
  }

  /**
   * Extract a simple name from an identifier.
   *
   * For example, consider a table identifier like 'database1.table1'.
   * In this case, this method extracts 'table1'.
   *
   * @param name The identifier to be extracted
   * @return The extracted simple name
   */
  public static String extractSimpleName(String name) {
    int lastDelimiterIdx = name.lastIndexOf(CatalogConstants.IDENTIFIER_DELIMITER);
    if (lastDelimiterIdx > -1) {
      // plus one means skipping a delimiter.
      return name.substring(lastDelimiterIdx + 1, name.length());
    } else {
      return name;
    }
  }

  public static String getCanonicalTableName(String databaseName, String tableName) {
    StringBuilder sb = new StringBuilder(databaseName);
    sb.append(CatalogConstants.IDENTIFIER_DELIMITER);
    sb.append(tableName);
    return sb.toString();
  }

  public static String getCanonicalSignature(String functionName, Collection<DataType> paramTypes) {
    DataType [] types = paramTypes.toArray(new DataType[paramTypes.size()]);
    return getCanonicalSignature(functionName, types);
  }
  public static String getCanonicalSignature(String signature, DataType... paramTypes) {
    StringBuilder sb = new StringBuilder(signature);
    sb.append("(");
    int i = 0;
    for (DataType type : paramTypes) {
      sb.append(type.getType().name().toLowerCase());
      if(i < paramTypes.length - 1) {
        sb.append(",");
      }
      i++;
    }
    sb.append(")");
    return sb.toString();
  }

  public static StoreType getStoreType(final String typeStr) {
    if (typeStr.equalsIgnoreCase(StoreType.CSV.name())) {
      return StoreType.CSV;
    } else if (typeStr.equalsIgnoreCase(StoreType.RAW.name())) {
      return StoreType.RAW;
    } else if (typeStr.equalsIgnoreCase(StoreType.ROWFILE.name())) {
      return StoreType.ROWFILE;
    } else if (typeStr.equalsIgnoreCase(StoreType.RCFILE.name())) {
      return StoreType.RCFILE;
    } else if (typeStr.equalsIgnoreCase(StoreType.TREVNI.name())) {
      return StoreType.TREVNI;
    } else if (typeStr.equalsIgnoreCase(StoreType.PARQUET.name())) {
      return StoreType.PARQUET;
    } else if (typeStr.equalsIgnoreCase(StoreType.SEQUENCEFILE.name())) {
      return StoreType.SEQUENCEFILE;
    } else if (typeStr.equalsIgnoreCase(StoreType.AVRO.name())) {
      return StoreType.AVRO;
    } else {
      return null;
    }
  }

  public static TableMeta newTableMeta(StoreType type) {
    return new TableMeta(type, new Options());
  }

  public static TableMeta newTableMeta(StoreType type, Options options) {
    return new TableMeta(type, options);
  }

  public static TableDesc newTableDesc(String tableName, Schema schema, TableMeta meta, Path path) {
    return new TableDesc(tableName, schema, meta, path);
  }

  public static TableDesc newTableDesc(TableDescProto proto) {
    return new TableDesc(proto);
  }

  public static PartitionMethodDesc newPartitionMethodDesc(CatalogProtos.PartitionMethodProto proto) {
    return new PartitionMethodDesc(proto);
  }

  /**
  * This method transforms the unqualified names of a given schema into
  * the qualified names.
  *
  * @param tableName a table name to be prefixed
  * @param schema a schema to be transformed
  *
  * @return
  */
  public static SchemaProto getQualfiedSchema(String tableName, SchemaProto schema) {
    SchemaProto.Builder revisedSchema = SchemaProto.newBuilder(schema);
    revisedSchema.clearFields();
    for (ColumnProto col : schema.getFieldsList()) {
      ColumnProto.Builder builder = ColumnProto.newBuilder(col);
      builder.setName(tableName + CatalogConstants.IDENTIFIER_DELIMITER + extractSimpleName(col.getName()));
      revisedSchema.addFields(builder.build());
    }

    return revisedSchema.build();
  }

  public static DataType newDataType(Type type, String code) {
    return newDataType(type, code, 0);
  }

  public static DataType newDataType(Type type, String code, int len) {
    DataType.Builder builder = DataType.newBuilder();
    builder.setType(type)
        .setCode(code)
        .setLength(len);
    return builder.build();
  }

  public static DataType newSimpleDataType(Type type) {
    return DataType.newBuilder().setType(type).build();
  }

  public static DataType [] newSimpleDataTypeArray(Type... types) {
    DataType [] dataTypes = new DataType[types.length];
    for (int i = 0; i < types.length; i++) {
      dataTypes[i] = DataType.newBuilder().setType(types[i]).build();
    }
    return dataTypes;
  }

  public static DataType newDataTypeWithLen(Type type, int length) {
    return DataType.newBuilder().setType(type).setLength(length).build();
  }

  public static String columnToDDLString(Column column) {
    StringBuilder sb = new StringBuilder(denormalizeIdentifier(column.getSimpleName()));
    sb.append(" ").append(column.getDataType().getType());
    if (column.getDataType().hasLength()) {
      sb.append(" (").append(column.getDataType().getLength()).append(")");
    }
    return sb.toString();
  }

  public static boolean isArrayType(TajoDataTypes.Type type) {
    return type.toString().endsWith("_ARRAY");
  }

  /**
   * Checking if the given parameter types are compatible to the defined types of the function.
   * It also considers variable-length function invocations.
   *
   * @param definedTypes The defined function types
   * @param givenTypes The given parameter types
   * @return True if the parameter types are compatible to the defined types.
   */
  public static boolean isMatchedFunction(List<DataType> definedTypes, List<DataType> givenTypes) {

    // below check handles the following cases:
    //
    //   defined arguments          given params    RESULT
    //        ()                        ()            T
    //        ()                       (arg1)         F

    if (definedTypes == null || definedTypes.isEmpty()) { // if no defined argument
      if (givenTypes == null || givenTypes.isEmpty()) {
        return true; // if no defined argument as well as no given parameter
      } else {
        return false; // if no defined argument but there is one or more given parameters.
      }
    }

    // if the number of the given parameters are less than, the invocation is invalid.
    // It should already return false.
    //
    // below check handles the following example cases:
    //
    //   defined             given arguments
    //     (a)                    ()
    //    (a,b)                   (a)

    int definedSize = definedTypes == null ? 0 : definedTypes.size();
    int givenParamSize = givenTypes == null ? 0 : givenTypes.size();
    int paramDiff = givenParamSize - definedSize;
    if (paramDiff < 0) {
      return false;
    }

    // if the lengths of both defined and given parameter types are the same to each other
    if (paramDiff == 0) {
      return checkIfMatchedNonVarLengthFunction(definedTypes, givenTypes, definedSize, true);

    } else { // if variable length parameter match is suspected

      // Invocation parameters can be divided into two parts: non-variable part and variable part.
      //
      // For example, the function definition is as follows:
      //
      // c = func(a int, b float, c text[])
      //
      // If the function invocation is as follows. We can divided them into two parts as we mentioned above.
      //
      // func(  1,   3.0,           'b',   'c',   'd',   ...)
      //      <------------>       <----------------------->
      //     non-variable part          variable part

      // check if the candidate function is a variable-length function.
      if (!checkIfVariableLengthParamDefinition(definedTypes)) {
        return false;
      }

      // check only non-variable part
      if (!checkIfMatchedNonVarLengthFunction(definedTypes, givenTypes, definedSize - 1, false)) {
        return false;
      }

      ////////////////////////////////////////////////////////////////////////////////
      // The below code is for checking the variable part of a candidate function.
      ////////////////////////////////////////////////////////////////////////////////

      // Get a primitive type of the last defined parameter (array)
      TajoDataTypes.Type primitiveTypeOfLastDefinedParam =
          getPrimitiveTypeOf(definedTypes.get(definedTypes.size() - 1).getType());

      Type basisTypeOfVarLengthType = null;
      Type [] varLengthTypesOfGivenParams = new Type[paramDiff + 1]; // including last parameter
      for (int i = 0,j = (definedSize - 1); j < givenParamSize; i++, j++) {
        varLengthTypesOfGivenParams[i] = givenTypes.get(j).getType();

        // chooses one basis type for checking the variable part
        if (givenTypes.get(j).getType() != Type.NULL_TYPE) {
          basisTypeOfVarLengthType = givenTypes.get(j).getType();
        }
      }

      // If basis type is null, it means that all params in variable part is NULL_TYPE.
      // In this case, we set NULL_TYPE to the basis type.
      if (basisTypeOfVarLengthType == null) {
        basisTypeOfVarLengthType = Type.NULL_TYPE;
      }

      // Check if a basis param type is compatible to the variable parameter in the function definition.
      if (!(primitiveTypeOfLastDefinedParam == basisTypeOfVarLengthType ||
          isCompatibleType(primitiveTypeOfLastDefinedParam, basisTypeOfVarLengthType))) {
        return false;
      }

      // If all parameters are equivalent to the basis type
      for (TajoDataTypes.Type type : varLengthTypesOfGivenParams) {
        if (type != Type.NULL_TYPE && type != basisTypeOfVarLengthType) {
          return false;
        }
      }

      return true;
    }
  }

  /**
   * It is used when the function definition and function invocation whose the number of parameters are the same.
   *
   * @param definedTypes The parameter definition of a function
   * @param givenTypes invoked parameters
   * @param n Should how many types be checked?
   * @param lastArrayCompatible variable-length compatibility is allowed if true.
   * @return True the parameter definition and invoked definition are compatible to each other
   */
  public static boolean checkIfMatchedNonVarLengthFunction(List<DataType> definedTypes, List<DataType> givenTypes,
                                                           int n, boolean lastArrayCompatible) {
    for (int i = 0; i < n; i++) {
      Type definedType = definedTypes.get(i).getType();
      Type givenType = givenTypes.get(i).getType();

      if (lastArrayCompatible) {
        if (!CatalogUtil.checkIfCompatibleIncludingArray(definedType, givenType)) {
          return false;
        }
      } else {
        if (!CatalogUtil.isCompatibleType(definedType, givenType)) {
          return false;
        }
      }
    }

    return true;
  }

  /**
   * Check if both are compatible to each other. This function includes
   * the compatibility between primitive type and array type.
   * For example, INT8 and INT8_ARRAY is compatible.
   * This method is used to find variable-length functions.
   *
   * @param defined One parameter of the function definition
   * @param given One parameter of the invoked parameters
   * @return True if compatible.
   */
  public static boolean checkIfCompatibleIncludingArray(Type defined, Type given) {
    boolean compatible = isCompatibleType(defined, given);

    if (compatible) {
      return true;
    }

    if (isArrayType(defined)) {
      TajoDataTypes.Type primitiveTypeOfDefined = getPrimitiveTypeOf(defined);
      return isCompatibleType(primitiveTypeOfDefined, given);
    } else {
      return false;
    }
  }

  /**
   * Check if the parameter definition can be variable length.
   *
   * @param definedTypes The parameter definition of a function.
   * @return True if the parameter definition can be variable length.
   */
  public static boolean checkIfVariableLengthParamDefinition(List<DataType> definedTypes) {
<<<<<<< HEAD
    if (definedTypes.size() < 1) {
=======
    if (definedTypes.size() < 1) { // if no parameter function
>>>>>>> 08bcc2d8
      return false;
    }

    // Get the last param type of the function definition.
    Type lastDefinedParamType = definedTypes.get(definedTypes.size() - 1).getType();

    // Check if this function is variable function.
    // if the last defined parameter is not array, it is not a variable length function. It will be false.
    return CatalogUtil.isArrayType(lastDefinedParamType);
  }

<<<<<<< HEAD
  public static Type getPrimitiveTypeOf(Type arrayType) {
    if (!isArrayType(arrayType)) {
      return arrayType;
    }
    switch (arrayType) {
=======
  public static Type getPrimitiveTypeOf(Type type) {
    if (!isArrayType(type)) { // If the type is already primitive, it will just return the type.
      return type;
    }
    switch (type) {
>>>>>>> 08bcc2d8
    case BOOLEAN_ARRAY: return Type.BOOLEAN;
    case UINT1_ARRAY: return Type.UINT1;
    case UINT2_ARRAY: return Type.UINT2;
    case UINT4_ARRAY: return Type.UINT4;
    case UINT8_ARRAY: return Type.UINT8;
    case INT1_ARRAY: return Type.INT1;
    case INT2_ARRAY: return Type.INT2;
    case INT4_ARRAY: return Type.INT4;
    case INT8_ARRAY: return Type.INT8;
    case FLOAT4_ARRAY: return Type.FLOAT4;
    case FLOAT8_ARRAY: return Type.FLOAT8;
    case NUMERIC_ARRAY: return Type.NUMERIC;
    case CHAR_ARRAY: return Type.CHAR;
    case NCHAR_ARRAY: return Type.NCHAR;
    case VARCHAR_ARRAY: return Type.VARCHAR;
    case NVARCHAR_ARRAY: return Type.NVARCHAR;
    case TEXT_ARRAY: return Type.TEXT;
    case DATE_ARRAY: return Type.DATE;
    case TIME_ARRAY: return Type.TIME;
    case TIMEZ_ARRAY: return Type.TIMEZ;
    case TIMESTAMP_ARRAY: return Type.TIMESTAMP;
    case TIMESTAMPZ_ARRAY: return Type.TIMESTAMPZ;
    case INTERVAL_ARRAY: return Type.INTERVAL;
    default: throw new InvalidOperationException("Invalid array type: " + type.name());
    }
  }

  public static boolean isCompatibleType(final Type definedType, final Type givenType) {
    boolean flag = false;
    if (givenType == Type.NULL_TYPE) {
      flag = true;
    } else if (definedType == Type.ANY) {
      flag = true;
    } else if (givenType.getNumber() > definedType.getNumber()) {
      // NO POINT IN GOING FORWARD BECAUSE THE DATA TYPE CANNOT BE UPPER CASTED
      flag = false;
    } else {
      //argType.getNumber() < exitingType.getNumber()
      int exitingTypeNumber = definedType.getNumber();
      int argTypeNumber = givenType.getNumber();

      if (Type.INT1.getNumber() <= exitingTypeNumber && exitingTypeNumber <= Type.INT8.getNumber()) {
        // INT1 ==> INT2 ==> INT4 ==> INT8
        if (Type.INT1.getNumber() <= argTypeNumber && argTypeNumber <= exitingTypeNumber) {
          flag = true;
        }
      } else if (Type.UINT1.getNumber() <= exitingTypeNumber && exitingTypeNumber <= Type.UINT8.getNumber()) {
        // UINT1 ==> UINT2 ==> UINT4 ==> UINT8
        if (Type.UINT1.getNumber() <= argTypeNumber && argTypeNumber <= exitingTypeNumber) {
          flag = true;
        }
      } else if (Type.FLOAT4.getNumber() <= exitingTypeNumber && exitingTypeNumber <= Type.NUMERIC.getNumber()) {
        // FLOAT4 ==> FLOAT8 ==> NUMERIC ==> DECIMAL
        if (Type.FLOAT4.getNumber() <= argTypeNumber && argTypeNumber <= exitingTypeNumber) {
          flag = true;
        }
      } else if (Type.CHAR.getNumber() <= exitingTypeNumber && exitingTypeNumber <= Type.TEXT.getNumber()) {
        // CHAR ==> NCHAR ==> VARCHAR ==> NVARCHAR ==> TEXT
        if (Type.CHAR.getNumber() <= argTypeNumber && argTypeNumber <= exitingTypeNumber) {
          flag = true;
        }
      } else if (Type.BIT.getNumber() <= exitingTypeNumber && exitingTypeNumber <= Type.VARBINARY.getNumber()) {
        // BIT ==> VARBIT ==> BINARY ==> VARBINARY
        if (Type.BIT.getNumber() <= argTypeNumber && argTypeNumber <= exitingTypeNumber) {
          flag = true;
        }
      } else if (Type.INT1_ARRAY.getNumber() <= exitingTypeNumber
          && exitingTypeNumber <= Type.INT8_ARRAY.getNumber()) {
        // INT1_ARRAY ==> INT2_ARRAY ==> INT4_ARRAY ==> INT8_ARRAY
        if (Type.INT1_ARRAY.getNumber() <= argTypeNumber && argTypeNumber <= exitingTypeNumber) {
          flag = true;
        }
      } else if (Type.UINT1_ARRAY.getNumber() <= exitingTypeNumber
          && exitingTypeNumber <= Type.UINT8_ARRAY.getNumber()) {
        // UINT1_ARRAY ==> UINT2_ARRAY ==> UINT4_ARRAY ==> UINT8_ARRAY
        if (Type.UINT1_ARRAY.getNumber() <= argTypeNumber && argTypeNumber <= exitingTypeNumber) {
          flag = true;
        }
      } else if (Type.FLOAT4_ARRAY.getNumber() <= exitingTypeNumber
          && exitingTypeNumber <= Type.FLOAT8_ARRAY.getNumber()) {
        // FLOAT4_ARRAY ==> FLOAT8_ARRAY ==> NUMERIC_ARRAY ==> DECIMAL_ARRAY
        if (Type.FLOAT4_ARRAY.getNumber() <= argTypeNumber && argTypeNumber <= exitingTypeNumber) {
          flag = true;
        }
      } else if (Type.CHAR_ARRAY.getNumber() <= exitingTypeNumber
          && exitingTypeNumber <= Type.TEXT_ARRAY.getNumber()) {
        // CHAR_ARRAY ==> NCHAR_ARRAY ==> VARCHAR_ARRAY ==> NVARCHAR_ARRAY ==> TEXT_ARRAY
        if (Type.TEXT_ARRAY.getNumber() <= argTypeNumber && argTypeNumber <= exitingTypeNumber) {
          flag = true;
        }
      }
    }
    return flag;
  }

  public static CatalogProtos.TableIdentifierProto buildTableIdentifier(String databaseName, String tableName) {
    CatalogProtos.TableIdentifierProto.Builder builder = CatalogProtos.TableIdentifierProto.newBuilder();
    builder.setDatabaseName(databaseName);
    builder.setTableName(tableName);
    return builder.build();
  }

  public static void closeQuietly(Connection conn) {
    try {
      if (conn != null)
        conn.close();
    } catch (SQLException se) {
    }
  }

  public static void closeQuietly(Statement stmt)  {
    try {
      if (stmt != null)
        stmt.close();
    } catch (SQLException se) {
    }
  }

  public static void closeQuietly(ResultSet res) {
    try {
      if (res != null)
        res.close();
    } catch (SQLException se) {
    }
  }

  public static void closeQuietly(Statement stmt, ResultSet res) {
    try {
      closeQuietly(res);
    } finally {
      closeQuietly(stmt);
    }
  }

  public static final Set<String> RESERVED_KEYWORDS_SET = new HashSet<String>();

  static final String [] RESERVED_KEYWORDS = {
      "AS", "ALL", "AND", "ANY", "ASYMMETRIC", "ASC",
      "BOTH",
      "CASE", "CAST", "CREATE", "CROSS",
      "DESC", "DISTINCT",
      "END", "ELSE", "EXCEPT",
      "FALSE", "FULL", "FROM",
      "GROUP",
      "HAVING",
      "ILIKE", "IN", "INNER", "INTERSECT", "INTO", "IS",
      "JOIN",
      "LEADING", "LEFT", "LIKE", "LIMIT",
      "NATURAL", "NOT", "NULL",
      "ON", "OUTER", "OR", "ORDER",
      "RIGHT",
      "SELECT", "SOME", "SYMMETRIC",
      "TABLE", "THEN", "TRAILING", "TRUE",
      "UNION", "UNIQUE", "USING",
      "WHEN", "WHERE", "WITH"
  };

  static {
    for (String keyword : RESERVED_KEYWORDS) {
      RESERVED_KEYWORDS_SET.add(keyword);
    }
  }

  public static AlterTableDesc renameColumn(String tableName, String oldColumName, String newColumName,
                                            AlterTableType alterTableType) {
    final AlterTableDesc alterTableDesc = new AlterTableDesc();
    alterTableDesc.setTableName(tableName);
    alterTableDesc.setColumnName(oldColumName);
    alterTableDesc.setNewColumnName(newColumName);
    alterTableDesc.setAlterTableType(alterTableType);
    return alterTableDesc;
  }

  public static AlterTableDesc renameTable(String tableName, String newTableName, AlterTableType alterTableType) {
    final AlterTableDesc alterTableDesc = new AlterTableDesc();
    alterTableDesc.setTableName(tableName);
    alterTableDesc.setNewTableName(newTableName);
    alterTableDesc.setAlterTableType(alterTableType);
    return alterTableDesc;
  }

  public static AlterTableDesc addNewColumn(String tableName, Column column, AlterTableType alterTableType) {
    final AlterTableDesc alterTableDesc = new AlterTableDesc();
    alterTableDesc.setTableName(tableName);
    alterTableDesc.setAddColumn(column);
    alterTableDesc.setAlterTableType(alterTableType);
    return alterTableDesc;
  }
}<|MERGE_RESOLUTION|>--- conflicted
+++ resolved
@@ -550,11 +550,7 @@
    * @return True if the parameter definition can be variable length.
    */
   public static boolean checkIfVariableLengthParamDefinition(List<DataType> definedTypes) {
-<<<<<<< HEAD
-    if (definedTypes.size() < 1) {
-=======
     if (definedTypes.size() < 1) { // if no parameter function
->>>>>>> 08bcc2d8
       return false;
     }
 
@@ -566,19 +562,11 @@
     return CatalogUtil.isArrayType(lastDefinedParamType);
   }
 
-<<<<<<< HEAD
-  public static Type getPrimitiveTypeOf(Type arrayType) {
-    if (!isArrayType(arrayType)) {
-      return arrayType;
-    }
-    switch (arrayType) {
-=======
   public static Type getPrimitiveTypeOf(Type type) {
     if (!isArrayType(type)) { // If the type is already primitive, it will just return the type.
       return type;
     }
     switch (type) {
->>>>>>> 08bcc2d8
     case BOOLEAN_ARRAY: return Type.BOOLEAN;
     case UINT1_ARRAY: return Type.UINT1;
     case UINT2_ARRAY: return Type.UINT2;
