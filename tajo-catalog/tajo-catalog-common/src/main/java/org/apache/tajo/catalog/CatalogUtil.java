/**
 * Licensed to the Apache Software Foundation (ASF) under one
 * or more contributor license agreements.  See the NOTICE file
 * distributed with this work for additional information
 * regarding copyright ownership.  The ASF licenses this file
 * to you under the Apache License, Version 2.0 (the
 * "License"); you may not use this file except in compliance
 * with the License.  You may obtain a copy of the License at
 *
 *     http://www.apache.org/licenses/LICENSE-2.0
 *
 * Unless required by applicable law or agreed to in writing, software
 * distributed under the License is distributed on an "AS IS" BASIS,
 * WITHOUT WARRANTIES OR CONDITIONS OF ANY KIND, either express or implied.
 * See the License for the specific language governing permissions and
 * limitations under the License.
 */

package org.apache.tajo.catalog;

import com.google.common.base.Preconditions;
import com.google.common.collect.Maps;
import org.apache.hadoop.fs.Path;
import org.apache.tajo.BuiltinStorages;
import org.apache.tajo.DataTypeUtil;
import org.apache.tajo.TajoConstants;
import org.apache.tajo.annotation.Nullable;
import org.apache.tajo.catalog.partition.PartitionDesc;
import org.apache.tajo.catalog.partition.PartitionMethodDesc;
import org.apache.tajo.catalog.proto.CatalogProtos;
import org.apache.tajo.catalog.proto.CatalogProtos.PartitionKeyProto;
import org.apache.tajo.catalog.proto.CatalogProtos.SchemaProto;
import org.apache.tajo.catalog.proto.CatalogProtos.StoreType;
import org.apache.tajo.catalog.proto.CatalogProtos.TableDescProto;
import org.apache.tajo.catalog.proto.CatalogProtos.TableIdentifierProto;
import org.apache.tajo.common.TajoDataTypes;
import org.apache.tajo.common.TajoDataTypes.DataType;
import org.apache.tajo.exception.InvalidOperationException;
import org.apache.tajo.exception.TajoRuntimeException;
import org.apache.tajo.exception.UndefinedOperatorException;
import org.apache.tajo.storage.StorageConstants;
import org.apache.tajo.util.KeyValueSet;
import org.apache.tajo.util.Pair;
import org.apache.tajo.util.StringUtils;
import org.apache.tajo.util.TUtil;

import java.sql.Connection;
import java.sql.ResultSet;
import java.sql.SQLException;
import java.sql.Statement;
import java.util.*;

import static org.apache.tajo.common.TajoDataTypes.Type;

public class CatalogUtil {

  /**
   * Normalize an identifier. Normalization means a translation from a identifier to be a refined identifier name.
   *
   * Identifier can be composed of multiple parts as follows:
   * <pre>
   *   database_name.table_name.column_name
   * </pre>
   *
   * Each regular identifier part can be composed alphabet ([a-z][A-Z]), number([0-9]), and underscore([_]).
   * Also, the first letter must be an alphabet character.
   *
   * <code>normalizeIdentifier</code> normalizes each part of an identifier.
   *
   * In detail, for each part, it performs as follows:
   * <ul>
   *   <li>changing a part without double quotation to be lower case letters</li>
   *   <li>eliminating double quotation marks from identifier</li>
   * </ul>
   *
   * @param identifier The identifier to be normalized
   * @return The normalized identifier
   */
  public static String normalizeIdentifier(String identifier) {
    if (identifier == null || identifier.equals("")) {
      return identifier;
    }
    String [] splitted = identifier.split(CatalogConstants.IDENTIFIER_DELIMITER_REGEXP);

    StringBuilder sb = new StringBuilder();
    boolean first = true;
    for (String part : splitted) {
      if (first) {
        first = false;
      } else {
        sb.append(CatalogConstants.IDENTIFIER_DELIMITER);
      }
      sb.append(normalizeIdentifierPart(part));
    }
    return sb.toString();
  }

  public static String normalizeIdentifierPart(String part) {
    return isDelimited(part) ? stripQuote(part) : part.toLowerCase();
  }

  /**
   * Denormalize an identifier. Denormalize means a translation from a stored identifier
   * to be a printable identifier name.
   *
   * In detail, for each part, it performs as follows:
   * <ul>
   *   <li>changing a part including upper case character or non-ascii character to be lower case letters</li>
   *   <li>eliminating double quotation marks from identifier</li>
   * </ul>
   *
   * @param identifier The identifier to be normalized
   * @return The denormalized identifier
   */
  public static String denormalizeIdentifier(String identifier) {
    String [] splitted = identifier.split(CatalogConstants.IDENTIFIER_DELIMITER_REGEXP);

    StringBuilder sb = new StringBuilder();
    boolean first = true;
    for (String part : splitted) {
      if (first) {
        first = false;
      } else {
        sb.append(CatalogConstants.IDENTIFIER_DELIMITER);
      }
      sb.append(denormalizePart(part));
    }
    return sb.toString();
  }

  public static String denormalizePart(String identifier) {
    if (isShouldBeQuoted(identifier)) {
      return StringUtils.doubleQuote(identifier);
    } else {
      return identifier;
    }
  }

  public static boolean isShouldBeQuoted(String columnName) {
    for (char character : columnName.toCharArray()) {
      if (Character.isUpperCase(character)) {
        return true;
      }

      if (!StringUtils.isPartOfAnsiSQLIdentifier(character)) {
        return true;
      }

      if (RESERVED_KEYWORDS_SET.contains(columnName.toUpperCase())) {
        return true;
      }
    }

    return false;
  }

  public static String stripQuote(String str) {
    return str.substring(1, str.length() - 1);
  }

  public static boolean isDelimited(String identifier) {
    boolean openQuote = identifier.charAt(0) == '"';
    boolean closeQuote = identifier.charAt(identifier.length() - 1) == '"';

    // if at least one quote mark exists, the identifier must be grater than equal to 2 characters,
    if (openQuote ^ closeQuote && identifier.length() < 2) {
      throw new IllegalArgumentException("Invalid Identifier: " + identifier);
    }

    // does not allow the empty identifier (''),
    if (openQuote && closeQuote && identifier.length() == 2) {
      throw new IllegalArgumentException("zero-length delimited identifier: " + identifier);
    }

    // Ensure the quote open and close
    return openQuote && closeQuote;
  }

  /**
   * True if a given name is a simple identifier, meaning is not a dot-chained name.
   *
   * @param columnOrTableName Column or Table name to be checked
   * @return True if a given name is a simple identifier. Otherwise, it will return False.
   */
  public static boolean isSimpleIdentifier(String columnOrTableName) {
    return columnOrTableName.split(CatalogConstants.IDENTIFIER_DELIMITER_REGEXP).length == 1;
  }

  public static boolean isFQColumnName(String tableName) {
    return tableName.split(CatalogConstants.IDENTIFIER_DELIMITER_REGEXP).length == 3;
  }

  public static boolean isFQTableName(String tableName) {
    int lastDelimiterIdx = tableName.lastIndexOf(CatalogConstants.IDENTIFIER_DELIMITER);
    return lastDelimiterIdx > -1;
  }

  public static String [] splitFQTableName(String qualifiedName) {
    String [] splitted = CatalogUtil.splitTableName(qualifiedName);
    if (splitted.length == 1) {
      throw new IllegalArgumentException("createTable() requires a qualified table name, but it is \""
          + qualifiedName + "\".");
    }
    return splitted;
  }

  public static String [] splitTableName(String tableName) {
    int lastDelimiterIdx = tableName.lastIndexOf(CatalogConstants.IDENTIFIER_DELIMITER);
    if (lastDelimiterIdx > -1) {
      return new String [] {
          tableName.substring(0, lastDelimiterIdx),
          tableName.substring(lastDelimiterIdx + 1, tableName.length())
      };
    } else {
      return new String [] {tableName};
    }
  }

  public static String buildFQName(String... identifiers) {
    boolean first = true;
    StringBuilder sb = new StringBuilder();
    for(String id : identifiers) {
      if (first) {
        first = false;
      } else {
        sb.append(CatalogConstants.IDENTIFIER_DELIMITER);
      }

      sb.append(id);
    }

    return sb.toString();
  }

  public static Pair<String, String> separateQualifierAndName(String name) {
    Preconditions.checkArgument(isFQTableName(name), "Must be a qualified name.");
    return new Pair<String, String>(extractQualifier(name), extractSimpleName(name));
  }

  /**
   * Extract a qualification name from an identifier.
   *
   * For example, consider a table identifier like 'database1.table1'.
   * In this case, this method extracts 'database1'.
   *
   * @param name The identifier to be extracted
   * @return The extracted qualifier
   */
  public static String extractQualifier(String name) {
    int lastDelimiterIdx = name.lastIndexOf(CatalogConstants.IDENTIFIER_DELIMITER);
    if (lastDelimiterIdx > -1) {
      return name.substring(0, lastDelimiterIdx);
    } else {
      return TajoConstants.EMPTY_STRING;
    }
  }

  /**
   * Extract a simple name from an identifier.
   *
   * For example, consider a table identifier like 'database1.table1'.
   * In this case, this method extracts 'table1'.
   *
   * @param name The identifier to be extracted
   * @return The extracted simple name
   */
  public static String extractSimpleName(String name) {
    int lastDelimiterIdx = name.lastIndexOf(CatalogConstants.IDENTIFIER_DELIMITER);
    if (lastDelimiterIdx > -1) {
      // plus one means skipping a delimiter.
      return name.substring(lastDelimiterIdx + 1, name.length());
    } else {
      return name;
    }
  }

  public static String getCanonicalTableName(String databaseName, String tableName) {
    StringBuilder sb = new StringBuilder(databaseName);
    sb.append(CatalogConstants.IDENTIFIER_DELIMITER);
    sb.append(tableName);
    return sb.toString();
  }


  public static String getBackwardCompitablityStoreType(String storeType) {
    return getStoreTypeString(getStoreType(storeType));
  }

  public static String getStoreTypeString(final StoreType type) {
    if (type == StoreType.TEXTFILE) {
      return BuiltinStorages.TEXT;
    } else {
      return type.name();
    }
  }

  public static StoreType getStoreType(final String typeStr) {
    if (typeStr.equalsIgnoreCase("CSV")) {
      return StoreType.TEXTFILE;
    } else if (typeStr.equalsIgnoreCase(StoreType.RAW.name())) {
      return StoreType.RAW;
    } else if (typeStr.equalsIgnoreCase(StoreType.ROWFILE.name())) {
      return StoreType.ROWFILE;
    } else if (typeStr.equalsIgnoreCase(StoreType.RCFILE.name())) {
      return StoreType.RCFILE;
    } else if (typeStr.equalsIgnoreCase(StoreType.ORC.name())) {
      return StoreType.ORC;
    } else if (typeStr.equalsIgnoreCase(StoreType.PARQUET.name())) {
      return StoreType.PARQUET;
    } else if (typeStr.equalsIgnoreCase(StoreType.SEQUENCEFILE.name())) {
      return StoreType.SEQUENCEFILE;
    } else if (typeStr.equalsIgnoreCase(StoreType.AVRO.name())) {
      return StoreType.AVRO;
    } else if (typeStr.equalsIgnoreCase(BuiltinStorages.TEXT)) {
      return StoreType.TEXTFILE;
    } else if (typeStr.equalsIgnoreCase(StoreType.JSON.name())) {
      return StoreType.JSON;
    } else if (typeStr.equalsIgnoreCase(StoreType.HBASE.name())) {
      return StoreType.HBASE;
    } else {
      return null;
    }
  }

  public static TableMeta newTableMeta(String storeType) {
    KeyValueSet defaultProperties = CatalogUtil.newDefaultProperty(storeType);
    return new TableMeta(storeType, defaultProperties);
  }

  public static TableMeta newTableMeta(String storeType, KeyValueSet options) {
    return new TableMeta(storeType, options);
  }

  public static TableDesc newTableDesc(String tableName, Schema schema, TableMeta meta, Path path) {
    return new TableDesc(tableName, schema, meta, path.toUri());
  }

  public static TableDesc newTableDesc(TableDescProto proto) {
    return new TableDesc(proto);
  }

  public static PartitionMethodDesc newPartitionMethodDesc(CatalogProtos.PartitionMethodProto proto) {
    return new PartitionMethodDesc(proto);
  }

  /**
  * This method transforms the unqualified names of a schema to the qualified names.
  *
  * @param tableName a table name to be prefixed
  * @param schema a schema to be transformed
  *
  * @return
  */
  public static SchemaProto getQualfiedSchema(String tableName, SchemaProto schema) {
    Schema restored = new Schema(schema);
    restored.setQualifier(tableName);
    return restored.getProto();
  }

  public static DataType newDataType(Type type, String code) {
    return newDataType(type, code, 0);
  }

  public static DataType newDataType(Type type, String code, int len) {
    DataType.Builder builder = DataType.newBuilder();
    builder.setType(type)
        .setCode(code)
        .setLength(len);
    return builder.build();
  }

  public static DataType newSimpleDataType(Type type) {
		if (type != Type.CHAR) {
			return DataType.newBuilder().setType(type).build();
		} else {
			return newDataTypeWithLen(Type.CHAR, 1);
		}
  }

  /**
   * Create a record type
   *
   * @param nestedFieldNum The number of nested fields
   * @return RECORD DataType
   */
  public static DataType newRecordType(int nestedFieldNum) {
    DataType.Builder builder = DataType.newBuilder();
    builder.setType(Type.RECORD);
    builder.setNumNestedFields(nestedFieldNum);
    return builder.build();
  }

  public static DataType [] newSimpleDataTypeArray(Type... types) {
    DataType [] dataTypes = new DataType[types.length];
    for (int i = 0; i < types.length; i++) {
      dataTypes[i] = newSimpleDataType(types[i]);
    }
    return dataTypes;
  }

  public static DataType newDataTypeWithLen(Type type, int length) {
    return DataType.newBuilder().setType(type).setLength(length).build();
  }

  public static String columnToDDLString(Column column) {
    StringBuilder sb = new StringBuilder(denormalizeIdentifier(column.getSimpleName()));
    sb.append(" ").append(column.getDataType().getType());
    if (column.getDataType().hasLength()) {
      sb.append(" (").append(column.getDataType().getLength()).append(")");
    }
    return sb.toString();
  }

  public static boolean isArrayType(TajoDataTypes.Type type) {
    return type.toString().endsWith("_ARRAY");
  }

  /**
   * Checking if the given parameter types are compatible to the defined types of the function.
   * It also considers variable-length function invocations.
   *
   * @param definedTypes The defined function types
   * @param givenTypes The given parameter types
   * @return True if the parameter types are compatible to the defined types.
   */
  public static boolean isMatchedFunction(List<DataType> definedTypes, List<DataType> givenTypes) {

    // below check handles the following cases:
    //
    //   defined arguments          given params    RESULT
    //        ()                        ()            T
    //        ()                       (arg1)         F

    if (definedTypes == null || definedTypes.isEmpty()) { // if no defined argument
      if (givenTypes == null || givenTypes.isEmpty()) {
        return true; // if no defined argument as well as no given parameter
      } else {
        return false; // if no defined argument but there is one or more given parameters.
      }
    }

    // if the number of the given parameters are less than, the invocation is invalid.
    // It should already return false.
    //
    // below check handles the following example cases:
    //
    //   defined             given arguments
    //     (a)                    ()
    //    (a,b)                   (a)

    int definedSize = definedTypes.size();
    int givenParamSize = givenTypes == null ? 0 : givenTypes.size();
    int paramDiff = givenParamSize - definedSize;
    if (paramDiff < 0) {
      return false;
    }

    // if the lengths of both defined and given parameter types are the same to each other
    if (paramDiff == 0) {
      return checkIfMatchedNonVarLengthFunction(definedTypes, givenTypes, definedSize, true);

    } else { // if variable length parameter match is suspected

      // Invocation parameters can be divided into two parts: non-variable part and variable part.
      //
      // For example, the function definition is as follows:
      //
      // c = func(a int, b float, c text[])
      //
      // If the function invocation is as follows. We can divided them into two parts as we mentioned above.
      //
      // func(  1,   3.0,           'b',   'c',   'd',   ...)
      //      <------------>       <----------------------->
      //     non-variable part          variable part

      // check if the candidate function is a variable-length function.
      if (!checkIfVariableLengthParamDefinition(definedTypes)) {
        return false;
      }

      // check only non-variable part
      if (!checkIfMatchedNonVarLengthFunction(definedTypes, givenTypes, definedSize - 1, false)) {
        return false;
      }

      ////////////////////////////////////////////////////////////////////////////////
      // The below code is for checking the variable part of a candidate function.
      ////////////////////////////////////////////////////////////////////////////////

      // Get a primitive type of the last defined parameter (array)
      TajoDataTypes.Type primitiveTypeOfLastDefinedParam =
          getPrimitiveTypeOf(definedTypes.get(definedTypes.size() - 1).getType());

      Type basisTypeOfVarLengthType = null;
      Type [] varLengthTypesOfGivenParams = new Type[paramDiff + 1]; // including last parameter
      for (int i = 0,j = (definedSize - 1); j < givenParamSize; i++, j++) {
        varLengthTypesOfGivenParams[i] = givenTypes.get(j).getType();

        // chooses the first non-null type as the basis type.
        if (givenTypes.get(j).getType() != Type.NULL_TYPE && basisTypeOfVarLengthType == null) {
          basisTypeOfVarLengthType = givenTypes.get(j).getType();
        } else if (basisTypeOfVarLengthType != null) {
          // If there are more than one type, we choose the most widen type as the basis type.
          try {
            basisTypeOfVarLengthType =
                getWidestType(CatalogUtil.newSimpleDataTypeArray(basisTypeOfVarLengthType, givenTypes.get(j).getType()))
                .getType();
          } catch (UndefinedOperatorException e) {
            continue;
          }
        }
      }

      // If basis type is null, it means that all params in variable part is NULL_TYPE.
      // In this case, we set NULL_TYPE to the basis type.
      if (basisTypeOfVarLengthType == null) {
        basisTypeOfVarLengthType = Type.NULL_TYPE;
      }

      // Check if a basis param type is compatible to the variable parameter in the function definition.
      if (!(primitiveTypeOfLastDefinedParam == basisTypeOfVarLengthType ||
          isCompatibleType(primitiveTypeOfLastDefinedParam, basisTypeOfVarLengthType))) {
        return false;
      }

      // If all parameters are equivalent to the basis type
      for (TajoDataTypes.Type type : varLengthTypesOfGivenParams) {
        if (type != Type.NULL_TYPE && !isCompatibleType(primitiveTypeOfLastDefinedParam, type)) {
          return false;
        }
      }

      return true;
    }
  }

  /**
   * It is used when the function definition and function invocation whose the number of parameters are the same.
   *
   * @param definedTypes The parameter definition of a function
   * @param givenTypes invoked parameters
   * @param n Should how many types be checked?
   * @param lastArrayCompatible variable-length compatibility is allowed if true.
   * @return True the parameter definition and invoked definition are compatible to each other
   */
  public static boolean checkIfMatchedNonVarLengthFunction(List<DataType> definedTypes, List<DataType> givenTypes,
                                                           int n, boolean lastArrayCompatible) {
    for (int i = 0; i < n; i++) {
      Type definedType = definedTypes.get(i).getType();
      Type givenType = givenTypes.get(i).getType();

      if (lastArrayCompatible) {
        if (!CatalogUtil.checkIfCompatibleIncludingArray(definedType, givenType)) {
          return false;
        }
      } else {
        if (!CatalogUtil.isCompatibleType(definedType, givenType)) {
          return false;
        }
      }
    }

    return true;
  }

  /**
   * Check if both are compatible to each other. This function includes
   * the compatibility between primitive type and array type.
   * For example, INT8 and INT8_ARRAY is compatible.
   * This method is used to find variable-length functions.
   *
   * @param defined One parameter of the function definition
   * @param given One parameter of the invoked parameters
   * @return True if compatible.
   */
  public static boolean checkIfCompatibleIncludingArray(Type defined, Type given) {
    boolean compatible = isCompatibleType(defined, given);

    if (compatible) {
      return true;
    }

    if (isArrayType(defined)) {
      TajoDataTypes.Type primitiveTypeOfDefined = getPrimitiveTypeOf(defined);
      return isCompatibleType(primitiveTypeOfDefined, given);
    } else {
      return false;
    }
  }

  /**
   * Check if the parameter definition can be variable length.
   *
   * @param definedTypes The parameter definition of a function.
   * @return True if the parameter definition can be variable length.
   */
  public static boolean checkIfVariableLengthParamDefinition(List<DataType> definedTypes) {
    if (definedTypes.size() < 1) { // if no parameter function
      return false;
    }

    // Get the last param type of the function definition.
    Type lastDefinedParamType = definedTypes.get(definedTypes.size() - 1).getType();

    // Check if this function is variable function.
    // if the last defined parameter is not array, it is not a variable length function. It will be false.
    return CatalogUtil.isArrayType(lastDefinedParamType);
  }

  public static Type getPrimitiveTypeOf(Type type) {
    if (!isArrayType(type)) { // If the type is already primitive, it will just return the type.
      return type;
    }
    switch (type) {
    case BOOLEAN_ARRAY: return Type.BOOLEAN;
    case UINT1_ARRAY: return Type.UINT1;
    case UINT2_ARRAY: return Type.UINT2;
    case UINT4_ARRAY: return Type.UINT4;
    case UINT8_ARRAY: return Type.UINT8;
    case INT1_ARRAY: return Type.INT1;
    case INT2_ARRAY: return Type.INT2;
    case INT4_ARRAY: return Type.INT4;
    case INT8_ARRAY: return Type.INT8;
    case FLOAT4_ARRAY: return Type.FLOAT4;
    case FLOAT8_ARRAY: return Type.FLOAT8;
    case NUMERIC_ARRAY: return Type.NUMERIC;
    case CHAR_ARRAY: return Type.CHAR;
    case NCHAR_ARRAY: return Type.NCHAR;
    case VARCHAR_ARRAY: return Type.VARCHAR;
    case NVARCHAR_ARRAY: return Type.NVARCHAR;
    case TEXT_ARRAY: return Type.TEXT;
    case DATE_ARRAY: return Type.DATE;
    case TIME_ARRAY: return Type.TIME;
    case TIMEZ_ARRAY: return Type.TIMEZ;
    case TIMESTAMP_ARRAY: return Type.TIMESTAMP;
    case TIMESTAMPZ_ARRAY: return Type.TIMESTAMPZ;
    case INTERVAL_ARRAY: return Type.INTERVAL;
    default: throw new InvalidOperationException("Invalid array type: " + type.name());
    }
  }

  public static boolean isCompatibleType(final Type definedType, final Type givenType) {

    // No point in going forward because the data type cannot be upper casted.
    if (givenType.getNumber() > definedType.getNumber()) {
      return false;
    }

    boolean flag = definedType == givenType; // if both are the same to each other
    flag |= givenType == Type.NULL_TYPE;     // NULL value is acceptable in any parameter type
    flag |= definedType == Type.ANY;         // ANY can accept any given value.

    if (flag) {
      return true;
    }

    // Checking if a given type can be casted to a corresponding defined type.

    Type actualType = definedType;
    // if definedType is variable length or array, get a primitive type.
    if (CatalogUtil.isArrayType(definedType)) {
      actualType = CatalogUtil.getPrimitiveTypeOf(definedType);
    }

    flag |= DataTypeUtil.isUpperCastable(actualType, givenType);

    return flag;
  }

  /**
   * It picks out the widest range type among given <code>types</code>.
   *
   * Example:
   * <ul>
   *   <li>int, int8  -> int8 </li>
   *   <li>int4, int8, float4  -> float4 </li>
   *   <li>float4, float8 -> float8</li>
   *   <li>float4, text -> exception!</li>
   * </ul>
   *
   * @param types A list of DataTypes
   * @return The widest DataType
   */
  public static DataType getWidestType(DataType...types) throws UndefinedOperatorException {
    DataType widest = types[0];
    for (int i = 1; i < types.length; i++) {

      if (widest.getType() == Type.NULL_TYPE) { // if null, skip this type
        widest = types[i];
        continue;
      }

      if (types[i].getType() != Type.NULL_TYPE) {
        Type candidate = TUtil.getFromNestedMap(OPERATION_CASTING_MAP, widest.getType(), types[i].getType());
        if (candidate == null) {
          throw new UndefinedOperatorException(StringUtils.join(types));
        }
        widest = newSimpleDataType(candidate);
      }
    }

    return widest;
  }

  public static TableIdentifierProto buildTableIdentifier(String databaseName, String tableName) {
    return TableIdentifierProto.newBuilder()
        .setDatabaseName(databaseName)
        .setTableName(tableName)
        .build();
  }

  public static void closeQuietly(Connection conn) {
    try {
      if (conn != null)
        conn.close();
    } catch (SQLException se) {
    }
  }

  public static void closeQuietly(Statement stmt)  {
    try {
      if (stmt != null)
        stmt.close();
    } catch (SQLException se) {
    }
  }

  public static void closeQuietly(ResultSet res) {
    try {
      if (res != null)
        res.close();
    } catch (SQLException se) {
    }
  }

  public static void closeQuietly(Statement stmt, ResultSet res) {
    try {
      closeQuietly(res);
    } finally {
      closeQuietly(stmt);
    }
  }

  public static final Set<String> RESERVED_KEYWORDS_SET = new HashSet<String>();

  static final String [] RESERVED_KEYWORDS = {
      "AS", "ALL", "AND", "ANY", "ASYMMETRIC", "ASC",
      "BOTH",
      "CASE", "CAST", "CREATE", "CROSS", "CURRENT_DATE", "CURRENT_TIME", "CURRENT_TIMESTAMP",
      "DESC", "DISTINCT",
      "END", "ELSE", "EXCEPT",
      "FALSE", "FULL", "FROM",
      "GROUP",
      "HAVING",
      "ILIKE", "IN", "INNER", "INTERSECT", "INTO", "IS",
      "JOIN",
      "LEADING", "LEFT", "LIKE", "LIMIT",
      "NATURAL", "NOT", "NULL",
      "ON", "OUTER", "OR", "ORDER",
      "RIGHT",
      "SELECT", "SOME", "SYMMETRIC",
      "TABLE", "THEN", "TRAILING", "TRUE",
      "OVER",
      "UNION", "UNIQUE", "USING",
      "WHEN", "WHERE", "WINDOW", "WITH"
  };

  static {
    for (String keyword : RESERVED_KEYWORDS) {
      RESERVED_KEYWORDS_SET.add(keyword);
    }
  }

  public static AlterTableDesc renameColumn(String tableName, String oldColumName, String newColumName,
                                            AlterTableType alterTableType) {
    final AlterTableDesc alterTableDesc = new AlterTableDesc();
    alterTableDesc.setTableName(tableName);
    alterTableDesc.setColumnName(oldColumName);
    alterTableDesc.setNewColumnName(newColumName);
    alterTableDesc.setAlterTableType(alterTableType);
    return alterTableDesc;
  }

  public static AlterTableDesc renameTable(String tableName, String newTableName, AlterTableType alterTableType,
                                           @Nullable Path newTablePath) {
    final AlterTableDesc alterTableDesc = new AlterTableDesc();
    alterTableDesc.setTableName(tableName);
    alterTableDesc.setNewTableName(newTableName);
    alterTableDesc.setAlterTableType(alterTableType);
    if (newTablePath != null) {
      alterTableDesc.setNewTablePath(newTablePath);
    }
    return alterTableDesc;
  }

  public static AlterTableDesc addNewColumn(String tableName, Column column, AlterTableType alterTableType) {
    final AlterTableDesc alterTableDesc = new AlterTableDesc();
    alterTableDesc.setTableName(tableName);
    alterTableDesc.setAddColumn(column);
    alterTableDesc.setAlterTableType(alterTableType);
    return alterTableDesc;
  }

  public static AlterTableDesc setProperty(String tableName, KeyValueSet params, AlterTableType alterTableType) {
    final AlterTableDesc alterTableDesc = new AlterTableDesc();
    alterTableDesc.setTableName(tableName);
    alterTableDesc.setProperties(params);
    alterTableDesc.setAlterTableType(alterTableType);
    return alterTableDesc;
  }

  /**
   * Converts passed parameters to a AlterTableDesc. This method would be called when adding a partition or dropping
   * a table. This creates AlterTableDesc that is a wrapper class for protocol buffer.
   *
   * @param tableName table name
   * @param columns partition column names
   * @param values partition values
   * @param location partition location
   * @param alterTableType ADD_PARTITION or DROP_PARTITION
   * @return AlterTableDesc
   */
  public static AlterTableDesc addOrDropPartition(String tableName, String[] columns,
                                            String[] values, String location, AlterTableType alterTableType) {
    final AlterTableDesc alterTableDesc = new AlterTableDesc();
    alterTableDesc.setTableName(tableName);

    PartitionDesc partitionDesc = new PartitionDesc();
    Pair<List<PartitionKeyProto>, String> pair = getPartitionKeyNamePair(columns, values);

    partitionDesc.setPartitionKeys(pair.getFirst());
    partitionDesc.setPartitionName(pair.getSecond());

    if (alterTableType.equals(AlterTableType.ADD_PARTITION) && location != null) {
      partitionDesc.setPath(location);
    }

    alterTableDesc.setPartitionDesc(partitionDesc);
    alterTableDesc.setAlterTableType(alterTableType);
    return alterTableDesc;
  }

  /**
   * Get partition key/value list and partition name
   *
   * ex) partition key/value list :
   *   - col1, 2015-07-01
   *   - col2, tajo
   *     partition name : col1=2015-07-01/col2=tajo
   *
   * @param columns partition column names
   * @param values partition values
   * @return partition key/value list and partition name
   */
  public static Pair<List<PartitionKeyProto>, String> getPartitionKeyNamePair(String[] columns, String[] values) {
    Pair<List<PartitionKeyProto>, String> pair = null;
    List<PartitionKeyProto> partitionKeyList = TUtil.newList();

    StringBuilder sb = new StringBuilder();
    for (int i = 0; i < columns.length; i++) {
      PartitionKeyProto.Builder builder = PartitionKeyProto.newBuilder();
      builder.setColumnName(columns[i]);
      builder.setPartitionValue(values[i]);

      if (i > 0) {
        sb.append("/");
      }
      sb.append(columns[i]).append("=").append(values[i]);
      partitionKeyList.add(builder.build());
    }

    pair = new Pair<List<PartitionKeyProto>, String>(partitionKeyList, sb.toString());
    return pair;
  }

  /*
<<<<<<< HEAD
   * It is the relationship graph of type conversions. Each map represents <from type>, <
   *
   */
=======
   * It is the relationship graph of type conversions.
   * It contains tuples, each of which (LHS type, RHS type, Result type).
   */

>>>>>>> 672eafde
  public static final Map<Type, Map<Type, Type>> OPERATION_CASTING_MAP = Maps.newHashMap();

  static {
    // Type Conversion Map
    TUtil.putToNestedMap(OPERATION_CASTING_MAP, Type.BOOLEAN, Type.BOOLEAN, Type.BOOLEAN);

    TUtil.putToNestedMap(OPERATION_CASTING_MAP, Type.INT1, Type.INT1, Type.INT1);
    TUtil.putToNestedMap(OPERATION_CASTING_MAP, Type.INT1, Type.INT2, Type.INT2);
    TUtil.putToNestedMap(OPERATION_CASTING_MAP, Type.INT1, Type.INT4, Type.INT4);
    TUtil.putToNestedMap(OPERATION_CASTING_MAP, Type.INT1, Type.INT8, Type.INT8);
    TUtil.putToNestedMap(OPERATION_CASTING_MAP, Type.INT1, Type.FLOAT4, Type.FLOAT4);
    TUtil.putToNestedMap(OPERATION_CASTING_MAP, Type.INT1, Type.FLOAT8, Type.FLOAT8);
    TUtil.putToNestedMap(OPERATION_CASTING_MAP, Type.INT1, Type.TEXT, Type.TEXT);

    TUtil.putToNestedMap(OPERATION_CASTING_MAP, Type.INT2, Type.INT1, Type.INT2);
    TUtil.putToNestedMap(OPERATION_CASTING_MAP, Type.INT2, Type.INT2, Type.INT2);
    TUtil.putToNestedMap(OPERATION_CASTING_MAP, Type.INT2, Type.INT4, Type.INT4);
    TUtil.putToNestedMap(OPERATION_CASTING_MAP, Type.INT2, Type.INT8, Type.INT8);
    TUtil.putToNestedMap(OPERATION_CASTING_MAP, Type.INT2, Type.FLOAT4, Type.FLOAT4);
    TUtil.putToNestedMap(OPERATION_CASTING_MAP, Type.INT2, Type.FLOAT8, Type.FLOAT8);
    TUtil.putToNestedMap(OPERATION_CASTING_MAP, Type.INT2, Type.TEXT, Type.TEXT);

    TUtil.putToNestedMap(OPERATION_CASTING_MAP, Type.INT4, Type.INT1, Type.INT4);
    TUtil.putToNestedMap(OPERATION_CASTING_MAP, Type.INT4, Type.INT2, Type.INT4);
    TUtil.putToNestedMap(OPERATION_CASTING_MAP, Type.INT4, Type.INT4, Type.INT4);
    TUtil.putToNestedMap(OPERATION_CASTING_MAP, Type.INT4, Type.INT8, Type.INT8);
    TUtil.putToNestedMap(OPERATION_CASTING_MAP, Type.INT4, Type.FLOAT4, Type.FLOAT4);
    TUtil.putToNestedMap(OPERATION_CASTING_MAP, Type.INT4, Type.FLOAT8, Type.FLOAT8);
    TUtil.putToNestedMap(OPERATION_CASTING_MAP, Type.INT4, Type.TEXT, Type.TEXT);

    TUtil.putToNestedMap(OPERATION_CASTING_MAP, Type.INT8, Type.INT1, Type.INT8);
    TUtil.putToNestedMap(OPERATION_CASTING_MAP, Type.INT8, Type.INT2, Type.INT8);
    TUtil.putToNestedMap(OPERATION_CASTING_MAP, Type.INT8, Type.INT4, Type.INT8);
    TUtil.putToNestedMap(OPERATION_CASTING_MAP, Type.INT8, Type.INT8, Type.INT8);
    TUtil.putToNestedMap(OPERATION_CASTING_MAP, Type.INT8, Type.FLOAT4, Type.FLOAT4);
    TUtil.putToNestedMap(OPERATION_CASTING_MAP, Type.INT8, Type.FLOAT8, Type.FLOAT8);
    TUtil.putToNestedMap(OPERATION_CASTING_MAP, Type.INT8, Type.TEXT, Type.TEXT);

    TUtil.putToNestedMap(OPERATION_CASTING_MAP, Type.FLOAT4, Type.INT1, Type.FLOAT4);
    TUtil.putToNestedMap(OPERATION_CASTING_MAP, Type.FLOAT4, Type.INT2, Type.FLOAT4);
    TUtil.putToNestedMap(OPERATION_CASTING_MAP, Type.FLOAT4, Type.INT4, Type.FLOAT4);
    TUtil.putToNestedMap(OPERATION_CASTING_MAP, Type.FLOAT4, Type.INT8, Type.FLOAT4);
    TUtil.putToNestedMap(OPERATION_CASTING_MAP, Type.FLOAT4, Type.FLOAT4, Type.FLOAT4);
    TUtil.putToNestedMap(OPERATION_CASTING_MAP, Type.FLOAT4, Type.FLOAT8, Type.FLOAT8);
    TUtil.putToNestedMap(OPERATION_CASTING_MAP, Type.FLOAT4, Type.TEXT, Type.TEXT);

    TUtil.putToNestedMap(OPERATION_CASTING_MAP, Type.FLOAT8, Type.INT1, Type.FLOAT8);
    TUtil.putToNestedMap(OPERATION_CASTING_MAP, Type.FLOAT8, Type.INT2, Type.FLOAT8);
    TUtil.putToNestedMap(OPERATION_CASTING_MAP, Type.FLOAT8, Type.INT4, Type.FLOAT8);
    TUtil.putToNestedMap(OPERATION_CASTING_MAP, Type.FLOAT8, Type.INT8, Type.FLOAT8);
    TUtil.putToNestedMap(OPERATION_CASTING_MAP, Type.FLOAT8, Type.FLOAT4, Type.FLOAT8);
    TUtil.putToNestedMap(OPERATION_CASTING_MAP, Type.FLOAT8, Type.FLOAT8, Type.FLOAT8);
    TUtil.putToNestedMap(OPERATION_CASTING_MAP, Type.FLOAT8, Type.TEXT, Type.TEXT);

    /*
    TUtil.putToNestedMap(OPERATION_CASTING_MAP, Type.TEXT, Type.TIMESTAMP, Type.TIMESTAMP);
    TUtil.putToNestedMap(OPERATION_CASTING_MAP, Type.TEXT, Type.TEXT, Type.TEXT);
    TUtil.putToNestedMap(OPERATION_CASTING_MAP, Type.TEXT, Type.VARCHAR, Type.TEXT);

    TUtil.putToNestedMap(OPERATION_CASTING_MAP, Type.VARCHAR, Type.TIMESTAMP, Type.TIMESTAMP);
    TUtil.putToNestedMap(OPERATION_CASTING_MAP, Type.VARCHAR, Type.TEXT, Type.TEXT);
    TUtil.putToNestedMap(OPERATION_CASTING_MAP, Type.VARCHAR, Type.VARCHAR, Type.TEXT);

    TUtil.putToNestedMap(OPERATION_CASTING_MAP, Type.TIMESTAMP, Type.TIMESTAMP, Type.TIMESTAMP);
<<<<<<< HEAD
    TUtil.putToNestedMap(OPERATION_CASTING_MAP, Type.TIMESTAMP, Type.TEXT, Type.TEXT);*/
    TUtil.putToNestedMap(OPERATION_CASTING_MAP, Type.TEXT, Type.TEXT, Type.TEXT);
=======
    TUtil.putToNestedMap(OPERATION_CASTING_MAP, Type.TIMESTAMP, Type.TEXT, Type.TEXT);
    TUtil.putToNestedMap(OPERATION_CASTING_MAP, Type.TIMESTAMP, Type.VARCHAR, Type.TEXT);
>>>>>>> 672eafde

    TUtil.putToNestedMap(OPERATION_CASTING_MAP, Type.TIME, Type.TIME, Type.TIME);
    TUtil.putToNestedMap(OPERATION_CASTING_MAP, Type.DATE, Type.DATE, Type.DATE);

    TUtil.putToNestedMap(OPERATION_CASTING_MAP, Type.INET4, Type.INET4, Type.INET4);
  }

  // table default properties
  public static final String BLOCK_SIZE           = "parquet.block.size";
  public static final String PAGE_SIZE            = "parquet.page.size";
  public static final String COMPRESSION          = "parquet.compression";
  public static final String ENABLE_DICTIONARY    = "parquet.enable.dictionary";
  public static final String VALIDATION           = "parquet.validation";

  /**
   * Create new table property with default configs. It is used to make TableMeta to be stored in Catalog.
   *
   * @param storeType StoreType
   * @return Table properties
   */
  public static KeyValueSet newDefaultProperty(String storeType) {
    KeyValueSet options = new KeyValueSet();
    if (storeType.equalsIgnoreCase(BuiltinStorages.TEXT)) {
      options.set(StorageConstants.TEXT_DELIMITER, StorageConstants.DEFAULT_FIELD_DELIMITER);
    } else if (storeType.equalsIgnoreCase("JSON")) {
      options.set(StorageConstants.TEXT_SERDE_CLASS, "org.apache.tajo.storage.json.JsonLineSerDe");
    } else if (storeType.equalsIgnoreCase("RCFILE")) {
      options.set(StorageConstants.RCFILE_SERDE, StorageConstants.DEFAULT_BINARY_SERDE);
    } else if (storeType.equalsIgnoreCase("SEQUENCEFILE")) {
      options.set(StorageConstants.SEQUENCEFILE_SERDE, StorageConstants.DEFAULT_TEXT_SERDE);
      options.set(StorageConstants.SEQUENCEFILE_DELIMITER, StorageConstants.DEFAULT_FIELD_DELIMITER);
    } else if (storeType.equalsIgnoreCase("PARQUET")) {
      options.set(BLOCK_SIZE, StorageConstants.PARQUET_DEFAULT_BLOCK_SIZE);
      options.set(PAGE_SIZE, StorageConstants.PARQUET_DEFAULT_PAGE_SIZE);
      options.set(COMPRESSION, StorageConstants.PARQUET_DEFAULT_COMPRESSION_CODEC_NAME);
      options.set(ENABLE_DICTIONARY, StorageConstants.PARQUET_DEFAULT_IS_DICTIONARY_ENABLED);
      options.set(VALIDATION, StorageConstants.PARQUET_DEFAULT_IS_VALIDATION_ENABLED);
    }

    return options;
  }

  /**
   * Make a unique name by concatenating column names.
   * The concatenation is performed in sequence of columns' occurrence in the relation schema.
   *
   * @param originalSchema original relation schema
   * @param columnNames column names which will be unified
   * @return unified name
   */
  public static String getUnifiedSimpleColumnName(Schema originalSchema, String[] columnNames) {
    String[] simpleNames = new String[columnNames.length];
    for (int i = 0; i < simpleNames.length; i++) {
      String[] identifiers = columnNames[i].split(CatalogConstants.IDENTIFIER_DELIMITER_REGEXP);
      simpleNames[i] = identifiers[identifiers.length-1];
    }
    Arrays.sort(simpleNames, new ColumnPosComparator(originalSchema));
    StringBuilder sb = new StringBuilder();
    for (String colName : simpleNames) {
      sb.append(colName).append(",");
    }
    sb.deleteCharAt(sb.length()-1);
    return sb.toString();
  }

  /**
   * Given column names, compare the position of columns in the relation schema.
   */
  public static class ColumnPosComparator implements Comparator<String> {

    private Schema originlSchema;
    public ColumnPosComparator(Schema originalSchema) {
      this.originlSchema = originalSchema;
    }

    @Override
    public int compare(String o1, String o2) {
      return originlSchema.getColumnId(o1) - originlSchema.getColumnId(o2);
    }
  }
}<|MERGE_RESOLUTION|>--- conflicted
+++ resolved
@@ -874,16 +874,10 @@
   }
 
   /*
-<<<<<<< HEAD
-   * It is the relationship graph of type conversions. Each map represents <from type>, <
-   *
-   */
-=======
    * It is the relationship graph of type conversions.
    * It contains tuples, each of which (LHS type, RHS type, Result type).
    */
 
->>>>>>> 672eafde
   public static final Map<Type, Map<Type, Type>> OPERATION_CASTING_MAP = Maps.newHashMap();
 
   static {
@@ -938,23 +932,22 @@
     TUtil.putToNestedMap(OPERATION_CASTING_MAP, Type.FLOAT8, Type.FLOAT8, Type.FLOAT8);
     TUtil.putToNestedMap(OPERATION_CASTING_MAP, Type.FLOAT8, Type.TEXT, Type.TEXT);
 
-    /*
+
+    TUtil.putToNestedMap(OPERATION_CASTING_MAP, Type.TEXT, Type.DATE, Type.DATE);
+    TUtil.putToNestedMap(OPERATION_CASTING_MAP, Type.TEXT, Type.TIME, Type.TIME);
     TUtil.putToNestedMap(OPERATION_CASTING_MAP, Type.TEXT, Type.TIMESTAMP, Type.TIMESTAMP);
     TUtil.putToNestedMap(OPERATION_CASTING_MAP, Type.TEXT, Type.TEXT, Type.TEXT);
     TUtil.putToNestedMap(OPERATION_CASTING_MAP, Type.TEXT, Type.VARCHAR, Type.TEXT);
 
+    TUtil.putToNestedMap(OPERATION_CASTING_MAP, Type.VARCHAR, Type.DATE, Type.DATE);
+    TUtil.putToNestedMap(OPERATION_CASTING_MAP, Type.VARCHAR, Type.TIME, Type.TIME);
     TUtil.putToNestedMap(OPERATION_CASTING_MAP, Type.VARCHAR, Type.TIMESTAMP, Type.TIMESTAMP);
     TUtil.putToNestedMap(OPERATION_CASTING_MAP, Type.VARCHAR, Type.TEXT, Type.TEXT);
     TUtil.putToNestedMap(OPERATION_CASTING_MAP, Type.VARCHAR, Type.VARCHAR, Type.TEXT);
-
+    
     TUtil.putToNestedMap(OPERATION_CASTING_MAP, Type.TIMESTAMP, Type.TIMESTAMP, Type.TIMESTAMP);
-<<<<<<< HEAD
-    TUtil.putToNestedMap(OPERATION_CASTING_MAP, Type.TIMESTAMP, Type.TEXT, Type.TEXT);*/
-    TUtil.putToNestedMap(OPERATION_CASTING_MAP, Type.TEXT, Type.TEXT, Type.TEXT);
-=======
     TUtil.putToNestedMap(OPERATION_CASTING_MAP, Type.TIMESTAMP, Type.TEXT, Type.TEXT);
     TUtil.putToNestedMap(OPERATION_CASTING_MAP, Type.TIMESTAMP, Type.VARCHAR, Type.TEXT);
->>>>>>> 672eafde
 
     TUtil.putToNestedMap(OPERATION_CASTING_MAP, Type.TIME, Type.TIME, Type.TIME);
     TUtil.putToNestedMap(OPERATION_CASTING_MAP, Type.DATE, Type.DATE, Type.DATE);
