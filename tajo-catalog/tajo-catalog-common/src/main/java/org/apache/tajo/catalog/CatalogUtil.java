/**
 * Licensed to the Apache Software Foundation (ASF) under one
 * or more contributor license agreements.  See the NOTICE file
 * distributed with this work for additional information
 * regarding copyright ownership.  The ASF licenses this file
 * to you under the Apache License, Version 2.0 (the
 * "License"); you may not use this file except in compliance
 * with the License.  You may obtain a copy of the License at
 *
 *     http://www.apache.org/licenses/LICENSE-2.0
 *
 * Unless required by applicable law or agreed to in writing, software
 * distributed under the License is distributed on an "AS IS" BASIS,
 * WITHOUT WARRANTIES OR CONDITIONS OF ANY KIND, either express or implied.
 * See the License for the specific language governing permissions and
 * limitations under the License.
 */

package org.apache.tajo.catalog;

import com.google.common.collect.Maps;
import org.apache.hadoop.fs.Path;
import org.apache.tajo.DataTypeUtil;
import org.apache.tajo.TajoConstants;
import org.apache.tajo.catalog.partition.PartitionMethodDesc;
import org.apache.tajo.catalog.proto.CatalogProtos;
import org.apache.tajo.catalog.proto.CatalogProtos.ColumnProto;
import org.apache.tajo.catalog.proto.CatalogProtos.SchemaProto;
import org.apache.tajo.catalog.proto.CatalogProtos.TableDescProto;
import org.apache.tajo.common.TajoDataTypes;
import org.apache.tajo.common.TajoDataTypes.DataType;
import org.apache.tajo.exception.InvalidOperationException;
import org.apache.tajo.storage.StorageConstants;
import org.apache.tajo.unit.StorageUnit;
import org.apache.tajo.util.KeyValueSet;
import org.apache.tajo.util.StringUtils;
import org.apache.tajo.util.TUtil;
import org.mortbay.util.ajax.JSON;

import java.sql.Connection;
import java.sql.ResultSet;
import java.sql.SQLException;
import java.sql.Statement;
import java.util.HashSet;
import java.util.List;
import java.util.Map;
import java.util.Set;

import static org.apache.tajo.catalog.proto.CatalogProtos.StoreType;
import static org.apache.tajo.common.TajoDataTypes.Type;

public class CatalogUtil {

  /**
   * Normalize an identifier. Normalization means a translation from a identifier to be a refined identifier name.
   *
   * Identifier can be composed of multiple parts as follows:
   * <pre>
   *   database_name.table_name.column_name
   * </pre>
   *
   * Each regular identifier part can be composed alphabet ([a-z][A-Z]), number([0-9]), and underscore([_]).
   * Also, the first letter must be an alphabet character.
   *
   * <code>normalizeIdentifier</code> normalizes each part of an identifier.
   *
   * In detail, for each part, it performs as follows:
   * <ul>
   *   <li>changing a part without double quotation to be lower case letters</li>
   *   <li>eliminating double quotation marks from identifier</li>
   * </ul>
   *
   * @param identifier The identifier to be normalized
   * @return The normalized identifier
   */
  public static String normalizeIdentifier(String identifier) {
    if (identifier == null || identifier.equals("")) {
      return identifier;
    }
    String [] splitted = identifier.split(CatalogConstants.IDENTIFIER_DELIMITER_REGEXP);

    StringBuilder sb = new StringBuilder();
    boolean first = true;
    for (String part : splitted) {
      if (first) {
        first = false;
      } else {
        sb.append(CatalogConstants.IDENTIFIER_DELIMITER);
      }
      sb.append(normalizeIdentifierPart(part));
    }
    return sb.toString();
  }

  public static String normalizeIdentifierPart(String part) {
    return isDelimited(part) ? stripQuote(part) : part.toLowerCase();
  }

  /**
   * Denormalize an identifier. Denormalize means a translation from a stored identifier
   * to be a printable identifier name.
   *
   * In detail, for each part, it performs as follows:
   * <ul>
   *   <li>changing a part including upper case character or non-ascii character to be lower case letters</li>
   *   <li>eliminating double quotation marks from identifier</li>
   * </ul>
   *
   * @param identifier The identifier to be normalized
   * @return The denormalized identifier
   */
  public static String denormalizeIdentifier(String identifier) {
    String [] splitted = identifier.split(CatalogConstants.IDENTIFIER_DELIMITER_REGEXP);

    StringBuilder sb = new StringBuilder();
    boolean first = true;
    for (String part : splitted) {
      if (first) {
        first = false;
      } else {
        sb.append(CatalogConstants.IDENTIFIER_DELIMITER);
      }
      sb.append(denormalizePart(part));
    }
    return sb.toString();
  }

  public static String denormalizePart(String identifier) {
    if (isShouldBeQuoted(identifier)) {
      return StringUtils.doubleQuote(identifier);
    } else {
      return identifier;
    }
  }

  public static boolean isShouldBeQuoted(String columnName) {
    for (char character : columnName.toCharArray()) {
      if (Character.isUpperCase(character)) {
        return true;
      }

      if (!StringUtils.isPartOfAnsiSQLIdentifier(character)) {
        return true;
      }

      if (RESERVED_KEYWORDS_SET.contains(columnName.toUpperCase())) {
        return true;
      }
    }

    return false;
  }

  public static String stripQuote(String str) {
    return str.substring(1, str.length() - 1);
  }

  public static boolean isDelimited(String identifier) {
    boolean openQuote = identifier.charAt(0) == '"';
    boolean closeQuote = identifier.charAt(identifier.length() - 1) == '"';

    // if at least one quote mark exists, the identifier must be grater than equal to 2 characters,
    if (openQuote ^ closeQuote && identifier.length() < 2) {
      throw new IllegalArgumentException("Invalid Identifier: " + identifier);
    }

    // does not allow the empty identifier (''),
    if (openQuote && closeQuote && identifier.length() == 2) {
      throw new IllegalArgumentException("zero-length delimited identifier: " + identifier);
    }

    // Ensure the quote open and close
    return openQuote && closeQuote;
  }

  public static boolean isFQColumnName(String tableName) {
    return tableName.split(CatalogConstants.IDENTIFIER_DELIMITER_REGEXP).length == 3;
  }

  public static boolean isFQTableName(String tableName) {
    int lastDelimiterIdx = tableName.lastIndexOf(CatalogConstants.IDENTIFIER_DELIMITER);
    return lastDelimiterIdx > -1;
  }

  public static String [] splitFQTableName(String qualifiedName) {
    String [] splitted = CatalogUtil.splitTableName(qualifiedName);
    if (splitted.length == 1) {
      throw new IllegalArgumentException("createTable() requires a qualified table name, but it is \""
          + qualifiedName + "\".");
    }
    return splitted;
  }

  public static String [] splitTableName(String tableName) {
    int lastDelimiterIdx = tableName.lastIndexOf(CatalogConstants.IDENTIFIER_DELIMITER);
    if (lastDelimiterIdx > -1) {
      return new String [] {
          tableName.substring(0, lastDelimiterIdx),
          tableName.substring(lastDelimiterIdx + 1, tableName.length())
      };
    } else {
      return new String [] {tableName};
    }
  }

  public static String buildFQName(String... identifiers) {
    boolean first = true;
    StringBuilder sb = new StringBuilder();
    for(String id : identifiers) {
      if (first) {
        first = false;
      } else {
        sb.append(CatalogConstants.IDENTIFIER_DELIMITER);
      }

      sb.append(id);
    }

    return sb.toString();
  }

  /**
   * Extract a qualification name from an identifier.
   *
   * For example, consider a table identifier like 'database1.table1'.
   * In this case, this method extracts 'database1'.
   *
   * @param name The identifier to be extracted
   * @return The extracted qualifier
   */
  public static String extractQualifier(String name) {
    int lastDelimiterIdx = name.lastIndexOf(CatalogConstants.IDENTIFIER_DELIMITER);
    if (lastDelimiterIdx > -1) {
      return name.substring(0, lastDelimiterIdx);
    } else {
      return TajoConstants.EMPTY_STRING;
    }
  }

  /**
   * Extract a simple name from an identifier.
   *
   * For example, consider a table identifier like 'database1.table1'.
   * In this case, this method extracts 'table1'.
   *
   * @param name The identifier to be extracted
   * @return The extracted simple name
   */
  public static String extractSimpleName(String name) {
    int lastDelimiterIdx = name.lastIndexOf(CatalogConstants.IDENTIFIER_DELIMITER);
    if (lastDelimiterIdx > -1) {
      // plus one means skipping a delimiter.
      return name.substring(lastDelimiterIdx + 1, name.length());
    } else {
      return name;
    }
  }

  public static String getCanonicalTableName(String databaseName, String tableName) {
    StringBuilder sb = new StringBuilder(databaseName);
    sb.append(CatalogConstants.IDENTIFIER_DELIMITER);
    sb.append(tableName);
    return sb.toString();
  }

  public static StoreType getStoreType(final String typeStr) {
    if (typeStr.equalsIgnoreCase(StoreType.CSV.name())) {
      return StoreType.CSV;
    } else if (typeStr.equalsIgnoreCase(StoreType.RAW.name())) {
      return StoreType.RAW;
    } else if (typeStr.equalsIgnoreCase(StoreType.ROWFILE.name())) {
      return StoreType.ROWFILE;
    } else if (typeStr.equalsIgnoreCase(StoreType.RCFILE.name())) {
      return StoreType.RCFILE;
    } else if (typeStr.equalsIgnoreCase(StoreType.PARQUET.name())) {
      return StoreType.PARQUET;
    } else if (typeStr.equalsIgnoreCase(StoreType.SEQUENCEFILE.name())) {
      return StoreType.SEQUENCEFILE;
    } else if (typeStr.equalsIgnoreCase(StoreType.AVRO.name())) {
      return StoreType.AVRO;
    } else if (typeStr.equalsIgnoreCase(StoreType.TEXTFILE.name())) {
      return StoreType.TEXTFILE;
<<<<<<< HEAD
    } else if (typeStr.equalsIgnoreCase(StoreType.HBASE.name())) {
      return StoreType.HBASE;
=======
    } else if (typeStr.equalsIgnoreCase(StoreType.JSON.name())) {
      return StoreType.JSON;
>>>>>>> 1cdbe467
    } else {
      return null;
    }
  }

  public static TableMeta newTableMeta(StoreType type) {
    KeyValueSet defaultProperties = CatalogUtil.newPhysicalProperties(type);
    return new TableMeta(type, defaultProperties);
  }

  public static TableMeta newTableMeta(StoreType type, KeyValueSet options) {
    return new TableMeta(type, options);
  }

  public static TableDesc newTableDesc(String tableName, Schema schema, TableMeta meta, Path path) {
    return new TableDesc(tableName, schema, meta, path.toUri());
  }

  public static TableDesc newTableDesc(TableDescProto proto) {
    return new TableDesc(proto);
  }

  public static PartitionMethodDesc newPartitionMethodDesc(CatalogProtos.PartitionMethodProto proto) {
    return new PartitionMethodDesc(proto);
  }

  /**
  * This method transforms the unqualified names of a given schema into
  * the qualified names.
  *
  * @param tableName a table name to be prefixed
  * @param schema a schema to be transformed
  *
  * @return
  */
  public static SchemaProto getQualfiedSchema(String tableName, SchemaProto schema) {
    SchemaProto.Builder revisedSchema = SchemaProto.newBuilder(schema);
    revisedSchema.clearFields();
    for (ColumnProto col : schema.getFieldsList()) {
      ColumnProto.Builder builder = ColumnProto.newBuilder(col);
      builder.setName(tableName + CatalogConstants.IDENTIFIER_DELIMITER + extractSimpleName(col.getName()));
      revisedSchema.addFields(builder.build());
    }

    return revisedSchema.build();
  }

  public static DataType newDataType(Type type, String code) {
    return newDataType(type, code, 0);
  }

  public static DataType newDataType(Type type, String code, int len) {
    DataType.Builder builder = DataType.newBuilder();
    builder.setType(type)
        .setCode(code)
        .setLength(len);
    return builder.build();
  }

  public static DataType newSimpleDataType(Type type) {
    return DataType.newBuilder().setType(type).build();
  }

  public static DataType [] newSimpleDataTypeArray(Type... types) {
    DataType [] dataTypes = new DataType[types.length];
    for (int i = 0; i < types.length; i++) {
      dataTypes[i] = DataType.newBuilder().setType(types[i]).build();
    }
    return dataTypes;
  }

  public static DataType newDataTypeWithLen(Type type, int length) {
    return DataType.newBuilder().setType(type).setLength(length).build();
  }

  public static String columnToDDLString(Column column) {
    StringBuilder sb = new StringBuilder(denormalizeIdentifier(column.getSimpleName()));
    sb.append(" ").append(column.getDataType().getType());
    if (column.getDataType().hasLength()) {
      sb.append(" (").append(column.getDataType().getLength()).append(")");
    }
    return sb.toString();
  }

  public static boolean isArrayType(TajoDataTypes.Type type) {
    return type.toString().endsWith("_ARRAY");
  }

  /**
   * Checking if the given parameter types are compatible to the defined types of the function.
   * It also considers variable-length function invocations.
   *
   * @param definedTypes The defined function types
   * @param givenTypes The given parameter types
   * @return True if the parameter types are compatible to the defined types.
   */
  public static boolean isMatchedFunction(List<DataType> definedTypes, List<DataType> givenTypes) {

    // below check handles the following cases:
    //
    //   defined arguments          given params    RESULT
    //        ()                        ()            T
    //        ()                       (arg1)         F

    if (definedTypes == null || definedTypes.isEmpty()) { // if no defined argument
      if (givenTypes == null || givenTypes.isEmpty()) {
        return true; // if no defined argument as well as no given parameter
      } else {
        return false; // if no defined argument but there is one or more given parameters.
      }
    }

    // if the number of the given parameters are less than, the invocation is invalid.
    // It should already return false.
    //
    // below check handles the following example cases:
    //
    //   defined             given arguments
    //     (a)                    ()
    //    (a,b)                   (a)

    int definedSize = definedTypes == null ? 0 : definedTypes.size();
    int givenParamSize = givenTypes == null ? 0 : givenTypes.size();
    int paramDiff = givenParamSize - definedSize;
    if (paramDiff < 0) {
      return false;
    }

    // if the lengths of both defined and given parameter types are the same to each other
    if (paramDiff == 0) {
      return checkIfMatchedNonVarLengthFunction(definedTypes, givenTypes, definedSize, true);

    } else { // if variable length parameter match is suspected

      // Invocation parameters can be divided into two parts: non-variable part and variable part.
      //
      // For example, the function definition is as follows:
      //
      // c = func(a int, b float, c text[])
      //
      // If the function invocation is as follows. We can divided them into two parts as we mentioned above.
      //
      // func(  1,   3.0,           'b',   'c',   'd',   ...)
      //      <------------>       <----------------------->
      //     non-variable part          variable part

      // check if the candidate function is a variable-length function.
      if (!checkIfVariableLengthParamDefinition(definedTypes)) {
        return false;
      }

      // check only non-variable part
      if (!checkIfMatchedNonVarLengthFunction(definedTypes, givenTypes, definedSize - 1, false)) {
        return false;
      }

      ////////////////////////////////////////////////////////////////////////////////
      // The below code is for checking the variable part of a candidate function.
      ////////////////////////////////////////////////////////////////////////////////

      // Get a primitive type of the last defined parameter (array)
      TajoDataTypes.Type primitiveTypeOfLastDefinedParam =
          getPrimitiveTypeOf(definedTypes.get(definedTypes.size() - 1).getType());

      Type basisTypeOfVarLengthType = null;
      Type [] varLengthTypesOfGivenParams = new Type[paramDiff + 1]; // including last parameter
      for (int i = 0,j = (definedSize - 1); j < givenParamSize; i++, j++) {
        varLengthTypesOfGivenParams[i] = givenTypes.get(j).getType();

        // chooses the first non-null type as the basis type.
        if (givenTypes.get(j).getType() != Type.NULL_TYPE && basisTypeOfVarLengthType == null) {
          basisTypeOfVarLengthType = givenTypes.get(j).getType();
        } else if (basisTypeOfVarLengthType != null) {
          // If there are more than one type, we choose the most widen type as the basis type.
          basisTypeOfVarLengthType =
              getWidestType(CatalogUtil.newSimpleDataTypeArray(basisTypeOfVarLengthType, givenTypes.get(j).getType()))
              .getType();
        }
      }

      // If basis type is null, it means that all params in variable part is NULL_TYPE.
      // In this case, we set NULL_TYPE to the basis type.
      if (basisTypeOfVarLengthType == null) {
        basisTypeOfVarLengthType = Type.NULL_TYPE;
      }

      // Check if a basis param type is compatible to the variable parameter in the function definition.
      if (!(primitiveTypeOfLastDefinedParam == basisTypeOfVarLengthType ||
          isCompatibleType(primitiveTypeOfLastDefinedParam, basisTypeOfVarLengthType))) {
        return false;
      }

      // If all parameters are equivalent to the basis type
      for (TajoDataTypes.Type type : varLengthTypesOfGivenParams) {
        if (type != Type.NULL_TYPE && !isCompatibleType(primitiveTypeOfLastDefinedParam, type)) {
          return false;
        }
      }

      return true;
    }
  }

  /**
   * It is used when the function definition and function invocation whose the number of parameters are the same.
   *
   * @param definedTypes The parameter definition of a function
   * @param givenTypes invoked parameters
   * @param n Should how many types be checked?
   * @param lastArrayCompatible variable-length compatibility is allowed if true.
   * @return True the parameter definition and invoked definition are compatible to each other
   */
  public static boolean checkIfMatchedNonVarLengthFunction(List<DataType> definedTypes, List<DataType> givenTypes,
                                                           int n, boolean lastArrayCompatible) {
    for (int i = 0; i < n; i++) {
      Type definedType = definedTypes.get(i).getType();
      Type givenType = givenTypes.get(i).getType();

      if (lastArrayCompatible) {
        if (!CatalogUtil.checkIfCompatibleIncludingArray(definedType, givenType)) {
          return false;
        }
      } else {
        if (!CatalogUtil.isCompatibleType(definedType, givenType)) {
          return false;
        }
      }
    }

    return true;
  }

  /**
   * Check if both are compatible to each other. This function includes
   * the compatibility between primitive type and array type.
   * For example, INT8 and INT8_ARRAY is compatible.
   * This method is used to find variable-length functions.
   *
   * @param defined One parameter of the function definition
   * @param given One parameter of the invoked parameters
   * @return True if compatible.
   */
  public static boolean checkIfCompatibleIncludingArray(Type defined, Type given) {
    boolean compatible = isCompatibleType(defined, given);

    if (compatible) {
      return true;
    }

    if (isArrayType(defined)) {
      TajoDataTypes.Type primitiveTypeOfDefined = getPrimitiveTypeOf(defined);
      return isCompatibleType(primitiveTypeOfDefined, given);
    } else {
      return false;
    }
  }

  /**
   * Check if the parameter definition can be variable length.
   *
   * @param definedTypes The parameter definition of a function.
   * @return True if the parameter definition can be variable length.
   */
  public static boolean checkIfVariableLengthParamDefinition(List<DataType> definedTypes) {
    if (definedTypes.size() < 1) { // if no parameter function
      return false;
    }

    // Get the last param type of the function definition.
    Type lastDefinedParamType = definedTypes.get(definedTypes.size() - 1).getType();

    // Check if this function is variable function.
    // if the last defined parameter is not array, it is not a variable length function. It will be false.
    return CatalogUtil.isArrayType(lastDefinedParamType);
  }

  public static Type getPrimitiveTypeOf(Type type) {
    if (!isArrayType(type)) { // If the type is already primitive, it will just return the type.
      return type;
    }
    switch (type) {
    case BOOLEAN_ARRAY: return Type.BOOLEAN;
    case UINT1_ARRAY: return Type.UINT1;
    case UINT2_ARRAY: return Type.UINT2;
    case UINT4_ARRAY: return Type.UINT4;
    case UINT8_ARRAY: return Type.UINT8;
    case INT1_ARRAY: return Type.INT1;
    case INT2_ARRAY: return Type.INT2;
    case INT4_ARRAY: return Type.INT4;
    case INT8_ARRAY: return Type.INT8;
    case FLOAT4_ARRAY: return Type.FLOAT4;
    case FLOAT8_ARRAY: return Type.FLOAT8;
    case NUMERIC_ARRAY: return Type.NUMERIC;
    case CHAR_ARRAY: return Type.CHAR;
    case NCHAR_ARRAY: return Type.NCHAR;
    case VARCHAR_ARRAY: return Type.VARCHAR;
    case NVARCHAR_ARRAY: return Type.NVARCHAR;
    case TEXT_ARRAY: return Type.TEXT;
    case DATE_ARRAY: return Type.DATE;
    case TIME_ARRAY: return Type.TIME;
    case TIMEZ_ARRAY: return Type.TIMEZ;
    case TIMESTAMP_ARRAY: return Type.TIMESTAMP;
    case TIMESTAMPZ_ARRAY: return Type.TIMESTAMPZ;
    case INTERVAL_ARRAY: return Type.INTERVAL;
    default: throw new InvalidOperationException("Invalid array type: " + type.name());
    }
  }

  public static boolean isCompatibleType(final Type definedType, final Type givenType) {

    // No point in going forward because the data type cannot be upper casted.
    if (givenType.getNumber() > definedType.getNumber()) {
      return false;
    }

    boolean flag = definedType == givenType; // if both are the same to each other
    flag |= givenType == Type.NULL_TYPE;     // NULL value is acceptable in any parameter type
    flag |= definedType == Type.ANY;         // ANY can accept any given value.

    if (flag) {
      return true;
    }

    // Checking if a given type can be casted to a corresponding defined type.

    Type actualType = definedType;
    // if definedType is variable length or array, get a primitive type.
    if (CatalogUtil.isArrayType(definedType)) {
      actualType = CatalogUtil.getPrimitiveTypeOf(definedType);
    }

    flag |= DataTypeUtil.isUpperCastable(actualType, givenType);

    return flag;
  }

  /**
   * It picks out the widest range type among given <code>types</code>.
   *
   * Example:
   * <ul>
   *   <li>int, int8  -> int8 </li>
   *   <li>int4, int8, float4  -> float4 </li>
   *   <li>float4, float8 -> float8</li>
   *   <li>float4, text -> exception!</li>
   * </ul>
   *
   * @param types A list of DataTypes
   * @return The widest DataType
   */
  public static DataType getWidestType(DataType...types) {
    DataType widest = types[0];
    for (int i = 1; i < types.length; i++) {

      if (widest.getType() == Type.NULL_TYPE) { // if null, skip this type
        widest = types[i];
        continue;
      }

      if (types[i].getType() != Type.NULL_TYPE) {
        Type candidate = TUtil.getFromNestedMap(OPERATION_CASTING_MAP, widest.getType(), types[i].getType());
        if (candidate == null) {
          throw new InvalidOperationException("No matched operation for those types: " + TUtil.arrayToString
              (types));
        }
        widest = newSimpleDataType(candidate);
      }
    }

    return widest;
  }

  public static CatalogProtos.TableIdentifierProto buildTableIdentifier(String databaseName, String tableName) {
    CatalogProtos.TableIdentifierProto.Builder builder = CatalogProtos.TableIdentifierProto.newBuilder();
    builder.setDatabaseName(databaseName);
    builder.setTableName(tableName);
    return builder.build();
  }

  public static void closeQuietly(Connection conn) {
    try {
      if (conn != null)
        conn.close();
    } catch (SQLException se) {
    }
  }

  public static void closeQuietly(Statement stmt)  {
    try {
      if (stmt != null)
        stmt.close();
    } catch (SQLException se) {
    }
  }

  public static void closeQuietly(ResultSet res) {
    try {
      if (res != null)
        res.close();
    } catch (SQLException se) {
    }
  }

  public static void closeQuietly(Statement stmt, ResultSet res) {
    try {
      closeQuietly(res);
    } finally {
      closeQuietly(stmt);
    }
  }

  public static final Set<String> RESERVED_KEYWORDS_SET = new HashSet<String>();

  static final String [] RESERVED_KEYWORDS = {
      "AS", "ALL", "AND", "ANY", "ASYMMETRIC", "ASC",
      "BOTH",
      "CASE", "CAST", "CREATE", "CROSS", "CURRENT_DATE", "CURRENT_TIME", "CURRENT_TIMESTAMP",
      "DESC", "DISTINCT",
      "END", "ELSE", "EXCEPT",
      "FALSE", "FULL", "FROM",
      "GROUP",
      "HAVING",
      "ILIKE", "IN", "INNER", "INTERSECT", "INTO", "IS",
      "JOIN",
      "LEADING", "LEFT", "LIKE", "LIMIT",
      "NATURAL", "NOT", "NULL",
      "ON", "OUTER", "OR", "ORDER",
      "RIGHT",
      "SELECT", "SOME", "SYMMETRIC",
      "TABLE", "THEN", "TRAILING", "TRUE",
      "OVER",
      "UNION", "UNIQUE", "USING",
      "WHEN", "WHERE", "WINDOW", "WITH"
  };

  static {
    for (String keyword : RESERVED_KEYWORDS) {
      RESERVED_KEYWORDS_SET.add(keyword);
    }
  }

  public static AlterTableDesc renameColumn(String tableName, String oldColumName, String newColumName,
                                            AlterTableType alterTableType) {
    final AlterTableDesc alterTableDesc = new AlterTableDesc();
    alterTableDesc.setTableName(tableName);
    alterTableDesc.setColumnName(oldColumName);
    alterTableDesc.setNewColumnName(newColumName);
    alterTableDesc.setAlterTableType(alterTableType);
    return alterTableDesc;
  }

  public static AlterTableDesc renameTable(String tableName, String newTableName, AlterTableType alterTableType) {
    final AlterTableDesc alterTableDesc = new AlterTableDesc();
    alterTableDesc.setTableName(tableName);
    alterTableDesc.setNewTableName(newTableName);
    alterTableDesc.setAlterTableType(alterTableType);
    return alterTableDesc;
  }

  public static AlterTableDesc addNewColumn(String tableName, Column column, AlterTableType alterTableType) {
    final AlterTableDesc alterTableDesc = new AlterTableDesc();
    alterTableDesc.setTableName(tableName);
    alterTableDesc.setAddColumn(column);
    alterTableDesc.setAlterTableType(alterTableType);
    return alterTableDesc;
  }

  /* It is the relationship graph of type conversions. */
  public static final Map<Type, Map<Type, Type>> OPERATION_CASTING_MAP = Maps.newHashMap();

  static {
    // Type Conversion Map
    TUtil.putToNestedMap(OPERATION_CASTING_MAP, Type.BOOLEAN, Type.BOOLEAN, Type.BOOLEAN);

    TUtil.putToNestedMap(OPERATION_CASTING_MAP, Type.INT1, Type.INT1, Type.INT1);
    TUtil.putToNestedMap(OPERATION_CASTING_MAP, Type.INT1, Type.INT2, Type.INT2);
    TUtil.putToNestedMap(OPERATION_CASTING_MAP, Type.INT1, Type.INT4, Type.INT4);
    TUtil.putToNestedMap(OPERATION_CASTING_MAP, Type.INT1, Type.INT8, Type.INT8);
    TUtil.putToNestedMap(OPERATION_CASTING_MAP, Type.INT1, Type.FLOAT4, Type.FLOAT4);
    TUtil.putToNestedMap(OPERATION_CASTING_MAP, Type.INT1, Type.FLOAT8, Type.FLOAT8);
    TUtil.putToNestedMap(OPERATION_CASTING_MAP, Type.INT1, Type.TEXT, Type.TEXT);

    TUtil.putToNestedMap(OPERATION_CASTING_MAP, Type.INT2, Type.INT1, Type.INT2);
    TUtil.putToNestedMap(OPERATION_CASTING_MAP, Type.INT2, Type.INT2, Type.INT2);
    TUtil.putToNestedMap(OPERATION_CASTING_MAP, Type.INT2, Type.INT4, Type.INT4);
    TUtil.putToNestedMap(OPERATION_CASTING_MAP, Type.INT2, Type.INT8, Type.INT8);
    TUtil.putToNestedMap(OPERATION_CASTING_MAP, Type.INT2, Type.FLOAT4, Type.FLOAT4);
    TUtil.putToNestedMap(OPERATION_CASTING_MAP, Type.INT2, Type.FLOAT8, Type.FLOAT8);
    TUtil.putToNestedMap(OPERATION_CASTING_MAP, Type.INT2, Type.TEXT, Type.TEXT);

    TUtil.putToNestedMap(OPERATION_CASTING_MAP, Type.INT4, Type.INT1, Type.INT4);
    TUtil.putToNestedMap(OPERATION_CASTING_MAP, Type.INT4, Type.INT2, Type.INT4);
    TUtil.putToNestedMap(OPERATION_CASTING_MAP, Type.INT4, Type.INT4, Type.INT4);
    TUtil.putToNestedMap(OPERATION_CASTING_MAP, Type.INT4, Type.INT8, Type.INT8);
    TUtil.putToNestedMap(OPERATION_CASTING_MAP, Type.INT4, Type.FLOAT4, Type.FLOAT4);
    TUtil.putToNestedMap(OPERATION_CASTING_MAP, Type.INT4, Type.FLOAT8, Type.FLOAT8);
    TUtil.putToNestedMap(OPERATION_CASTING_MAP, Type.INT4, Type.TEXT, Type.TEXT);

    TUtil.putToNestedMap(OPERATION_CASTING_MAP, Type.INT8, Type.INT1, Type.INT8);
    TUtil.putToNestedMap(OPERATION_CASTING_MAP, Type.INT8, Type.INT2, Type.INT8);
    TUtil.putToNestedMap(OPERATION_CASTING_MAP, Type.INT8, Type.INT4, Type.INT8);
    TUtil.putToNestedMap(OPERATION_CASTING_MAP, Type.INT8, Type.INT8, Type.INT8);
    TUtil.putToNestedMap(OPERATION_CASTING_MAP, Type.INT8, Type.FLOAT4, Type.FLOAT4);
    TUtil.putToNestedMap(OPERATION_CASTING_MAP, Type.INT8, Type.FLOAT8, Type.FLOAT8);
    TUtil.putToNestedMap(OPERATION_CASTING_MAP, Type.INT8, Type.TEXT, Type.TEXT);

    TUtil.putToNestedMap(OPERATION_CASTING_MAP, Type.FLOAT4, Type.INT1, Type.FLOAT4);
    TUtil.putToNestedMap(OPERATION_CASTING_MAP, Type.FLOAT4, Type.INT2, Type.FLOAT4);
    TUtil.putToNestedMap(OPERATION_CASTING_MAP, Type.FLOAT4, Type.INT4, Type.FLOAT4);
    TUtil.putToNestedMap(OPERATION_CASTING_MAP, Type.FLOAT4, Type.INT8, Type.FLOAT4);
    TUtil.putToNestedMap(OPERATION_CASTING_MAP, Type.FLOAT4, Type.FLOAT4, Type.FLOAT4);
    TUtil.putToNestedMap(OPERATION_CASTING_MAP, Type.FLOAT4, Type.FLOAT8, Type.FLOAT8);
    TUtil.putToNestedMap(OPERATION_CASTING_MAP, Type.FLOAT4, Type.TEXT, Type.TEXT);

    TUtil.putToNestedMap(OPERATION_CASTING_MAP, Type.FLOAT8, Type.INT1, Type.FLOAT8);
    TUtil.putToNestedMap(OPERATION_CASTING_MAP, Type.FLOAT8, Type.INT2, Type.FLOAT8);
    TUtil.putToNestedMap(OPERATION_CASTING_MAP, Type.FLOAT8, Type.INT4, Type.FLOAT8);
    TUtil.putToNestedMap(OPERATION_CASTING_MAP, Type.FLOAT8, Type.INT8, Type.FLOAT8);
    TUtil.putToNestedMap(OPERATION_CASTING_MAP, Type.FLOAT8, Type.FLOAT4, Type.FLOAT8);
    TUtil.putToNestedMap(OPERATION_CASTING_MAP, Type.FLOAT8, Type.FLOAT8, Type.FLOAT8);
    TUtil.putToNestedMap(OPERATION_CASTING_MAP, Type.FLOAT8, Type.TEXT, Type.TEXT);

    TUtil.putToNestedMap(OPERATION_CASTING_MAP, Type.TEXT, Type.TIMESTAMP, Type.TIMESTAMP);
    TUtil.putToNestedMap(OPERATION_CASTING_MAP, Type.TIMESTAMP, Type.TIMESTAMP, Type.TIMESTAMP);
    TUtil.putToNestedMap(OPERATION_CASTING_MAP, Type.TIMESTAMP, Type.TEXT, Type.TEXT);
    TUtil.putToNestedMap(OPERATION_CASTING_MAP, Type.TEXT, Type.TEXT, Type.TEXT);

    TUtil.putToNestedMap(OPERATION_CASTING_MAP, Type.TIME, Type.TIME, Type.TIME);
    TUtil.putToNestedMap(OPERATION_CASTING_MAP, Type.DATE, Type.DATE, Type.DATE);

    TUtil.putToNestedMap(OPERATION_CASTING_MAP, Type.INET4, Type.INET4, Type.INET4);
  }

  // table default properties
  public static final String BLOCK_SIZE           = "parquet.block.size";
  public static final String PAGE_SIZE            = "parquet.page.size";
  public static final String COMPRESSION          = "parquet.compression";
  public static final String ENABLE_DICTIONARY    = "parquet.enable.dictionary";
  public static final String VALIDATION           = "parquet.validation";

  public static KeyValueSet newPhysicalProperties(StoreType type) {
    KeyValueSet options = new KeyValueSet();
    if (StoreType.CSV == type || StoreType.TEXTFILE == type) {
      options.set(StorageConstants.TEXT_DELIMITER, StorageConstants.DEFAULT_FIELD_DELIMITER);
    } else if (StoreType.JSON == type) {
      options.set(StorageConstants.TEXT_SERDE_CLASS, "org.apache.tajo.storage.json.JsonLineSerDe");
    } else if (StoreType.RCFILE == type) {
      options.set(StorageConstants.RCFILE_SERDE, StorageConstants.DEFAULT_BINARY_SERDE);
    } else if (StoreType.SEQUENCEFILE == type) {
      options.set(StorageConstants.SEQUENCEFILE_SERDE, StorageConstants.DEFAULT_TEXT_SERDE);
      options.set(StorageConstants.SEQUENCEFILE_DELIMITER, StorageConstants.DEFAULT_FIELD_DELIMITER);
    } else if (type == StoreType.PARQUET) {
      options.set(BLOCK_SIZE, StorageConstants.PARQUET_DEFAULT_BLOCK_SIZE);
      options.set(PAGE_SIZE, StorageConstants.PARQUET_DEFAULT_PAGE_SIZE);
      options.set(COMPRESSION, StorageConstants.PARQUET_DEFAULT_COMPRESSION_CODEC_NAME);
      options.set(ENABLE_DICTIONARY, StorageConstants.PARQUET_DEFAULT_IS_DICTIONARY_ENABLED);
      options.set(VALIDATION, StorageConstants.PARQUET_DEFAULT_IS_VALIDATION_ENABLED);
    }

    return options;
  }
}<|MERGE_RESOLUTION|>--- conflicted
+++ resolved
@@ -280,13 +280,10 @@
       return StoreType.AVRO;
     } else if (typeStr.equalsIgnoreCase(StoreType.TEXTFILE.name())) {
       return StoreType.TEXTFILE;
-<<<<<<< HEAD
+    } else if (typeStr.equalsIgnoreCase(StoreType.JSON.name())) {
+      return StoreType.JSON;
     } else if (typeStr.equalsIgnoreCase(StoreType.HBASE.name())) {
       return StoreType.HBASE;
-=======
-    } else if (typeStr.equalsIgnoreCase(StoreType.JSON.name())) {
-      return StoreType.JSON;
->>>>>>> 1cdbe467
     } else {
       return null;
     }
