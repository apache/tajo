/**
 * Licensed to the Apache Software Foundation (ASF) under one
 * or more contributor license agreements.  See the NOTICE file
 * distributed with this work for additional information
 * regarding copyright ownership.  The ASF licenses this file
 * to you under the Apache License, Version 2.0 (the
 * "License"); you may not use this file except in compliance
 * with the License.  You may obtain a copy of the License at
 *
 *     http://www.apache.org/licenses/LICENSE-2.0
 *
 * Unless required by applicable law or agreed to in writing, software
 * distributed under the License is distributed on an "AS IS" BASIS,
 * WITHOUT WARRANTIES OR CONDITIONS OF ANY KIND, either express or implied.
 * See the License for the specific language governing permissions and
 * limitations under the License.
 */

package org.apache.tajo.catalog;

import com.google.common.collect.Maps;
import org.apache.hadoop.fs.Path;
import org.apache.tajo.DataTypeUtil;
import org.apache.tajo.TajoConstants;
import org.apache.tajo.catalog.partition.PartitionMethodDesc;
import org.apache.tajo.catalog.proto.CatalogProtos;
import org.apache.tajo.catalog.proto.CatalogProtos.ColumnProto;
import org.apache.tajo.catalog.proto.CatalogProtos.SchemaProto;
import org.apache.tajo.catalog.proto.CatalogProtos.TableDescProto;
import org.apache.tajo.common.TajoDataTypes;
import org.apache.tajo.common.TajoDataTypes.DataType;
import org.apache.tajo.exception.InvalidOperationException;
import org.apache.tajo.storage.StorageConstants;
import org.apache.tajo.util.KeyValueSet;
import org.apache.tajo.util.StringUtils;
import org.apache.tajo.util.TUtil;

import java.sql.Connection;
import java.sql.ResultSet;
import java.sql.SQLException;
import java.sql.Statement;
import java.util.HashSet;
import java.util.List;
import java.util.Map;
import java.util.Set;

import static org.apache.tajo.catalog.proto.CatalogProtos.StoreType;
import static org.apache.tajo.common.TajoDataTypes.Type;

public class CatalogUtil {

  /**
   * Normalize an identifier. Normalization means a translation from a identifier to be a refined identifier name.
   *
   * Identifier can be composed of multiple parts as follows:
   * <pre>
   *   database_name.table_name.column_name
   * </pre>
   *
   * Each regular identifier part can be composed alphabet ([a-z][A-Z]), number([0-9]), and underscore([_]).
   * Also, the first letter must be an alphabet character.
   *
   * <code>normalizeIdentifier</code> normalizes each part of an identifier.
   *
   * In detail, for each part, it performs as follows:
   * <ul>
   *   <li>changing a part without double quotation to be lower case letters</li>
   *   <li>eliminating double quotation marks from identifier</li>
   * </ul>
   *
   * @param identifier The identifier to be normalized
   * @return The normalized identifier
   */
  public static String normalizeIdentifier(String identifier) {
    if (identifier == null || identifier.equals("")) {
      return identifier;
    }
    String [] splitted = identifier.split(CatalogConstants.IDENTIFIER_DELIMITER_REGEXP);

    StringBuilder sb = new StringBuilder();
    boolean first = true;
    for (String part : splitted) {
      if (first) {
        first = false;
      } else {
        sb.append(CatalogConstants.IDENTIFIER_DELIMITER);
      }
      sb.append(normalizeIdentifierPart(part));
    }
    return sb.toString();
  }

  public static String normalizeIdentifierPart(String part) {
    return isDelimited(part) ? stripQuote(part) : part.toLowerCase();
  }

  /**
   * Denormalize an identifier. Denormalize means a translation from a stored identifier
   * to be a printable identifier name.
   *
   * In detail, for each part, it performs as follows:
   * <ul>
   *   <li>changing a part including upper case character or non-ascii character to be lower case letters</li>
   *   <li>eliminating double quotation marks from identifier</li>
   * </ul>
   *
   * @param identifier The identifier to be normalized
   * @return The denormalized identifier
   */
  public static String denormalizeIdentifier(String identifier) {
    String [] splitted = identifier.split(CatalogConstants.IDENTIFIER_DELIMITER_REGEXP);

    StringBuilder sb = new StringBuilder();
    boolean first = true;
    for (String part : splitted) {
      if (first) {
        first = false;
      } else {
        sb.append(CatalogConstants.IDENTIFIER_DELIMITER);
      }
      sb.append(denormalizePart(part));
    }
    return sb.toString();
  }

  public static String denormalizePart(String identifier) {
    if (isShouldBeQuoted(identifier)) {
      return StringUtils.doubleQuote(identifier);
    } else {
      return identifier;
    }
  }

  public static boolean isShouldBeQuoted(String columnName) {
    for (char character : columnName.toCharArray()) {
      if (Character.isUpperCase(character)) {
        return true;
      }

      if (!StringUtils.isPartOfAnsiSQLIdentifier(character)) {
        return true;
      }

      if (RESERVED_KEYWORDS_SET.contains(columnName.toUpperCase())) {
        return true;
      }
    }

    return false;
  }

  public static String stripQuote(String str) {
    return str.substring(1, str.length() - 1);
  }

  public static boolean isDelimited(String identifier) {
    boolean openQuote = identifier.charAt(0) == '"';
    boolean closeQuote = identifier.charAt(identifier.length() - 1) == '"';

    // if at least one quote mark exists, the identifier must be grater than equal to 2 characters,
    if (openQuote ^ closeQuote && identifier.length() < 2) {
      throw new IllegalArgumentException("Invalid Identifier: " + identifier);
    }

    // does not allow the empty identifier (''),
    if (openQuote && closeQuote && identifier.length() == 2) {
      throw new IllegalArgumentException("zero-length delimited identifier: " + identifier);
    }

    // Ensure the quote open and close
    return openQuote && closeQuote;
  }

  public static boolean isFQColumnName(String tableName) {
    return tableName.split(CatalogConstants.IDENTIFIER_DELIMITER_REGEXP).length == 3;
  }

  public static boolean isFQTableName(String tableName) {
    int lastDelimiterIdx = tableName.lastIndexOf(CatalogConstants.IDENTIFIER_DELIMITER);
    return lastDelimiterIdx > -1;
  }

  public static String [] splitFQTableName(String qualifiedName) {
    String [] splitted = CatalogUtil.splitTableName(qualifiedName);
    if (splitted.length == 1) {
      throw new IllegalArgumentException("createTable() requires a qualified table name, but it is \""
          + qualifiedName + "\".");
    }
    return splitted;
  }

  public static String [] splitTableName(String tableName) {
    int lastDelimiterIdx = tableName.lastIndexOf(CatalogConstants.IDENTIFIER_DELIMITER);
    if (lastDelimiterIdx > -1) {
      return new String [] {
          tableName.substring(0, lastDelimiterIdx),
          tableName.substring(lastDelimiterIdx + 1, tableName.length())
      };
    } else {
      return new String [] {tableName};
    }
  }

  public static String buildFQName(String... identifiers) {
    boolean first = true;
    StringBuilder sb = new StringBuilder();
    for(String id : identifiers) {
      if (first) {
        first = false;
      } else {
        sb.append(CatalogConstants.IDENTIFIER_DELIMITER);
      }

      sb.append(id);
    }

    return sb.toString();
  }

  /**
   * Extract a qualification name from an identifier.
   *
   * For example, consider a table identifier like 'database1.table1'.
   * In this case, this method extracts 'database1'.
   *
   * @param name The identifier to be extracted
   * @return The extracted qualifier
   */
  public static String extractQualifier(String name) {
    int lastDelimiterIdx = name.lastIndexOf(CatalogConstants.IDENTIFIER_DELIMITER);
    if (lastDelimiterIdx > -1) {
      return name.substring(0, lastDelimiterIdx);
    } else {
      return TajoConstants.EMPTY_STRING;
    }
  }

  /**
   * Extract a simple name from an identifier.
   *
   * For example, consider a table identifier like 'database1.table1'.
   * In this case, this method extracts 'table1'.
   *
   * @param name The identifier to be extracted
   * @return The extracted simple name
   */
  public static String extractSimpleName(String name) {
    int lastDelimiterIdx = name.lastIndexOf(CatalogConstants.IDENTIFIER_DELIMITER);
    if (lastDelimiterIdx > -1) {
      // plus one means skipping a delimiter.
      return name.substring(lastDelimiterIdx + 1, name.length());
    } else {
      return name;
    }
  }

  public static String getCanonicalTableName(String databaseName, String tableName) {
    StringBuilder sb = new StringBuilder(databaseName);
    sb.append(CatalogConstants.IDENTIFIER_DELIMITER);
    sb.append(tableName);
    return sb.toString();
  }

  public static StoreType getStoreType(final String typeStr) {
    if (typeStr.equalsIgnoreCase(StoreType.CSV.name())) {
      return StoreType.CSV;
    } else if (typeStr.equalsIgnoreCase(StoreType.RAW.name())) {
      return StoreType.RAW;
    } else if (typeStr.equalsIgnoreCase(StoreType.ROWFILE.name())) {
      return StoreType.ROWFILE;
    } else if (typeStr.equalsIgnoreCase(StoreType.RCFILE.name())) {
      return StoreType.RCFILE;
    } else if (typeStr.equalsIgnoreCase(StoreType.TREVNI.name())) {
      return StoreType.TREVNI;
    } else if (typeStr.equalsIgnoreCase(StoreType.PARQUET.name())) {
      return StoreType.PARQUET;
    } else if (typeStr.equalsIgnoreCase(StoreType.SEQUENCEFILE.name())) {
      return StoreType.SEQUENCEFILE;
    } else if (typeStr.equalsIgnoreCase(StoreType.AVRO.name())) {
      return StoreType.AVRO;
<<<<<<< HEAD
=======
    } else if (typeStr.equalsIgnoreCase(StoreType.TEXTFILE.name())) {
      return StoreType.TEXTFILE;
>>>>>>> 69373878
    } else if (typeStr.equalsIgnoreCase(StoreType.HBASE.name())) {
      return StoreType.HBASE;
    } else {
      return null;
    }
  }

  public static TableMeta newTableMeta(StoreType type) {
    return new TableMeta(type, new KeyValueSet());
  }

  public static TableMeta newTableMeta(StoreType type, KeyValueSet options) {
    return new TableMeta(type, options);
  }

  public static TableDesc newTableDesc(String tableName, Schema schema, TableMeta meta, Path path) {
    return new TableDesc(tableName, schema, meta, path);
  }

  public static TableDesc newTableDesc(TableDescProto proto) {
    return new TableDesc(proto);
  }

  public static PartitionMethodDesc newPartitionMethodDesc(CatalogProtos.PartitionMethodProto proto) {
    return new PartitionMethodDesc(proto);
  }

  /**
  * This method transforms the unqualified names of a given schema into
  * the qualified names.
  *
  * @param tableName a table name to be prefixed
  * @param schema a schema to be transformed
  *
  * @return
  */
  public static SchemaProto getQualfiedSchema(String tableName, SchemaProto schema) {
    SchemaProto.Builder revisedSchema = SchemaProto.newBuilder(schema);
    revisedSchema.clearFields();
    for (ColumnProto col : schema.getFieldsList()) {
      ColumnProto.Builder builder = ColumnProto.newBuilder(col);
      builder.setName(tableName + CatalogConstants.IDENTIFIER_DELIMITER + extractSimpleName(col.getName()));
      revisedSchema.addFields(builder.build());
    }

    return revisedSchema.build();
  }

  public static DataType newDataType(Type type, String code) {
    return newDataType(type, code, 0);
  }

  public static DataType newDataType(Type type, String code, int len) {
    DataType.Builder builder = DataType.newBuilder();
    builder.setType(type)
        .setCode(code)
        .setLength(len);
    return builder.build();
  }

  public static DataType newSimpleDataType(Type type) {
    return DataType.newBuilder().setType(type).build();
  }

  public static DataType [] newSimpleDataTypeArray(Type... types) {
    DataType [] dataTypes = new DataType[types.length];
    for (int i = 0; i < types.length; i++) {
      dataTypes[i] = DataType.newBuilder().setType(types[i]).build();
    }
    return dataTypes;
  }

  public static DataType newDataTypeWithLen(Type type, int length) {
    return DataType.newBuilder().setType(type).setLength(length).build();
  }

  public static String columnToDDLString(Column column) {
    StringBuilder sb = new StringBuilder(denormalizeIdentifier(column.getSimpleName()));
    sb.append(" ").append(column.getDataType().getType());
    if (column.getDataType().hasLength()) {
      sb.append(" (").append(column.getDataType().getLength()).append(")");
    }
    return sb.toString();
  }

  public static boolean isArrayType(TajoDataTypes.Type type) {
    return type.toString().endsWith("_ARRAY");
  }

  /**
   * Checking if the given parameter types are compatible to the defined types of the function.
   * It also considers variable-length function invocations.
   *
   * @param definedTypes The defined function types
   * @param givenTypes The given parameter types
   * @return True if the parameter types are compatible to the defined types.
   */
  public static boolean isMatchedFunction(List<DataType> definedTypes, List<DataType> givenTypes) {

    // below check handles the following cases:
    //
    //   defined arguments          given params    RESULT
    //        ()                        ()            T
    //        ()                       (arg1)         F

    if (definedTypes == null || definedTypes.isEmpty()) { // if no defined argument
      if (givenTypes == null || givenTypes.isEmpty()) {
        return true; // if no defined argument as well as no given parameter
      } else {
        return false; // if no defined argument but there is one or more given parameters.
      }
    }

    // if the number of the given parameters are less than, the invocation is invalid.
    // It should already return false.
    //
    // below check handles the following example cases:
    //
    //   defined             given arguments
    //     (a)                    ()
    //    (a,b)                   (a)

    int definedSize = definedTypes == null ? 0 : definedTypes.size();
    int givenParamSize = givenTypes == null ? 0 : givenTypes.size();
    int paramDiff = givenParamSize - definedSize;
    if (paramDiff < 0) {
      return false;
    }

    // if the lengths of both defined and given parameter types are the same to each other
    if (paramDiff == 0) {
      return checkIfMatchedNonVarLengthFunction(definedTypes, givenTypes, definedSize, true);

    } else { // if variable length parameter match is suspected

      // Invocation parameters can be divided into two parts: non-variable part and variable part.
      //
      // For example, the function definition is as follows:
      //
      // c = func(a int, b float, c text[])
      //
      // If the function invocation is as follows. We can divided them into two parts as we mentioned above.
      //
      // func(  1,   3.0,           'b',   'c',   'd',   ...)
      //      <------------>       <----------------------->
      //     non-variable part          variable part

      // check if the candidate function is a variable-length function.
      if (!checkIfVariableLengthParamDefinition(definedTypes)) {
        return false;
      }

      // check only non-variable part
      if (!checkIfMatchedNonVarLengthFunction(definedTypes, givenTypes, definedSize - 1, false)) {
        return false;
      }

      ////////////////////////////////////////////////////////////////////////////////
      // The below code is for checking the variable part of a candidate function.
      ////////////////////////////////////////////////////////////////////////////////

      // Get a primitive type of the last defined parameter (array)
      TajoDataTypes.Type primitiveTypeOfLastDefinedParam =
          getPrimitiveTypeOf(definedTypes.get(definedTypes.size() - 1).getType());

      Type basisTypeOfVarLengthType = null;
      Type [] varLengthTypesOfGivenParams = new Type[paramDiff + 1]; // including last parameter
      for (int i = 0,j = (definedSize - 1); j < givenParamSize; i++, j++) {
        varLengthTypesOfGivenParams[i] = givenTypes.get(j).getType();

        // chooses the first non-null type as the basis type.
        if (givenTypes.get(j).getType() != Type.NULL_TYPE && basisTypeOfVarLengthType == null) {
          basisTypeOfVarLengthType = givenTypes.get(j).getType();
        } else if (basisTypeOfVarLengthType != null) {
          // If there are more than one type, we choose the most widen type as the basis type.
          basisTypeOfVarLengthType =
              getWidestType(CatalogUtil.newSimpleDataTypeArray(basisTypeOfVarLengthType, givenTypes.get(j).getType()))
              .getType();
        }
      }

      // If basis type is null, it means that all params in variable part is NULL_TYPE.
      // In this case, we set NULL_TYPE to the basis type.
      if (basisTypeOfVarLengthType == null) {
        basisTypeOfVarLengthType = Type.NULL_TYPE;
      }

      // Check if a basis param type is compatible to the variable parameter in the function definition.
      if (!(primitiveTypeOfLastDefinedParam == basisTypeOfVarLengthType ||
          isCompatibleType(primitiveTypeOfLastDefinedParam, basisTypeOfVarLengthType))) {
        return false;
      }

      // If all parameters are equivalent to the basis type
      for (TajoDataTypes.Type type : varLengthTypesOfGivenParams) {
        if (type != Type.NULL_TYPE && !isCompatibleType(primitiveTypeOfLastDefinedParam, type)) {
          return false;
        }
      }

      return true;
    }
  }

  /**
   * It is used when the function definition and function invocation whose the number of parameters are the same.
   *
   * @param definedTypes The parameter definition of a function
   * @param givenTypes invoked parameters
   * @param n Should how many types be checked?
   * @param lastArrayCompatible variable-length compatibility is allowed if true.
   * @return True the parameter definition and invoked definition are compatible to each other
   */
  public static boolean checkIfMatchedNonVarLengthFunction(List<DataType> definedTypes, List<DataType> givenTypes,
                                                           int n, boolean lastArrayCompatible) {
    for (int i = 0; i < n; i++) {
      Type definedType = definedTypes.get(i).getType();
      Type givenType = givenTypes.get(i).getType();

      if (lastArrayCompatible) {
        if (!CatalogUtil.checkIfCompatibleIncludingArray(definedType, givenType)) {
          return false;
        }
      } else {
        if (!CatalogUtil.isCompatibleType(definedType, givenType)) {
          return false;
        }
      }
    }

    return true;
  }

  /**
   * Check if both are compatible to each other. This function includes
   * the compatibility between primitive type and array type.
   * For example, INT8 and INT8_ARRAY is compatible.
   * This method is used to find variable-length functions.
   *
   * @param defined One parameter of the function definition
   * @param given One parameter of the invoked parameters
   * @return True if compatible.
   */
  public static boolean checkIfCompatibleIncludingArray(Type defined, Type given) {
    boolean compatible = isCompatibleType(defined, given);

    if (compatible) {
      return true;
    }

    if (isArrayType(defined)) {
      TajoDataTypes.Type primitiveTypeOfDefined = getPrimitiveTypeOf(defined);
      return isCompatibleType(primitiveTypeOfDefined, given);
    } else {
      return false;
    }
  }

  /**
   * Check if the parameter definition can be variable length.
   *
   * @param definedTypes The parameter definition of a function.
   * @return True if the parameter definition can be variable length.
   */
  public static boolean checkIfVariableLengthParamDefinition(List<DataType> definedTypes) {
    if (definedTypes.size() < 1) { // if no parameter function
      return false;
    }

    // Get the last param type of the function definition.
    Type lastDefinedParamType = definedTypes.get(definedTypes.size() - 1).getType();

    // Check if this function is variable function.
    // if the last defined parameter is not array, it is not a variable length function. It will be false.
    return CatalogUtil.isArrayType(lastDefinedParamType);
  }

  public static Type getPrimitiveTypeOf(Type type) {
    if (!isArrayType(type)) { // If the type is already primitive, it will just return the type.
      return type;
    }
    switch (type) {
    case BOOLEAN_ARRAY: return Type.BOOLEAN;
    case UINT1_ARRAY: return Type.UINT1;
    case UINT2_ARRAY: return Type.UINT2;
    case UINT4_ARRAY: return Type.UINT4;
    case UINT8_ARRAY: return Type.UINT8;
    case INT1_ARRAY: return Type.INT1;
    case INT2_ARRAY: return Type.INT2;
    case INT4_ARRAY: return Type.INT4;
    case INT8_ARRAY: return Type.INT8;
    case FLOAT4_ARRAY: return Type.FLOAT4;
    case FLOAT8_ARRAY: return Type.FLOAT8;
    case NUMERIC_ARRAY: return Type.NUMERIC;
    case CHAR_ARRAY: return Type.CHAR;
    case NCHAR_ARRAY: return Type.NCHAR;
    case VARCHAR_ARRAY: return Type.VARCHAR;
    case NVARCHAR_ARRAY: return Type.NVARCHAR;
    case TEXT_ARRAY: return Type.TEXT;
    case DATE_ARRAY: return Type.DATE;
    case TIME_ARRAY: return Type.TIME;
    case TIMEZ_ARRAY: return Type.TIMEZ;
    case TIMESTAMP_ARRAY: return Type.TIMESTAMP;
    case TIMESTAMPZ_ARRAY: return Type.TIMESTAMPZ;
    case INTERVAL_ARRAY: return Type.INTERVAL;
    default: throw new InvalidOperationException("Invalid array type: " + type.name());
    }
  }

  public static boolean isCompatibleType(final Type definedType, final Type givenType) {

    // No point in going forward because the data type cannot be upper casted.
    if (givenType.getNumber() > definedType.getNumber()) {
      return false;
    }

    boolean flag = definedType == givenType; // if both are the same to each other
    flag |= givenType == Type.NULL_TYPE;     // NULL value is acceptable in any parameter type
    flag |= definedType == Type.ANY;         // ANY can accept any given value.

    if (flag) {
      return true;
    }

    // Checking if a given type can be casted to a corresponding defined type.

    Type actualType = definedType;
    // if definedType is variable length or array, get a primitive type.
    if (CatalogUtil.isArrayType(definedType)) {
      actualType = CatalogUtil.getPrimitiveTypeOf(definedType);
    }

    flag |= DataTypeUtil.isUpperCastable(actualType, givenType);

    return flag;
  }

  /**
   * It picks out the widest range type among given <code>types</code>.
   *
   * Example:
   * <ul>
   *   <li>int, int8  -> int8 </li>
   *   <li>int4, int8, float4  -> float4 </li>
   *   <li>float4, float8 -> float8</li>
   *   <li>float4, text -> exception!</li>
   * </ul>
   *
   * @param types A list of DataTypes
   * @return The widest DataType
   */
  public static DataType getWidestType(DataType...types) {
    DataType widest = types[0];
    for (int i = 1; i < types.length; i++) {

      if (widest.getType() == Type.NULL_TYPE) { // if null, skip this type
        widest = types[i];
        continue;
      }

      if (types[i].getType() != Type.NULL_TYPE) {
        Type candidate = TUtil.getFromNestedMap(OPERATION_CASTING_MAP, widest.getType(), types[i].getType());
        if (candidate == null) {
          throw new InvalidOperationException("No matched operation for those types: " + TUtil.arrayToString
              (types));
        }
        widest = newSimpleDataType(candidate);
      }
    }

    return widest;
  }

  public static CatalogProtos.TableIdentifierProto buildTableIdentifier(String databaseName, String tableName) {
    CatalogProtos.TableIdentifierProto.Builder builder = CatalogProtos.TableIdentifierProto.newBuilder();
    builder.setDatabaseName(databaseName);
    builder.setTableName(tableName);
    return builder.build();
  }

  public static void closeQuietly(Connection conn) {
    try {
      if (conn != null)
        conn.close();
    } catch (SQLException se) {
    }
  }

  public static void closeQuietly(Statement stmt)  {
    try {
      if (stmt != null)
        stmt.close();
    } catch (SQLException se) {
    }
  }

  public static void closeQuietly(ResultSet res) {
    try {
      if (res != null)
        res.close();
    } catch (SQLException se) {
    }
  }

  public static void closeQuietly(Statement stmt, ResultSet res) {
    try {
      closeQuietly(res);
    } finally {
      closeQuietly(stmt);
    }
  }

  public static final Set<String> RESERVED_KEYWORDS_SET = new HashSet<String>();

  static final String [] RESERVED_KEYWORDS = {
      "AS", "ALL", "AND", "ANY", "ASYMMETRIC", "ASC",
      "BOTH",
      "CASE", "CAST", "CREATE", "CROSS", "CURRENT_DATE", "CURRENT_TIME", "CURRENT_TIMESTAMP",
      "DESC", "DISTINCT",
      "END", "ELSE", "EXCEPT",
      "FALSE", "FULL", "FROM",
      "GROUP",
      "HAVING",
      "ILIKE", "IN", "INNER", "INTERSECT", "INTO", "IS",
      "JOIN",
      "LEADING", "LEFT", "LIKE", "LIMIT",
      "NATURAL", "NOT", "NULL",
      "ON", "OUTER", "OR", "ORDER",
      "RIGHT",
      "SELECT", "SOME", "SYMMETRIC",
      "TABLE", "THEN", "TRAILING", "TRUE",
      "OVER",
      "UNION", "UNIQUE", "USING",
      "WHEN", "WHERE", "WINDOW", "WITH"
  };

  static {
    for (String keyword : RESERVED_KEYWORDS) {
      RESERVED_KEYWORDS_SET.add(keyword);
    }
  }

  public static AlterTableDesc renameColumn(String tableName, String oldColumName, String newColumName,
                                            AlterTableType alterTableType) {
    final AlterTableDesc alterTableDesc = new AlterTableDesc();
    alterTableDesc.setTableName(tableName);
    alterTableDesc.setColumnName(oldColumName);
    alterTableDesc.setNewColumnName(newColumName);
    alterTableDesc.setAlterTableType(alterTableType);
    return alterTableDesc;
  }

  public static AlterTableDesc renameTable(String tableName, String newTableName, AlterTableType alterTableType) {
    final AlterTableDesc alterTableDesc = new AlterTableDesc();
    alterTableDesc.setTableName(tableName);
    alterTableDesc.setNewTableName(newTableName);
    alterTableDesc.setAlterTableType(alterTableType);
    return alterTableDesc;
  }

  public static AlterTableDesc addNewColumn(String tableName, Column column, AlterTableType alterTableType) {
    final AlterTableDesc alterTableDesc = new AlterTableDesc();
    alterTableDesc.setTableName(tableName);
    alterTableDesc.setAddColumn(column);
    alterTableDesc.setAlterTableType(alterTableType);
    return alterTableDesc;
  }

  /* It is the relationship graph of type conversions. */
  public static final Map<Type, Map<Type, Type>> OPERATION_CASTING_MAP = Maps.newHashMap();

  static {
    // Type Conversion Map
    TUtil.putToNestedMap(OPERATION_CASTING_MAP, Type.BOOLEAN, Type.BOOLEAN, Type.BOOLEAN);

    TUtil.putToNestedMap(OPERATION_CASTING_MAP, Type.INT1, Type.INT1, Type.INT1);
    TUtil.putToNestedMap(OPERATION_CASTING_MAP, Type.INT1, Type.INT2, Type.INT2);
    TUtil.putToNestedMap(OPERATION_CASTING_MAP, Type.INT1, Type.INT4, Type.INT4);
    TUtil.putToNestedMap(OPERATION_CASTING_MAP, Type.INT1, Type.INT8, Type.INT8);
    TUtil.putToNestedMap(OPERATION_CASTING_MAP, Type.INT1, Type.FLOAT4, Type.FLOAT4);
    TUtil.putToNestedMap(OPERATION_CASTING_MAP, Type.INT1, Type.FLOAT8, Type.FLOAT8);
    TUtil.putToNestedMap(OPERATION_CASTING_MAP, Type.INT1, Type.TEXT, Type.TEXT);

    TUtil.putToNestedMap(OPERATION_CASTING_MAP, Type.INT2, Type.INT1, Type.INT2);
    TUtil.putToNestedMap(OPERATION_CASTING_MAP, Type.INT2, Type.INT2, Type.INT2);
    TUtil.putToNestedMap(OPERATION_CASTING_MAP, Type.INT2, Type.INT4, Type.INT4);
    TUtil.putToNestedMap(OPERATION_CASTING_MAP, Type.INT2, Type.INT8, Type.INT8);
    TUtil.putToNestedMap(OPERATION_CASTING_MAP, Type.INT2, Type.FLOAT4, Type.FLOAT4);
    TUtil.putToNestedMap(OPERATION_CASTING_MAP, Type.INT2, Type.FLOAT8, Type.FLOAT8);
    TUtil.putToNestedMap(OPERATION_CASTING_MAP, Type.INT2, Type.TEXT, Type.TEXT);

    TUtil.putToNestedMap(OPERATION_CASTING_MAP, Type.INT4, Type.INT1, Type.INT4);
    TUtil.putToNestedMap(OPERATION_CASTING_MAP, Type.INT4, Type.INT2, Type.INT4);
    TUtil.putToNestedMap(OPERATION_CASTING_MAP, Type.INT4, Type.INT4, Type.INT4);
    TUtil.putToNestedMap(OPERATION_CASTING_MAP, Type.INT4, Type.INT8, Type.INT8);
    TUtil.putToNestedMap(OPERATION_CASTING_MAP, Type.INT4, Type.FLOAT4, Type.FLOAT4);
    TUtil.putToNestedMap(OPERATION_CASTING_MAP, Type.INT4, Type.FLOAT8, Type.FLOAT8);
    TUtil.putToNestedMap(OPERATION_CASTING_MAP, Type.INT4, Type.TEXT, Type.TEXT);

    TUtil.putToNestedMap(OPERATION_CASTING_MAP, Type.INT8, Type.INT1, Type.INT8);
    TUtil.putToNestedMap(OPERATION_CASTING_MAP, Type.INT8, Type.INT2, Type.INT8);
    TUtil.putToNestedMap(OPERATION_CASTING_MAP, Type.INT8, Type.INT4, Type.INT8);
    TUtil.putToNestedMap(OPERATION_CASTING_MAP, Type.INT8, Type.INT8, Type.INT8);
    TUtil.putToNestedMap(OPERATION_CASTING_MAP, Type.INT8, Type.FLOAT4, Type.FLOAT4);
    TUtil.putToNestedMap(OPERATION_CASTING_MAP, Type.INT8, Type.FLOAT8, Type.FLOAT8);
    TUtil.putToNestedMap(OPERATION_CASTING_MAP, Type.INT8, Type.TEXT, Type.TEXT);

    TUtil.putToNestedMap(OPERATION_CASTING_MAP, Type.FLOAT4, Type.INT1, Type.FLOAT4);
    TUtil.putToNestedMap(OPERATION_CASTING_MAP, Type.FLOAT4, Type.INT2, Type.FLOAT4);
    TUtil.putToNestedMap(OPERATION_CASTING_MAP, Type.FLOAT4, Type.INT4, Type.FLOAT4);
    TUtil.putToNestedMap(OPERATION_CASTING_MAP, Type.FLOAT4, Type.INT8, Type.FLOAT4);
    TUtil.putToNestedMap(OPERATION_CASTING_MAP, Type.FLOAT4, Type.FLOAT4, Type.FLOAT4);
    TUtil.putToNestedMap(OPERATION_CASTING_MAP, Type.FLOAT4, Type.FLOAT8, Type.FLOAT8);
    TUtil.putToNestedMap(OPERATION_CASTING_MAP, Type.FLOAT4, Type.TEXT, Type.TEXT);

    TUtil.putToNestedMap(OPERATION_CASTING_MAP, Type.FLOAT8, Type.INT1, Type.FLOAT8);
    TUtil.putToNestedMap(OPERATION_CASTING_MAP, Type.FLOAT8, Type.INT2, Type.FLOAT8);
    TUtil.putToNestedMap(OPERATION_CASTING_MAP, Type.FLOAT8, Type.INT4, Type.FLOAT8);
    TUtil.putToNestedMap(OPERATION_CASTING_MAP, Type.FLOAT8, Type.INT8, Type.FLOAT8);
    TUtil.putToNestedMap(OPERATION_CASTING_MAP, Type.FLOAT8, Type.FLOAT4, Type.FLOAT8);
    TUtil.putToNestedMap(OPERATION_CASTING_MAP, Type.FLOAT8, Type.FLOAT8, Type.FLOAT8);
    TUtil.putToNestedMap(OPERATION_CASTING_MAP, Type.FLOAT8, Type.TEXT, Type.TEXT);

    TUtil.putToNestedMap(OPERATION_CASTING_MAP, Type.TEXT, Type.TIMESTAMP, Type.TIMESTAMP);
    TUtil.putToNestedMap(OPERATION_CASTING_MAP, Type.TIMESTAMP, Type.TIMESTAMP, Type.TIMESTAMP);
    TUtil.putToNestedMap(OPERATION_CASTING_MAP, Type.TIMESTAMP, Type.TEXT, Type.TEXT);
    TUtil.putToNestedMap(OPERATION_CASTING_MAP, Type.TEXT, Type.TEXT, Type.TEXT);

    TUtil.putToNestedMap(OPERATION_CASTING_MAP, Type.TIME, Type.TIME, Type.TIME);
    TUtil.putToNestedMap(OPERATION_CASTING_MAP, Type.DATE, Type.DATE, Type.DATE);

    TUtil.putToNestedMap(OPERATION_CASTING_MAP, Type.INET4, Type.INET4, Type.INET4);
  }

  // table default properties
  public static final String BLOCK_SIZE           = "parquet.block.size";
  public static final String PAGE_SIZE            = "parquet.page.size";
  public static final String COMPRESSION          = "parquet.compression";
  public static final String ENABLE_DICTIONARY    = "parquet.enable.dictionary";
  public static final String VALIDATION           = "parquet.validation";

  public static KeyValueSet newPhysicalProperties(StoreType type) {
    KeyValueSet options = new KeyValueSet();
    if (StoreType.CSV == type || StoreType.TEXTFILE == type) {
      options.set(StorageConstants.TEXT_DELIMITER, StorageConstants.DEFAULT_FIELD_DELIMITER);
    } else if (StoreType.RCFILE == type) {
      options.set(StorageConstants.RCFILE_SERDE, StorageConstants.DEFAULT_BINARY_SERDE);
    } else if (StoreType.SEQUENCEFILE == type) {
      options.set(StorageConstants.SEQUENCEFILE_SERDE, StorageConstants.DEFAULT_TEXT_SERDE);
      options.set(StorageConstants.SEQUENCEFILE_DELIMITER, StorageConstants.DEFAULT_FIELD_DELIMITER);
    } else if (type == StoreType.PARQUET) {
      options.set(BLOCK_SIZE, StorageConstants.PARQUET_DEFAULT_BLOCK_SIZE);
      options.set(PAGE_SIZE, StorageConstants.PARQUET_DEFAULT_PAGE_SIZE);
      options.set(COMPRESSION, StorageConstants.PARQUET_DEFAULT_COMPRESSION_CODEC_NAME);
      options.set(ENABLE_DICTIONARY, StorageConstants.PARQUET_DEFAULT_IS_DICTIONARY_ENABLED);
      options.set(VALIDATION, StorageConstants.PARQUET_DEFAULT_IS_VALIDATION_ENABLED);
    }

    return options;
  }
}<|MERGE_RESOLUTION|>--- conflicted
+++ resolved
@@ -278,11 +278,8 @@
       return StoreType.SEQUENCEFILE;
     } else if (typeStr.equalsIgnoreCase(StoreType.AVRO.name())) {
       return StoreType.AVRO;
-<<<<<<< HEAD
-=======
     } else if (typeStr.equalsIgnoreCase(StoreType.TEXTFILE.name())) {
       return StoreType.TEXTFILE;
->>>>>>> 69373878
     } else if (typeStr.equalsIgnoreCase(StoreType.HBASE.name())) {
       return StoreType.HBASE;
     } else {
