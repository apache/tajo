--- conflicted
+++ resolved
@@ -982,8 +982,6 @@
     TUtil.putToNestedMap(CASTING_DIRECTION_MAP, Type.TIME, Type.DATE, Direction.RHS);
 
     TUtil.putToNestedMap(OPERATION_CASTING_MAP, Type.DATE, Type.DATE, Type.DATE);
-<<<<<<< HEAD
-=======
     TUtil.putToNestedMap(OPERATION_CASTING_MAP, Type.DATE, Type.TIME, Type.TIMESTAMP);
     TUtil.putToNestedMap(CASTING_DIRECTION_MAP, Type.DATE, Type.TIME, Direction.LHS);
 
@@ -992,9 +990,6 @@
 
     TUtil.putToNestedMap(OPERATION_CASTING_MAP, Type.INTERVAL, Type.DATE, Type.TIMESTAMP);
     TUtil.putToNestedMap(CASTING_DIRECTION_MAP, Type.INTERVAL, Type.DATE, Direction.RHS);
-
-    TUtil.putToNestedMap(OPERATION_CASTING_MAP, Type.INET4, Type.INET4, Type.INET4);
->>>>>>> aad78a4e
   }
 
   // table default properties
