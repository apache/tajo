--- conflicted
+++ resolved
@@ -278,13 +278,10 @@
       return StoreType.SEQUENCEFILE;
     } else if (typeStr.equalsIgnoreCase(StoreType.AVRO.name())) {
       return StoreType.AVRO;
-<<<<<<< HEAD
+    } else if (typeStr.equalsIgnoreCase(StoreType.TEXTFILE.name())) {
+      return StoreType.TEXTFILE;
     } else if (typeStr.equalsIgnoreCase(StoreType.HBASE.name())) {
       return StoreType.HBASE;
-=======
-    } else if (typeStr.equalsIgnoreCase(StoreType.TEXTFILE.name())) {
-      return StoreType.TEXTFILE;
->>>>>>> 03c3ea29
     } else {
       return null;
     }
