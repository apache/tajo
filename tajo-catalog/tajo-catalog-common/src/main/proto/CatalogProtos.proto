/**
 * Licensed to the Apache Software Foundation (ASF) under one
 * or more contributor license agreements.  See the NOTICE file
 * distributed with this work for additional information
 * regarding copyright ownership.  The ASF licenses this file
 * to you under the Apache License, Version 2.0 (the
 * "License"); you may not use this file except in compliance
 * with the License.  You may obtain a copy of the License at
 *
 *     http://www.apache.org/licenses/LICENSE-2.0
 *
 * Unless required by applicable law or agreed to in writing, software
 * distributed under the License is distributed on an "AS IS" BASIS,
 * WITHOUT WARRANTIES OR CONDITIONS OF ANY KIND, either express or implied.
 * See the License for the specific language governing permissions and
 * limitations under the License.
 */

option java_package = "org.apache.tajo.catalog.proto";
option java_outer_classname = "CatalogProtos";
option optimize_for = SPEED;
option java_generic_services = false;
option java_generate_equals_and_hash = true;

import "DataTypes.proto";
import "PrimitiveProtos.proto";

enum StoreType {
  MEM = 0;
  CSV = 1;
  RAW = 2;
  RCFILE = 3;
  ROWFILE = 4;
  HCFILE = 5;
  PARQUET = 7;
  SEQUENCEFILE = 8;
  AVRO = 9;
  TEXTFILE = 10;
<<<<<<< HEAD
  HBASE = 11;
=======
  JSON = 11;
>>>>>>> 1cdbe467
}

enum OrderType {
  ORDER_NONE = 0;
  ASC = 1;
  DSC = 2;
}

enum PartitionType {
  RANGE = 0;
  HASH = 1;
  LIST = 2;
  COLUMN = 3;
}

enum AlterTableType {
  RENAME_TABLE = 0;
  RENAME_COLUMN = 1;
  ADD_COLUMN = 2;
}

message ColumnProto {
  required string name = 1;
  required DataType dataType = 3;
}

message SchemaProto {
  repeated ColumnProto fields = 1;
}

message FragmentProto {
  required string id = 1;
  required string storeType = 2;
  required bytes contents = 3;
}

message TableProto {
  required StoreType storeType = 1;
  optional KeyValueSetProto params = 2;
}

message CreateTablespaceRequest {
  required string tablespace_name = 1;
  required string tablespace_uri = 2;
}

message CreateDatabaseRequest {
  required string database_name = 1;
  optional string tablespace_name = 2;
}

message TableDescProto {
  required string table_name = 2;
  optional string path = 3;
  required TableProto meta = 4;
  required SchemaProto schema = 5;
  optional TableStatsProto stats = 6;
  optional PartitionMethodProto partition = 7;
  optional bool isExternal = 8 [default = false];
}

message TableIdentifierProto {
  required string database_name = 1;
  required string table_name = 3;
}

message NamespaceProto {
  required string database_name = 1;
  optional string namespace = 2;
}

message IndexDescProto {
  required TableIdentifierProto tableIdentifier = 1;
  required string indexName = 2;
  required ColumnProto column = 3;
  required IndexMethod indexMethod = 4;
  optional bool isUnique = 5 [default = false];
  optional bool isClustered = 6 [default = false];
  optional bool isAscending = 7 [default = false];
}

enum IndexMethod {
  TWO_LEVEL_BIN_TREE = 0;
  BTREE_IDX = 1;
  HASH_IDX = 2;
  BITMAP_IDX = 3;
}

message GetAllTableNamesResponse {
  repeated string tableName = 1;
}

message GetIndexByColumnRequest {
  required TableIdentifierProto tableIdentifier = 1;
  required string columnName = 2;
}

message IndexNameProto {
  required string databaseName = 1;
  optional string namespace = 2;
  required string indexName = 3;
}

message GetFunctionsResponse {
  repeated FunctionDescProto functionDesc = 1;
}

message UnregisterFunctionRequest {
  required string signature = 1;
}

message GetFunctionMetaRequest {
  required string signature = 1;
  optional FunctionType functionType = 2;
  repeated DataType parameterTypes = 3;
}

message ContainFunctionRequest {
  required string signature = 1;
  optional FunctionType functionType = 2;
  repeated DataType parameterTypes = 3;
}

message TableStatsProto {
  required int64 numRows = 1;
  required int64 numBytes = 2;
  optional int32 numBlocks = 4;
  optional int32 numShuffleOutputs = 5;
  optional int64 avgRows = 6;
  optional int64 readBytes = 7;
  repeated ColumnStatsProto colStat = 8;
}

message ColumnStatsProto {
  required ColumnProto column = 1;
  optional int64 numDistVal = 2;
  optional int64 numNulls = 3;
  optional bytes minValue = 4;
  optional bytes maxValue = 5;
}

enum StatType {
  TABLE_NUM_ROWS = 0;
  TABLE_NUM_BLOCKS = 1;
  TABLE_NUM_PARTITIONS = 2;
  TABLE_AVG_ROWS = 3;
  TABLE_NUM_BYTES = 4;

  COLUMN_NUM_NDV = 5;
  COLUMN_NUM_NULLS = 6;
}

message StatSetProto {
  repeated StatProto stats = 1;
}

message StatProto {
  required StatType type = 1;
  required int64 value = 2;
}

message ServerNameProto {
  required string serverName = 1;
  required string hostName = 2;
  required int32 port = 3;
}

message TupleComparatorSpecProto {
  required int32 columnId = 1;
  optional bool ascending = 2 [default = true];
  optional bool nullFirst = 3 [default = false];
}

message SortSpecProto {
  required ColumnProto column = 1;
  optional bool ascending = 2 [default = true];
  optional bool nullFirst = 3 [default = false];
}


message PartitionsProto {
  required TableIdentifierProto tableIdentifier = 1;
  repeated PartitionDescProto partition = 2;
}

message PartitionMethodProto {
  required TableIdentifierProto tableIdentifier = 1;
  required PartitionType partitionType = 2;
  required string expression = 3;
  required SchemaProto expressionSchema = 4;
}

message PartitionDescProto {
  optional string partitionName = 2;
  required int32  ordinalPosition = 3;
  optional string partitionValue = 4;
  optional string path = 5;
}

message TablespaceProto {
  required string spaceName = 1;
  required string uri = 2;
}

message AlterTablespaceProto {
  required string spaceName = 1;
  repeated AlterTablespaceCommand command = 2;

  enum AlterTablespaceType {
    LOCATION = 0;
  }

  message SetLocation {
    required string uri = 1;
  }

  message AlterTablespaceCommand {
    required AlterTablespaceType type = 1;
    optional SetLocation location = 2;
  }
}

message AlterTableDescProto {
  required string tableName = 1;
  optional string newTableName = 2 ;
  optional ColumnProto addColumn = 3;
  optional AlterColumnProto alterColumnName = 4;
  required AlterTableType alterTableType = 5;
}

message AlterColumnProto {
  required string oldColumnName = 1;
  required string newColumnName = 2;
}

////////////////////////////////////////////////
// Function and UDF Section
////////////////////////////////////////////////

enum FunctionType {
  GENERAL = 0;
  AGGREGATION = 1;
  DISTINCT_AGGREGATION = 2;
  WINDOW = 3;
  UDF = 4;
  UDA = 5;
  DISTINCT_UDA = 6;
  WINDOW_UDA = 7;
}

message FunctionDescProto {
  required FunctionSignatureProto signature = 1;
  required FunctionSupplementProto supplement = 2;
  required FunctionInvocationProto invocation = 3;
}

message FunctionSignatureProto {
  required FunctionType type = 1;
  required string name = 2;
  required DataType returnType = 3;
  repeated DataType parameterTypes = 4;
}

message FunctionSupplementProto {
  optional string shortDescription = 1;
  optional string detail = 2;
  optional string example = 3;
}

message FunctionInvocationProto {
  optional ClassBaseInvocationDescProto legacy = 1;
  optional StaticMethodInvocationDescProto scalar = 2;
  optional ClassBaseInvocationDescProto aggregation = 3;
  optional StaticMethodInvocationDescProto scalarJIT = 4;
  optional ClassBaseInvocationDescProto aggregationJIT = 5;
}

message ClassBaseInvocationDescProto {
  required string className = 1;
}

message StaticMethodInvocationDescProto {
  required string className = 1;
  required string methodName = 2;
  required string returnClass = 3;
  repeated string paramClasses = 4;
}<|MERGE_RESOLUTION|>--- conflicted
+++ resolved
@@ -36,11 +36,8 @@
   SEQUENCEFILE = 8;
   AVRO = 9;
   TEXTFILE = 10;
-<<<<<<< HEAD
-  HBASE = 11;
-=======
   JSON = 11;
->>>>>>> 1cdbe467
+  HBASE = 12;
 }
 
 enum OrderType {
