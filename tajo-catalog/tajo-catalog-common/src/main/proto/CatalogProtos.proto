/**
 * Licensed to the Apache Software Foundation (ASF) under one
 * or more contributor license agreements.  See the NOTICE file
 * distributed with this work for additional information
 * regarding copyright ownership.  The ASF licenses this file
 * to you under the Apache License, Version 2.0 (the
 * "License"); you may not use this file except in compliance
 * with the License.  You may obtain a copy of the License at
 *
 *     http://www.apache.org/licenses/LICENSE-2.0
 *
 * Unless required by applicable law or agreed to in writing, software
 * distributed under the License is distributed on an "AS IS" BASIS,
 * WITHOUT WARRANTIES OR CONDITIONS OF ANY KIND, either express or implied.
 * See the License for the specific language governing permissions and
 * limitations under the License.
 */

option java_package = "org.apache.tajo.catalog.proto";
option java_outer_classname = "CatalogProtos";
option optimize_for = SPEED;
option java_generic_services = false;
option java_generate_equals_and_hash = true;

import "DataTypes.proto";
import "PrimitiveProtos.proto";

enum StoreType {
  MEM = 0;
  CSV = 1;
  RAW = 2;
  RCFILE = 3;
  ROWFILE = 4;
  HCFILE = 5;
  PARQUET = 7;
  SEQUENCEFILE = 8;
  AVRO = 9;
  TEXTFILE = 10;
  JSON = 11;
  HBASE = 12;
  SYSTEM = 13;
}

enum OrderType {
  ORDER_NONE = 0;
  ASC = 1;
  DSC = 2;
}

enum PartitionType {
  RANGE = 0;
  HASH = 1;
  LIST = 2;
  COLUMN = 3;
}

enum AlterTableType {
  RENAME_TABLE = 0;
  RENAME_COLUMN = 1;
  ADD_COLUMN = 2;
<<<<<<< HEAD
  SET_PROPERTY = 3;
=======
  ADD_PARTITION = 3;
  DROP_PARTITION = 4;
>>>>>>> 652e4db7
}

message ColumnProto {
  required string name = 1;
  optional int32 tid = 2;
  required DataType dataType = 3;
}

message SchemaProto {
  repeated ColumnProto fields = 1;
}

message FragmentProto {
  required string id = 1;
  required string storeType = 2;
  required bytes contents = 3;
}

message TableProto {
  required StoreType storeType = 1;
  optional KeyValueSetProto params = 2;
}

message CreateTablespaceRequest {
  required string tablespace_name = 1;
  required string tablespace_uri = 2;
}

message CreateDatabaseRequest {
  required string database_name = 1;
  optional string tablespace_name = 2;
}

message TableDescProto {
  required string table_name = 2;
  optional string path = 3;
  required TableProto meta = 4;
  required SchemaProto schema = 5;
  optional TableStatsProto stats = 6;
  optional PartitionMethodProto partition = 7;
  optional bool isExternal = 8 [default = false];
}

message TableIdentifierProto {
  required string database_name = 1;
  required string table_name = 2;
  optional int32 dbId = 3;
  optional int32 tid = 4;
}

message NamespaceProto {
  required string database_name = 1;
  optional string namespace = 2;
}

message IndexDescProto {
  required TableIdentifierProto tableIdentifier = 1;
  required string indexName = 2;
  required ColumnProto column = 3;
  required IndexMethod indexMethod = 4;
  optional bool isUnique = 5 [default = false];
  optional bool isClustered = 6 [default = false];
  optional bool isAscending = 7 [default = false];
}

enum IndexMethod {
  TWO_LEVEL_BIN_TREE = 0;
  BTREE_IDX = 1;
  HASH_IDX = 2;
  BITMAP_IDX = 3;
}

message GetAllTableNamesResponse {
  repeated string tableName = 1;
}

message GetTablespacesProto {
  repeated TablespaceProto tablespace = 1;
}

message GetDatabasesProto {
  repeated DatabaseProto database = 1;
}

message GetTablesProto {
  repeated TableDescriptorProto table = 1;
}

message GetColumnsProto {
  repeated ColumnProto column = 1;
}

message GetIndexesProto {
  repeated IndexProto index = 1;
}

message GetTableOptionsProto {
  repeated TableOptionProto tableOption = 1;
}

message GetTableStatsProto {
  repeated TableStatsProto stat = 1;
}

message GetTablePartitionsProto {
  repeated TablePartitionProto part = 1;
}

message IndexProto {
  required int32 dbId = 1;
  required int32 tId = 2;
  required string indexName = 3;
  required string columnName = 4;
  required string dataType = 5;
  required string indexType = 6;
  optional bool isUnique = 7 [default = false];
  optional bool isClustered = 8 [default = false];
  optional bool isAscending = 9 [default = false];
}

message TableOptionProto {
  required int32 tid = 1;
  required KeyValueProto keyval = 2;
}

message TablePartitionProto {
  required int32 partition_id = 1;
  required int32 tid = 2;
  optional string partitionName = 3;
  optional string path = 4;
}

message GetIndexByColumnRequest {
  required TableIdentifierProto tableIdentifier = 1;
  required string columnName = 2;
}

message IndexNameProto {
  required string databaseName = 1;
  optional string namespace = 2;
  required string indexName = 3;
}

message GetFunctionsResponse {
  repeated FunctionDescProto functionDesc = 1;
}

message UnregisterFunctionRequest {
  required string signature = 1;
}

message GetFunctionMetaRequest {
  required string signature = 1;
  optional FunctionType functionType = 2;
  repeated DataType parameterTypes = 3;
}

message ContainFunctionRequest {
  required string signature = 1;
  optional FunctionType functionType = 2;
  repeated DataType parameterTypes = 3;
}

message TableStatsProto {
  required int64 numRows = 1;
  required int64 numBytes = 2;
  optional int32 numBlocks = 4;
  optional int32 numShuffleOutputs = 5;
  optional int64 avgRows = 6;
  optional int64 readBytes = 7;
  repeated ColumnStatsProto colStat = 8;
  optional int32 tid = 9;
}

message ColumnStatsProto {
  required ColumnProto column = 1;
  optional int64 numDistVal = 2;
  optional int64 numNulls = 3;
  optional bytes minValue = 4;
  optional bytes maxValue = 5;
}

enum StatType {
  TABLE_NUM_ROWS = 0;
  TABLE_NUM_BLOCKS = 1;
  TABLE_NUM_PARTITIONS = 2;
  TABLE_AVG_ROWS = 3;
  TABLE_NUM_BYTES = 4;

  COLUMN_NUM_NDV = 5;
  COLUMN_NUM_NULLS = 6;
}

message StatSetProto {
  repeated StatProto stats = 1;
}

message StatProto {
  required StatType type = 1;
  required int64 value = 2;
}

message ServerNameProto {
  required string serverName = 1;
  required string hostName = 2;
  required int32 port = 3;
}

message TupleComparatorSpecProto {
  required int32 columnId = 1;
  optional bool ascending = 2 [default = true];
  optional bool nullFirst = 3 [default = false];
}

message SortSpecProto {
  required ColumnProto column = 1;
  optional bool ascending = 2 [default = true];
  optional bool nullFirst = 3 [default = false];
}


message PartitionsProto {
  repeated PartitionDescProto partition = 1;
}

message PartitionMethodProto {
  required TableIdentifierProto tableIdentifier = 1;
  required PartitionType partitionType = 2;
  required string expression = 3;
  required SchemaProto expressionSchema = 4;
}

message PartitionDescProto {
  required string partitionName = 1;
  repeated PartitionKeyProto partitionKeys = 2;
  optional string path = 3;
}

message PartitionKeyProto {
  required string columnName = 1;
  required string partitionValue = 2;
}


message PartitionIdentifierProto {
  required string databaseName = 1;
  required string tableName = 2;
  optional string partitionName = 3;
}

message TablespaceProto {
  required string spaceName = 1;
  required string uri = 2;
  optional string handler = 3;
  optional int32 id = 4; 
}

message DatabaseProto {
	required int32 spaceId = 1;
	required int32 id = 2;
	required string name = 3;
}

message TableDescriptorProto {
	required int32 dbId = 1;
	required int32 tid = 2;
	required string name = 3;
	optional string tableType = 4;
	required string path = 5;
	required string storeType = 6;
}

message AlterTablespaceProto {
  required string spaceName = 1;
  repeated AlterTablespaceCommand command = 2;

  enum AlterTablespaceType {
    LOCATION = 0;
  }

  message SetLocation {
    required string uri = 1;
  }

  message AlterTablespaceCommand {
    required AlterTablespaceType type = 1;
    optional SetLocation location = 2;
  }
}

message AlterTableDescProto {
  required string tableName = 1;
  optional string newTableName = 2 ;
  optional ColumnProto addColumn = 3;
  optional AlterColumnProto alterColumnName = 4;
  required AlterTableType alterTableType = 5;
<<<<<<< HEAD
  optional KeyValueSetProto params = 6;
=======
  optional PartitionDescProto partitionDesc = 6;
>>>>>>> 652e4db7
}

message AlterColumnProto {
  required string oldColumnName = 1;
  required string newColumnName = 2;
}

message UpdateTableStatsProto {
  required string tableName = 1;
  required TableStatsProto stats = 2;
}

////////////////////////////////////////////////
// Function and UDF Section
////////////////////////////////////////////////

enum FunctionType {
  GENERAL = 0;
  AGGREGATION = 1;
  DISTINCT_AGGREGATION = 2;
  WINDOW = 3;
  UDF = 4;
  UDA = 5;
  DISTINCT_UDA = 6;
  WINDOW_UDA = 7;
}

message FunctionDescProto {
  required FunctionSignatureProto signature = 1;
  required FunctionSupplementProto supplement = 2;
  required FunctionInvocationProto invocation = 3;
}

message FunctionSignatureProto {
  required FunctionType type = 1;
  required string name = 2;
  required DataType returnType = 3;
  repeated DataType parameterTypes = 4;
}

message FunctionSupplementProto {
  optional string shortDescription = 1;
  optional string detail = 2;
  optional string example = 3;
}

message FunctionInvocationProto {
  optional ClassBaseInvocationDescProto legacy = 1;
  optional StaticMethodInvocationDescProto scalar = 2;
  optional ClassBaseInvocationDescProto aggregation = 3;
  optional StaticMethodInvocationDescProto scalarJIT = 4;
  optional ClassBaseInvocationDescProto aggregationJIT = 5;
}

message ClassBaseInvocationDescProto {
  required string className = 1;
}

message StaticMethodInvocationDescProto {
  required string className = 1;
  required string methodName = 2;
  required string returnClass = 3;
  repeated string paramClasses = 4;
}<|MERGE_RESOLUTION|>--- conflicted
+++ resolved
@@ -58,12 +58,9 @@
   RENAME_TABLE = 0;
   RENAME_COLUMN = 1;
   ADD_COLUMN = 2;
-<<<<<<< HEAD
-  SET_PROPERTY = 3;
-=======
   ADD_PARTITION = 3;
   DROP_PARTITION = 4;
->>>>>>> 652e4db7
+  SET_PROPERTY = 5;
 }
 
 message ColumnProto {
@@ -360,11 +357,8 @@
   optional ColumnProto addColumn = 3;
   optional AlterColumnProto alterColumnName = 4;
   required AlterTableType alterTableType = 5;
-<<<<<<< HEAD
-  optional KeyValueSetProto params = 6;
-=======
   optional PartitionDescProto partitionDesc = 6;
->>>>>>> 652e4db7
+  optional KeyValueSetProto params = 7;
 }
 
 message AlterColumnProto {
