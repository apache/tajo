/**
 * Licensed to the Apache Software Foundation (ASF) under one
 * or more contributor license agreements.  See the NOTICE file
 * distributed with this work for additional information
 * regarding copyright ownership.  The ASF licenses this file
 * to you under the Apache License, Version 2.0 (the
 * "License"); you may not use this file except in compliance
 * with the License.  You may obtain a copy of the License at
 *
 *     http://www.apache.org/licenses/LICENSE-2.0
 *
 * Unless required by applicable law or agreed to in writing, software
 * distributed under the License is distributed on an "AS IS" BASIS,
 * WITHOUT WARRANTIES OR CONDITIONS OF ANY KIND, either express or implied.
 * See the License for the specific language governing permissions and
 * limitations under the License.
 */

option java_package = "org.apache.tajo.catalog.proto";
option java_outer_classname = "CatalogProtos";
option optimize_for = SPEED;
option java_generic_services = false;
option java_generate_equals_and_hash = true;

import "DataTypes.proto";
import "PrimitiveProtos.proto";

enum StoreType {
  MEM = 0;
  CSV = 1;
  RAW = 2;
  RCFILE = 3;
  ROWFILE = 4;
  HCFILE = 5;
  PARQUET = 7;
  SEQUENCEFILE = 8;
  AVRO = 9;
  TEXTFILE = 10;
  JSON = 11;
  HBASE = 12;
  SYSTEM = 13;
}

enum OrderType {
  ORDER_NONE = 0;
  ASC = 1;
  DSC = 2;
}

enum PartitionType {
  RANGE = 0;
  HASH = 1;
  LIST = 2;
  COLUMN = 3;
}

enum AlterTableType {
  RENAME_TABLE = 0;
  RENAME_COLUMN = 1;
  ADD_COLUMN = 2;
}

message ColumnProto {
  required string name = 1;
  optional int32 tid = 2;
  required DataType dataType = 3;
}

message SchemaProto {
  repeated ColumnProto fields = 1;
}

message FragmentProto {
  required string id = 1;
  required string storeType = 2;
  required bytes contents = 3;
}

message TableProto {
  required StoreType storeType = 1;
  optional KeyValueSetProto params = 2;
}

message CreateTablespaceRequest {
  required string tablespace_name = 1;
  required string tablespace_uri = 2;
}

message CreateDatabaseRequest {
  required string database_name = 1;
  optional string tablespace_name = 2;
}

message TableDescProto {
  required string table_name = 2;
  optional string path = 3;
  required TableProto meta = 4;
  required SchemaProto schema = 5;
  optional TableStatsProto stats = 6;
  optional PartitionMethodProto partition = 7;
  optional bool isExternal = 8 [default = false];
}

message TableIdentifierProto {
  required string database_name = 1;
  required string table_name = 2;
  optional int32 dbId = 3;
  optional int32 tid = 4;
}

message NamespaceProto {
  required string database_name = 1;
  optional string namespace = 2;
}

message IndexDescProto {
  required TableIdentifierProto tableIdentifier = 1;
  required string indexName = 2;
  required IndexMethod indexMethod = 3;
  required string indexPath = 4;
  repeated SortSpecProto key_sort_specs = 5;
  required SchemaProto targetRelationSchema = 6;
  optional bool isUnique = 7 [default = false];
  optional bool isClustered = 8 [default = false];
}

enum IndexMethod {
  TWO_LEVEL_BIN_TREE = 0;
  BTREE_IDX = 1;
  HASH_IDX = 2;
  BITMAP_IDX = 3;
}

message GetAllTableNamesResponse {
  repeated string tableName = 1;
}

<<<<<<< HEAD
message GetIndexByColumnNamesRequest {
=======
message GetTablespacesProto {
  repeated TablespaceProto tablespace = 1;
}

message GetDatabasesProto {
  repeated DatabaseProto database = 1;
}

message GetTablesProto {
  repeated TableDescriptorProto table = 1;
}

message GetColumnsProto {
  repeated ColumnProto column = 1;
}

message GetIndexesProto {
  repeated IndexProto index = 1;
}

message GetTableOptionsProto {
  repeated TableOptionProto tableOption = 1;
}

message GetTableStatsProto {
  repeated TableStatsProto stat = 1;
}

message GetTablePartitionsProto {
  repeated TablePartitionProto part = 1;
}

message IndexProto {
  required int32 dbId = 1;
  required int32 tId = 2;
  required string indexName = 3;
  required string columnName = 4;
  required string dataType = 5;
  required string indexType = 6;
  optional bool isUnique = 7 [default = false];
  optional bool isClustered = 8 [default = false];
  optional bool isAscending = 9 [default = false];
}

message TableOptionProto {
  required int32 tid = 1;
  required KeyValueProto keyval = 2;
}

message TablePartitionProto {
  required int32 pid = 1;
  required int32 tid = 2;
  optional string partitionName = 3;
  required int32  ordinalPosition = 4;
  optional string path = 5;
}

message GetIndexByColumnRequest {
>>>>>>> 8e52ed43
  required TableIdentifierProto tableIdentifier = 1;
  repeated string columnNames = 2;
}

message IndexNameProto {
  required string databaseName = 1;
  optional string namespace = 2;
  required string indexName = 3;
}

message GetAllIndexesResponse {
  repeated IndexDescProto indexDesc = 1;
}

message GetFunctionsResponse {
  repeated FunctionDescProto functionDesc = 1;
}

message UnregisterFunctionRequest {
  required string signature = 1;
}

message GetFunctionMetaRequest {
  required string signature = 1;
  optional FunctionType functionType = 2;
  repeated DataType parameterTypes = 3;
}

message ContainFunctionRequest {
  required string signature = 1;
  optional FunctionType functionType = 2;
  repeated DataType parameterTypes = 3;
}

message TableStatsProto {
  required int64 numRows = 1;
  required int64 numBytes = 2;
  optional int32 numBlocks = 4;
  optional int32 numShuffleOutputs = 5;
  optional int64 avgRows = 6;
  optional int64 readBytes = 7;
  repeated ColumnStatsProto colStat = 8;
  optional int32 tid = 9;
}

message ColumnStatsProto {
  required ColumnProto column = 1;
  optional int64 numDistVal = 2;
  optional int64 numNulls = 3;
  optional bytes minValue = 4;
  optional bytes maxValue = 5;
}

enum StatType {
  TABLE_NUM_ROWS = 0;
  TABLE_NUM_BLOCKS = 1;
  TABLE_NUM_PARTITIONS = 2;
  TABLE_AVG_ROWS = 3;
  TABLE_NUM_BYTES = 4;

  COLUMN_NUM_NDV = 5;
  COLUMN_NUM_NULLS = 6;
}

message StatSetProto {
  repeated StatProto stats = 1;
}

message StatProto {
  required StatType type = 1;
  required int64 value = 2;
}

message ServerNameProto {
  required string serverName = 1;
  required string hostName = 2;
  required int32 port = 3;
}

message TupleComparatorSpecProto {
  required int32 columnId = 1;
  optional bool ascending = 2 [default = true];
  optional bool nullFirst = 3 [default = false];
}

message SortSpecProto {
  required ColumnProto column = 1;
  optional bool ascending = 2 [default = true];
  optional bool nullFirst = 3 [default = false];
}


message PartitionsProto {
  required TableIdentifierProto tableIdentifier = 1;
  repeated PartitionDescProto partition = 2;
}

message PartitionMethodProto {
  required TableIdentifierProto tableIdentifier = 1;
  required PartitionType partitionType = 2;
  required string expression = 3;
  required SchemaProto expressionSchema = 4;
}

message PartitionDescProto {
  optional string partitionName = 2;
  required int32  ordinalPosition = 3;
  optional string partitionValue = 4;
  optional string path = 5;
}

message TablespaceProto {
  required string spaceName = 1;
  required string uri = 2;
  optional string handler = 3;
  optional int32 id = 4; 
}

message DatabaseProto {
	required int32 spaceId = 1;
	required int32 id = 2;
	required string name = 3;
}

message TableDescriptorProto {
	required int32 dbId = 1;
	required int32 tid = 2;
	required string name = 3;
	optional string tableType = 4;
	required string path = 5;
	required string storeType = 6;
}

message AlterTablespaceProto {
  required string spaceName = 1;
  repeated AlterTablespaceCommand command = 2;

  enum AlterTablespaceType {
    LOCATION = 0;
  }

  message SetLocation {
    required string uri = 1;
  }

  message AlterTablespaceCommand {
    required AlterTablespaceType type = 1;
    optional SetLocation location = 2;
  }
}

message AlterTableDescProto {
  required string tableName = 1;
  optional string newTableName = 2 ;
  optional ColumnProto addColumn = 3;
  optional AlterColumnProto alterColumnName = 4;
  required AlterTableType alterTableType = 5;
}

message AlterColumnProto {
  required string oldColumnName = 1;
  required string newColumnName = 2;
}

message UpdateTableStatsProto {
  required string tableName = 1;
  required TableStatsProto stats = 2;
}

////////////////////////////////////////////////
// Function and UDF Section
////////////////////////////////////////////////

enum FunctionType {
  GENERAL = 0;
  AGGREGATION = 1;
  DISTINCT_AGGREGATION = 2;
  WINDOW = 3;
  UDF = 4;
  UDA = 5;
  DISTINCT_UDA = 6;
  WINDOW_UDA = 7;
}

message FunctionDescProto {
  required FunctionSignatureProto signature = 1;
  required FunctionSupplementProto supplement = 2;
  required FunctionInvocationProto invocation = 3;
}

message FunctionSignatureProto {
  required FunctionType type = 1;
  required string name = 2;
  required DataType returnType = 3;
  repeated DataType parameterTypes = 4;
}

message FunctionSupplementProto {
  optional string shortDescription = 1;
  optional string detail = 2;
  optional string example = 3;
}

message FunctionInvocationProto {
  optional ClassBaseInvocationDescProto legacy = 1;
  optional StaticMethodInvocationDescProto scalar = 2;
  optional ClassBaseInvocationDescProto aggregation = 3;
  optional StaticMethodInvocationDescProto scalarJIT = 4;
  optional ClassBaseInvocationDescProto aggregationJIT = 5;
}

message ClassBaseInvocationDescProto {
  required string className = 1;
}

message StaticMethodInvocationDescProto {
  required string className = 1;
  required string methodName = 2;
  required string returnClass = 3;
  repeated string paramClasses = 4;
}<|MERGE_RESOLUTION|>--- conflicted
+++ resolved
@@ -135,9 +135,6 @@
   repeated string tableName = 1;
 }
 
-<<<<<<< HEAD
-message GetIndexByColumnNamesRequest {
-=======
 message GetTablespacesProto {
   repeated TablespaceProto tablespace = 1;
 }
@@ -155,7 +152,7 @@
 }
 
 message GetIndexesProto {
-  repeated IndexProto index = 1;
+  repeated IndexDescProto index = 1;
 }
 
 message GetTableOptionsProto {
@@ -168,18 +165,6 @@
 
 message GetTablePartitionsProto {
   repeated TablePartitionProto part = 1;
-}
-
-message IndexProto {
-  required int32 dbId = 1;
-  required int32 tId = 2;
-  required string indexName = 3;
-  required string columnName = 4;
-  required string dataType = 5;
-  required string indexType = 6;
-  optional bool isUnique = 7 [default = false];
-  optional bool isClustered = 8 [default = false];
-  optional bool isAscending = 9 [default = false];
 }
 
 message TableOptionProto {
@@ -195,8 +180,7 @@
   optional string path = 5;
 }
 
-message GetIndexByColumnRequest {
->>>>>>> 8e52ed43
+message GetIndexByColumnNamesRequest {
   required TableIdentifierProto tableIdentifier = 1;
   repeated string columnNames = 2;
 }
