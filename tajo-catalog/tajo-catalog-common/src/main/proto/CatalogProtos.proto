/**
 * Licensed to the Apache Software Foundation (ASF) under one
 * or more contributor license agreements.  See the NOTICE file
 * distributed with this work for additional information
 * regarding copyright ownership.  The ASF licenses this file
 * to you under the Apache License, Version 2.0 (the
 * "License"); you may not use this file except in compliance
 * with the License.  You may obtain a copy of the License at
 *
 *     http://www.apache.org/licenses/LICENSE-2.0
 *
 * Unless required by applicable law or agreed to in writing, software
 * distributed under the License is distributed on an "AS IS" BASIS,
 * WITHOUT WARRANTIES OR CONDITIONS OF ANY KIND, either express or implied.
 * See the License for the specific language governing permissions and
 * limitations under the License.
 */

option java_package = "org.apache.tajo.catalog.proto";
option java_outer_classname = "CatalogProtos";
option optimize_for = SPEED;
option java_generic_services = false;
option java_generate_equals_and_hash = true;

import "DataTypes.proto";
import "PrimitiveProtos.proto";

enum StoreType {
  MEM = 0;
  CSV = 1;
  RAW = 2;
  RCFILE = 3;
  ROWFILE = 4;
  HCFILE = 5;
  TREVNI = 6;
  PARQUET = 7;
  SEQUENCEFILE = 8;
  AVRO = 9;
<<<<<<< HEAD
  HBASE = 10;
=======
  TEXTFILE = 10;
  HBASE = 11;
>>>>>>> 69373878
}

enum OrderType {
  ORDER_NONE = 0;
  ASC = 1;
  DSC = 2;
}

enum PartitionType {
  RANGE = 0;
  HASH = 1;
  LIST = 2;
  COLUMN = 3;
}

enum AlterTableType {
  RENAME_TABLE = 0;
  RENAME_COLUMN = 1;
  ADD_COLUMN = 2;
}

message ColumnProto {
  required string name = 1;
  required DataType dataType = 3;
}

message SchemaProto {
  repeated ColumnProto fields = 1;
}

message FragmentProto {
  required string id = 1;
  required string storeType = 2;
  required bytes contents = 3;
<<<<<<< HEAD
=======
}

message FileFragmentProto {
  required string id = 1;
  required string path = 2;
  required int64 startOffset = 3;
  required int64 length = 4;
  repeated string hosts = 7;
  repeated int32 diskIds = 8;
>>>>>>> 69373878
}

message TableProto {
  required StoreType storeType = 1;
  optional KeyValueSetProto params = 2;
}

message CreateTablespaceRequest {
  required string tablespace_name = 1;
  required string tablespace_uri = 2;
}

message CreateDatabaseRequest {
  required string database_name = 1;
  optional string tablespace_name = 2;
}

message TableDescProto {
  required string table_name = 2;
  optional string path = 3;
  required TableProto meta = 4;
  required SchemaProto schema = 5;
  optional TableStatsProto stats = 6;
  optional PartitionMethodProto partition = 7;
  optional bool isExternal = 8 [default = false];
}

message TableIdentifierProto {
  required string database_name = 1;
  required string table_name = 3;
}

message NamespaceProto {
  required string database_name = 1;
  optional string namespace = 2;
}

message IndexDescProto {
  required TableIdentifierProto tableIdentifier = 1;
  required string indexName = 2;
  required ColumnProto column = 3;
  required IndexMethod indexMethod = 4;
  optional bool isUnique = 5 [default = false];
  optional bool isClustered = 6 [default = false];
  optional bool isAscending = 7 [default = false];
}

enum IndexMethod {
  TWO_LEVEL_BIN_TREE = 0;
  BTREE_IDX = 1;
  HASH_IDX = 2;
  BITMAP_IDX = 3;
}

message GetAllTableNamesResponse {
  repeated string tableName = 1;
}

message GetIndexByColumnRequest {
  required TableIdentifierProto tableIdentifier = 1;
  required string columnName = 2;
}

message IndexNameProto {
  required string databaseName = 1;
  optional string namespace = 2;
  required string indexName = 3;
}

message GetFunctionsResponse {
  repeated FunctionDescProto functionDesc = 1;
}

message UnregisterFunctionRequest {
  required string signature = 1;
}

message GetFunctionMetaRequest {
  required string signature = 1;
  optional FunctionType functionType = 2;
  repeated DataType parameterTypes = 3;
}

message ContainFunctionRequest {
  required string signature = 1;
  optional FunctionType functionType = 2;
  repeated DataType parameterTypes = 3;
}

message TableStatsProto {
  required int64 numRows = 1;
  required int64 numBytes = 2;
  optional int32 numBlocks = 4;
  optional int32 numShuffleOutputs = 5;
  optional int64 avgRows = 6;
  optional int64 readBytes = 7;
  repeated ColumnStatsProto colStat = 8;
}

message ColumnStatsProto {
  required ColumnProto column = 1;
  optional int64 numDistVal = 2;
  optional int64 numNulls = 3;
  optional bytes minValue = 4;
  optional bytes maxValue = 5;
}

enum StatType {
  TABLE_NUM_ROWS = 0;
  TABLE_NUM_BLOCKS = 1;
  TABLE_NUM_PARTITIONS = 2;
  TABLE_AVG_ROWS = 3;
  TABLE_NUM_BYTES = 4;

  COLUMN_NUM_NDV = 5;
  COLUMN_NUM_NULLS = 6;
}

message StatSetProto {
  repeated StatProto stats = 1;
}

message StatProto {
  required StatType type = 1;
  required int64 value = 2;
}

message ServerNameProto {
  required string serverName = 1;
  required string hostName = 2;
  required int32 port = 3;
}

message TupleComparatorSpecProto {
  required int32 columnId = 1;
  optional bool ascending = 2 [default = true];
  optional bool nullFirst = 3 [default = false];
}

message SortSpecProto {
  required ColumnProto column = 1;
  optional bool ascending = 2 [default = true];
  optional bool nullFirst = 3 [default = false];
}


message PartitionsProto {
  required TableIdentifierProto tableIdentifier = 1;
  repeated PartitionDescProto partition = 2;
}

message PartitionMethodProto {
  required TableIdentifierProto tableIdentifier = 1;
  required PartitionType partitionType = 2;
  required string expression = 3;
  required SchemaProto expressionSchema = 4;
}

message PartitionDescProto {
  optional string partitionName = 2;
  required int32  ordinalPosition = 3;
  optional string partitionValue = 4;
  optional string path = 5;
}

message TablespaceProto {
  required string spaceName = 1;
  required string uri = 2;
}

message AlterTablespaceProto {
  required string spaceName = 1;
  repeated AlterTablespaceCommand command = 2;

  enum AlterTablespaceType {
    LOCATION = 0;
  }

  message SetLocation {
    required string uri = 1;
  }

  message AlterTablespaceCommand {
    required AlterTablespaceType type = 1;
    optional SetLocation location = 2;
  }
}

message AlterTableDescProto {
  required string tableName = 1;
  optional string newTableName = 2 ;
  optional ColumnProto addColumn = 3;
  optional AlterColumnProto alterColumnName = 4;
  required AlterTableType alterTableType = 5;
}

message AlterColumnProto {
  required string oldColumnName = 1;
  required string newColumnName = 2;
}

////////////////////////////////////////////////
// Function and UDF Section
////////////////////////////////////////////////

enum FunctionType {
  GENERAL = 0;
  AGGREGATION = 1;
  DISTINCT_AGGREGATION = 2;
  WINDOW = 3;
  UDF = 4;
  UDA = 5;
  DISTINCT_UDA = 6;
  WINDOW_UDA = 7;
}

message FunctionDescProto {
  required FunctionSignatureProto signature = 1;
  required FunctionSupplementProto supplement = 2;
  required FunctionInvocationProto invocation = 3;
}

message FunctionSignatureProto {
  required FunctionType type = 1;
  required string name = 2;
  required DataType returnType = 3;
  repeated DataType parameterTypes = 4;
}

message FunctionSupplementProto {
  optional string shortDescription = 1;
  optional string detail = 2;
  optional string example = 3;
}

message FunctionInvocationProto {
  optional ClassBaseInvocationDescProto legacy = 1;
  optional StaticMethodInvocationDescProto scalar = 2;
  optional ClassBaseInvocationDescProto aggregation = 3;
  optional StaticMethodInvocationDescProto scalarJIT = 4;
  optional ClassBaseInvocationDescProto aggregationJIT = 5;
}

message ClassBaseInvocationDescProto {
  required string className = 1;
}

message StaticMethodInvocationDescProto {
  required string className = 1;
  required string methodName = 2;
  required string returnClass = 3;
  repeated string paramClasses = 4;
}<|MERGE_RESOLUTION|>--- conflicted
+++ resolved
@@ -36,12 +36,8 @@
   PARQUET = 7;
   SEQUENCEFILE = 8;
   AVRO = 9;
-<<<<<<< HEAD
-  HBASE = 10;
-=======
   TEXTFILE = 10;
   HBASE = 11;
->>>>>>> 69373878
 }
 
 enum OrderType {
@@ -76,18 +72,6 @@
   required string id = 1;
   required string storeType = 2;
   required bytes contents = 3;
-<<<<<<< HEAD
-=======
-}
-
-message FileFragmentProto {
-  required string id = 1;
-  required string path = 2;
-  required int64 startOffset = 3;
-  required int64 length = 4;
-  repeated string hosts = 7;
-  repeated int32 diskIds = 8;
->>>>>>> 69373878
 }
 
 message TableProto {
