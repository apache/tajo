/**
 * Licensed to the Apache Software Foundation (ASF) under one
 * or more contributor license agreements.  See the NOTICE file
 * distributed with this work for additional information
 * regarding copyright ownership.  The ASF licenses this file
 * to you under the Apache License, Version 2.0 (the
 * "License"); you may not use this file except in compliance
 * with the License.  You may obtain a copy of the License at
 *
 *     http://www.apache.org/licenses/LICENSE-2.0
 *
 * Unless required by applicable law or agreed to in writing, software
 * distributed under the License is distributed on an "AS IS" BASIS,
 * WITHOUT WARRANTIES OR CONDITIONS OF ANY KIND, either express or implied.
 * See the License for the specific language governing permissions and
 * limitations under the License.
 */

option java_package = "org.apache.tajo.catalog.proto";
option java_outer_classname = "CatalogProtos";
option optimize_for = SPEED;
option java_generic_services = false;
option java_generate_equals_and_hash = true;

import "DataTypes.proto";
import "PrimitiveProtos.proto";

enum StoreType {
  MEM = 0;
  CSV = 1;
  RAW = 2;
  RCFILE = 3;
  ROWFILE = 4;
  HCFILE = 5;
  TREVNI = 6;
  PARQUET = 7;
  SEQUENCEFILE = 8;
  AVRO = 9;
<<<<<<< HEAD
  HBASE = 10;
=======
  TEXTFILE = 10;
>>>>>>> 03c3ea29
}

enum OrderType {
  ORDER_NONE = 0;
  ASC = 1;
  DSC = 2;
}

enum PartitionType {
  RANGE = 0;
  HASH = 1;
  LIST = 2;
  COLUMN = 3;
}

enum AlterTableType {
  RENAME_TABLE = 0;
  RENAME_COLUMN = 1;
  ADD_COLUMN = 2;
}

message ColumnProto {
  required string name = 1;
  required DataType dataType = 3;
}

message SchemaProto {
  repeated ColumnProto fields = 1;
}

message FragmentProto {
  required string id = 1;
  required string storeType = 2;
  required bytes contents = 3;
}

message FileFragmentProto {
  required string id = 1;
  required string path = 2;
  required int64 startOffset = 3;
  required int64 length = 4;
  repeated string hosts = 7;
  repeated int32 diskIds = 8;
}

message TableProto {
  required StoreType storeType = 1;
  optional KeyValueSetProto params = 2;
}

message CreateTablespaceRequest {
  required string tablespace_name = 1;
  required string tablespace_uri = 2;
}

message CreateDatabaseRequest {
  required string database_name = 1;
  optional string tablespace_name = 2;
}

message TableDescProto {
  required string table_name = 2;
  optional string path = 3;
  required TableProto meta = 4;
  required SchemaProto schema = 5;
  optional TableStatsProto stats = 6;
  optional PartitionMethodProto partition = 7;
  optional bool isExternal = 8 [default = false];
}

message TableIdentifierProto {
  required string database_name = 1;
  required string table_name = 3;
}

message NamespaceProto {
  required string database_name = 1;
  optional string namespace = 2;
}

message IndexDescProto {
  required TableIdentifierProto tableIdentifier = 1;
  required string indexName = 2;
  required ColumnProto column = 3;
  required IndexMethod indexMethod = 4;
  optional bool isUnique = 5 [default = false];
  optional bool isClustered = 6 [default = false];
  optional bool isAscending = 7 [default = false];
}

enum IndexMethod {
  TWO_LEVEL_BIN_TREE = 0;
  BTREE_IDX = 1;
  HASH_IDX = 2;
  BITMAP_IDX = 3;
}

message GetAllTableNamesResponse {
  repeated string tableName = 1;
}

message GetIndexByColumnRequest {
  required TableIdentifierProto tableIdentifier = 1;
  required string columnName = 2;
}

message IndexNameProto {
  required string databaseName = 1;
  optional string namespace = 2;
  required string indexName = 3;
}

message GetFunctionsResponse {
  repeated FunctionDescProto functionDesc = 1;
}

message UnregisterFunctionRequest {
  required string signature = 1;
}

message GetFunctionMetaRequest {
  required string signature = 1;
  optional FunctionType functionType = 2;
  repeated DataType parameterTypes = 3;
}

message ContainFunctionRequest {
  required string signature = 1;
  optional FunctionType functionType = 2;
  repeated DataType parameterTypes = 3;
}

message TableStatsProto {
  required int64 numRows = 1;
  required int64 numBytes = 2;
  optional int32 numBlocks = 4;
  optional int32 numShuffleOutputs = 5;
  optional int64 avgRows = 6;
  optional int64 readBytes = 7;
  repeated ColumnStatsProto colStat = 8;
}

message ColumnStatsProto {
  required ColumnProto column = 1;
  optional int64 numDistVal = 2;
  optional int64 numNulls = 3;
  optional bytes minValue = 4;
  optional bytes maxValue = 5;
}

enum StatType {
  TABLE_NUM_ROWS = 0;
  TABLE_NUM_BLOCKS = 1;
  TABLE_NUM_PARTITIONS = 2;
  TABLE_AVG_ROWS = 3;
  TABLE_NUM_BYTES = 4;

  COLUMN_NUM_NDV = 5;
  COLUMN_NUM_NULLS = 6;
}

message StatSetProto {
  repeated StatProto stats = 1;
}

message StatProto {
  required StatType type = 1;
  required int64 value = 2;
}

message ServerNameProto {
  required string serverName = 1;
  required string hostName = 2;
  required int32 port = 3;
}

message TupleComparatorSpecProto {
  required int32 columnId = 1;
  optional bool ascending = 2 [default = true];
  optional bool nullFirst = 3 [default = false];
}

message SortSpecProto {
  required ColumnProto column = 1;
  optional bool ascending = 2 [default = true];
  optional bool nullFirst = 3 [default = false];
}


message PartitionsProto {
  required TableIdentifierProto tableIdentifier = 1;
  repeated PartitionDescProto partition = 2;
}

message PartitionMethodProto {
  required TableIdentifierProto tableIdentifier = 1;
  required PartitionType partitionType = 2;
  required string expression = 3;
  required SchemaProto expressionSchema = 4;
}

message PartitionDescProto {
  optional string partitionName = 2;
  required int32  ordinalPosition = 3;
  optional string partitionValue = 4;
  optional string path = 5;
}

message TablespaceProto {
  required string spaceName = 1;
  required string uri = 2;
}

message AlterTablespaceProto {
  required string spaceName = 1;
  repeated AlterTablespaceCommand command = 2;

  enum AlterTablespaceType {
    LOCATION = 0;
  }

  message SetLocation {
    required string uri = 1;
  }

  message AlterTablespaceCommand {
    required AlterTablespaceType type = 1;
    optional SetLocation location = 2;
  }
}

message AlterTableDescProto {
  required string tableName = 1;
  optional string newTableName = 2 ;
  optional ColumnProto addColumn = 3;
  optional AlterColumnProto alterColumnName = 4;
  required AlterTableType alterTableType = 5;
}

message AlterColumnProto {
  required string oldColumnName = 1;
  required string newColumnName = 2;
}

////////////////////////////////////////////////
// Function and UDF Section
////////////////////////////////////////////////

enum FunctionType {
  GENERAL = 0;
  AGGREGATION = 1;
  DISTINCT_AGGREGATION = 2;
  WINDOW = 3;
  UDF = 4;
  UDA = 5;
  DISTINCT_UDA = 6;
  WINDOW_UDA = 7;
}

message FunctionDescProto {
  required FunctionSignatureProto signature = 1;
  required FunctionSupplementProto supplement = 2;
  required FunctionInvocationProto invocation = 3;
}

message FunctionSignatureProto {
  required FunctionType type = 1;
  required string name = 2;
  required DataType returnType = 3;
  repeated DataType parameterTypes = 4;
}

message FunctionSupplementProto {
  optional string shortDescription = 1;
  optional string detail = 2;
  optional string example = 3;
}

message FunctionInvocationProto {
  optional ClassBaseInvocationDescProto legacy = 1;
  optional StaticMethodInvocationDescProto scalar = 2;
  optional ClassBaseInvocationDescProto aggregation = 3;
  optional StaticMethodInvocationDescProto scalarJIT = 4;
  optional ClassBaseInvocationDescProto aggregationJIT = 5;
}

message ClassBaseInvocationDescProto {
  required string className = 1;
}

message StaticMethodInvocationDescProto {
  required string className = 1;
  required string methodName = 2;
  required string returnClass = 3;
  repeated string paramClasses = 4;
}<|MERGE_RESOLUTION|>--- conflicted
+++ resolved
@@ -36,11 +36,8 @@
   PARQUET = 7;
   SEQUENCEFILE = 8;
   AVRO = 9;
-<<<<<<< HEAD
-  HBASE = 10;
-=======
   TEXTFILE = 10;
->>>>>>> 03c3ea29
+  HBASE = 11;
 }
 
 enum OrderType {
