--- conflicted
+++ resolved
@@ -542,46 +542,27 @@
   public boolean existIndexByColumnNames(final String databaseName, final String tableName, final String [] columnNames) {
     try {
 
-<<<<<<< HEAD
-//<<<<<<< HEAD
       GetIndexByColumnNamesRequest.Builder builder = GetIndexByColumnNamesRequest.newBuilder();
       builder.setTableIdentifier(CatalogUtil.buildTableIdentifier(databaseName, tableName));
       for (String colunName : columnNames) {
         builder.addColumnNames(colunName);
       }
 
-      CatalogProtocolService.BlockingInterface stub = getStub();
-      return stub.existIndexByColumnNames(null, builder.build()).getValue();
-    } catch (ServiceException e) {
-      LOG.error(e.getMessage(), e);
-      return false;
+      final BlockingInterface stub = getStub();
+
+      return isSuccess(stub.existIndexByColumnNames(null, builder.build()).getValue());
+    } catch (ServiceException e) {
+      throw new RuntimeException(e);
     }
   }
 
   @Override
   public boolean existIndexesByTable(final String databaseName, final String tableName) {
     try {
-      CatalogProtocolService.BlockingInterface stub = getStub();
-      return stub.existIndexesByTable(null, CatalogUtil.buildTableIdentifier(databaseName, tableName)).getValue();
-//=======
-//      GetIndexByColumnRequest.Builder builder = GetIndexByColumnRequest.newBuilder();
-//      builder.setTableIdentifier(CatalogUtil.buildTableIdentifier(databaseName, tableName));
-//      builder.setColumnName(columnName);
-//
-//      CatalogProtocolService.BlockingInterface stub = getStub();
-//      return stub.existIndexByColumn(null, builder.build()).getValue();
-//>>>>>>> 9b3824b5f0c64af42bfcf0a6bb8d3555c22c5746
-=======
-      final GetIndexByColumnRequest request = GetIndexByColumnRequest.newBuilder()
-          .setTableIdentifier(buildTableIdentifier(databaseName, tableName))
-          .setColumnName(columnName)
-          .build();
-
-      final BlockingInterface stub = getStub();
-
-      return isSuccess(stub.existIndexByColumn(null, request));
-
->>>>>>> c50a5dad
+      final BlockingInterface stub = getStub();
+
+      return isSuccess(
+          stub.existIndexesByTable(null, CatalogUtil.buildTableIdentifier(databaseName, tableName)).getValue());
     } catch (ServiceException e) {
       throw new RuntimeException(e);
     }
@@ -627,23 +608,19 @@
                                            final String tableName,
                                            final String [] columnNames) {
     try {
-<<<<<<< HEAD
-//      GetIndexByColumnRequest.Builder builder = GetIndexByColumnRequest.newBuilder();
-//      builder.setTableIdentifier(CatalogUtil.buildTableIdentifier(databaseName, tableName));
-//      builder.setColumnName(columnName);
-//
-//<<<<<<< HEAD
       GetIndexByColumnNamesRequest.Builder builder = GetIndexByColumnNamesRequest.newBuilder();
       builder.setTableIdentifier(CatalogUtil.buildTableIdentifier(databaseName, tableName));
       for (String columnName : columnNames) {
         builder.addColumnNames(columnName);
       }
 
-      CatalogProtocolService.BlockingInterface stub = getStub();
-      return new IndexDesc(stub.getIndexByColumnNames(null, builder.build()));
-    } catch (ServiceException e) {
-      LOG.error(e.getMessage(), e);
-      return null;
+      final BlockingInterface stub = getStub();
+      final GetIndexResponse response = stub.getIndexByColumnNames(null, builder.build());
+      ensureOk(response.getState());
+
+      return new IndexDesc(response.getIndex());
+    } catch (ServiceException e) {
+      throw new RuntimeException(e);
     }
   }
 
@@ -652,31 +629,16 @@
                                                           final String tableName) {
     try {
       TableIdentifierProto proto = CatalogUtil.buildTableIdentifier(databaseName, tableName);
-      CatalogProtocolService.BlockingInterface stub = getStub();
-      GetAllIndexesResponse response = stub.getAllIndexesByTable(null, proto);
+
+      final BlockingInterface stub = getStub();
+      final GetAllIndexesResponse response = stub.getAllIndexesByTable(null, proto);
+      ensureOk(response.getState());
+
       List<IndexDesc> indexDescs = TUtil.newList();
       for (IndexDescProto descProto : response.getIndexDescList()) {
         indexDescs.add(new IndexDesc(descProto));
       }
       return indexDescs;
-//=======
-//      CatalogProtocolService.BlockingInterface stub = getStub();
-//      return new IndexDesc(stub.getIndexByColumn(null, builder.build()));
-//>>>>>>> 9b3824b5f0c64af42bfcf0a6bb8d3555c22c5746
-=======
-
-      final GetIndexByColumnRequest request = GetIndexByColumnRequest.newBuilder()
-          .setTableIdentifier(buildTableIdentifier(databaseName, tableName))
-          .setColumnName(columnName)
-          .build();
-
-      final BlockingInterface stub = getStub();
-      final GetIndexResponse response = stub.getIndexByColumn(null, request);
-      ensureOk(response.getState());;
-
-      return new IndexDesc(response.getIndex());
-
->>>>>>> c50a5dad
     } catch (ServiceException e) {
       throw new RuntimeException(e);
     }
@@ -698,39 +660,6 @@
       throw new RuntimeException(e);
     }
   }
-<<<<<<< HEAD
-//<<<<<<< HEAD
-//=======
-//
-//  @Override
-//  public List<IndexProto> getAllIndexes() {
-//    try {
-//      CatalogProtocolService.BlockingInterface stub = getStub();
-//      GetIndexesProto response = stub.getAllIndexes(null, ProtoUtil.NULL_PROTO);
-//      return response.getIndexList();
-//    } catch (ServiceException e) {
-//      LOG.error(e.getMessage(), e);
-//      return new ArrayList<IndexProto>();
-//    }
-//  }
-//>>>>>>> 9b3824b5f0c64af42bfcf0a6bb8d3555c22c5746
-=======
-
-  @Override
-  public List<IndexProto> getAllIndexes() {
-
-    try {
-      final BlockingInterface stub = getStub();
-      final GetIndexesResponse response = stub.getAllIndexes(null, ProtoUtil.NULL_PROTO);
-      ensureOk(response.getState());
-
-      return response.getIndexList();
-
-    } catch (ServiceException e) {
-      throw new RuntimeException(e);
-    }
-  }
->>>>>>> c50a5dad
 
   @Override
   public final boolean createFunction(final FunctionDesc funcDesc) {
