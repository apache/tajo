--- conflicted
+++ resolved
@@ -375,11 +375,7 @@
   @Override
   public List<IndexDescProto> getAllIndexes() {
     try {
-<<<<<<< HEAD
       return new ServerCallable<List<IndexDescProto>>(manager, getCatalogServerAddr(), CatalogProtocol.class, false) {
-=======
-      return new ServerCallable<List<IndexDescProto>>(this.manager, getCatalogServerAddr(), CatalogProtocol.class, false) {
->>>>>>> 02800343
 
         @Override
         public List<IndexDescProto> call(NettyClientBase client) throws Exception {
@@ -785,11 +781,7 @@
       return false;
     }
   }
-<<<<<<< HEAD
-  
-=======
-
->>>>>>> 02800343
+
   @Override
   public final boolean createFunction(final FunctionDesc funcDesc) {
     try {
