/**
 * Licensed to the Apache Software Foundation (ASF) under one
 * or more contributor license agreements.  See the NOTICE file
 * distributed with this work for additional information
 * regarding copyright ownership.  The ASF licenses this file
 * to you under the Apache License, Version 2.0 (the
 * "License"); you may not use this file except in compliance
 * with the License.  You may obtain a copy of the License at
 *
 *     http://www.apache.org/licenses/LICENSE-2.0
 *
 * Unless required by applicable law or agreed to in writing, software
 * distributed under the License is distributed on an "AS IS" BASIS,
 * WITHOUT WARRANTIES OR CONDITIONS OF ANY KIND, either express or implied.
 * See the License for the specific language governing permissions and
 * limitations under the License.
 */

package org.apache.tajo.catalog;

import com.google.protobuf.ServiceException;
import org.apache.commons.logging.Log;
import org.apache.commons.logging.LogFactory;
import org.apache.tajo.annotation.Nullable;
import org.apache.tajo.catalog.CatalogProtocol.CatalogProtocolService;
import org.apache.tajo.catalog.exception.NoSuchFunctionException;
import org.apache.tajo.catalog.partition.PartitionMethodDesc;
import org.apache.tajo.catalog.proto.CatalogProtos;
import org.apache.tajo.catalog.proto.CatalogProtos.*;
import org.apache.tajo.common.TajoDataTypes.DataType;
import org.apache.tajo.conf.TajoConf;
import org.apache.tajo.rpc.NettyClientBase;
import org.apache.tajo.rpc.RpcClientManager;
import org.apache.tajo.rpc.ServerCallable;
import org.apache.tajo.rpc.protocolrecords.PrimitiveProtos;
import org.apache.tajo.rpc.protocolrecords.PrimitiveProtos.NullProto;
import org.apache.tajo.service.ServiceTracker;
import org.apache.tajo.service.ServiceTrackerFactory;
import org.apache.tajo.util.ProtoUtil;
import org.apache.tajo.util.TUtil;

import java.net.InetSocketAddress;
import java.util.ArrayList;
import java.util.Collection;
import java.util.List;

/**
 * CatalogClient provides a client API to access the catalog server.
 */
public abstract class AbstractCatalogClient implements CatalogService {
  private final Log LOG = LogFactory.getLog(AbstractCatalogClient.class);

  protected ServiceTracker serviceTracker;
  protected RpcClientManager manager;
  protected InetSocketAddress catalogServerAddr;
  protected TajoConf conf;

  abstract CatalogProtocolService.BlockingInterface getStub(NettyClientBase client);

  public AbstractCatalogClient(TajoConf conf, InetSocketAddress catalogServerAddr) {
    this.manager = RpcClientManager.getInstance();
    this.catalogServerAddr = catalogServerAddr;
    this.serviceTracker = ServiceTrackerFactory.get(conf);
    this.conf = conf;
  }

  private InetSocketAddress getCatalogServerAddr() {
    if (catalogServerAddr == null) {
      return null;
    } else {

      if (!conf.getBoolVar(TajoConf.ConfVars.TAJO_MASTER_HA_ENABLE)) {
        return catalogServerAddr;
      } else {
        return serviceTracker.getCatalogAddress();
      }
    }
  }

  @Override
  public final Boolean createTablespace(final String tablespaceName, final String tablespaceUri) {
    try {
      return new ServerCallable<Boolean>(manager, getCatalogServerAddr(), CatalogProtocol.class, false) {
        public Boolean call(NettyClientBase client) throws ServiceException {
          CatalogProtocolService.BlockingInterface stub = getStub(client);

          CreateTablespaceRequest.Builder builder = CreateTablespaceRequest.newBuilder();
          builder.setTablespaceName(tablespaceName);
          builder.setTablespaceUri(tablespaceUri);
          return stub.createTablespace(null, builder.build()).getValue();
        }
      }.withRetries();
    } catch (ServiceException e) {
      LOG.error(e.getMessage(), e);
      return Boolean.FALSE;
    }
  }

  @Override
  public final Boolean dropTablespace(final String tablespaceName) {
    try {
      return new ServerCallable<Boolean>(manager, getCatalogServerAddr(), CatalogProtocol.class, false) {
        public Boolean call(NettyClientBase client) throws ServiceException {
          CatalogProtocolService.BlockingInterface stub = getStub(client);
          return stub.dropTablespace(null, ProtoUtil.convertString(tablespaceName)).getValue();
        }
      }.withRetries();
    } catch (ServiceException e) {
      LOG.error(e.getMessage(), e);
      return Boolean.FALSE;
    }
  }

  @Override
  public final Boolean existTablespace(final String tablespaceName) {
    try {
      return new ServerCallable<Boolean>(manager, getCatalogServerAddr(), CatalogProtocol.class, false) {
        public Boolean call(NettyClientBase client) throws ServiceException {
          CatalogProtocolService.BlockingInterface stub = getStub(client);
          return stub.existTablespace(null, ProtoUtil.convertString(tablespaceName)).getValue();
        }
      }.withRetries();
    } catch (ServiceException e) {
      LOG.error(e.getMessage(), e);
      return Boolean.FALSE;
    }
  }

  @Override
  public final Collection<String> getAllTablespaceNames() {
    try {
      return new ServerCallable<Collection<String>>(manager, getCatalogServerAddr(), CatalogProtocol.class, false) {
        public Collection<String> call(NettyClientBase client) throws ServiceException {
          CatalogProtocolService.BlockingInterface stub = getStub(client);
          PrimitiveProtos.StringListProto response = stub.getAllTablespaceNames(null, ProtoUtil.NULL_PROTO);
          return ProtoUtil.convertStrings(response);
        }
      }.withRetries();
    } catch (ServiceException e) {
      LOG.error(e.getMessage(), e);
      return null;
    }
  }
  
  @Override
  public List<TablespaceProto> getAllTablespaces() {
    try {
      return new ServerCallable<List<TablespaceProto>>(manager, getCatalogServerAddr(), CatalogProtocol.class, false) {

        @Override
        public List<TablespaceProto> call(NettyClientBase client) throws Exception {
          CatalogProtocolService.BlockingInterface stub = getStub(client);
          CatalogProtos.GetTablespacesProto response = stub.getAllTablespaces(null, ProtoUtil.NULL_PROTO);
          return response.getTablespaceList();
        }
      }.withRetries();
    } catch (ServiceException e) {
      LOG.error(e.getMessage(), e);
      return null;
    }
  }

  @Override
  public TablespaceProto getTablespace(final String tablespaceName) {
    try {
      return new ServerCallable<TablespaceProto>(manager, getCatalogServerAddr(), CatalogProtocol.class, false) {
        public TablespaceProto call(NettyClientBase client) throws ServiceException {
          CatalogProtocolService.BlockingInterface stub = getStub(client);
          return stub.getTablespace(null, ProtoUtil.convertString(tablespaceName));
        }
      }.withRetries();
    } catch (ServiceException e) {
      LOG.error(e.getMessage(), e);
      return null;
    }
  }

  @Override
  public Boolean alterTablespace(final AlterTablespaceProto alterTablespace) {
    try {
      return new ServerCallable<Boolean>(manager, getCatalogServerAddr(), CatalogProtocol.class, false) {
        public Boolean call(NettyClientBase client) throws ServiceException {
          CatalogProtocolService.BlockingInterface stub = getStub(client);
          return stub.alterTablespace(null, alterTablespace).getValue();
        }
      }.withRetries();
    } catch (ServiceException e) {
      LOG.error(e.getMessage(), e);
      return false;
    }
  }

  @Override
  public final Boolean createDatabase(final String databaseName, @Nullable final String tablespaceName) {
    try {
      return new ServerCallable<Boolean>(manager, getCatalogServerAddr(), CatalogProtocol.class, false) {
        public Boolean call(NettyClientBase client) throws ServiceException {
          CatalogProtocolService.BlockingInterface stub = getStub(client);

          CreateDatabaseRequest.Builder builder = CreateDatabaseRequest.newBuilder();
          builder.setDatabaseName(databaseName);
          if (tablespaceName != null) {
            builder.setTablespaceName(tablespaceName);
          }
          return stub.createDatabase(null, builder.build()).getValue();
        }
      }.withRetries();
    } catch (ServiceException e) {
      LOG.error(e.getMessage(), e);
      return Boolean.FALSE;
    }
  }

  @Override
  public final Boolean dropDatabase(final String databaseName) {
    try {
      return new ServerCallable<Boolean>(manager, getCatalogServerAddr(), CatalogProtocol.class, false) {
        public Boolean call(NettyClientBase client) throws ServiceException {
          CatalogProtocolService.BlockingInterface stub = getStub(client);
          return stub.dropDatabase(null, ProtoUtil.convertString(databaseName)).getValue();
        }
      }.withRetries();
    } catch (ServiceException e) {
      LOG.error(e.getMessage(), e);
      return Boolean.FALSE;
    }
  }

  @Override
  public final Boolean existDatabase(final String databaseName) {
    try {
      return new ServerCallable<Boolean>(manager, getCatalogServerAddr(), CatalogProtocol.class, false) {
        public Boolean call(NettyClientBase client) throws ServiceException {
          CatalogProtocolService.BlockingInterface stub = getStub(client);
          return stub.existDatabase(null, ProtoUtil.convertString(databaseName)).getValue();
        }
      }.withRetries();
    } catch (ServiceException e) {
      LOG.error(e.getMessage(), e);
      return Boolean.FALSE;
    }
  }

  @Override
  public final Collection<String> getAllDatabaseNames() {
    try {
      return new ServerCallable<Collection<String>>(manager, getCatalogServerAddr(), CatalogProtocol.class, false) {
        public Collection<String> call(NettyClientBase client) throws ServiceException {
          CatalogProtocolService.BlockingInterface stub = getStub(client);
          PrimitiveProtos.StringListProto response = stub.getAllDatabaseNames(null, ProtoUtil.NULL_PROTO);
          return ProtoUtil.convertStrings(response);
        }
      }.withRetries();
    } catch (ServiceException e) {
      LOG.error(e.getMessage(), e);
      return null;
    }
  }
  
  @Override
  public List<DatabaseProto> getAllDatabases() {
    try {
      return new ServerCallable<List<DatabaseProto>>(manager, getCatalogServerAddr(), CatalogProtocol.class, false) {

        @Override
        public List<DatabaseProto> call(NettyClientBase client) throws Exception {
          CatalogProtocolService.BlockingInterface stub = getStub(client);
          GetDatabasesProto response = stub.getAllDatabases(null, ProtoUtil.NULL_PROTO);
          return response.getDatabaseList();
        }
      }.withRetries();
    } catch (ServiceException e) {
      LOG.error(e.getMessage(), e);
      return null;
    }
  }

  @Override
  public final TableDesc getTableDesc(final String databaseName, final String tableName) {
    try {
      return new ServerCallable<TableDesc>(this.manager, getCatalogServerAddr(), CatalogProtocol.class, false) {
        public TableDesc call(NettyClientBase client) throws ServiceException {
          TableIdentifierProto.Builder builder = TableIdentifierProto.newBuilder();
          builder.setDatabaseName(databaseName);
          builder.setTableName(tableName);

          CatalogProtocolService.BlockingInterface stub = getStub(client);
          return CatalogUtil.newTableDesc(stub.getTableDesc(null, builder.build()));
        }
      }.withRetries();
    } catch (ServiceException e) {
      LOG.error(e.getMessage(), e);
      return null;
    }
  }

  @Override
  public TableDesc getTableDesc(String qualifiedName) {
    String [] splitted = CatalogUtil.splitFQTableName(qualifiedName);
    return getTableDesc(splitted[0], splitted[1]);
  }
  
  @Override
  public List<TableDescriptorProto> getAllTables() {
    try {
      return new ServerCallable<List<TableDescriptorProto>>(manager, getCatalogServerAddr(), CatalogProtocol.class, false) {

        @Override
        public List<TableDescriptorProto> call(NettyClientBase client) throws Exception {
          CatalogProtocolService.BlockingInterface stub = getStub(client);
          GetTablesProto response = stub.getAllTables(null, ProtoUtil.NULL_PROTO);
          return response.getTableList();
        }
      }.withRetries();
    } catch (ServiceException e) {
      LOG.error(e.getMessage(), e);
      return null;
    }
  }
  
  @Override
  public List<TableOptionProto> getAllTableOptions() {
    try {
      return new ServerCallable<List<TableOptionProto>>(manager, getCatalogServerAddr(), CatalogProtocol.class, false) {

        @Override
        public List<TableOptionProto> call(NettyClientBase client) throws Exception {
          CatalogProtocolService.BlockingInterface stub = getStub(client);
          GetTableOptionsProto response = stub.getAllTableOptions(null, ProtoUtil.NULL_PROTO);
          return response.getTableOptionList();
        }
      }.withRetries();
    } catch (ServiceException e) {
      LOG.error(e.getMessage(), e);
      return null;
    }
  }
  
  @Override
  public List<TableStatsProto> getAllTableStats() {
    try {
      return new ServerCallable<List<TableStatsProto>>(manager, getCatalogServerAddr(), CatalogProtocol.class, false) {

        @Override
        public List<TableStatsProto> call(NettyClientBase client) throws Exception {
          CatalogProtocolService.BlockingInterface stub = getStub(client);
          GetTableStatsProto response = stub.getAllTableStats(null, ProtoUtil.NULL_PROTO);
          return response.getStatList();
        }
      }.withRetries();
    } catch (ServiceException e) {
      LOG.error(e.getMessage(), e);
      return null;
    }
  }
  
  @Override
  public List<ColumnProto> getAllColumns() {
    try {
      return new ServerCallable<List<ColumnProto>>(manager, getCatalogServerAddr(), CatalogProtocol.class, false) {

        @Override
        public List<ColumnProto> call(NettyClientBase client) throws Exception {
          CatalogProtocolService.BlockingInterface stub = getStub(client);
          GetColumnsProto response = stub.getAllColumns(null, ProtoUtil.NULL_PROTO);
          return response.getColumnList();
        }
      }.withRetries();
    } catch (ServiceException e) {
      LOG.error(e.getMessage(), e);
      return null;
    }
  }

  @Override
  public List<IndexDescProto> getAllIndexes() {
    try {
      return new ServerCallable<List<IndexDescProto>>(pool, getCatalogServerAddr(), CatalogProtocol.class, false) {

        @Override
        public List<IndexDescProto> call(NettyClientBase client) throws Exception {
          CatalogProtocolService.BlockingInterface stub = getStub(client);
          GetIndexesProto response = stub.getAllIndexes(null, ProtoUtil.NULL_PROTO);
          return response.getIndexList();
        }
      }.withRetries();
    } catch (ServiceException e) {
      LOG.error(e.getMessage(), e);
      return null;
    }
  }

  @Override
  public final PartitionMethodDesc getPartitionMethod(final String databaseName, final String tableName) {
    try {
      return new ServerCallable<PartitionMethodDesc>(this.manager, getCatalogServerAddr(), CatalogProtocol.class, false) {
        public PartitionMethodDesc call(NettyClientBase client) throws ServiceException {

          TableIdentifierProto.Builder builder = TableIdentifierProto.newBuilder();
          builder.setDatabaseName(databaseName);
          builder.setTableName(tableName);

          CatalogProtocolService.BlockingInterface stub = getStub(client);
          return CatalogUtil.newPartitionMethodDesc(stub.getPartitionMethodByTableName(null,  builder.build()));
        }
      }.withRetries();
    } catch (ServiceException e) {
      LOG.error(e.getMessage(), e);
      return null;
    }
  }

  @Override
  public final boolean existPartitionMethod(final String databaseName, final String tableName) {
    try {
      return new ServerCallable<Boolean>(this.manager, getCatalogServerAddr(), CatalogProtocol.class, false) {
        public Boolean call(NettyClientBase client) throws ServiceException {

          TableIdentifierProto.Builder builder = TableIdentifierProto.newBuilder();
          builder.setDatabaseName(databaseName);
          builder.setTableName(tableName);

          CatalogProtocolService.BlockingInterface stub = getStub(client);
          return stub.existPartitionMethod(null, builder.build()).getValue();
        }
      }.withRetries();
    } catch (ServiceException e) {
      LOG.error(e.getMessage(), e);
      return false;
    }
  }

  @Override
  public final PartitionDescProto getPartition(final String databaseName, final String tableName,
                                               final String partitionName) {
    try {
      return new ServerCallable<PartitionDescProto>(this.manager, getCatalogServerAddr(), CatalogProtocol.class, false) {
        public PartitionDescProto call(NettyClientBase client) throws ServiceException {

          PartitionIdentifierProto.Builder builder = PartitionIdentifierProto.newBuilder();
          builder.setDatabaseName(databaseName);
          builder.setTableName(tableName);
          builder.setPartitionName(partitionName);

          CatalogProtocolService.BlockingInterface stub = getStub(client);
          return stub.getPartitionByPartitionName(null, builder.build());
        }
      }.withRetries();
    } catch (ServiceException e) {
      LOG.error(e.getMessage(), e);
      return null;
    }
  }

  @Override
  public final List<PartitionDescProto> getPartitions(final String databaseName, final String tableName) {
    try {
      return new ServerCallable<List<PartitionDescProto>>(this.manager, getCatalogServerAddr(), CatalogProtocol.class,
        false) {
        public List<PartitionDescProto> call(NettyClientBase client) throws ServiceException {

          PartitionIdentifierProto.Builder builder = PartitionIdentifierProto.newBuilder();
          builder.setDatabaseName(databaseName);
          builder.setTableName(tableName);

          CatalogProtocolService.BlockingInterface stub = getStub(client);
          PartitionsProto response = stub.getPartitionsByTableName(null, builder.build());
          return response.getPartitionList();
        }
      }.withRetries();
    } catch (ServiceException e) {
      LOG.error(e.getMessage(), e);
      return null;
    }
  }
  @Override
  public List<TablePartitionProto> getAllPartitions() {
    try {
      return new ServerCallable<List<TablePartitionProto>>(manager, getCatalogServerAddr(), CatalogProtocol.class, false) {

        @Override
        public List<TablePartitionProto> call(NettyClientBase client) throws Exception {
          CatalogProtocolService.BlockingInterface stub = getStub(client);
          GetTablePartitionsProto response = stub.getAllPartitions(null, ProtoUtil.NULL_PROTO);
          return response.getPartList();
        }
      }.withRetries();
    } catch (ServiceException e) {
      LOG.error(e.getMessage(), e);
      return null;
    }
  }

  @Override
  public final Collection<String> getAllTableNames(final String databaseName) {
    try {
      return new ServerCallable<Collection<String>>(this.manager, getCatalogServerAddr(), CatalogProtocol.class, false) {
        public Collection<String> call(NettyClientBase client) throws ServiceException {
          CatalogProtocolService.BlockingInterface stub = getStub(client);
          PrimitiveProtos.StringListProto response = stub.getAllTableNames(null, ProtoUtil.convertString(databaseName));
          return ProtoUtil.convertStrings(response);
        }
      }.withRetries();
    } catch (ServiceException e) {
      LOG.error(e.getMessage(), e);
      return null;
    }
  }

  @Override
  public final Collection<FunctionDesc> getFunctions() {
    try {
      return new ServerCallable<Collection<FunctionDesc>>(this.manager, getCatalogServerAddr(), CatalogProtocol.class, false) {
        public Collection<FunctionDesc> call(NettyClientBase client) throws ServiceException {
          List<FunctionDesc> list = new ArrayList<FunctionDesc>();
          GetFunctionsResponse response;
          CatalogProtocolService.BlockingInterface stub = getStub(client);
          response = stub.getFunctions(null, NullProto.newBuilder().build());
          int size = response.getFunctionDescCount();
          for (int i = 0; i < size; i++) {
            try {
              list.add(new FunctionDesc(response.getFunctionDesc(i)));
            } catch (ClassNotFoundException e) {
              LOG.error(e, e);
              return null;
            }
          }
          return list;
        }
      }.withRetries();
    } catch (ServiceException e) {
      LOG.error(e.getMessage(), e);
      return null;
    }
  }

  @Override
  public final boolean createTable(final TableDesc desc) {
    try {
      return new ServerCallable<Boolean>(this.manager, getCatalogServerAddr(), CatalogProtocol.class, false) {
        public Boolean call(NettyClientBase client) throws ServiceException {
          CatalogProtocolService.BlockingInterface stub = getStub(client);
          return stub.createTable(null, desc.getProto()).getValue();
        }
      }.withRetries();
    } catch (ServiceException e) {
      LOG.error(e.getMessage(), e);
      return false;
    }
  }

  @Override
  public boolean dropTable(String tableName) {
    String [] splitted = CatalogUtil.splitFQTableName(tableName);
    final String databaseName = splitted[0];
    final String simpleName = splitted[1];

    try {
      return new ServerCallable<Boolean>(this.manager, getCatalogServerAddr(), CatalogProtocol.class, false) {
        public Boolean call(NettyClientBase client) throws ServiceException {

          TableIdentifierProto.Builder builder = TableIdentifierProto.newBuilder();
          builder.setDatabaseName(databaseName);
          builder.setTableName(simpleName);

          CatalogProtocolService.BlockingInterface stub = getStub(client);
          return stub.dropTable(null, builder.build()).getValue();
        }
      }.withRetries();
    } catch (ServiceException e) {
      LOG.error(e.getMessage(), e);
      return false;
    }
  }

  @Override
  public final boolean existsTable(final String databaseName, final String tableName) {
    if (CatalogUtil.isFQTableName(tableName)) {
      throw new IllegalArgumentException(
          "tableName cannot be composed of multiple parts, but it is \"" + tableName + "\"");
    }
    try {
      return new ServerCallable<Boolean>(this.manager, getCatalogServerAddr(), CatalogProtocol.class, false) {
        public Boolean call(NettyClientBase client) throws ServiceException {

          TableIdentifierProto.Builder builder = TableIdentifierProto.newBuilder();
          builder.setDatabaseName(databaseName);
          builder.setTableName(tableName);

          CatalogProtocolService.BlockingInterface stub = getStub(client);
          return stub.existsTable(null, builder.build()).getValue();
        }
      }.withRetries();
    } catch (ServiceException e) {
      LOG.error(e.getMessage(), e);
      return false;
    }
  }
  @Override
  public final boolean existsTable(final String tableName) {
    String [] splitted = CatalogUtil.splitFQTableName(tableName);
    return existsTable(splitted[0], splitted[1]);
  }

  @Override
  public final boolean createIndex(final IndexDesc index) {
    try {
      return new ServerCallable<Boolean>(this.manager, getCatalogServerAddr(), CatalogProtocol.class, false) {
        public Boolean call(NettyClientBase client) throws ServiceException {
          CatalogProtocolService.BlockingInterface stub = getStub(client);
          return stub.createIndex(null, index.getProto()).getValue();
        }
      }.withRetries();
    } catch (ServiceException e) {
      LOG.error(e.getMessage(), e);
      return false;
    }
  }

  @Override
  public final boolean existIndexByName(final String databaseName, final String indexName) {
    try {
      return new ServerCallable<Boolean>(this.manager, getCatalogServerAddr(), CatalogProtocol.class, false) {
        public Boolean call(NettyClientBase client) throws ServiceException {
          IndexNameProto.Builder builder = IndexNameProto.newBuilder();
          builder.setDatabaseName(databaseName);
          builder.setIndexName(indexName);

          CatalogProtocolService.BlockingInterface stub = getStub(client);
          return stub.existIndexByName(null, builder.build()).getValue();
        }
      }.withRetries();
    } catch (ServiceException e) {
      LOG.error(e.getMessage(), e);
      return false;
    }
  }

  @Override
  public boolean existIndexByColumns(final String databaseName, final String tableName, final Column [] columns) {
    return existIndexByColumnNames(databaseName, tableName, extractColumnNames(columns));
  }

  @Override
  public boolean existIndexByColumnNames(final String databaseName, final String tableName, final String [] columnNames) {
    try {
      return new ServerCallable<Boolean>(this.manager, getCatalogServerAddr(), CatalogProtocol.class, false) {
        public Boolean call(NettyClientBase client) throws ServiceException {

          GetIndexByColumnNamesRequest.Builder builder = GetIndexByColumnNamesRequest.newBuilder();
          builder.setTableIdentifier(CatalogUtil.buildTableIdentifier(databaseName, tableName));
          for (String colunName : columnNames) {
            builder.addColumnNames(colunName);
          }

          CatalogProtocolService.BlockingInterface stub = getStub(client);
          return stub.existIndexByColumnNames(null, builder.build()).getValue();
        }
      }.withRetries();
    } catch (ServiceException e) {
      LOG.error(e.getMessage(), e);
      return false;
    }
  }

  @Override
  public boolean existIndexesByTable(final String databaseName, final String tableName) {
    try {
      return new ServerCallable<Boolean>(this.pool, getCatalogServerAddr(), CatalogProtocol.class, false) {
        public Boolean call(NettyClientBase client) throws ServiceException {

          CatalogProtocolService.BlockingInterface stub = getStub(client);
          return stub.existIndexesByTable(null, CatalogUtil.buildTableIdentifier(databaseName, tableName)).getValue();
        }
      }.withRetries();
    } catch (ServiceException e) {
      LOG.error(e.getMessage(), e);
      return false;
    }
  }

  @Override
  public final IndexDesc getIndexByName(final String databaseName, final String indexName) {
    try {
      return new ServerCallable<IndexDesc>(this.manager, getCatalogServerAddr(), CatalogProtocol.class, false) {
        public IndexDesc call(NettyClientBase client) throws ServiceException {

          IndexNameProto.Builder builder = IndexNameProto.newBuilder();
          builder.setDatabaseName(databaseName);
          builder.setIndexName(indexName);

          CatalogProtocolService.BlockingInterface stub = getStub(client);
          return new IndexDesc(stub.getIndexByName(null, builder.build()));
        }
      }.withRetries();
    } catch (ServiceException e) {
      LOG.error(e.getMessage(), e);
      return null;
    }
  }

  private static String[] extractColumnNames(Column[] columns) {
    String[] columnNames = new String [columns.length];
    for (int i = 0; i < columnNames.length; i++) {
      columnNames[i] = columns[i].getSimpleName();
    }
    return columnNames;
  }

  @Override
  public final IndexDesc getIndexByColumns(final String databaseName,
                                               final String tableName,
                                               final Column [] columns) {
    return getIndexByColumnNames(databaseName, tableName, extractColumnNames(columns));
  }

  @Override
  public final IndexDesc getIndexByColumnNames(final String databaseName,
                                           final String tableName,
                                           final String [] columnNames) {
    try {
      return new ServerCallable<IndexDesc>(this.manager, getCatalogServerAddr(), CatalogProtocol.class, false) {
        public IndexDesc call(NettyClientBase client) throws ServiceException {

          GetIndexByColumnNamesRequest.Builder builder = GetIndexByColumnNamesRequest.newBuilder();
          builder.setTableIdentifier(CatalogUtil.buildTableIdentifier(databaseName, tableName));
          for (String columnName : columnNames) {
            builder.addColumnNames(columnName);
          }

          CatalogProtocolService.BlockingInterface stub = getStub(client);
          return new IndexDesc(stub.getIndexByColumnNames(null, builder.build()));
        }
      }.withRetries();
    } catch (ServiceException e) {
      LOG.error(e.getMessage(), e);
      return null;
    }
  }

  @Override
  public final Collection<IndexDesc> getAllIndexesByTable(final String databaseName,
                                                          final String tableName) {
    try {
      return new ServerCallable<Collection<IndexDesc>>(this.pool, getCatalogServerAddr(), CatalogProtocol.class, false) {
        @Override
        public Collection<IndexDesc> call(NettyClientBase client) throws Exception {
          TableIdentifierProto proto = CatalogUtil.buildTableIdentifier(databaseName, tableName);
          CatalogProtocolService.BlockingInterface stub = getStub(client);
          GetAllIndexesResponse response = stub.getAllIndexesByTable(null, proto);
          List<IndexDesc> indexDescs = TUtil.newList();
          for (IndexDescProto descProto : response.getIndexDescList()) {
            indexDescs.add(new IndexDesc(descProto));
          }
          return indexDescs;
        }
      }.withRetries();
    } catch (ServiceException e) {
      LOG.error(e.getMessage(), e);
      return null;
    }
  }

  @Override
  public boolean dropIndex(final String databaseName,
                           final String indexName) {
    try {
      return new ServerCallable<Boolean>(this.manager, getCatalogServerAddr(), CatalogProtocol.class, false) {
        public Boolean call(NettyClientBase client) throws ServiceException {

          IndexNameProto.Builder builder = IndexNameProto.newBuilder();
          builder.setDatabaseName(databaseName);
          builder.setIndexName(indexName);

          CatalogProtocolService.BlockingInterface stub = getStub(client);
          return stub.dropIndex(null, builder.build()).getValue();
        }
      }.withRetries();
    } catch (ServiceException e) {
      LOG.error(e.getMessage(), e);
      return false;
    }
  }
  
  @Override
<<<<<<< HEAD
=======
  public List<IndexProto> getAllIndexes() {
    try {
      return new ServerCallable<List<IndexProto>>(manager, getCatalogServerAddr(), CatalogProtocol.class, false) {

        @Override
        public List<IndexProto> call(NettyClientBase client) throws Exception {
          CatalogProtocolService.BlockingInterface stub = getStub(client);
          GetIndexesProto response = stub.getAllIndexes(null, ProtoUtil.NULL_PROTO);
          return response.getIndexList();
        }
      }.withRetries();
    } catch (ServiceException e) {
      LOG.error(e.getMessage(), e);
      return null;
    }
  }

  @Override
>>>>>>> d2a4f9b3
  public final boolean createFunction(final FunctionDesc funcDesc) {
    try {
      return new ServerCallable<Boolean>(this.manager, getCatalogServerAddr(), CatalogProtocol.class, false) {
        public Boolean call(NettyClientBase client) throws ServiceException {
          CatalogProtocolService.BlockingInterface stub = getStub(client);
          return stub.createFunction(null, funcDesc.getProto()).getValue();
        }
      }.withRetries();
    } catch (ServiceException e) {
      LOG.error(e.getMessage(), e);
      return false;
    }
  }

  @Override
  public final boolean dropFunction(final String signature) {
    try {
      return new ServerCallable<Boolean>(this.manager, getCatalogServerAddr(), CatalogProtocol.class, false) {
        public Boolean call(NettyClientBase client) throws ServiceException {
          UnregisterFunctionRequest.Builder builder = UnregisterFunctionRequest.newBuilder();
          builder.setSignature(signature);

          CatalogProtocolService.BlockingInterface stub = getStub(client);
          return stub.dropFunction(null, builder.build()).getValue();
        }
      }.withRetries();
    } catch (ServiceException e) {
      LOG.error(e.getMessage(), e);
      return false;
    }
  }

  @Override
  public final FunctionDesc getFunction(final String signature, DataType... paramTypes) {
    return getFunction(signature, null, paramTypes);
  }

  @Override
  public final FunctionDesc getFunction(final String signature, FunctionType funcType, DataType... paramTypes) {
    final GetFunctionMetaRequest.Builder builder = GetFunctionMetaRequest.newBuilder();
    builder.setSignature(signature);
    if (funcType != null) {
      builder.setFunctionType(funcType);
    }
    for (DataType type : paramTypes) {
      builder.addParameterTypes(type);
    }

    FunctionDescProto descProto = null;
    try {
      descProto = new ServerCallable<FunctionDescProto>(this.manager, getCatalogServerAddr(), CatalogProtocol.class, false) {
        public FunctionDescProto call(NettyClientBase client) throws ServiceException {
          try {
            CatalogProtocolService.BlockingInterface stub = getStub(client);
            return stub.getFunctionMeta(null, builder.build());
          } catch (NoSuchFunctionException e) {
            abort();
            throw e;
          }
        }
      }.withRetries();
    } catch(ServiceException e) {
      // this is not good. we need to define user massage exception
      if(e.getCause() instanceof NoSuchFunctionException){
        LOG.debug(e.getMessage());
      } else {
        LOG.error(e.getMessage(), e);
      }
    }

    if (descProto == null) {
      throw new NoSuchFunctionException(signature, paramTypes);
    }

    try {
      return new FunctionDesc(descProto);
    } catch (ClassNotFoundException e) {
      LOG.error(e, e);
      throw new NoSuchFunctionException(signature, paramTypes);
    }
  }

  @Override
  public final boolean containFunction(final String signature, DataType... paramTypes) {
    return containFunction(signature, null, paramTypes);
  }

  @Override
  public final boolean containFunction(final String signature, FunctionType funcType, DataType... paramTypes) {
    final ContainFunctionRequest.Builder builder =
        ContainFunctionRequest.newBuilder();
    if (funcType != null) {
      builder.setFunctionType(funcType);
    }
    builder.setSignature(signature);
    for (DataType type : paramTypes) {
      builder.addParameterTypes(type);
    }

    try {
      return new ServerCallable<Boolean>(this.manager, getCatalogServerAddr(), CatalogProtocol.class, false) {
        public Boolean call(NettyClientBase client) throws ServiceException {
          CatalogProtocolService.BlockingInterface stub = getStub(client);
          return stub.containFunction(null, builder.build()).getValue();
        }
      }.withRetries();
    } catch (ServiceException e) {
      LOG.error(e.getMessage(), e);
      return false;
    }
  }

  @Override
  public final boolean alterTable(final AlterTableDesc desc) {
    try {
      return new ServerCallable<Boolean>(this.manager, getCatalogServerAddr(), CatalogProtocol.class, false) {
        public Boolean call(NettyClientBase client) throws ServiceException {
          CatalogProtocolService.BlockingInterface stub = getStub(client);
          return stub.alterTable(null, desc.getProto()).getValue();
        }
      }.withRetries();
    } catch (ServiceException e) {
      LOG.error(e.getMessage(), e);
      return false;
    }
  }

  @Override
  public boolean updateTableStats(final UpdateTableStatsProto updateTableStatsProto) {
    try {
      return new ServerCallable<Boolean>(manager, getCatalogServerAddr(), CatalogProtocol.class, false) {
        public Boolean call(NettyClientBase client) throws ServiceException {
          CatalogProtocolService.BlockingInterface stub = getStub(client);
          return stub.updateTableStats(null, updateTableStatsProto).getValue();
        }
      }.withRetries();
    } catch (ServiceException e) {
      LOG.error(e.getMessage(), e);
      return false;
    }
  }
}<|MERGE_RESOLUTION|>--- conflicted
+++ resolved
@@ -375,7 +375,7 @@
   @Override
   public List<IndexDescProto> getAllIndexes() {
     try {
-      return new ServerCallable<List<IndexDescProto>>(pool, getCatalogServerAddr(), CatalogProtocol.class, false) {
+      return new ServerCallable<List<IndexDescProto>>(this.manager, getCatalogServerAddr(), CatalogProtocol.class, false) {
 
         @Override
         public List<IndexDescProto> call(NettyClientBase client) throws Exception {
@@ -666,7 +666,7 @@
   @Override
   public boolean existIndexesByTable(final String databaseName, final String tableName) {
     try {
-      return new ServerCallable<Boolean>(this.pool, getCatalogServerAddr(), CatalogProtocol.class, false) {
+      return new ServerCallable<Boolean>(this.manager, getCatalogServerAddr(), CatalogProtocol.class, false) {
         public Boolean call(NettyClientBase client) throws ServiceException {
 
           CatalogProtocolService.BlockingInterface stub = getStub(client);
@@ -742,7 +742,7 @@
   public final Collection<IndexDesc> getAllIndexesByTable(final String databaseName,
                                                           final String tableName) {
     try {
-      return new ServerCallable<Collection<IndexDesc>>(this.pool, getCatalogServerAddr(), CatalogProtocol.class, false) {
+      return new ServerCallable<Collection<IndexDesc>>(this.manager, getCatalogServerAddr(), CatalogProtocol.class, false) {
         @Override
         public Collection<IndexDesc> call(NettyClientBase client) throws Exception {
           TableIdentifierProto proto = CatalogUtil.buildTableIdentifier(databaseName, tableName);
@@ -781,29 +781,8 @@
       return false;
     }
   }
-  
-  @Override
-<<<<<<< HEAD
-=======
-  public List<IndexProto> getAllIndexes() {
-    try {
-      return new ServerCallable<List<IndexProto>>(manager, getCatalogServerAddr(), CatalogProtocol.class, false) {
-
-        @Override
-        public List<IndexProto> call(NettyClientBase client) throws Exception {
-          CatalogProtocolService.BlockingInterface stub = getStub(client);
-          GetIndexesProto response = stub.getAllIndexes(null, ProtoUtil.NULL_PROTO);
-          return response.getIndexList();
-        }
-      }.withRetries();
-    } catch (ServiceException e) {
-      LOG.error(e.getMessage(), e);
-      return null;
-    }
-  }
-
-  @Override
->>>>>>> d2a4f9b3
+
+  @Override
   public final boolean createFunction(final FunctionDesc funcDesc) {
     try {
       return new ServerCallable<Boolean>(this.manager, getCatalogServerAddr(), CatalogProtocol.class, false) {
