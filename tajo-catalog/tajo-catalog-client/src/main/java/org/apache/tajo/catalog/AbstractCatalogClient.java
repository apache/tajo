/**
 * Licensed to the Apache Software Foundation (ASF) under one
 * or more contributor license agreements.  See the NOTICE file
 * distributed with this work for additional information
 * regarding copyright ownership.  The ASF licenses this file
 * to you under the Apache License, Version 2.0 (the
 * "License"); you may not use this file except in compliance
 * with the License.  You may obtain a copy of the License at
 *
 *     http://www.apache.org/licenses/LICENSE-2.0
 *
 * Unless required by applicable law or agreed to in writing, software
 * distributed under the License is distributed on an "AS IS" BASIS,
 * WITHOUT WARRANTIES OR CONDITIONS OF ANY KIND, either express or implied.
 * See the License for the specific language governing permissions and
 * limitations under the License.
 */

package org.apache.tajo.catalog;

import com.google.protobuf.ServiceException;
import org.apache.commons.logging.Log;
import org.apache.commons.logging.LogFactory;
import org.apache.tajo.annotation.Nullable;
import org.apache.tajo.catalog.CatalogProtocol.CatalogProtocolService;
import org.apache.tajo.catalog.exception.NoSuchFunctionException;
import org.apache.tajo.catalog.partition.PartitionMethodDesc;
import org.apache.tajo.catalog.proto.CatalogProtos;
import org.apache.tajo.catalog.proto.CatalogProtos.*;
import org.apache.tajo.common.TajoDataTypes.DataType;
import org.apache.tajo.conf.TajoConf;
import org.apache.tajo.exception.InvalidOperationException;
import org.apache.tajo.rpc.protocolrecords.PrimitiveProtos;
import org.apache.tajo.rpc.protocolrecords.PrimitiveProtos.NullProto;
import org.apache.tajo.util.ProtoUtil;
import org.apache.tajo.util.TUtil;

import java.io.Closeable;
import java.util.ArrayList;
import java.util.Collection;
import java.util.List;

/**
 * CatalogClient provides a client API to access the catalog server.
 */
public abstract class AbstractCatalogClient implements CatalogService, Closeable {
  protected final Log LOG = LogFactory.getLog(AbstractCatalogClient.class);

  protected TajoConf conf;

  public AbstractCatalogClient(TajoConf conf) {
    this.conf = conf;
  }

  abstract CatalogProtocolService.BlockingInterface getStub() throws ServiceException;

  @Override
  public final Boolean createTablespace(final String tablespaceName, final String tablespaceUri) {
    try {
      CatalogProtocolService.BlockingInterface stub = getStub();

      CreateTablespaceRequest.Builder builder = CreateTablespaceRequest.newBuilder();
      builder.setTablespaceName(tablespaceName);
      builder.setTablespaceUri(tablespaceUri);
      return stub.createTablespace(null, builder.build()).getValue();
    } catch (Exception e) {
      LOG.error(e.getMessage(), e);
      return Boolean.FALSE;
    }
  }

  @Override
  public final Boolean dropTablespace(final String tablespaceName) {
    try {
      CatalogProtocolService.BlockingInterface stub = getStub();
      return stub.dropTablespace(null, ProtoUtil.convertString(tablespaceName)).getValue();
    } catch (ServiceException e) {
      LOG.error(e.getMessage(), e);
      return Boolean.FALSE;
    }
  }

  @Override
  public final Boolean existTablespace(final String tablespaceName) {
    try {
      CatalogProtocolService.BlockingInterface stub = getStub();
      return stub.existTablespace(null, ProtoUtil.convertString(tablespaceName)).getValue();
    } catch (ServiceException e) {
      LOG.error(e.getMessage(), e);
      return Boolean.FALSE;
    }
  }

  @Override
  public final Collection<String> getAllTablespaceNames() {
    try {
      CatalogProtocolService.BlockingInterface stub = getStub();
      PrimitiveProtos.StringListProto response = stub.getAllTablespaceNames(null, ProtoUtil.NULL_PROTO);
      return ProtoUtil.convertStrings(response);
    } catch (ServiceException e) {
      LOG.error(e.getMessage(), e);
      return new ArrayList<String>();
    }
  }
  
  @Override
  public List<TablespaceProto> getAllTablespaces() {
    try {
      CatalogProtocolService.BlockingInterface stub = getStub();
      CatalogProtos.GetTablespacesProto response = stub.getAllTablespaces(null, ProtoUtil.NULL_PROTO);
      return response.getTablespaceList();
    } catch (ServiceException e) {
      LOG.error(e.getMessage(), e);
      return new ArrayList<TablespaceProto>();
    }
  }

  @Override
  public TablespaceProto getTablespace(final String tablespaceName) {
    try {
      CatalogProtocolService.BlockingInterface stub = getStub();
      return stub.getTablespace(null, ProtoUtil.convertString(tablespaceName));
    } catch (ServiceException e) {
      LOG.error(e.getMessage(), e);
      return null;
    }
  }

  @Override
  public Boolean alterTablespace(final AlterTablespaceProto alterTablespace) {
    try {
      CatalogProtocolService.BlockingInterface stub = getStub();
      return stub.alterTablespace(null, alterTablespace).getValue();
    } catch (ServiceException e) {
      LOG.error(e.getMessage(), e);
      return false;
    }
  }

  @Override
  public final Boolean createDatabase(final String databaseName, @Nullable final String tablespaceName) {
    try {
      CatalogProtocolService.BlockingInterface stub = getStub();

      CreateDatabaseRequest.Builder builder = CreateDatabaseRequest.newBuilder();
      builder.setDatabaseName(databaseName);
      if (tablespaceName != null) {
        builder.setTablespaceName(tablespaceName);
      }
      return stub.createDatabase(null, builder.build()).getValue();
    } catch (ServiceException e) {
      LOG.error(e.getMessage(), e);
      return Boolean.FALSE;
    }
  }

  @Override
  public final Boolean dropDatabase(final String databaseName) {
    try {
      CatalogProtocolService.BlockingInterface stub = getStub();
      return stub.dropDatabase(null, ProtoUtil.convertString(databaseName)).getValue();
    } catch (ServiceException e) {
      LOG.error(e.getMessage(), e);
      return Boolean.FALSE;
    }
  }

  @Override
  public final Boolean existDatabase(final String databaseName) {
    try {
      CatalogProtocolService.BlockingInterface stub = getStub();
      return stub.existDatabase(null, ProtoUtil.convertString(databaseName)).getValue();
    } catch (ServiceException e) {
      LOG.error(e.getMessage(), e);
      return Boolean.FALSE;
    }
  }

  @Override
  public final Collection<String> getAllDatabaseNames() {
    try {
      CatalogProtocolService.BlockingInterface stub = getStub();
      PrimitiveProtos.StringListProto response = stub.getAllDatabaseNames(null, ProtoUtil.NULL_PROTO);
      return ProtoUtil.convertStrings(response);
    } catch (ServiceException e) {
      LOG.error(e.getMessage(), e);
      return new ArrayList<String>();
    }
  }
  
  @Override
  public List<DatabaseProto> getAllDatabases() {
    try {
      CatalogProtocolService.BlockingInterface stub = getStub();
      GetDatabasesProto response = stub.getAllDatabases(null, ProtoUtil.NULL_PROTO);
      return response.getDatabaseList();
    } catch (ServiceException e) {
      LOG.error(e.getMessage(), e);
      return new ArrayList<DatabaseProto>();
    }
  }

  @Override
  public final TableDesc getTableDesc(final String databaseName, final String tableName) {
    try {
      TableIdentifierProto.Builder builder = TableIdentifierProto.newBuilder();
      builder.setDatabaseName(databaseName);
      builder.setTableName(tableName);

      CatalogProtocolService.BlockingInterface stub = getStub();
      return CatalogUtil.newTableDesc(stub.getTableDesc(null, builder.build()));
    } catch (ServiceException e) {
      LOG.error(e.getMessage(), e);
      return null;
    }
  }

  @Override
  public TableDesc getTableDesc(String qualifiedName) {
    String [] splitted = CatalogUtil.splitFQTableName(qualifiedName);
    return getTableDesc(splitted[0], splitted[1]);
  }
  
  @Override
  public List<TableDescriptorProto> getAllTables() {
    try {
      CatalogProtocolService.BlockingInterface stub = getStub();
      GetTablesProto response = stub.getAllTables(null, ProtoUtil.NULL_PROTO);
      return response.getTableList();
    } catch (ServiceException e) {
      LOG.error(e.getMessage(), e);
      return new ArrayList<TableDescriptorProto>();
    }
  }
  
  @Override
  public List<TableOptionProto> getAllTableOptions() {
    try {
      CatalogProtocolService.BlockingInterface stub = getStub();
      GetTableOptionsProto response = stub.getAllTableOptions(null, ProtoUtil.NULL_PROTO);
      return response.getTableOptionList();
    } catch (ServiceException e) {
      LOG.error(e.getMessage(), e);
      return new ArrayList<TableOptionProto>();
    }
  }
  
  @Override
  public List<TableStatsProto> getAllTableStats() {
    try {
      CatalogProtocolService.BlockingInterface stub = getStub();
      GetTableStatsProto response = stub.getAllTableStats(null, ProtoUtil.NULL_PROTO);
      return response.getStatList();
    } catch (ServiceException e) {
      LOG.error(e.getMessage(), e);
      return new ArrayList<TableStatsProto>();
    }
  }
  
  @Override
  public List<ColumnProto> getAllColumns() {
    try {
      CatalogProtocolService.BlockingInterface stub = getStub();
      GetColumnsProto response = stub.getAllColumns(null, ProtoUtil.NULL_PROTO);
      return response.getColumnList();
    } catch (ServiceException e) {
      LOG.error(e.getMessage(), e);
      return new ArrayList<ColumnProto>();
    }
  }

  @Override
  public List<IndexDescProto> getAllIndexes() {
    try {
      return new ServerCallable<List<IndexDescProto>>(manager, getCatalogServerAddr(), CatalogProtocol.class, false) {

        @Override
        public List<IndexDescProto> call(NettyClientBase client) throws Exception {
          CatalogProtocolService.BlockingInterface stub = getStub(client);
          GetIndexesProto response = stub.getAllIndexes(null, ProtoUtil.NULL_PROTO);
          return response.getIndexList();
        }
      }.withRetries();
    } catch (ServiceException e) {
      LOG.error(e.getMessage(), e);
      return null;
    }
  }

  @Override
  public final PartitionMethodDesc getPartitionMethod(final String databaseName, final String tableName) {
    try {
      TableIdentifierProto.Builder builder = TableIdentifierProto.newBuilder();
      builder.setDatabaseName(databaseName);
      builder.setTableName(tableName);

      CatalogProtocolService.BlockingInterface stub = getStub();
      return CatalogUtil.newPartitionMethodDesc(stub.getPartitionMethodByTableName(null, builder.build()));
    } catch (ServiceException e) {
      LOG.error(e.getMessage(), e);
      return null;
    }
  }

  @Override
  public final boolean existPartitionMethod(final String databaseName, final String tableName) {
    try {
      TableIdentifierProto.Builder builder = TableIdentifierProto.newBuilder();
      builder.setDatabaseName(databaseName);
      builder.setTableName(tableName);

      CatalogProtocolService.BlockingInterface stub = getStub();
      return stub.existPartitionMethod(null, builder.build()).getValue();
    } catch (ServiceException e) {
      LOG.error(e.getMessage(), e);
      return false;
    }
  }

  @Override
  public final PartitionDescProto getPartition(final String databaseName, final String tableName,
                                               final String partitionName) {
    try {
      PartitionIdentifierProto.Builder builder = PartitionIdentifierProto.newBuilder();
      builder.setDatabaseName(databaseName);
      builder.setTableName(tableName);
      builder.setPartitionName(partitionName);

      CatalogProtocolService.BlockingInterface stub = getStub();
      return stub.getPartitionByPartitionName(null, builder.build());
    } catch (ServiceException e) {
      LOG.error(e.getMessage(), e);
      return null;
    }
  }

  @Override
  public final List<PartitionDescProto> getPartitions(final String databaseName, final String tableName) {
    try {
      PartitionIdentifierProto.Builder builder = PartitionIdentifierProto.newBuilder();
      builder.setDatabaseName(databaseName);
      builder.setTableName(tableName);

      CatalogProtocolService.BlockingInterface stub = getStub();
      PartitionsProto response = stub.getPartitionsByTableName(null, builder.build());
      return response.getPartitionList();
    } catch (ServiceException e) {
      LOG.error(e.getMessage(), e);
      return new ArrayList<PartitionDescProto>();
    }
  }
  @Override
  public List<TablePartitionProto> getAllPartitions() {
    try {
      CatalogProtocolService.BlockingInterface stub = getStub();
      GetTablePartitionsProto response = stub.getAllPartitions(null, ProtoUtil.NULL_PROTO);
      return response.getPartList();
    } catch (ServiceException e) {
      LOG.error(e.getMessage(), e);
      return new ArrayList<TablePartitionProto>();
    }
  }

  @Override
  public final Collection<String> getAllTableNames(final String databaseName) {
    try {
      CatalogProtocolService.BlockingInterface stub = getStub();
      PrimitiveProtos.StringListProto response = stub.getAllTableNames(null, ProtoUtil.convertString(databaseName));
      return ProtoUtil.convertStrings(response);
    } catch (ServiceException e) {
      LOG.error(e.getMessage(), e);
      return new ArrayList<String>();
    }
  }

  @Override
  public final Collection<FunctionDesc> getFunctions() {
    List<FunctionDesc> list = new ArrayList<FunctionDesc>();
    try {
      GetFunctionsResponse response;
      CatalogProtocolService.BlockingInterface stub = getStub();
      response = stub.getFunctions(null, NullProto.newBuilder().build());
      int size = response.getFunctionDescCount();
      for (int i = 0; i < size; i++) {
        try {
          list.add(new FunctionDesc(response.getFunctionDesc(i)));
        } catch (ClassNotFoundException e) {
          LOG.error(e, e);
          return list;
        }
      }
      return list;
    } catch (ServiceException e) {
      LOG.error(e.getMessage(), e);
      return list;
    }
  }

  @Override
  public final boolean createTable(final TableDesc desc) {
    try {
      CatalogProtocolService.BlockingInterface stub = getStub();
      return stub.createTable(null, desc.getProto()).getValue();
    } catch (ServiceException e) {
      LOG.error(e.getMessage(), e);
      return false;
    }
  }

  @Override
  public boolean dropTable(String tableName) {
    String [] splitted = CatalogUtil.splitFQTableName(tableName);
    final String databaseName = splitted[0];
    final String simpleName = splitted[1];

    try {
      TableIdentifierProto.Builder builder = TableIdentifierProto.newBuilder();
      builder.setDatabaseName(databaseName);
      builder.setTableName(simpleName);

      CatalogProtocolService.BlockingInterface stub = getStub();
      return stub.dropTable(null, builder.build()).getValue();
    } catch (ServiceException e) {
      LOG.error(e.getMessage(), e);
      return false;
    }
  }

  @Override
  public final boolean existsTable(final String databaseName, final String tableName) {
    if (CatalogUtil.isFQTableName(tableName)) {
      throw new IllegalArgumentException(
          "tableName cannot be composed of multiple parts, but it is \"" + tableName + "\"");
    }
    try {
      TableIdentifierProto.Builder builder = TableIdentifierProto.newBuilder();
      builder.setDatabaseName(databaseName);
      builder.setTableName(tableName);

      CatalogProtocolService.BlockingInterface stub = getStub();
      return stub.existsTable(null, builder.build()).getValue();
    } catch (ServiceException e) {
      LOG.error(e.getMessage(), e);
      return false;
    }
  }
  @Override
  public final boolean existsTable(final String tableName) {
    String [] splitted = CatalogUtil.splitFQTableName(tableName);
    return existsTable(splitted[0], splitted[1]);
  }

  @Override
  public final boolean createIndex(final IndexDesc index) {
    try {
      CatalogProtocolService.BlockingInterface stub = getStub();
      return stub.createIndex(null, index.getProto()).getValue();
    } catch (ServiceException e) {
      LOG.error(e.getMessage(), e);
      return false;
    }
  }

  @Override
  public final boolean existIndexByName(final String databaseName, final String indexName) {
    try {
      IndexNameProto.Builder builder = IndexNameProto.newBuilder();
      builder.setDatabaseName(databaseName);
      builder.setIndexName(indexName);

      CatalogProtocolService.BlockingInterface stub = getStub();
      return stub.existIndexByName(null, builder.build()).getValue();
    } catch (ServiceException e) {
      LOG.error(e.getMessage(), e);
      return false;
    }
  }

  @Override
  public boolean existIndexByColumns(final String databaseName, final String tableName, final Column [] columns) {
    return existIndexByColumnNames(databaseName, tableName, extractColumnNames(columns));
  }

  @Override
  public boolean existIndexByColumnNames(final String databaseName, final String tableName, final String [] columnNames) {
    try {

<<<<<<< HEAD
          GetIndexByColumnNamesRequest.Builder builder = GetIndexByColumnNamesRequest.newBuilder();
          builder.setTableIdentifier(CatalogUtil.buildTableIdentifier(databaseName, tableName));
          for (String colunName : columnNames) {
            builder.addColumnNames(colunName);
          }

          CatalogProtocolService.BlockingInterface stub = getStub(client);
          return stub.existIndexByColumnNames(null, builder.build()).getValue();
        }
      }.withRetries();
    } catch (ServiceException e) {
      LOG.error(e.getMessage(), e);
      return false;
    }
  }

  @Override
  public boolean existIndexesByTable(final String databaseName, final String tableName) {
    try {
      return new ServerCallable<Boolean>(this.manager, getCatalogServerAddr(), CatalogProtocol.class, false) {
        public Boolean call(NettyClientBase client) throws ServiceException {

          CatalogProtocolService.BlockingInterface stub = getStub(client);
          return stub.existIndexesByTable(null, CatalogUtil.buildTableIdentifier(databaseName, tableName)).getValue();
        }
      }.withRetries();
=======
      GetIndexByColumnRequest.Builder builder = GetIndexByColumnRequest.newBuilder();
      builder.setTableIdentifier(CatalogUtil.buildTableIdentifier(databaseName, tableName));
      builder.setColumnName(columnName);

      CatalogProtocolService.BlockingInterface stub = getStub();
      return stub.existIndexByColumn(null, builder.build()).getValue();
>>>>>>> 9b3824b5
    } catch (ServiceException e) {
      LOG.error(e.getMessage(), e);
      return false;
    }
  }

  @Override
  public final IndexDesc getIndexByName(final String databaseName, final String indexName) {
    try {
      IndexNameProto.Builder builder = IndexNameProto.newBuilder();
      builder.setDatabaseName(databaseName);
      builder.setIndexName(indexName);

      CatalogProtocolService.BlockingInterface stub = getStub();
      return new IndexDesc(stub.getIndexByName(null, builder.build()));
    } catch (ServiceException e) {
      LOG.error(e.getMessage(), e);
      return null;
    }
  }

  private static String[] extractColumnNames(Column[] columns) {
    String[] columnNames = new String [columns.length];
    for (int i = 0; i < columnNames.length; i++) {
      columnNames[i] = columns[i].getSimpleName();
    }
    return columnNames;
  }

  @Override
  public final IndexDesc getIndexByColumns(final String databaseName,
                                               final String tableName,
                                               final Column [] columns) {
    return getIndexByColumnNames(databaseName, tableName, extractColumnNames(columns));
  }

  @Override
  public final IndexDesc getIndexByColumnNames(final String databaseName,
                                           final String tableName,
                                           final String [] columnNames) {
    try {
      GetIndexByColumnRequest.Builder builder = GetIndexByColumnRequest.newBuilder();
      builder.setTableIdentifier(CatalogUtil.buildTableIdentifier(databaseName, tableName));
      builder.setColumnName(columnName);

<<<<<<< HEAD
          GetIndexByColumnNamesRequest.Builder builder = GetIndexByColumnNamesRequest.newBuilder();
          builder.setTableIdentifier(CatalogUtil.buildTableIdentifier(databaseName, tableName));
          for (String columnName : columnNames) {
            builder.addColumnNames(columnName);
          }

          CatalogProtocolService.BlockingInterface stub = getStub(client);
          return new IndexDesc(stub.getIndexByColumnNames(null, builder.build()));
        }
      }.withRetries();
    } catch (ServiceException e) {
      LOG.error(e.getMessage(), e);
      return null;
    }
  }

  @Override
  public final Collection<IndexDesc> getAllIndexesByTable(final String databaseName,
                                                          final String tableName) {
    try {
      return new ServerCallable<Collection<IndexDesc>>(this.manager, getCatalogServerAddr(), CatalogProtocol.class, false) {
        @Override
        public Collection<IndexDesc> call(NettyClientBase client) throws Exception {
          TableIdentifierProto proto = CatalogUtil.buildTableIdentifier(databaseName, tableName);
          CatalogProtocolService.BlockingInterface stub = getStub(client);
          GetAllIndexesResponse response = stub.getAllIndexesByTable(null, proto);
          List<IndexDesc> indexDescs = TUtil.newList();
          for (IndexDescProto descProto : response.getIndexDescList()) {
            indexDescs.add(new IndexDesc(descProto));
          }
          return indexDescs;
        }
      }.withRetries();
=======
      CatalogProtocolService.BlockingInterface stub = getStub();
      return new IndexDesc(stub.getIndexByColumn(null, builder.build()));
>>>>>>> 9b3824b5
    } catch (ServiceException e) {
      LOG.error(e.getMessage(), e);
      return null;
    }
  }

  @Override
  public boolean dropIndex(final String databaseName,
                           final String indexName) {
    try {
      IndexNameProto.Builder builder = IndexNameProto.newBuilder();
      builder.setDatabaseName(databaseName);
      builder.setIndexName(indexName);

      CatalogProtocolService.BlockingInterface stub = getStub();
      return stub.dropIndex(null, builder.build()).getValue();
    } catch (ServiceException e) {
      LOG.error(e.getMessage(), e);
      return false;
    }
  }
<<<<<<< HEAD
=======
  
  @Override
  public List<IndexProto> getAllIndexes() {
    try {
      CatalogProtocolService.BlockingInterface stub = getStub();
      GetIndexesProto response = stub.getAllIndexes(null, ProtoUtil.NULL_PROTO);
      return response.getIndexList();
    } catch (ServiceException e) {
      LOG.error(e.getMessage(), e);
      return new ArrayList<IndexProto>();
    }
  }
>>>>>>> 9b3824b5

  @Override
  public final boolean createFunction(final FunctionDesc funcDesc) {
    try {
      CatalogProtocolService.BlockingInterface stub = getStub();
      return stub.createFunction(null, funcDesc.getProto()).getValue();
    } catch (ServiceException e) {
      LOG.error(e.getMessage(), e);
      return false;
    }
  }

  @Override
  public final boolean dropFunction(final String signature) {
    try {
      UnregisterFunctionRequest.Builder builder = UnregisterFunctionRequest.newBuilder();
      builder.setSignature(signature);

      CatalogProtocolService.BlockingInterface stub = getStub();
      return stub.dropFunction(null, builder.build()).getValue();
    } catch (ServiceException e) {
      LOG.error(e.getMessage(), e);
      return false;
    }
  }

  @Override
  public final FunctionDesc getFunction(final String signature, DataType... paramTypes) {
    return getFunction(signature, null, paramTypes);
  }

  @Override
  public final FunctionDesc getFunction(final String signature, FunctionType funcType, DataType... paramTypes) {
    final GetFunctionMetaRequest.Builder builder = GetFunctionMetaRequest.newBuilder();
    builder.setSignature(signature);
    if (funcType != null) {
      builder.setFunctionType(funcType);
    }
    for (DataType type : paramTypes) {
      builder.addParameterTypes(type);
    }

    FunctionDescProto descProto = null;
    try {
      CatalogProtocolService.BlockingInterface stub = getStub();
      descProto = stub.getFunctionMeta(null, builder.build());
    } catch (NoSuchFunctionException e) {
      LOG.debug(e.getMessage());
    } catch (ServiceException e) {
      LOG.error(e.getMessage(), e);
    }

    if (descProto == null) {
      throw new NoSuchFunctionException(signature, paramTypes);
    }

    try {
      return new FunctionDesc(descProto);
    } catch (ClassNotFoundException e) {
      LOG.error(e, e);
      throw new NoSuchFunctionException(signature, paramTypes);
    }
  }

  @Override
  public final boolean containFunction(final String signature, DataType... paramTypes) {
    return containFunction(signature, null, paramTypes);
  }

  @Override
  public final boolean containFunction(final String signature, FunctionType funcType, DataType... paramTypes) {
    final ContainFunctionRequest.Builder builder =
        ContainFunctionRequest.newBuilder();
    if (funcType != null) {
      builder.setFunctionType(funcType);
    }
    builder.setSignature(signature);
    for (DataType type : paramTypes) {
      builder.addParameterTypes(type);
    }

    try {
      CatalogProtocolService.BlockingInterface stub = getStub();
      return stub.containFunction(null, builder.build()).getValue();
    } catch (InvalidOperationException e) {
      LOG.error(e.getMessage());
    } catch (ServiceException e) {
      LOG.error(e.getMessage(), e);
    }
    return false;
  }

  @Override
  public final boolean alterTable(final AlterTableDesc desc) {
    try {
      CatalogProtocolService.BlockingInterface stub = getStub();
      return stub.alterTable(null, desc.getProto()).getValue();
    } catch (ServiceException e) {
      LOG.error(e.getMessage(), e);
      return false;
    }
  }

  @Override
  public boolean updateTableStats(final UpdateTableStatsProto updateTableStatsProto) {
    try {
      CatalogProtocolService.BlockingInterface stub = getStub();
      return stub.updateTableStats(null, updateTableStatsProto).getValue();
    } catch (ServiceException e) {
      LOG.error(e.getMessage(), e);
      return false;
    }
  }
}<|MERGE_RESOLUTION|>--- conflicted
+++ resolved
@@ -272,15 +272,9 @@
   @Override
   public List<IndexDescProto> getAllIndexes() {
     try {
-      return new ServerCallable<List<IndexDescProto>>(manager, getCatalogServerAddr(), CatalogProtocol.class, false) {
-
-        @Override
-        public List<IndexDescProto> call(NettyClientBase client) throws Exception {
-          CatalogProtocolService.BlockingInterface stub = getStub(client);
-          GetIndexesProto response = stub.getAllIndexes(null, ProtoUtil.NULL_PROTO);
-          return response.getIndexList();
-        }
-      }.withRetries();
+      CatalogProtocolService.BlockingInterface stub = getStub();
+      GetIndexesProto response = stub.getAllIndexes(null, ProtoUtil.NULL_PROTO);
+      return response.getIndexList();
     } catch (ServiceException e) {
       LOG.error(e.getMessage(), e);
       return null;
@@ -485,17 +479,15 @@
   public boolean existIndexByColumnNames(final String databaseName, final String tableName, final String [] columnNames) {
     try {
 
-<<<<<<< HEAD
-          GetIndexByColumnNamesRequest.Builder builder = GetIndexByColumnNamesRequest.newBuilder();
-          builder.setTableIdentifier(CatalogUtil.buildTableIdentifier(databaseName, tableName));
-          for (String colunName : columnNames) {
-            builder.addColumnNames(colunName);
-          }
-
-          CatalogProtocolService.BlockingInterface stub = getStub(client);
-          return stub.existIndexByColumnNames(null, builder.build()).getValue();
-        }
-      }.withRetries();
+//<<<<<<< HEAD
+      GetIndexByColumnNamesRequest.Builder builder = GetIndexByColumnNamesRequest.newBuilder();
+      builder.setTableIdentifier(CatalogUtil.buildTableIdentifier(databaseName, tableName));
+      for (String colunName : columnNames) {
+        builder.addColumnNames(colunName);
+      }
+
+      CatalogProtocolService.BlockingInterface stub = getStub();
+      return stub.existIndexByColumnNames(null, builder.build()).getValue();
     } catch (ServiceException e) {
       LOG.error(e.getMessage(), e);
       return false;
@@ -505,21 +497,16 @@
   @Override
   public boolean existIndexesByTable(final String databaseName, final String tableName) {
     try {
-      return new ServerCallable<Boolean>(this.manager, getCatalogServerAddr(), CatalogProtocol.class, false) {
-        public Boolean call(NettyClientBase client) throws ServiceException {
-
-          CatalogProtocolService.BlockingInterface stub = getStub(client);
-          return stub.existIndexesByTable(null, CatalogUtil.buildTableIdentifier(databaseName, tableName)).getValue();
-        }
-      }.withRetries();
-=======
-      GetIndexByColumnRequest.Builder builder = GetIndexByColumnRequest.newBuilder();
-      builder.setTableIdentifier(CatalogUtil.buildTableIdentifier(databaseName, tableName));
-      builder.setColumnName(columnName);
-
-      CatalogProtocolService.BlockingInterface stub = getStub();
-      return stub.existIndexByColumn(null, builder.build()).getValue();
->>>>>>> 9b3824b5
+      CatalogProtocolService.BlockingInterface stub = getStub();
+      return stub.existIndexesByTable(null, CatalogUtil.buildTableIdentifier(databaseName, tableName)).getValue();
+//=======
+//      GetIndexByColumnRequest.Builder builder = GetIndexByColumnRequest.newBuilder();
+//      builder.setTableIdentifier(CatalogUtil.buildTableIdentifier(databaseName, tableName));
+//      builder.setColumnName(columnName);
+//
+//      CatalogProtocolService.BlockingInterface stub = getStub();
+//      return stub.existIndexByColumn(null, builder.build()).getValue();
+//>>>>>>> 9b3824b5f0c64af42bfcf0a6bb8d3555c22c5746
     } catch (ServiceException e) {
       LOG.error(e.getMessage(), e);
       return false;
@@ -561,21 +548,19 @@
                                            final String tableName,
                                            final String [] columnNames) {
     try {
-      GetIndexByColumnRequest.Builder builder = GetIndexByColumnRequest.newBuilder();
+//      GetIndexByColumnRequest.Builder builder = GetIndexByColumnRequest.newBuilder();
+//      builder.setTableIdentifier(CatalogUtil.buildTableIdentifier(databaseName, tableName));
+//      builder.setColumnName(columnName);
+//
+//<<<<<<< HEAD
+      GetIndexByColumnNamesRequest.Builder builder = GetIndexByColumnNamesRequest.newBuilder();
       builder.setTableIdentifier(CatalogUtil.buildTableIdentifier(databaseName, tableName));
-      builder.setColumnName(columnName);
-
-<<<<<<< HEAD
-          GetIndexByColumnNamesRequest.Builder builder = GetIndexByColumnNamesRequest.newBuilder();
-          builder.setTableIdentifier(CatalogUtil.buildTableIdentifier(databaseName, tableName));
-          for (String columnName : columnNames) {
-            builder.addColumnNames(columnName);
-          }
-
-          CatalogProtocolService.BlockingInterface stub = getStub(client);
-          return new IndexDesc(stub.getIndexByColumnNames(null, builder.build()));
-        }
-      }.withRetries();
+      for (String columnName : columnNames) {
+        builder.addColumnNames(columnName);
+      }
+
+      CatalogProtocolService.BlockingInterface stub = getStub();
+      return new IndexDesc(stub.getIndexByColumnNames(null, builder.build()));
     } catch (ServiceException e) {
       LOG.error(e.getMessage(), e);
       return null;
@@ -586,23 +571,18 @@
   public final Collection<IndexDesc> getAllIndexesByTable(final String databaseName,
                                                           final String tableName) {
     try {
-      return new ServerCallable<Collection<IndexDesc>>(this.manager, getCatalogServerAddr(), CatalogProtocol.class, false) {
-        @Override
-        public Collection<IndexDesc> call(NettyClientBase client) throws Exception {
-          TableIdentifierProto proto = CatalogUtil.buildTableIdentifier(databaseName, tableName);
-          CatalogProtocolService.BlockingInterface stub = getStub(client);
-          GetAllIndexesResponse response = stub.getAllIndexesByTable(null, proto);
-          List<IndexDesc> indexDescs = TUtil.newList();
-          for (IndexDescProto descProto : response.getIndexDescList()) {
-            indexDescs.add(new IndexDesc(descProto));
-          }
-          return indexDescs;
-        }
-      }.withRetries();
-=======
-      CatalogProtocolService.BlockingInterface stub = getStub();
-      return new IndexDesc(stub.getIndexByColumn(null, builder.build()));
->>>>>>> 9b3824b5
+      TableIdentifierProto proto = CatalogUtil.buildTableIdentifier(databaseName, tableName);
+      CatalogProtocolService.BlockingInterface stub = getStub();
+      GetAllIndexesResponse response = stub.getAllIndexesByTable(null, proto);
+      List<IndexDesc> indexDescs = TUtil.newList();
+      for (IndexDescProto descProto : response.getIndexDescList()) {
+        indexDescs.add(new IndexDesc(descProto));
+      }
+      return indexDescs;
+//=======
+//      CatalogProtocolService.BlockingInterface stub = getStub();
+//      return new IndexDesc(stub.getIndexByColumn(null, builder.build()));
+//>>>>>>> 9b3824b5f0c64af42bfcf0a6bb8d3555c22c5746
     } catch (ServiceException e) {
       LOG.error(e.getMessage(), e);
       return null;
@@ -624,21 +604,21 @@
       return false;
     }
   }
-<<<<<<< HEAD
-=======
-  
-  @Override
-  public List<IndexProto> getAllIndexes() {
-    try {
-      CatalogProtocolService.BlockingInterface stub = getStub();
-      GetIndexesProto response = stub.getAllIndexes(null, ProtoUtil.NULL_PROTO);
-      return response.getIndexList();
-    } catch (ServiceException e) {
-      LOG.error(e.getMessage(), e);
-      return new ArrayList<IndexProto>();
-    }
-  }
->>>>>>> 9b3824b5
+//<<<<<<< HEAD
+//=======
+//
+//  @Override
+//  public List<IndexProto> getAllIndexes() {
+//    try {
+//      CatalogProtocolService.BlockingInterface stub = getStub();
+//      GetIndexesProto response = stub.getAllIndexes(null, ProtoUtil.NULL_PROTO);
+//      return response.getIndexList();
+//    } catch (ServiceException e) {
+//      LOG.error(e.getMessage(), e);
+//      return new ArrayList<IndexProto>();
+//    }
+//  }
+//>>>>>>> 9b3824b5f0c64af42bfcf0a6bb8d3555c22c5746
 
   @Override
   public final boolean createFunction(final FunctionDesc funcDesc) {
