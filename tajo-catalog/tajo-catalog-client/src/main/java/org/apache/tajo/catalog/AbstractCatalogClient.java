--- conflicted
+++ resolved
@@ -429,18 +429,12 @@
   }
 
   @Override
-  public final List<PartitionDescProto> getPartitions(final String databaseName, final String tableName) {
-    try {
-      final BlockingInterface stub = getStub();
-<<<<<<< HEAD
+  public final List<PartitionDescProto> getPartitions(final String databaseName, final String tableName) throws
+    UndefinedDatabaseException, UndefinedTableException, UndefinedPartitionMethodException,
+    UndefinedPartitionException {
+    try {
+      final BlockingInterface stub = getStub();
       final TableIdentifierProto request = buildTableIdentifier(databaseName, tableName);
-
-=======
-      final PartitionIdentifierProto request = PartitionIdentifierProto.newBuilder()
-          .setDatabaseName(databaseName)
-          .setTableName(tableName)
-          .build();
->>>>>>> 2d2f192d
       final GetPartitionsResponse response = stub.getPartitionsByTableName(null, request);
 
       ensureOk(response.getState());
@@ -463,7 +457,8 @@
   }
 
   @Override
-  public List<TablePartitionProto> getPartitionsByDirectSql(GetPartitionsWithDirectSQLRequest request) {
+  public List<TablePartitionProto> getPartitionsByDirectSql(GetPartitionsWithDirectSQLRequest request) throws
+    UndefinedDatabaseException, UndefinedTableException, UndefinedPartitionMethodException {
     try {
       final BlockingInterface stub = getStub();
       GetTablePartitionsResponse response = stub.getPartitionsByDirectSql(null, request);
