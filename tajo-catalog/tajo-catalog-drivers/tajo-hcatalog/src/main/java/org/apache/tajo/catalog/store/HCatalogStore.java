/**
 * Licensed to the Apache Software Foundation (ASF) under one
 * or more contributor license agreements.  See the NOTICE file
 * distributed with this work for additional information
 * regarding copyright ownership.  The ASF licenses this file
 * to you under the Apache License, Version 2.0 (the
 * "License"); you may not use this file except in compliance
 * with the License.  You may obtain a copy of the License at
 *
 *     http://www.apache.org/licenses/LICENSE-2.0
 *
 * Unless required by applicable law or agreed to in writing, software
 * distributed under the License is distributed on an "AS IS" BASIS,
 * WITHOUT WARRANTIES OR CONDITIONS OF ANY KIND, either express or implied.
 * See the License for the specific language governing permissions and
 * limitations under the License.
 */

package org.apache.tajo.catalog.store;

import com.google.common.collect.Lists;

import org.apache.commons.lang.StringEscapeUtils;
import org.apache.commons.logging.Log;
import org.apache.commons.logging.LogFactory;
import org.apache.hadoop.conf.Configuration;
import org.apache.hadoop.fs.FileSystem;
import org.apache.hadoop.fs.Path;
import org.apache.hadoop.hive.metastore.TableType;
import org.apache.hadoop.hive.metastore.api.*;
import org.apache.hadoop.hive.serde.serdeConstants;
import org.apache.hadoop.hive.serde2.columnar.ColumnarSerDe;
import org.apache.hadoop.hive.serde2.columnar.LazyBinaryColumnarSerDe;
import org.apache.hadoop.hive.serde2.lazy.LazySimpleSerDe;
import org.apache.hadoop.hive.serde2.lazybinary.LazyBinarySerDe;
import org.apache.hcatalog.common.HCatUtil;
import org.apache.hcatalog.data.schema.HCatFieldSchema;
import org.apache.hcatalog.data.schema.HCatSchema;
import org.apache.tajo.TajoConstants;
import org.apache.tajo.catalog.*;
import org.apache.tajo.catalog.exception.*;
import org.apache.tajo.catalog.partition.PartitionMethodDesc;
import org.apache.tajo.catalog.proto.CatalogProtos;
import org.apache.tajo.catalog.proto.CatalogProtos.ColumnProto;
import org.apache.tajo.catalog.proto.CatalogProtos.DatabaseProto;
import org.apache.tajo.catalog.proto.CatalogProtos.IndexProto;
import org.apache.tajo.catalog.proto.CatalogProtos.TableDescriptorProto;
import org.apache.tajo.catalog.proto.CatalogProtos.TableOptionProto;
import org.apache.tajo.catalog.proto.CatalogProtos.TablePartitionProto;
import org.apache.tajo.catalog.proto.CatalogProtos.TableStatsProto;
import org.apache.tajo.catalog.proto.CatalogProtos.TablespaceProto;
import org.apache.tajo.catalog.statistics.TableStats;
import org.apache.tajo.common.TajoDataTypes;
import org.apache.tajo.common.exception.NotImplementedException;
import org.apache.tajo.conf.TajoConf;
import org.apache.tajo.exception.InternalException;
import org.apache.tajo.storage.StorageConstants;
import org.apache.tajo.util.KeyValueSet;
import org.apache.thrift.TException;

import java.io.IOException;
import java.util.*;

import static org.apache.tajo.catalog.proto.CatalogProtos.PartitionType;

public class HCatalogStore extends CatalogConstants implements CatalogStore {
  protected final Log LOG = LogFactory.getLog(getClass());

  private static String HIVE_WAREHOUSE_DIR_CONF_KEY = "hive.metastore.warehouse.dir";

  protected Configuration conf;
  private static final int CLIENT_POOL_SIZE = 2;
  private final HCatalogStoreClientPool clientPool;
  private final String defaultTableSpaceUri;

  public HCatalogStore(final Configuration conf) throws InternalException {
    if (!(conf instanceof TajoConf)) {
      throw new CatalogException("Invalid Configuration Type:" + conf.getClass().getSimpleName());
    }
    this.conf = conf;
    this.defaultTableSpaceUri = TajoConf.getWarehouseDir((TajoConf) conf).toString();
    this.clientPool = new HCatalogStoreClientPool(CLIENT_POOL_SIZE, conf);
  }

  @Override
  public boolean existTable(final String databaseName, final String tableName) throws CatalogException {
    boolean exist = false;
    org.apache.hadoop.hive.ql.metadata.Table table;
    HCatalogStoreClientPool.HCatalogStoreClient client = null;

    // get table
    try {
      client = clientPool.getClient();
      table = HCatalogUtil.getTable(client.getHiveClient(), databaseName, tableName);
      if (table != null) {
        exist = true;
      }
    } catch (NoSuchObjectException nsoe) {
      exist = false;
    } catch (Exception e) {
      throw new CatalogException(e);
    } finally {
      if (client != null) {
        client.release();
      }
    }

    return exist;
  }

  @Override
  public final CatalogProtos.TableDescProto getTable(String databaseName, final String tableName) throws CatalogException {
    org.apache.hadoop.hive.ql.metadata.Table table = null;
    HCatalogStoreClientPool.HCatalogStoreClient client = null;
    Path path = null;
    CatalogProtos.StoreType storeType = null;
    org.apache.tajo.catalog.Schema schema = null;
    KeyValueSet options = null;
    TableStats stats = null;
    PartitionMethodDesc partitions = null;

    //////////////////////////////////
    // set tajo table schema.
    //////////////////////////////////
    try {
      // get hive table schema
      try {
        client = clientPool.getClient();
        table = HCatalogUtil.getTable(client.getHiveClient(), databaseName, tableName);
        path = table.getPath();
      } catch (NoSuchObjectException nsoe) {
        throw new CatalogException("Table not found. - tableName:" + tableName, nsoe);
      } catch (Exception e) {
        throw new CatalogException(e);
      }

      // convert hcatalog field schema into tajo field schema.
      schema = new org.apache.tajo.catalog.Schema();
      HCatSchema tableSchema = null;

      try {
        tableSchema = HCatUtil.getTableSchemaWithPtnCols(table);
      } catch (IOException ioe) {
        throw new CatalogException("Fail to get table schema. - tableName:" + tableName, ioe);
      }
      List<HCatFieldSchema> fieldSchemaList = tableSchema.getFields();
      boolean isPartitionKey = false;
      for (HCatFieldSchema eachField : fieldSchemaList) {
        isPartitionKey = false;

        if (table.getPartitionKeys() != null) {
          for (FieldSchema partitionKey : table.getPartitionKeys()) {
            if (partitionKey.getName().equals(eachField.getName())) {
              isPartitionKey = true;
            }
          }
        }

        if (!isPartitionKey) {
          String fieldName = databaseName + CatalogConstants.IDENTIFIER_DELIMITER + tableName +
              CatalogConstants.IDENTIFIER_DELIMITER + eachField.getName();
          TajoDataTypes.Type dataType = HCatalogUtil.getTajoFieldType(eachField.getType().toString());
          schema.addColumn(fieldName, dataType);
        }
      }

      // validate field schema.
      try {
        HCatalogUtil.validateHCatTableAndTajoSchema(tableSchema);
      } catch (Exception e) {
        throw new CatalogException("HCatalog cannot support schema. - schema:" + tableSchema.toString(), e);
      }

      stats = new TableStats();
      options = new KeyValueSet();
      options.putAll(table.getParameters());
      options.remove("EXTERNAL");

      Properties properties = table.getMetadata();
      if (properties != null) {
        // set field delimiter
        String fieldDelimiter = "", nullFormat = "";
        if (properties.getProperty(serdeConstants.FIELD_DELIM) != null) {
          fieldDelimiter = properties.getProperty(serdeConstants.FIELD_DELIM);
        } else {
          // if hive table used default row format delimiter, Properties doesn't have it.
          // So, Tajo must set as follows:
          fieldDelimiter = "\u0001";
        }

        // set null format
        if (properties.getProperty(serdeConstants.SERIALIZATION_NULL_FORMAT) != null) {
          nullFormat = properties.getProperty(serdeConstants.SERIALIZATION_NULL_FORMAT);
        } else {
          nullFormat = "\\N";
        }
        options.remove(serdeConstants.SERIALIZATION_NULL_FORMAT);

        // set file output format
        String fileOutputformat = properties.getProperty(hive_metastoreConstants.FILE_OUTPUT_FORMAT);
        storeType = CatalogUtil.getStoreType(HCatalogUtil.getStoreType(fileOutputformat));

        if (storeType.equals(CatalogProtos.StoreType.TEXTFILE)) {
          options.set(StorageConstants.TEXT_DELIMITER, StringEscapeUtils.escapeJava(fieldDelimiter));
          options.set(StorageConstants.TEXT_NULL, StringEscapeUtils.escapeJava(nullFormat));
        } else if (storeType.equals(CatalogProtos.StoreType.RCFILE)) {
          options.set(StorageConstants.RCFILE_NULL, StringEscapeUtils.escapeJava(nullFormat));
          String serde = properties.getProperty(serdeConstants.SERIALIZATION_LIB);
          if (LazyBinaryColumnarSerDe.class.getName().equals(serde)) {
            options.set(StorageConstants.RCFILE_SERDE, StorageConstants.DEFAULT_BINARY_SERDE);
          } else if (ColumnarSerDe.class.getName().equals(serde)) {
            options.set(StorageConstants.RCFILE_SERDE, StorageConstants.DEFAULT_TEXT_SERDE);
          }
        } else if (storeType.equals(CatalogProtos.StoreType.SEQUENCEFILE) ) {
          options.set(StorageConstants.SEQUENCEFILE_DELIMITER, StringEscapeUtils.escapeJava(fieldDelimiter));
          options.set(StorageConstants.SEQUENCEFILE_NULL, StringEscapeUtils.escapeJava(nullFormat));
          String serde = properties.getProperty(serdeConstants.SERIALIZATION_LIB);
          if (LazyBinarySerDe.class.getName().equals(serde)) {
            options.set(StorageConstants.SEQUENCEFILE_SERDE, StorageConstants.DEFAULT_BINARY_SERDE);
          } else if (LazySimpleSerDe.class.getName().equals(serde)) {
            options.set(StorageConstants.SEQUENCEFILE_SERDE, StorageConstants.DEFAULT_TEXT_SERDE);
          }
        }

        // set data size
        long totalSize = 0;
        if (properties.getProperty("totalSize") != null) {
          totalSize = Long.parseLong(properties.getProperty("totalSize"));
        } else {
          try {
            FileSystem fs = path.getFileSystem(conf);
            if (fs.exists(path)) {
              totalSize = fs.getContentSummary(path).getLength();
            }
          } catch (IOException ioe) {
            throw new CatalogException("Fail to get path. - path:" + path.toString(), ioe);
          }
        }
        stats.setNumBytes(totalSize);
      }

      // set partition keys
      List<FieldSchema> partitionKeys = table.getPartitionKeys();

      if (null != partitionKeys) {
        org.apache.tajo.catalog.Schema expressionSchema = new org.apache.tajo.catalog.Schema();
        StringBuilder sb = new StringBuilder();
        if (partitionKeys.size() > 0) {
          for (int i = 0; i < partitionKeys.size(); i++) {
            FieldSchema fieldSchema = partitionKeys.get(i);
            TajoDataTypes.Type dataType = HCatalogUtil.getTajoFieldType(fieldSchema.getType().toString());
            String fieldName = databaseName + CatalogConstants.IDENTIFIER_DELIMITER + tableName +
                CatalogConstants.IDENTIFIER_DELIMITER + fieldSchema.getName();
            expressionSchema.addColumn(new Column(fieldName, dataType));
            if (i > 0) {
              sb.append(",");
            }
            sb.append(fieldSchema.getName());
          }
          partitions = new PartitionMethodDesc(
              databaseName,
              tableName,
              PartitionType.COLUMN,
              sb.toString(),
              expressionSchema);
        }
      }
    } finally {
      if(client != null) client.release();
    }
    TableMeta meta = new TableMeta(storeType, options);
    TableDesc tableDesc = new TableDesc(databaseName + "." + tableName, schema, meta, path.toUri());
    if (table.getTableType().equals(TableType.EXTERNAL_TABLE)) {
      tableDesc.setExternal(true);
    }
    if (stats != null) {
      tableDesc.setStats(stats);
    }
    if (partitions != null) {
      tableDesc.setPartitionMethod(partitions);
    }
    return tableDesc.getProto();
  }


  private TajoDataTypes.Type getDataType(final String typeStr) {
    try {
      return Enum.valueOf(TajoDataTypes.Type.class, typeStr);
    } catch (IllegalArgumentException iae) {
      LOG.error("Cannot find a matched type against from '" + typeStr + "'");
      return null;
    }
  }

  @Override
  public final List<String> getAllTableNames(String databaseName) throws CatalogException {
    HCatalogStoreClientPool.HCatalogStoreClient client = null;

    try {
      client = clientPool.getClient();
      return client.getHiveClient().getAllTables(databaseName);
    } catch (TException e) {
      throw new CatalogException(e);
    } finally {
      if(client != null) client.release();
    }
  }

  @Override
  public void createTablespace(String spaceName, String spaceUri) throws CatalogException {
    // SKIP
  }

  @Override
  public boolean existTablespace(String spaceName) throws CatalogException {
    // SKIP
    return spaceName.equals(TajoConstants.DEFAULT_TABLESPACE_NAME);
  }

  @Override
  public void dropTablespace(String spaceName) throws CatalogException {
    // SKIP
  }

  @Override
  public Collection<String> getAllTablespaceNames() throws CatalogException {
    return Lists.newArrayList(TajoConstants.DEFAULT_TABLESPACE_NAME);
  }

  @Override
  public TablespaceProto getTablespace(String spaceName) throws CatalogException {
    if (spaceName.equals(TajoConstants.DEFAULT_TABLESPACE_NAME)) {
      TablespaceProto.Builder builder = TablespaceProto.newBuilder();
      builder.setSpaceName(TajoConstants.DEFAULT_TABLESPACE_NAME);
      builder.setUri(defaultTableSpaceUri);
      return builder.build();
    } else {
      throw new CatalogException("tablespace concept is not supported in HCatalogStore");
    }
  }

  @Override
  public void updateTableStats(CatalogProtos.UpdateTableStatsProto statsProto) throws
    CatalogException {
    // TODO - not implemented yet
  }

  @Override
  public void alterTablespace(CatalogProtos.AlterTablespaceProto alterProto) throws CatalogException {
    throw new CatalogException("tablespace concept is not supported in HCatalogStore");
  }

  @Override
  public void createDatabase(String databaseName, String tablespaceName) throws CatalogException {
    HCatalogStoreClientPool.HCatalogStoreClient client = null;

    try {
      Database database = new Database(
          databaseName,
          "",
          defaultTableSpaceUri + "/" + databaseName,
          new HashMap<String, String>());
      client = clientPool.getClient();
      client.getHiveClient().createDatabase(database);
    } catch (AlreadyExistsException e) {
      throw new AlreadyExistsDatabaseException(databaseName);
    } catch (Throwable t) {
      throw new CatalogException(t);
    } finally {
      if (client != null) {
        client.release();
      }
    }
  }

  @Override
  public boolean existDatabase(String databaseName) throws CatalogException {
    HCatalogStoreClientPool.HCatalogStoreClient client = null;

    try {
      client = clientPool.getClient();
      List<String> databaseNames = client.getHiveClient().getAllDatabases();
      return databaseNames.contains(databaseName);
    } catch (Throwable t) {
      throw new CatalogException(t);
    } finally {
      if (client != null) {
        client.release();
      }
    }
  }

  @Override
  public void dropDatabase(String databaseName) throws CatalogException {
    HCatalogStoreClientPool.HCatalogStoreClient client = null;

    try {
      client = clientPool.getClient();
      client.getHiveClient().dropDatabase(databaseName);
    } catch (NoSuchObjectException e) {
      throw new NoSuchDatabaseException(databaseName);
    } catch (Throwable t) {
      throw new CatalogException(databaseName);
    } finally {
      if (client != null) {
        client.release();
      }
    }
  }

  @Override
  public Collection<String> getAllDatabaseNames() throws CatalogException {
    HCatalogStoreClientPool.HCatalogStoreClient client = null;

    try {
      client = clientPool.getClient();
      return client.getHiveClient().getAllDatabases();
    } catch (TException e) {
      throw new CatalogException(e);
    } finally {
      if (client != null) {
        client.release();
      }
    }
  }

  @Override
  public final void createTable(final CatalogProtos.TableDescProto tableDescProto) throws CatalogException {
    HCatalogStoreClientPool.HCatalogStoreClient client = null;

    TableDesc tableDesc = new TableDesc(tableDescProto);
    String[] splitted = CatalogUtil.splitFQTableName(tableDesc.getName());
    String databaseName = splitted[0];
    String tableName = splitted[1];

    try {
      client = clientPool.getClient();

      org.apache.hadoop.hive.metastore.api.Table table = new org.apache.hadoop.hive.metastore.api.Table();
      table.setDbName(databaseName);
      table.setTableName(tableName);
      table.setParameters(new HashMap<String, String>(tableDesc.getMeta().getOptions().getAllKeyValus()));
      // TODO: set owner
      //table.setOwner();

      StorageDescriptor sd = new StorageDescriptor();
      sd.setSerdeInfo(new SerDeInfo());
      sd.getSerdeInfo().setParameters(new HashMap<String, String>());
      sd.getSerdeInfo().setName(table.getTableName());

      // if tajo set location method, thrift client make exception as follows:
      // Caused by: MetaException(message:java.lang.NullPointerException)
      // If you want to modify table path, you have to modify on Hive cli.
      if (tableDesc.isExternal()) {
        table.setTableType(TableType.EXTERNAL_TABLE.name());
        table.putToParameters("EXTERNAL", "TRUE");

        Path tablePath = new Path(tableDesc.getPath());
        FileSystem fs = tablePath.getFileSystem(conf);
        if (fs.isFile(tablePath)) {
          LOG.warn("A table path is a file, but HCatalog does not allow a file path.");
          sd.setLocation(tablePath.getParent().toString());
        } else {
          sd.setLocation(tablePath.toString());
        }
      }

      // set column information
      List<Column> columns = tableDesc.getSchema().getColumns();
      ArrayList<FieldSchema> cols = new ArrayList<FieldSchema>(columns.size());

      for (Column eachField : columns) {
        cols.add(new FieldSchema(eachField.getSimpleName(),
            HCatalogUtil.getHiveFieldType(eachField.getDataType()), ""));
      }
      sd.setCols(cols);

      // set partition keys
      if (tableDesc.hasPartition() && tableDesc.getPartitionMethod().getPartitionType().equals(PartitionType.COLUMN)) {
        List<FieldSchema> partitionKeys = new ArrayList<FieldSchema>();
        for (Column eachPartitionKey : tableDesc.getPartitionMethod().getExpressionSchema().getColumns()) {
          partitionKeys.add(new FieldSchema(eachPartitionKey.getSimpleName(),
              HCatalogUtil.getHiveFieldType(eachPartitionKey.getDataType()), ""));
        }
        table.setPartitionKeys(partitionKeys);
      }

      if (tableDesc.getMeta().getStoreType().equals(CatalogProtos.StoreType.RCFILE)) {
        String serde = tableDesc.getMeta().getOption(StorageConstants.RCFILE_SERDE);
        sd.setInputFormat(org.apache.hadoop.hive.ql.io.RCFileInputFormat.class.getName());
        sd.setOutputFormat(org.apache.hadoop.hive.ql.io.RCFileOutputFormat.class.getName());
        if (StorageConstants.DEFAULT_TEXT_SERDE.equals(serde)) {
          sd.getSerdeInfo().setSerializationLib(org.apache.hadoop.hive.serde2.columnar.ColumnarSerDe.class.getName());
        } else {
          sd.getSerdeInfo().setSerializationLib(
              org.apache.hadoop.hive.serde2.columnar.LazyBinaryColumnarSerDe.class.getName());
        }

        if (tableDesc.getMeta().getOptions().containsKey(StorageConstants.RCFILE_NULL)) {
          table.putToParameters(serdeConstants.SERIALIZATION_NULL_FORMAT,
              StringEscapeUtils.unescapeJava(tableDesc.getMeta().getOption(StorageConstants.RCFILE_NULL)));
        }
      } else if (tableDesc.getMeta().getStoreType().equals(CatalogProtos.StoreType.CSV)
          || tableDesc.getMeta().getStoreType().equals(CatalogProtos.StoreType.TEXTFILE)) {
        sd.getSerdeInfo().setSerializationLib(org.apache.hadoop.hive.serde2.lazy.LazySimpleSerDe.class.getName());
        sd.setInputFormat(org.apache.hadoop.mapred.TextInputFormat.class.getName());
        sd.setOutputFormat(org.apache.hadoop.hive.ql.io.HiveIgnoreKeyTextOutputFormat.class.getName());

        String fieldDelimiter = tableDesc.getMeta().getOption(StorageConstants.TEXT_DELIMITER,
            StorageConstants.DEFAULT_FIELD_DELIMITER);

        // User can use an unicode for filed delimiter such as \u0001, \001.
        // In this case, java console will convert this value into "\\u001".
        // And hive will un-espace this value again.
        // As a result, user can use right field delimiter.
        // So, we have to un-escape this value.
        sd.getSerdeInfo().putToParameters(serdeConstants.SERIALIZATION_FORMAT,
            StringEscapeUtils.unescapeJava(fieldDelimiter));
        sd.getSerdeInfo().putToParameters(serdeConstants.FIELD_DELIM,
            StringEscapeUtils.unescapeJava(fieldDelimiter));
        table.getParameters().remove(StorageConstants.TEXT_DELIMITER);

        if (tableDesc.getMeta().containsOption(StorageConstants.TEXT_NULL)) {
          table.putToParameters(serdeConstants.SERIALIZATION_NULL_FORMAT,
              StringEscapeUtils.unescapeJava(tableDesc.getMeta().getOption(StorageConstants.TEXT_NULL)));
          table.getParameters().remove(StorageConstants.TEXT_NULL);
        }
      } else if (tableDesc.getMeta().getStoreType().equals(CatalogProtos.StoreType.SEQUENCEFILE)) {
        String serde = tableDesc.getMeta().getOption(StorageConstants.SEQUENCEFILE_SERDE);
        sd.setInputFormat(org.apache.hadoop.mapred.SequenceFileInputFormat.class.getName());
        sd.setOutputFormat(org.apache.hadoop.hive.ql.io.HiveSequenceFileOutputFormat.class.getName());

        if (StorageConstants.DEFAULT_TEXT_SERDE.equals(serde)) {
          sd.getSerdeInfo().setSerializationLib(org.apache.hadoop.hive.serde2.lazy.LazySimpleSerDe.class.getName());

          String fieldDelimiter = tableDesc.getMeta().getOption(StorageConstants.SEQUENCEFILE_DELIMITER,
              StorageConstants.DEFAULT_FIELD_DELIMITER);

          // User can use an unicode for filed delimiter such as \u0001, \001.
          // In this case, java console will convert this value into "\\u001".
          // And hive will un-espace this value again.
          // As a result, user can use right field delimiter.
          // So, we have to un-escape this value.
          sd.getSerdeInfo().putToParameters(serdeConstants.SERIALIZATION_FORMAT,
              StringEscapeUtils.unescapeJava(fieldDelimiter));
          sd.getSerdeInfo().putToParameters(serdeConstants.FIELD_DELIM,
              StringEscapeUtils.unescapeJava(fieldDelimiter));
          table.getParameters().remove(StorageConstants.SEQUENCEFILE_DELIMITER);
        } else {
          sd.getSerdeInfo().setSerializationLib(org.apache.hadoop.hive.serde2.lazybinary.LazyBinarySerDe.class.getName());
        }

        if (tableDesc.getMeta().containsOption(StorageConstants.SEQUENCEFILE_NULL)) {
          table.putToParameters(serdeConstants.SERIALIZATION_NULL_FORMAT,
              StringEscapeUtils.unescapeJava(tableDesc.getMeta().getOption(StorageConstants.SEQUENCEFILE_NULL)));
          table.getParameters().remove(StorageConstants.SEQUENCEFILE_NULL);
        }
      } else {
        if (tableDesc.getMeta().getStoreType().equals(CatalogProtos.StoreType.PARQUET)) {
          sd.setInputFormat(parquet.hive.DeprecatedParquetInputFormat.class.getName());
          sd.setOutputFormat(parquet.hive.DeprecatedParquetOutputFormat.class.getName());
          sd.getSerdeInfo().setSerializationLib(parquet.hive.serde.ParquetHiveSerDe.class.getName());
        } else {
          throw new CatalogException(new NotImplementedException(tableDesc.getMeta().getStoreType
              ().name()));
        }
      }

      sd.setSortCols(new ArrayList<Order>());

      table.setSd(sd);
      client.getHiveClient().createTable(table);
    } catch (RuntimeException e) {
      throw e;
    } catch (Exception e) {
      throw new CatalogException(e);
    } finally {
      if(client != null) client.release();
    }
  }

  @Override
  public final void dropTable(String databaseName, final String tableName) throws CatalogException {
    HCatalogStoreClientPool.HCatalogStoreClient client = null;

    try {
      client = clientPool.getClient();
      client.getHiveClient().dropTable(databaseName, tableName, false, false);
    } catch (NoSuchObjectException nsoe) {
    } catch (Exception e) {
      throw new CatalogException(e);
    } finally {
      if (client != null) {
        client.release();
      }
    }
  }


  @Override
  public void alterTable(final CatalogProtos.AlterTableDescProto alterTableDescProto) throws CatalogException {
    final String[] split = CatalogUtil.splitFQTableName(alterTableDescProto.getTableName());

    if (split.length == 1) {
      throw new IllegalArgumentException("alterTable() requires a qualified table name, but it is \""
          + alterTableDescProto.getTableName() + "\".");
    }

    final String databaseName = split[0];
    final String tableName = split[1];
    String partitionName = null;
    CatalogProtos.PartitionDescProto partitionDesc = null;

    switch (alterTableDescProto.getAlterTableType()) {
      case RENAME_TABLE:
        if (existTable(databaseName,alterTableDescProto.getNewTableName().toLowerCase())) {
          throw new AlreadyExistsTableException(alterTableDescProto.getNewTableName());
        }
        renameTable(databaseName, tableName, alterTableDescProto.getNewTableName().toLowerCase());
        break;
      case RENAME_COLUMN:
        if (existColumn(databaseName,tableName, alterTableDescProto.getAlterColumnName().getNewColumnName())) {
          throw new ColumnNameAlreadyExistException(alterTableDescProto.getAlterColumnName().getNewColumnName());
        }
        renameColumn(databaseName, tableName, alterTableDescProto.getAlterColumnName());
        break;
      case ADD_COLUMN:
        if (existColumn(databaseName,tableName, alterTableDescProto.getAddColumn().getName())) {
          throw new ColumnNameAlreadyExistException(alterTableDescProto.getAddColumn().getName());
        }
        addNewColumn(databaseName, tableName, alterTableDescProto.getAddColumn());
        break;
<<<<<<< HEAD
      case SET_PROPERTY:
        // TODO - not implemented yet
=======
      case ADD_PARTITION:
        partitionName = alterTableDescProto.getPartitionDesc().getPartitionName();
        partitionDesc = getPartition(databaseName, tableName, partitionName);
        if(partitionDesc != null) {
          throw new AlreadyExistsPartitionException(databaseName, tableName, partitionName);
        }
        addPartition(databaseName, tableName, alterTableDescProto.getPartitionDesc());
        break;
      case DROP_PARTITION:
        partitionName = alterTableDescProto.getPartitionDesc().getPartitionName();
        partitionDesc = getPartition(databaseName, tableName, partitionName);
        if(partitionDesc == null) {
          throw new NoSuchPartitionException(databaseName, tableName, partitionName);
        }
        dropPartition(databaseName, tableName, partitionDesc);
>>>>>>> 652e4db7
        break;
      default:
        //TODO
    }
  }


  private void renameTable(String databaseName, String tableName, String newTableName) {
    HCatalogStoreClientPool.HCatalogStoreClient client = null;
    try {
      client = clientPool.getClient();
      Table newTable = client.getHiveClient().getTable(databaseName, tableName);
      newTable.setTableName(newTableName);
      client.getHiveClient().alter_table(databaseName, tableName, newTable);

    } catch (NoSuchObjectException nsoe) {
    } catch (Exception e) {
      throw new CatalogException(e);
    } finally {
      if (client != null) {
        client.release();
      }
    }
  }

  private void renameColumn(String databaseName, String tableName, CatalogProtos.AlterColumnProto alterColumnProto) {
    HCatalogStoreClientPool.HCatalogStoreClient client = null;
    try {

      client = clientPool.getClient();
      Table table = client.getHiveClient().getTable(databaseName, tableName);
      List<FieldSchema> columns = table.getSd().getCols();

      for (final FieldSchema currentColumn : columns) {
        if (currentColumn.getName().equalsIgnoreCase(alterColumnProto.getOldColumnName())) {
          currentColumn.setName(alterColumnProto.getNewColumnName());
        }
      }
      client.getHiveClient().alter_table(databaseName, tableName, table);

    } catch (NoSuchObjectException nsoe) {
    } catch (Exception e) {
      throw new CatalogException(e);
    } finally {
      if (client != null) {
        client.release();
      }
    }
  }


  private void addNewColumn(String databaseName, String tableName, CatalogProtos.ColumnProto columnProto) {
    HCatalogStoreClientPool.HCatalogStoreClient client = null;
    try {

      client = clientPool.getClient();
      Table table = client.getHiveClient().getTable(databaseName, tableName);
      List<FieldSchema> columns = table.getSd().getCols();
      columns.add(new FieldSchema(columnProto.getName(),
          HCatalogUtil.getHiveFieldType(columnProto.getDataType()), ""));
      client.getHiveClient().alter_table(databaseName, tableName, table);


    } catch (NoSuchObjectException nsoe) {
    } catch (Exception e) {
      throw new CatalogException(e);
    } finally {
      if (client != null) {
        client.release();
      }
    }
  }

  private void addPartition(String databaseName, String tableName, CatalogProtos.PartitionDescProto
    partitionDescProto) {
    HCatalogStoreClientPool.HCatalogStoreClient client = null;
    try {

      client = clientPool.getClient();

      Partition partition = new Partition();
      partition.setDbName(databaseName);
      partition.setTableName(tableName);

      List<String> values = Lists.newArrayList();
      for(CatalogProtos.PartitionKeyProto keyProto : partitionDescProto.getPartitionKeysList()) {
        values.add(keyProto.getPartitionValue());
      }
      partition.setValues(values);

      Table table = client.getHiveClient().getTable(databaseName, tableName);
      StorageDescriptor sd = table.getSd();
      sd.setLocation(partitionDescProto.getPath());
      partition.setSd(sd);

      client.getHiveClient().add_partition(partition);
    } catch (Exception e) {
      throw new CatalogException(e);
    } finally {
      if (client != null) {
        client.release();
      }
    }
  }

  private void dropPartition(String databaseName, String tableName, CatalogProtos.PartitionDescProto
    partitionDescProto) {
    HCatalogStoreClientPool.HCatalogStoreClient client = null;
    try {

      client = clientPool.getClient();

      List<String> values = Lists.newArrayList();
      for(CatalogProtos.PartitionKeyProto keyProto : partitionDescProto.getPartitionKeysList()) {
        values.add(keyProto.getPartitionValue());
      }
      client.getHiveClient().dropPartition(databaseName, tableName, values, true);
    } catch (Exception e) {
      throw new CatalogException(e);
    } finally {
      if (client != null) {
        client.release();
      }
    }
  }

  @Override
  public void addPartitionMethod(CatalogProtos.PartitionMethodProto partitionMethodProto) throws CatalogException {
    // TODO - not implemented yet
  }

  @Override
  public CatalogProtos.PartitionMethodProto getPartitionMethod(String databaseName, String tableName)
      throws CatalogException {
    return null;  // TODO - not implemented yet
  }

  @Override
  public boolean existPartitionMethod(String databaseName, String tableName) throws CatalogException {
    return false;  // TODO - not implemented yet
  }

  @Override
  public void dropPartitionMethod(String databaseName, String tableName) throws CatalogException {
    // TODO - not implemented yet
  }

  @Override
  public List<CatalogProtos.PartitionDescProto> getPartitions(String databaseName,
                                                         String tableName) throws CatalogException {
    throw new UnsupportedOperationException();
  }


  @Override
  public CatalogProtos.PartitionDescProto getPartition(String databaseName, String tableName,
                                                       String partitionName) throws CatalogException {
    HCatalogStoreClientPool.HCatalogStoreClient client = null;
    CatalogProtos.PartitionDescProto.Builder builder = null;

    try {
      client = clientPool.getClient();

      Partition partition = client.getHiveClient().getPartition(databaseName, tableName, partitionName);
      builder = CatalogProtos.PartitionDescProto.newBuilder();
      builder.setPartitionName(partitionName);
      builder.setPath(partition.getSd().getLocation());

      String[] partitionNames = partitionName.split("/");

      for (int i = 0; i < partition.getValues().size(); i++) {
        String value = partition.getValues().get(i);
        CatalogProtos.PartitionKeyProto.Builder keyBuilder = CatalogProtos.PartitionKeyProto.newBuilder();

        String columnName = partitionNames[i].split("=")[0];
        keyBuilder.setColumnName(columnName);
        keyBuilder.setPartitionValue(value);
        builder.addPartitionKeys(keyBuilder);
      }
    } catch (NoSuchObjectException e) {
      return null;
    } catch (Exception e) {
      throw new CatalogException(e);
    } finally {
      if (client != null) {
        client.release();
      }
    }
    return builder.build();
  }

  @Override
  public final void addFunction(final FunctionDesc func) throws CatalogException {
    // TODO - not implemented yet
  }

  @Override
  public final void deleteFunction(final FunctionDesc func) throws CatalogException {
    // TODO - not implemented yet
  }

  @Override
  public final void existFunction(final FunctionDesc func) throws CatalogException {
    // TODO - not implemented yet
  }

  @Override
  public final List<String> getAllFunctionNames() throws CatalogException {
    // TODO - not implemented yet
    return null;
  }

  @Override
  public void dropIndex(String databaseName, String indexName) throws CatalogException {
    // TODO - not implemented yet
  }

  @Override
  public boolean existIndexByName(String databaseName, String indexName) throws CatalogException {
    // TODO - not implemented yet
    return false;
  }

  @Override
  public CatalogProtos.IndexDescProto[] getIndexes(String databaseName, String tableName) throws CatalogException {
    // TODO - not implemented yet
    return null;
  }

  @Override
  public void createIndex(CatalogProtos.IndexDescProto proto) throws CatalogException {
    // TODO - not implemented yet
  }

  @Override
  public CatalogProtos.IndexDescProto getIndexByName(String databaseName, String indexName) throws CatalogException {
    // TODO - not implemented yet
    return null;
  }

  @Override
  public CatalogProtos.IndexDescProto getIndexByColumn(String databaseName, String tableName, String columnName)
      throws CatalogException {
    // TODO - not implemented yet
    return null;
  }

  @Override
  public boolean existIndexByColumn(String databaseName, String tableName, String columnName) throws CatalogException {
    // TODO - not implemented yet
    return false;
  }

  @Override
  public final void close() {
    clientPool.close();
  }

  private boolean existColumn(final String databaseName ,final String tableName , final String columnName) throws CatalogException {
    boolean exist = false;
    HCatalogStoreClientPool.HCatalogStoreClient client = null;

    try {

      client = clientPool.getClient();
      Table table = client.getHiveClient().getTable(databaseName, tableName);
      List<FieldSchema> columns = table.getSd().getCols();

      for (final FieldSchema currentColumn : columns) {
        if (currentColumn.getName().equalsIgnoreCase(columnName)) {
          exist = true;
        }
      }
      client.getHiveClient().alter_table(databaseName, tableName, table);

    } catch (NoSuchObjectException nsoe) {
    } catch (Exception e) {
      throw new CatalogException(e);
    } finally {
      if (client != null) {
        client.release();
      }
    }

    return exist;
  }

  @Override
  public List<ColumnProto> getAllColumns() throws CatalogException {
    throw new UnsupportedOperationException();
  }

  @Override
  public List<DatabaseProto> getAllDatabases() throws CatalogException {
    throw new UnsupportedOperationException();
  }

  @Override
  public List<IndexProto> getAllIndexes() throws CatalogException {
    throw new UnsupportedOperationException();
  }

  @Override
  public List<TablePartitionProto> getAllPartitions() throws CatalogException {
    throw new UnsupportedOperationException();
  }

  @Override
  public List<TableOptionProto> getAllTableOptions() throws CatalogException {
    throw new UnsupportedOperationException();
  }

  @Override
  public List<TableStatsProto> getAllTableStats() throws CatalogException {
    throw new UnsupportedOperationException();
  }

  @Override
  public List<TableDescriptorProto> getAllTables() throws CatalogException {
    throw new UnsupportedOperationException();
  }

  @Override
  public List<TablespaceProto> getTablespaces() throws CatalogException {
    throw new UnsupportedOperationException();
  }
}<|MERGE_RESOLUTION|>--- conflicted
+++ resolved
@@ -630,10 +630,6 @@
         }
         addNewColumn(databaseName, tableName, alterTableDescProto.getAddColumn());
         break;
-<<<<<<< HEAD
-      case SET_PROPERTY:
-        // TODO - not implemented yet
-=======
       case ADD_PARTITION:
         partitionName = alterTableDescProto.getPartitionDesc().getPartitionName();
         partitionDesc = getPartition(databaseName, tableName, partitionName);
@@ -649,7 +645,9 @@
           throw new NoSuchPartitionException(databaseName, tableName, partitionName);
         }
         dropPartition(databaseName, tableName, partitionDesc);
->>>>>>> 652e4db7
+        break;
+      case SET_PROPERTY:
+        // TODO - not implemented yet
         break;
       default:
         //TODO
