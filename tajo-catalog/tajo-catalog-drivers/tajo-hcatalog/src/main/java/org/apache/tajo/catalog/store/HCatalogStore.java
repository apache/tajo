--- conflicted
+++ resolved
@@ -797,40 +797,6 @@
   }
 
   @Override
-<<<<<<< HEAD
-  public void addPartitions(CatalogProtos.PartitionsProto partitionsProto) throws CatalogException {
-    // TODO - not implemented yet
-    throw new UnsupportedOperationException();
-  }
-
-  @Override
-  public void addPartition(String databaseName, String tableName, CatalogProtos.PartitionDescProto partitionDescProto) throws CatalogException {
-    throw new UnsupportedOperationException();
-  }
-
-  @Override
-  public CatalogProtos.PartitionsProto getPartitions(String tableName) throws CatalogException {
-    // TODO - not implemented yet
-    throw new UnsupportedOperationException();
-  }
-
-  @Override
-  public CatalogProtos.PartitionDescProto getPartition(String partitionName) throws CatalogException {
-    // TODO - not implemented yet
-    throw new UnsupportedOperationException();
-  }
-
-  @Override
-  public void delPartition(String partitionName) throws CatalogException {
-    // TODO - not implemented yet
-    throw new UnsupportedOperationException();
-  }
-
-  @Override
-  public void dropPartitions(String tableName) throws CatalogException {
-    throw new UnsupportedOperationException();
-  }
-=======
   public List<CatalogProtos.PartitionDescProto> getPartitions(String databaseName,
                                                          String tableName) throws CatalogException {
     throw new UnsupportedOperationException();
@@ -856,7 +822,6 @@
       for (int i = 0; i < partition.getValues().size(); i++) {
         String value = partition.getValues().get(i);
         CatalogProtos.PartitionKeyProto.Builder keyBuilder = CatalogProtos.PartitionKeyProto.newBuilder();
->>>>>>> b1e174ee
 
         String columnName = partitionNames[i].split("=")[0];
         keyBuilder.setColumnName(columnName);
