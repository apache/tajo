--- conflicted
+++ resolved
@@ -1027,10 +1027,11 @@
   }
 
   @Override
-<<<<<<< HEAD
   public List<TablePartitionKeysProto> getAllPartitionKeys() throws CatalogException {
     throw new UnsupportedOperationException();
-=======
+  }
+
+  @Override
   public void addPartitions(String databaseName, String tableName, List<CatalogProtos.PartitionDescProto> partitions
     , boolean ifNotExists) throws CatalogException {
     HiveCatalogStoreClientPool.HiveCatalogStoreClient client = null;
@@ -1076,7 +1077,6 @@
       }
     }
 
->>>>>>> bf873192
   }
 
   @Override
