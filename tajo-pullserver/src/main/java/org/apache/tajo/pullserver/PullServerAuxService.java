/**
 * Licensed to the Apache Software Foundation (ASF) under one
 * or more contributor license agreements.  See the NOTICE file
 * distributed with this work for additional information
 * regarding copyright ownership.  The ASF licenses this file
 * to you under the Apache License, Version 2.0 (the
 * "License"); you may not use this file except in compliance
 * with the License.  You may obtain a copy of the License at
 *
 *     http://www.apache.org/licenses/LICENSE-2.0
 *
 * Unless required by applicable law or agreed to in writing, software
 * distributed under the License is distributed on an "AS IS" BASIS,
 * WITHOUT WARRANTIES OR CONDITIONS OF ANY KIND, either express or implied.
 * See the License for the specific language governing permissions and
 * limitations under the License.
 */

package org.apache.tajo.pullserver;

import com.google.common.collect.Lists;
import com.google.common.util.concurrent.ThreadFactoryBuilder;

import org.apache.commons.codec.binary.Base64;
import org.apache.commons.logging.Log;
import org.apache.commons.logging.LogFactory;
import org.apache.hadoop.conf.Configuration;
import org.apache.hadoop.fs.FileSystem;
import org.apache.hadoop.fs.LocalDirAllocator;
import org.apache.hadoop.fs.LocalFileSystem;
import org.apache.hadoop.fs.Path;
import org.apache.hadoop.io.DataInputByteBuffer;
import org.apache.hadoop.io.DataOutputBuffer;
import org.apache.hadoop.io.ReadaheadPool;
import org.apache.hadoop.metrics2.MetricsSystem;
import org.apache.hadoop.metrics2.annotation.Metric;
import org.apache.hadoop.metrics2.annotation.Metrics;
import org.apache.hadoop.metrics2.lib.DefaultMetricsSystem;
import org.apache.hadoop.metrics2.lib.MutableCounterInt;
import org.apache.hadoop.metrics2.lib.MutableCounterLong;
import org.apache.hadoop.metrics2.lib.MutableGaugeInt;
import org.apache.hadoop.security.ssl.SSLFactory;
import org.apache.hadoop.yarn.api.records.ApplicationId;
import org.apache.hadoop.yarn.server.api.ApplicationInitializationContext;
import org.apache.hadoop.yarn.server.api.ApplicationTerminationContext;
import org.apache.hadoop.yarn.server.api.AuxiliaryService;
import org.apache.tajo.QueryId;
import org.apache.tajo.catalog.Schema;
import org.apache.tajo.conf.TajoConf;
import org.apache.tajo.conf.TajoConf.ConfVars;
import org.apache.tajo.pullserver.retriever.FileChunk;
import org.apache.tajo.storage.RowStoreUtil;
import org.apache.tajo.storage.RowStoreUtil.RowStoreDecoder;
import org.apache.tajo.storage.Tuple;
import org.apache.tajo.storage.TupleComparator;
import org.apache.tajo.storage.index.bst.BSTIndex;
import org.apache.tajo.util.TajoIdUtils;

import io.netty.bootstrap.ServerBootstrap;
import io.netty.buffer.Unpooled;
import io.netty.channel.Channel;
import io.netty.channel.ChannelFuture;
import io.netty.channel.ChannelFutureListener;
import io.netty.channel.ChannelHandlerContext;
import io.netty.channel.ChannelInboundHandlerAdapter;
import io.netty.channel.ChannelInitializer;
import io.netty.channel.ChannelPipeline;
import io.netty.channel.group.ChannelGroup;
import io.netty.channel.group.DefaultChannelGroup;
import io.netty.channel.nio.NioEventLoopGroup;
import io.netty.channel.socket.nio.NioServerSocketChannel;
import io.netty.handler.codec.TooLongFrameException;
import io.netty.handler.codec.http.DefaultFullHttpResponse;
import io.netty.handler.codec.http.DefaultHttpResponse;
import io.netty.handler.codec.http.FullHttpResponse;
import io.netty.handler.codec.http.HttpHeaders;
import io.netty.handler.codec.http.HttpMethod;
import io.netty.handler.codec.http.HttpObjectAggregator;
import io.netty.handler.codec.http.HttpRequest;
import io.netty.handler.codec.http.HttpRequestDecoder;
import io.netty.handler.codec.http.HttpResponse;
import io.netty.handler.codec.http.HttpResponseEncoder;
import io.netty.handler.codec.http.HttpResponseStatus;
import io.netty.handler.codec.http.HttpVersion;
import io.netty.handler.codec.http.QueryStringDecoder;
import io.netty.handler.ssl.SslHandler;
import io.netty.handler.stream.ChunkedWriteHandler;
import io.netty.util.CharsetUtil;
import io.netty.util.concurrent.GenericFutureListener;
import io.netty.util.concurrent.GlobalEventExecutor;

import java.io.File;
import java.io.FileNotFoundException;
import java.io.IOException;
import java.io.RandomAccessFile;
import java.net.InetSocketAddress;
import java.net.URI;
import java.nio.ByteBuffer;
import java.util.ArrayList;
import java.util.Collections;
import java.util.List;
import java.util.Map;
import java.util.concurrent.ConcurrentHashMap;
import java.util.concurrent.ThreadFactory;
import java.util.concurrent.TimeUnit;

public class PullServerAuxService extends AuxiliaryService {

  private static final Log LOG = LogFactory.getLog(PullServerAuxService.class);
  
  public static final String SHUFFLE_MANAGE_OS_CACHE = "tajo.pullserver.manage.os.cache";
  public static final boolean DEFAULT_SHUFFLE_MANAGE_OS_CACHE = true;

  public static final String SHUFFLE_READAHEAD_BYTES = "tajo.pullserver.readahead.bytes";
  public static final int DEFAULT_SHUFFLE_READAHEAD_BYTES = 4 * 1024 * 1024;

  private int port;
  private ServerBootstrap selector;
  private final ChannelGroup accepted = new DefaultChannelGroup(GlobalEventExecutor.INSTANCE);
  private HttpChannelInitializer initializer;
  private int sslFileBufferSize;

  private ApplicationId appId;
  private QueryId queryId;
  private FileSystem localFS;

  /**
   * Should the shuffle use posix_fadvise calls to manage the OS cache during
   * sendfile
   */
  private boolean manageOsCache;
  private int readaheadLength;
  private ReadaheadPool readaheadPool = ReadaheadPool.getInstance();
   

  public static final String PULLSERVER_SERVICEID = "tajo.pullserver";

  private static final Map<String,String> userRsrc =
    new ConcurrentHashMap<String,String>();
  private static String userName;

  public static final String SUFFLE_SSL_FILE_BUFFER_SIZE_KEY =
    "tajo.pullserver.ssl.file.buffer.size";

  public static final int DEFAULT_SUFFLE_SSL_FILE_BUFFER_SIZE = 60 * 1024;

  @Metrics(name="PullServerShuffleMetrics", about="PullServer output metrics", context="tajo")
  static class ShuffleMetrics implements GenericFutureListener<ChannelFuture> {
    @Metric({"OutputBytes","PullServer output in bytes"})
    MutableCounterLong shuffleOutputBytes;
    @Metric({"Failed","# of failed shuffle outputs"})
    MutableCounterInt shuffleOutputsFailed;
    @Metric({"Succeeded","# of succeeded shuffle outputs"})
    MutableCounterInt shuffleOutputsOK;
    @Metric({"Connections","# of current shuffle connections"})
    MutableGaugeInt shuffleConnections;

    @Override
    public void operationComplete(ChannelFuture future) throws Exception {
      if (future.isSuccess()) {
        shuffleOutputsOK.incr();
      } else {
        shuffleOutputsFailed.incr();
      }
      shuffleConnections.decr();
    }
  }

  final ShuffleMetrics metrics;

  PullServerAuxService(MetricsSystem ms) {
    super("httpshuffle");
    metrics = ms.register(new ShuffleMetrics());
  }

  @SuppressWarnings("UnusedDeclaration")
  public PullServerAuxService() {
    this(DefaultMetricsSystem.instance());
  }

  /**
   * Serialize the shuffle port into a ByteBuffer for use later on.
   * @param port the port to be sent to the ApplciationMaster
   * @return the serialized form of the port.
   */
  public static ByteBuffer serializeMetaData(int port) throws IOException {
    //TODO these bytes should be versioned
    DataOutputBuffer port_dob = new DataOutputBuffer();
    port_dob.writeInt(port);
    return ByteBuffer.wrap(port_dob.getData(), 0, port_dob.getLength());
  }

  /**
   * A helper function to deserialize the metadata returned by PullServerAuxService.
   * @param meta the metadata returned by the PullServerAuxService
   * @return the port the PullServer Handler is listening on to serve shuffle data.
   */
  public static int deserializeMetaData(ByteBuffer meta) throws IOException {
    //TODO this should be returning a class not just an int
    DataInputByteBuffer in = new DataInputByteBuffer();
    in.reset(meta);
    return in.readInt();
  }

  @Override
  public void initializeApplication(ApplicationInitializationContext appInitContext) {
    // TODO these bytes should be versioned
    // TODO: Once SHuffle is out of NM, this can use MR APIs
    this.appId = appInitContext.getApplicationId();
    this.queryId = TajoIdUtils.parseQueryId(appId.toString());
    this.userName = appInitContext.getUser();
    userRsrc.put(this.appId.toString(), this.userName);
  }

  @Override
  public void stopApplication(ApplicationTerminationContext appStopContext) {
    userRsrc.remove(appStopContext.getApplicationId().toString());
  }

  @Override
  public synchronized void init(Configuration conf) {
    try {
      manageOsCache = conf.getBoolean(SHUFFLE_MANAGE_OS_CACHE,
          DEFAULT_SHUFFLE_MANAGE_OS_CACHE);

      readaheadLength = conf.getInt(SHUFFLE_READAHEAD_BYTES,
          DEFAULT_SHUFFLE_READAHEAD_BYTES);

      ThreadFactory bossFactory = new ThreadFactoryBuilder()
          .setNameFormat("PullServerAuxService Netty Boss #%d")
          .build();
      ThreadFactory workerFactory = new ThreadFactoryBuilder()
          .setNameFormat("PullServerAuxService Netty Worker #%d")
          .build();

      selector = new ServerBootstrap()
        .group(new NioEventLoopGroup(0, bossFactory), 
          new NioEventLoopGroup(0, workerFactory));

      localFS = new LocalFileSystem();
      super.init(new Configuration(conf));
    } catch (Throwable t) {
      LOG.error(t);
    }
  }

  // TODO change AbstractService to throw InterruptedException
  @Override
  public synchronized void start() {
    Configuration conf = getConfig();
    ServerBootstrap bootstrap = selector.clone();
    try {
      initializer = new HttpChannelInitializer(conf);
    } catch (Exception ex) {
      throw new RuntimeException(ex);
    }
    bootstrap.channel(NioServerSocketChannel.class)
      .childHandler(initializer);
    port = conf.getInt(ConfVars.PULLSERVER_PORT.varname,
        ConfVars.PULLSERVER_PORT.defaultIntVal);
    ChannelFuture future = bootstrap.bind(new InetSocketAddress(port))
        .addListener(ChannelFutureListener.FIRE_EXCEPTION_ON_FAILURE)
        .syncUninterruptibly();
    accepted.add(future.channel());
    port = ((InetSocketAddress)future.channel().localAddress()).getPort();
    conf.set(ConfVars.PULLSERVER_PORT.varname, Integer.toString(port));
    initializer.PullServer.setPort(port);
    LOG.info(getName() + " listening on port " + port);
    super.start();

    sslFileBufferSize = conf.getInt(SUFFLE_SSL_FILE_BUFFER_SIZE_KEY,
                                    DEFAULT_SUFFLE_SSL_FILE_BUFFER_SIZE);
  }

  public int getPort() {
    return port;
  }

  @Override
  public synchronized void stop() {
    try {
      accepted.close().awaitUninterruptibly(10, TimeUnit.SECONDS);
      if (selector != null) {
        if (selector.group() != null) {
          selector.group().shutdownGracefully();
          selector.group().terminationFuture();
        }
        if (selector.childGroup() != null) {
          selector.childGroup().shutdownGracefully();
          selector.childGroup().terminationFuture();
        }
      }
      initializer.destroy();

      localFS.close();
    } catch (Throwable t) {
      LOG.error(t);
    } finally {
      super.stop();
    }
  }

  @Override
  public synchronized ByteBuffer getMetaData() {
    try {
      return serializeMetaData(port); 
    } catch (IOException e) {
      LOG.error("Error during getMeta", e);
      // TODO add API to AuxiliaryServices to report failures
      return null;
    }
  }

  class HttpChannelInitializer extends ChannelInitializer<Channel> {

    final PullServer PullServer;
    private SSLFactory sslFactory;

    public HttpChannelInitializer(Configuration conf) throws Exception {
      PullServer = new PullServer(conf);
      if (conf.getBoolean(ConfVars.SHUFFLE_SSL_ENABLED_KEY.varname,
          ConfVars.SHUFFLE_SSL_ENABLED_KEY.defaultBoolVal)) {
        sslFactory = new SSLFactory(SSLFactory.Mode.SERVER, conf);
        sslFactory.init();
      }
    }

    public void destroy() {
      if (sslFactory != null) {
        sslFactory.destroy();
      }
    }

    @Override
    protected void initChannel(Channel channel) throws Exception {
      ChannelPipeline pipeline = channel.pipeline();
      if (sslFactory != null) {
        pipeline.addLast("ssl", new SslHandler(sslFactory.createSSLEngine()));
      }
      pipeline.addLast("decoder", new HttpRequestDecoder());
      pipeline.addLast("aggregator", new HttpObjectAggregator(1 << 16));
      pipeline.addLast("encoder", new HttpResponseEncoder());
      pipeline.addLast("chunking", new ChunkedWriteHandler());
      pipeline.addLast("shuffle", PullServer);
    }
  }

  class PullServer extends ChannelInboundHandlerAdapter {
    private final Configuration conf;
    private final LocalDirAllocator lDirAlloc = new LocalDirAllocator(ConfVars.WORKER_TEMPORAL_DIR.varname);
    private int port;

    public PullServer(Configuration conf) {
      this.conf = conf;
      this.port = conf.getInt(ConfVars.PULLSERVER_PORT.varname, ConfVars.PULLSERVER_PORT.defaultIntVal);
    }
    
    public void setPort(int port) {
      this.port = port;
    }

    private List<String> splitMaps(List<String> mapq) {
      if (null == mapq) {
        return null;
      }
      final List<String> ret = new ArrayList<String>();
      for (String s : mapq) {
        Collections.addAll(ret, s.split(","));
      }
      return ret;
    }

    @Override
    public void channelRead(ChannelHandlerContext ctx, Object msg)
        throws Exception {

      if (msg instanceof HttpRequest) {
        HttpRequest request = (HttpRequest) msg;
        if (request.getMethod() != HttpMethod.GET) {
          sendError(ctx, HttpResponseStatus.METHOD_NOT_ALLOWED);
          return;
        }

<<<<<<< HEAD
        // Parsing the URL into key-values
        final Map<String, List<String>> params = new QueryStringDecoder(request.getUri()).parameters();
        final List<String> types = params.get("type");
        final List<String> taskIdList = params.get("ta");
        final List<String> subQueryIds = params.get("sid");
        final List<String> partitionIds = params.get("p");

        if (types == null || taskIdList == null || subQueryIds == null || partitionIds == null) {
          sendError(ctx, "Required type, taskIds, subquery Id, and partition id", HttpResponseStatus.BAD_REQUEST);
          return;
        }
=======
      // Parsing the URL into key-values
      final Map<String, List<String>> params =
          new QueryStringDecoder(request.getUri()).getParameters();
      final List<String> types = params.get("type");
      final List<String> taskIdList = params.get("ta");
      final List<String> stageIds = params.get("sid");
      final List<String> partitionIds = params.get("p");

      if (types == null || taskIdList == null || stageIds == null
          || partitionIds == null) {
        sendError(ctx, "Required type, taskIds, stage Id, and partition id",
            BAD_REQUEST);
        return;
      }

      if (types.size() != 1 || stageIds.size() != 1) {
        sendError(ctx, "Required type, taskIds, stage Id, and partition id",
            BAD_REQUEST);
        return;
      }
>>>>>>> fd49bff1

        if (types.size() != 1 || subQueryIds.size() != 1) {
          sendError(ctx, "Required type, taskIds, subquery Id, and partition id", HttpResponseStatus.BAD_REQUEST);
          return;
        }

<<<<<<< HEAD
        final List<FileChunk> chunks = Lists.newArrayList();
=======
      String repartitionType = types.get(0);
      String sid = stageIds.get(0);
      String partitionId = partitionIds.get(0);
      List<String> taskIds = splitMaps(taskIdList);
>>>>>>> fd49bff1

        String repartitionType = types.get(0);
        String sid = subQueryIds.get(0);
        String partitionId = partitionIds.get(0);
        List<String> taskIds = splitMaps(taskIdList);

        // the working dir of tajo worker for each query
        String queryBaseDir = queryId + "/output" + "/";

<<<<<<< HEAD
        LOG.info("PullServer request param: repartitionType=" + repartitionType + ", sid=" + sid + ", partitionId="
            + partitionId + ", taskIds=" + taskIdList);

        String taskLocalDir = conf.get(ConfVars.WORKER_TEMPORAL_DIR.varname);
        if (taskLocalDir == null || taskLocalDir.equals("")) {
          LOG.error("Tajo local directory should be specified.");
=======
      String taskLocalDir = conf.get(ConfVars.WORKER_TEMPORAL_DIR.varname);
      if (taskLocalDir == null ||
          taskLocalDir.equals("")) {
        LOG.error("Tajo local directory should be specified.");
      }
      LOG.info("PullServer baseDir: " + taskLocalDir + "/" + queryBaseDir);

      // if a stage requires a range partitioning
      if (repartitionType.equals("r")) {
        String ta = taskIds.get(0);
        Path path = localFS.makeQualified(
            lDirAlloc.getLocalPathToRead(queryBaseDir + "/" + sid + "/"
                + ta + "/output/", conf));

        String startKey = params.get("start").get(0);
        String endKey = params.get("end").get(0);
        boolean last = params.get("final") != null;

        FileChunk chunk;
        try {
          chunk = getFileCunks(path, startKey, endKey, last);
        } catch (Throwable t) {
          LOG.error("ERROR Request: " + request.getUri(), t);
          sendError(ctx, "Cannot get file chunks to be sent", BAD_REQUEST);
          return;
        }
        if (chunk != null) {
          chunks.add(chunk);
        }

        // if a stage requires a hash repartition  or a scattered hash repartition
      } else if (repartitionType.equals("h") || repartitionType.equals("s")) {
        for (String ta : taskIds) {
          Path path = localFS.makeQualified(
              lDirAlloc.getLocalPathToRead(queryBaseDir + "/" + sid + "/" +
                  ta + "/output/" + partitionId, conf));
          File file = new File(path.toUri());
          FileChunk chunk = new FileChunk(file, 0, file.length());
          chunks.add(chunk);
>>>>>>> fd49bff1
        }
        LOG.info("PullServer baseDir: " + taskLocalDir + "/" + queryBaseDir);

        // if a subquery requires a range partitioning
        if (repartitionType.equals("r")) {
          String ta = taskIds.get(0);
          Path path = localFS.makeQualified(lDirAlloc.getLocalPathToRead(queryBaseDir + "/" + sid + "/" + ta
              + "/output/", conf));

          String startKey = params.get("start").get(0);
          String endKey = params.get("end").get(0);
          boolean last = params.get("final") != null;

          FileChunk chunk;
          try {
            chunk = getFileCunks(path, startKey, endKey, last);
          } catch (Throwable t) {
            LOG.error("ERROR Request: " + request.getUri(), t);
            sendError(ctx, "Cannot get file chunks to be sent", HttpResponseStatus.BAD_REQUEST);
            return;
          }
          if (chunk != null) {
            chunks.add(chunk);
          }

          // if a subquery requires a hash repartition or a scattered hash
          // repartition
        } else if (repartitionType.equals("h") || repartitionType.equals("s")) {
          for (String ta : taskIds) {
            Path path = localFS.makeQualified(lDirAlloc.getLocalPathToRead(queryBaseDir + "/" + sid + "/" + ta
                + "/output/" + partitionId, conf));
            File file = new File(path.toUri());
            FileChunk chunk = new FileChunk(file, 0, file.length());
            chunks.add(chunk);
          }
        } else {
          LOG.error("Unknown repartition type: " + repartitionType);
          return;
        }

        // Write the content.
        Channel ch = ctx.channel();
        if (chunks.size() == 0) {
          HttpResponse response = new DefaultHttpResponse(HttpVersion.HTTP_1_1, HttpResponseStatus.NO_CONTENT);
          ch.write(response);
          if (!HttpHeaders.isKeepAlive(request)) {
            ch.close();
          }
        } else {
          FileChunk[] file = chunks.toArray(new FileChunk[chunks.size()]);
          HttpResponse response = new DefaultHttpResponse(HttpVersion.HTTP_1_1, HttpResponseStatus.OK);
          long totalSize = 0;
          for (FileChunk chunk : file) {
            totalSize += chunk.length();
          }
          HttpHeaders.setContentLength(response, totalSize);

          // Write the initial line and the header.
          ch.write(response);

          ChannelFuture writeFuture = null;

          for (FileChunk chunk : file) {
            writeFuture = sendFile(ctx, ch, chunk);
            if (writeFuture == null) {
              sendError(ctx, HttpResponseStatus.NOT_FOUND);
              return;
            }
          }

          // Decide whether to close the connection or not.
          if (!HttpHeaders.isKeepAlive(request)) {
            // Close the connection when the whole content is written out.
            writeFuture.addListener(ChannelFutureListener.CLOSE);
          }
        }
      }
    }

    private ChannelFuture sendFile(ChannelHandlerContext ctx,
                                   Channel ch,
                                   FileChunk file) throws IOException {
      RandomAccessFile spill;
      try {
        spill = new RandomAccessFile(file.getFile(), "r");
      } catch (FileNotFoundException e) {
        LOG.info(file.getFile() + " not found");
        return null;
      }
      ChannelFuture writeFuture;
      if (ch.pipeline().get(SslHandler.class) == null) {
        final FadvisedFileRegion partition = new FadvisedFileRegion(spill,
            file.startOffset(), file.length(), manageOsCache, readaheadLength,
            readaheadPool, file.getFile().getAbsolutePath());
        writeFuture = ch.write(partition);
        writeFuture.addListener(new FileCloseListener(partition, null, 0, null));
      } else {
        // HTTPS cannot be done with zero copy.
        final FadvisedChunkedFile chunk = new FadvisedChunkedFile(spill,
            file.startOffset(), file.length(), sslFileBufferSize,
            manageOsCache, readaheadLength, readaheadPool,
            file.getFile().getAbsolutePath());
        writeFuture = ch.write(chunk);
      }
      metrics.shuffleConnections.incr();
      metrics.shuffleOutputBytes.incr(file.length()); // optimistic
      return writeFuture;
    }

    private void sendError(ChannelHandlerContext ctx,
        HttpResponseStatus status) {
      sendError(ctx, "", status);
    }

    private void sendError(ChannelHandlerContext ctx, String message,
        HttpResponseStatus status) {
      FullHttpResponse response = new DefaultFullHttpResponse(HttpVersion.HTTP_1_1, status,
          Unpooled.copiedBuffer(message, CharsetUtil.UTF_8));
      response.headers().add(HttpHeaders.Names.CONTENT_TYPE, "text/plain; charset=UTF-8");

      // Close the connection as soon as the error message is sent.
      ctx.channel().write(response).addListener(ChannelFutureListener.CLOSE);
    }

    @Override
    public void exceptionCaught(ChannelHandlerContext ctx, Throwable cause)
        throws Exception {
      Channel ch = ctx.channel();
      if (cause instanceof TooLongFrameException) {
        sendError(ctx, HttpResponseStatus.BAD_REQUEST);
        return;
      }

      LOG.error("PullServer error: ", cause);
      if (ch.isActive()) {
        LOG.error("PullServer error " + ctx);
        sendError(ctx, HttpResponseStatus.INTERNAL_SERVER_ERROR);
      }
    }
  }

  public FileChunk getFileCunks(Path outDir,
                                      String startKey,
                                      String endKey,
                                      boolean last) throws IOException {
    BSTIndex index = new BSTIndex(new TajoConf());
    BSTIndex.BSTIndexReader idxReader =
        index.getIndexReader(new Path(outDir, "index"));
    idxReader.open();
    Schema keySchema = idxReader.getKeySchema();
    TupleComparator comparator = idxReader.getComparator();

    LOG.info("BSTIndex is loaded from disk (" + idxReader.getFirstKey() + ", "
        + idxReader.getLastKey());

    File data = new File(URI.create(outDir.toUri() + "/output"));
    byte [] startBytes = Base64.decodeBase64(startKey);
    byte [] endBytes = Base64.decodeBase64(endKey);

    RowStoreDecoder decoder = RowStoreUtil.createDecoder(keySchema);
    Tuple start;
    Tuple end;
    try {
      start = decoder.toTuple(startBytes);
    } catch (Throwable t) {
      throw new IllegalArgumentException("StartKey: " + startKey
          + ", decoded byte size: " + startBytes.length, t);
    }

    try {
      end = decoder.toTuple(endBytes);
    } catch (Throwable t) {
      throw new IllegalArgumentException("EndKey: " + endKey
          + ", decoded byte size: " + endBytes.length, t);
    }


    if(!comparator.isAscendingFirstKey()) {
      Tuple tmpKey = start;
      start = end;
      end = tmpKey;
    }

    LOG.info("GET Request for " + data.getAbsolutePath() + " (start="+start+", end="+ end +
        (last ? ", last=true" : "") + ")");

    if (idxReader.getFirstKey() == null && idxReader.getLastKey() == null) { // if # of rows is zero
      LOG.info("There is no contents");
      return null;
    }

    if (comparator.compare(end, idxReader.getFirstKey()) < 0 ||
        comparator.compare(idxReader.getLastKey(), start) < 0) {
      LOG.info("Out of Scope (indexed data [" + idxReader.getFirstKey() + ", " + idxReader.getLastKey() +
          "], but request start:" + start + ", end: " + end);
      return null;
    }

    long startOffset;
    long endOffset;
    try {
      startOffset = idxReader.find(start);
    } catch (IOException ioe) {
      LOG.error("State Dump (the requested range: "
          + "[" + start + ", " + end +")" + ", idx min: "
          + idxReader.getFirstKey() + ", idx max: "
          + idxReader.getLastKey());
      throw ioe;
    }
    try {
      endOffset = idxReader.find(end);
      if (endOffset == -1) {
        endOffset = idxReader.find(end, true);
      }
    } catch (IOException ioe) {
      LOG.error("State Dump (the requested range: "
          + "[" + start + ", " + end +")" + ", idx min: "
          + idxReader.getFirstKey() + ", idx max: "
          + idxReader.getLastKey());
      throw ioe;
    }

    // if startOffset == -1 then case 2-1 or case 3
    if (startOffset == -1) { // this is a hack
      // if case 2-1 or case 3
      try {
        startOffset = idxReader.find(start, true);
      } catch (IOException ioe) {
        LOG.error("State Dump (the requested range: "
            + "[" + start + ", " + end +")" + ", idx min: "
            + idxReader.getFirstKey() + ", idx max: "
            + idxReader.getLastKey());
        throw ioe;
      }
    }

    if (startOffset == -1) {
      throw new IllegalStateException("startOffset " + startOffset + " is negative \n" +
          "State Dump (the requested range: "
          + "[" + start + ", " + end +")" + ", idx min: " + idxReader.getFirstKey() + ", idx max: "
          + idxReader.getLastKey());
    }

    // if greater than indexed values
    if (last || (endOffset == -1
        && comparator.compare(idxReader.getLastKey(), end) < 0)) {
      endOffset = data.length();
    }

    FileChunk chunk = new FileChunk(data, startOffset, endOffset - startOffset);
    LOG.info("Retrieve File Chunk: " + chunk);
    return chunk;
  }
}<|MERGE_RESOLUTION|>--- conflicted
+++ resolved
@@ -20,7 +20,6 @@
 
 import com.google.common.collect.Lists;
 import com.google.common.util.concurrent.ThreadFactoryBuilder;
-
 import org.apache.commons.codec.binary.Base64;
 import org.apache.commons.logging.Log;
 import org.apache.commons.logging.LogFactory;
@@ -55,39 +54,17 @@
 import org.apache.tajo.storage.TupleComparator;
 import org.apache.tajo.storage.index.bst.BSTIndex;
 import org.apache.tajo.util.TajoIdUtils;
-
-import io.netty.bootstrap.ServerBootstrap;
-import io.netty.buffer.Unpooled;
-import io.netty.channel.Channel;
-import io.netty.channel.ChannelFuture;
-import io.netty.channel.ChannelFutureListener;
-import io.netty.channel.ChannelHandlerContext;
-import io.netty.channel.ChannelInboundHandlerAdapter;
-import io.netty.channel.ChannelInitializer;
-import io.netty.channel.ChannelPipeline;
-import io.netty.channel.group.ChannelGroup;
-import io.netty.channel.group.DefaultChannelGroup;
-import io.netty.channel.nio.NioEventLoopGroup;
-import io.netty.channel.socket.nio.NioServerSocketChannel;
-import io.netty.handler.codec.TooLongFrameException;
-import io.netty.handler.codec.http.DefaultFullHttpResponse;
-import io.netty.handler.codec.http.DefaultHttpResponse;
-import io.netty.handler.codec.http.FullHttpResponse;
-import io.netty.handler.codec.http.HttpHeaders;
-import io.netty.handler.codec.http.HttpMethod;
-import io.netty.handler.codec.http.HttpObjectAggregator;
-import io.netty.handler.codec.http.HttpRequest;
-import io.netty.handler.codec.http.HttpRequestDecoder;
-import io.netty.handler.codec.http.HttpResponse;
-import io.netty.handler.codec.http.HttpResponseEncoder;
-import io.netty.handler.codec.http.HttpResponseStatus;
-import io.netty.handler.codec.http.HttpVersion;
-import io.netty.handler.codec.http.QueryStringDecoder;
-import io.netty.handler.ssl.SslHandler;
-import io.netty.handler.stream.ChunkedWriteHandler;
-import io.netty.util.CharsetUtil;
-import io.netty.util.concurrent.GenericFutureListener;
-import io.netty.util.concurrent.GlobalEventExecutor;
+import org.jboss.netty.bootstrap.ServerBootstrap;
+import org.jboss.netty.buffer.ChannelBuffers;
+import org.jboss.netty.channel.*;
+import org.jboss.netty.channel.group.ChannelGroup;
+import org.jboss.netty.channel.group.DefaultChannelGroup;
+import org.jboss.netty.channel.socket.nio.NioServerSocketChannelFactory;
+import org.jboss.netty.handler.codec.frame.TooLongFrameException;
+import org.jboss.netty.handler.codec.http.*;
+import org.jboss.netty.handler.ssl.SslHandler;
+import org.jboss.netty.handler.stream.ChunkedWriteHandler;
+import org.jboss.netty.util.CharsetUtil;
 
 import java.io.File;
 import java.io.FileNotFoundException;
@@ -101,8 +78,16 @@
 import java.util.List;
 import java.util.Map;
 import java.util.concurrent.ConcurrentHashMap;
+import java.util.concurrent.Executors;
 import java.util.concurrent.ThreadFactory;
 import java.util.concurrent.TimeUnit;
+
+import static org.jboss.netty.handler.codec.http.HttpHeaders.Names.CONTENT_TYPE;
+import static org.jboss.netty.handler.codec.http.HttpHeaders.isKeepAlive;
+import static org.jboss.netty.handler.codec.http.HttpHeaders.setContentLength;
+import static org.jboss.netty.handler.codec.http.HttpMethod.GET;
+import static org.jboss.netty.handler.codec.http.HttpResponseStatus.*;
+import static org.jboss.netty.handler.codec.http.HttpVersion.HTTP_1_1;
 
 public class PullServerAuxService extends AuxiliaryService {
 
@@ -115,9 +100,9 @@
   public static final int DEFAULT_SHUFFLE_READAHEAD_BYTES = 4 * 1024 * 1024;
 
   private int port;
-  private ServerBootstrap selector;
-  private final ChannelGroup accepted = new DefaultChannelGroup(GlobalEventExecutor.INSTANCE);
-  private HttpChannelInitializer initializer;
+  private ChannelFactory selector;
+  private final ChannelGroup accepted = new DefaultChannelGroup();
+  private HttpPipelineFactory pipelineFact;
   private int sslFileBufferSize;
 
   private ApplicationId appId;
@@ -145,7 +130,7 @@
   public static final int DEFAULT_SUFFLE_SSL_FILE_BUFFER_SIZE = 60 * 1024;
 
   @Metrics(name="PullServerShuffleMetrics", about="PullServer output metrics", context="tajo")
-  static class ShuffleMetrics implements GenericFutureListener<ChannelFuture> {
+  static class ShuffleMetrics implements ChannelFutureListener {
     @Metric({"OutputBytes","PullServer output in bytes"})
     MutableCounterLong shuffleOutputBytes;
     @Metric({"Failed","# of failed shuffle outputs"})
@@ -233,9 +218,9 @@
           .setNameFormat("PullServerAuxService Netty Worker #%d")
           .build();
 
-      selector = new ServerBootstrap()
-        .group(new NioEventLoopGroup(0, bossFactory), 
-          new NioEventLoopGroup(0, workerFactory));
+      selector = new NioServerSocketChannelFactory(
+          Executors.newCachedThreadPool(bossFactory),
+          Executors.newCachedThreadPool(workerFactory));
 
       localFS = new LocalFileSystem();
       super.init(new Configuration(conf));
@@ -248,23 +233,20 @@
   @Override
   public synchronized void start() {
     Configuration conf = getConfig();
-    ServerBootstrap bootstrap = selector.clone();
-    try {
-      initializer = new HttpChannelInitializer(conf);
+    ServerBootstrap bootstrap = new ServerBootstrap(selector);
+    try {
+      pipelineFact = new HttpPipelineFactory(conf);
     } catch (Exception ex) {
       throw new RuntimeException(ex);
     }
-    bootstrap.channel(NioServerSocketChannel.class)
-      .childHandler(initializer);
+    bootstrap.setPipelineFactory(pipelineFact);
     port = conf.getInt(ConfVars.PULLSERVER_PORT.varname,
         ConfVars.PULLSERVER_PORT.defaultIntVal);
-    ChannelFuture future = bootstrap.bind(new InetSocketAddress(port))
-        .addListener(ChannelFutureListener.FIRE_EXCEPTION_ON_FAILURE)
-        .syncUninterruptibly();
-    accepted.add(future.channel());
-    port = ((InetSocketAddress)future.channel().localAddress()).getPort();
+    Channel ch = bootstrap.bind(new InetSocketAddress(port));
+    accepted.add(ch);
+    port = ((InetSocketAddress)ch.getLocalAddress()).getPort();
     conf.set(ConfVars.PULLSERVER_PORT.varname, Integer.toString(port));
-    initializer.PullServer.setPort(port);
+    pipelineFact.PullServer.setPort(port);
     LOG.info(getName() + " listening on port " + port);
     super.start();
 
@@ -280,17 +262,9 @@
   public synchronized void stop() {
     try {
       accepted.close().awaitUninterruptibly(10, TimeUnit.SECONDS);
-      if (selector != null) {
-        if (selector.group() != null) {
-          selector.group().shutdownGracefully();
-          selector.group().terminationFuture();
-        }
-        if (selector.childGroup() != null) {
-          selector.childGroup().shutdownGracefully();
-          selector.childGroup().terminationFuture();
-        }
-      }
-      initializer.destroy();
+      ServerBootstrap bootstrap = new ServerBootstrap(selector);
+      bootstrap.releaseExternalResources();
+      pipelineFact.destroy();
 
       localFS.close();
     } catch (Throwable t) {
@@ -311,12 +285,12 @@
     }
   }
 
-  class HttpChannelInitializer extends ChannelInitializer<Channel> {
+  class HttpPipelineFactory implements ChannelPipelineFactory {
 
     final PullServer PullServer;
     private SSLFactory sslFactory;
 
-    public HttpChannelInitializer(Configuration conf) throws Exception {
+    public HttpPipelineFactory(Configuration conf) throws Exception {
       PullServer = new PullServer(conf);
       if (conf.getBoolean(ConfVars.SHUFFLE_SSL_ENABLED_KEY.varname,
           ConfVars.SHUFFLE_SSL_ENABLED_KEY.defaultBoolVal)) {
@@ -332,20 +306,24 @@
     }
 
     @Override
-    protected void initChannel(Channel channel) throws Exception {
-      ChannelPipeline pipeline = channel.pipeline();
+    public ChannelPipeline getPipeline() throws Exception {
+      ChannelPipeline pipeline = Channels.pipeline();
       if (sslFactory != null) {
         pipeline.addLast("ssl", new SslHandler(sslFactory.createSSLEngine()));
       }
       pipeline.addLast("decoder", new HttpRequestDecoder());
-      pipeline.addLast("aggregator", new HttpObjectAggregator(1 << 16));
+      pipeline.addLast("aggregator", new HttpChunkAggregator(1 << 16));
       pipeline.addLast("encoder", new HttpResponseEncoder());
       pipeline.addLast("chunking", new ChunkedWriteHandler());
       pipeline.addLast("shuffle", PullServer);
-    }
-  }
-
-  class PullServer extends ChannelInboundHandlerAdapter {
+      return pipeline;
+      // TODO factor security manager into pipeline
+      // TODO factor out encode/decode to permit binary shuffle
+      // TODO factor out decode of index to permit alt. models
+    }
+  }
+
+  class PullServer extends SimpleChannelUpstreamHandler {
     private final Configuration conf;
     private final LocalDirAllocator lDirAlloc = new LocalDirAllocator(ConfVars.WORKER_TEMPORAL_DIR.varname);
     private int port;
@@ -371,29 +349,15 @@
     }
 
     @Override
-    public void channelRead(ChannelHandlerContext ctx, Object msg)
+    public void messageReceived(ChannelHandlerContext ctx, MessageEvent e)
         throws Exception {
 
-      if (msg instanceof HttpRequest) {
-        HttpRequest request = (HttpRequest) msg;
-        if (request.getMethod() != HttpMethod.GET) {
-          sendError(ctx, HttpResponseStatus.METHOD_NOT_ALLOWED);
-          return;
-        }
-
-<<<<<<< HEAD
-        // Parsing the URL into key-values
-        final Map<String, List<String>> params = new QueryStringDecoder(request.getUri()).parameters();
-        final List<String> types = params.get("type");
-        final List<String> taskIdList = params.get("ta");
-        final List<String> subQueryIds = params.get("sid");
-        final List<String> partitionIds = params.get("p");
-
-        if (types == null || taskIdList == null || subQueryIds == null || partitionIds == null) {
-          sendError(ctx, "Required type, taskIds, subquery Id, and partition id", HttpResponseStatus.BAD_REQUEST);
-          return;
-        }
-=======
+      HttpRequest request = (HttpRequest) e.getMessage();
+      if (request.getMethod() != GET) {
+        sendError(ctx, METHOD_NOT_ALLOWED);
+        return;
+      }
+
       // Parsing the URL into key-values
       final Map<String, List<String>> params =
           new QueryStringDecoder(request.getUri()).getParameters();
@@ -414,38 +378,20 @@
             BAD_REQUEST);
         return;
       }
->>>>>>> fd49bff1
-
-        if (types.size() != 1 || subQueryIds.size() != 1) {
-          sendError(ctx, "Required type, taskIds, subquery Id, and partition id", HttpResponseStatus.BAD_REQUEST);
-          return;
-        }
-
-<<<<<<< HEAD
-        final List<FileChunk> chunks = Lists.newArrayList();
-=======
+
+      final List<FileChunk> chunks = Lists.newArrayList();
+
       String repartitionType = types.get(0);
       String sid = stageIds.get(0);
       String partitionId = partitionIds.get(0);
       List<String> taskIds = splitMaps(taskIdList);
->>>>>>> fd49bff1
-
-        String repartitionType = types.get(0);
-        String sid = subQueryIds.get(0);
-        String partitionId = partitionIds.get(0);
-        List<String> taskIds = splitMaps(taskIdList);
-
-        // the working dir of tajo worker for each query
-        String queryBaseDir = queryId + "/output" + "/";
-
-<<<<<<< HEAD
-        LOG.info("PullServer request param: repartitionType=" + repartitionType + ", sid=" + sid + ", partitionId="
-            + partitionId + ", taskIds=" + taskIdList);
-
-        String taskLocalDir = conf.get(ConfVars.WORKER_TEMPORAL_DIR.varname);
-        if (taskLocalDir == null || taskLocalDir.equals("")) {
-          LOG.error("Tajo local directory should be specified.");
-=======
+
+      // the working dir of tajo worker for each query
+      String queryBaseDir = queryId + "/output" + "/";
+
+      LOG.info("PullServer request param: repartitionType=" + repartitionType +
+          ", sid=" + sid + ", partitionId=" + partitionId + ", taskIds=" + taskIdList);
+
       String taskLocalDir = conf.get(ConfVars.WORKER_TEMPORAL_DIR.varname);
       if (taskLocalDir == null ||
           taskLocalDir.equals("")) {
@@ -485,82 +431,46 @@
           File file = new File(path.toUri());
           FileChunk chunk = new FileChunk(file, 0, file.length());
           chunks.add(chunk);
->>>>>>> fd49bff1
         }
-        LOG.info("PullServer baseDir: " + taskLocalDir + "/" + queryBaseDir);
-
-        // if a subquery requires a range partitioning
-        if (repartitionType.equals("r")) {
-          String ta = taskIds.get(0);
-          Path path = localFS.makeQualified(lDirAlloc.getLocalPathToRead(queryBaseDir + "/" + sid + "/" + ta
-              + "/output/", conf));
-
-          String startKey = params.get("start").get(0);
-          String endKey = params.get("end").get(0);
-          boolean last = params.get("final") != null;
-
-          FileChunk chunk;
-          try {
-            chunk = getFileCunks(path, startKey, endKey, last);
-          } catch (Throwable t) {
-            LOG.error("ERROR Request: " + request.getUri(), t);
-            sendError(ctx, "Cannot get file chunks to be sent", HttpResponseStatus.BAD_REQUEST);
+      } else {
+        LOG.error("Unknown repartition type: " + repartitionType);
+        return;
+      }
+
+      // Write the content.
+      Channel ch = e.getChannel();
+      if (chunks.size() == 0) {
+        HttpResponse response = new DefaultHttpResponse(HTTP_1_1, NO_CONTENT);
+        ch.write(response);
+        if (!isKeepAlive(request)) {
+          ch.close();
+        }
+      }  else {
+        FileChunk[] file = chunks.toArray(new FileChunk[chunks.size()]);
+        HttpResponse response = new DefaultHttpResponse(HTTP_1_1, OK);
+        long totalSize = 0;
+        for (FileChunk chunk : file) {
+          totalSize += chunk.length();
+        }
+        setContentLength(response, totalSize);
+
+        // Write the initial line and the header.
+        ch.write(response);
+
+        ChannelFuture writeFuture = null;
+
+        for (FileChunk chunk : file) {
+          writeFuture = sendFile(ctx, ch, chunk);
+          if (writeFuture == null) {
+            sendError(ctx, NOT_FOUND);
             return;
           }
-          if (chunk != null) {
-            chunks.add(chunk);
-          }
-
-          // if a subquery requires a hash repartition or a scattered hash
-          // repartition
-        } else if (repartitionType.equals("h") || repartitionType.equals("s")) {
-          for (String ta : taskIds) {
-            Path path = localFS.makeQualified(lDirAlloc.getLocalPathToRead(queryBaseDir + "/" + sid + "/" + ta
-                + "/output/" + partitionId, conf));
-            File file = new File(path.toUri());
-            FileChunk chunk = new FileChunk(file, 0, file.length());
-            chunks.add(chunk);
-          }
-        } else {
-          LOG.error("Unknown repartition type: " + repartitionType);
-          return;
         }
 
-        // Write the content.
-        Channel ch = ctx.channel();
-        if (chunks.size() == 0) {
-          HttpResponse response = new DefaultHttpResponse(HttpVersion.HTTP_1_1, HttpResponseStatus.NO_CONTENT);
-          ch.write(response);
-          if (!HttpHeaders.isKeepAlive(request)) {
-            ch.close();
-          }
-        } else {
-          FileChunk[] file = chunks.toArray(new FileChunk[chunks.size()]);
-          HttpResponse response = new DefaultHttpResponse(HttpVersion.HTTP_1_1, HttpResponseStatus.OK);
-          long totalSize = 0;
-          for (FileChunk chunk : file) {
-            totalSize += chunk.length();
-          }
-          HttpHeaders.setContentLength(response, totalSize);
-
-          // Write the initial line and the header.
-          ch.write(response);
-
-          ChannelFuture writeFuture = null;
-
-          for (FileChunk chunk : file) {
-            writeFuture = sendFile(ctx, ch, chunk);
-            if (writeFuture == null) {
-              sendError(ctx, HttpResponseStatus.NOT_FOUND);
-              return;
-            }
-          }
-
-          // Decide whether to close the connection or not.
-          if (!HttpHeaders.isKeepAlive(request)) {
-            // Close the connection when the whole content is written out.
-            writeFuture.addListener(ChannelFutureListener.CLOSE);
-          }
+        // Decide whether to close the connection or not.
+        if (!isKeepAlive(request)) {
+          // Close the connection when the whole content is written out.
+          writeFuture.addListener(ChannelFutureListener.CLOSE);
         }
       }
     }
@@ -576,7 +486,7 @@
         return null;
       }
       ChannelFuture writeFuture;
-      if (ch.pipeline().get(SslHandler.class) == null) {
+      if (ch.getPipeline().get(SslHandler.class) == null) {
         final FadvisedFileRegion partition = new FadvisedFileRegion(spill,
             file.startOffset(), file.length(), manageOsCache, readaheadLength,
             readaheadPool, file.getFile().getAbsolutePath());
@@ -602,27 +512,29 @@
 
     private void sendError(ChannelHandlerContext ctx, String message,
         HttpResponseStatus status) {
-      FullHttpResponse response = new DefaultFullHttpResponse(HttpVersion.HTTP_1_1, status,
-          Unpooled.copiedBuffer(message, CharsetUtil.UTF_8));
-      response.headers().add(HttpHeaders.Names.CONTENT_TYPE, "text/plain; charset=UTF-8");
+      HttpResponse response = new DefaultHttpResponse(HTTP_1_1, status);
+      response.setHeader(CONTENT_TYPE, "text/plain; charset=UTF-8");
+      response.setContent(
+        ChannelBuffers.copiedBuffer(message, CharsetUtil.UTF_8));
 
       // Close the connection as soon as the error message is sent.
-      ctx.channel().write(response).addListener(ChannelFutureListener.CLOSE);
+      ctx.getChannel().write(response).addListener(ChannelFutureListener.CLOSE);
     }
 
     @Override
-    public void exceptionCaught(ChannelHandlerContext ctx, Throwable cause)
+    public void exceptionCaught(ChannelHandlerContext ctx, ExceptionEvent e)
         throws Exception {
-      Channel ch = ctx.channel();
+      Channel ch = e.getChannel();
+      Throwable cause = e.getCause();
       if (cause instanceof TooLongFrameException) {
-        sendError(ctx, HttpResponseStatus.BAD_REQUEST);
+        sendError(ctx, BAD_REQUEST);
         return;
       }
 
       LOG.error("PullServer error: ", cause);
-      if (ch.isActive()) {
-        LOG.error("PullServer error " + ctx);
-        sendError(ctx, HttpResponseStatus.INTERNAL_SERVER_ERROR);
+      if (ch.isConnected()) {
+        LOG.error("PullServer error " + e);
+        sendError(ctx, INTERNAL_SERVER_ERROR);
       }
     }
   }
