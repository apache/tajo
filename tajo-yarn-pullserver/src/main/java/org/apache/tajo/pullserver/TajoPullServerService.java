/**
 * Licensed to the Apache Software Foundation (ASF) under one
 * or more contributor license agreements.  See the NOTICE file
 * distributed with this work for additional information
 * regarding copyright ownership.  The ASF licenses this file
 * to you under the Apache License, Version 2.0 (the
 * "License"); you may not use this file except in compliance
 * with the License.  You may obtain a copy of the License at
 *
 *     http://www.apache.org/licenses/LICENSE-2.0
 *
 * Unless required by applicable law or agreed to in writing, software
 * distributed under the License is distributed on an "AS IS" BASIS,
 * WITHOUT WARRANTIES OR CONDITIONS OF ANY KIND, either express or implied.
 * See the License for the specific language governing permissions and
 * limitations under the License.
 */

package org.apache.tajo.pullserver;

import com.google.common.collect.Lists;
import org.apache.commons.codec.binary.Base64;
import org.apache.commons.logging.Log;
import org.apache.commons.logging.LogFactory;
import org.apache.hadoop.conf.Configuration;
import org.apache.hadoop.fs.FileSystem;
import org.apache.hadoop.fs.LocalDirAllocator;
import org.apache.hadoop.fs.LocalFileSystem;
import org.apache.hadoop.fs.Path;
import org.apache.hadoop.io.DataInputByteBuffer;
import org.apache.hadoop.io.DataOutputBuffer;
import org.apache.hadoop.io.ReadaheadPool;
import org.apache.hadoop.mapred.FadvisedChunkedFile;
import org.apache.hadoop.mapred.FadvisedFileRegion;
import org.apache.hadoop.metrics2.MetricsSystem;
import org.apache.hadoop.metrics2.annotation.Metric;
import org.apache.hadoop.metrics2.annotation.Metrics;
import org.apache.hadoop.metrics2.lib.DefaultMetricsSystem;
import org.apache.hadoop.metrics2.lib.MutableCounterInt;
import org.apache.hadoop.metrics2.lib.MutableCounterLong;
import org.apache.hadoop.metrics2.lib.MutableGaugeInt;
import org.apache.hadoop.security.ssl.SSLFactory;
import org.apache.hadoop.service.AbstractService;
import org.apache.hadoop.yarn.api.records.ApplicationId;
import org.apache.tajo.catalog.Schema;
import org.apache.tajo.conf.TajoConf;
import org.apache.tajo.conf.TajoConf.ConfVars;
import org.apache.tajo.pullserver.listener.FileCloseListener;
import org.apache.tajo.pullserver.retriever.FileChunk;
import org.apache.tajo.rpc.RpcChannelFactory;
import org.apache.tajo.storage.HashShuffleAppenderManager;
import org.apache.tajo.storage.RowStoreUtil;
import org.apache.tajo.storage.RowStoreUtil.RowStoreDecoder;
import org.apache.tajo.storage.Tuple;
import org.apache.tajo.storage.TupleComparator;
import org.apache.tajo.storage.index.bst.BSTIndex;
import org.jboss.netty.bootstrap.ServerBootstrap;
import org.jboss.netty.buffer.ChannelBuffers;
import org.jboss.netty.channel.*;
import org.jboss.netty.channel.group.ChannelGroup;
import org.jboss.netty.channel.group.DefaultChannelGroup;
import org.jboss.netty.handler.codec.http.*;
import org.jboss.netty.handler.ssl.SslHandler;
import org.jboss.netty.handler.stream.ChunkedWriteHandler;
import org.jboss.netty.util.CharsetUtil;

import java.io.*;
import java.net.InetSocketAddress;
import java.net.URI;
import java.nio.ByteBuffer;
import java.util.ArrayList;
import java.util.Collections;
import java.util.List;
import java.util.Map;
import java.util.concurrent.ConcurrentHashMap;
import java.util.concurrent.TimeUnit;
import java.util.concurrent.atomic.AtomicInteger;

import static org.jboss.netty.handler.codec.http.HttpHeaders.Names.CONTENT_TYPE;
import static org.jboss.netty.handler.codec.http.HttpHeaders.isKeepAlive;
import static org.jboss.netty.handler.codec.http.HttpHeaders.setContentLength;
import static org.jboss.netty.handler.codec.http.HttpMethod.GET;
import static org.jboss.netty.handler.codec.http.HttpResponseStatus.*;
import static org.jboss.netty.handler.codec.http.HttpVersion.HTTP_1_1;

public class TajoPullServerService extends AbstractService {

  private static final Log LOG = LogFactory.getLog(TajoPullServerService.class);

  public static final String SHUFFLE_MANAGE_OS_CACHE = "tajo.pullserver.manage.os.cache";
  public static final boolean DEFAULT_SHUFFLE_MANAGE_OS_CACHE = true;

  public static final String SHUFFLE_READAHEAD_BYTES = "tajo.pullserver.readahead.bytes";
  public static final int DEFAULT_SHUFFLE_READAHEAD_BYTES = 4 * 1024 * 1024;

  private int port;
  private ChannelFactory selector;
  private final ChannelGroup accepted = new DefaultChannelGroup();
  private HttpPipelineFactory pipelineFact;
  private int sslFileBufferSize;

  private ApplicationId appId;
  private FileSystem localFS;

  /**
   * Should the shuffle use posix_fadvise calls to manage the OS cache during
   * sendfile
   */
  private boolean manageOsCache;
  private int readaheadLength;
  private ReadaheadPool readaheadPool = ReadaheadPool.getInstance();


  public static final String PULLSERVER_SERVICEID = "tajo.pullserver";

  private static final Map<String,String> userRsrc =
    new ConcurrentHashMap<String,String>();
  private String userName;

  public static final String SUFFLE_SSL_FILE_BUFFER_SIZE_KEY =
    "tajo.pullserver.ssl.file.buffer.size";

  public static final int DEFAULT_SUFFLE_SSL_FILE_BUFFER_SIZE = 60 * 1024;

  @Metrics(name="PullServerShuffleMetrics", about="PullServer output metrics", context="tajo")
  static class ShuffleMetrics implements ChannelFutureListener {
    @Metric({"OutputBytes","PullServer output in bytes"})
    MutableCounterLong shuffleOutputBytes;
    @Metric({"Failed","# of failed shuffle outputs"})
    MutableCounterInt shuffleOutputsFailed;
    @Metric({"Succeeded","# of succeeded shuffle outputs"})
    MutableCounterInt shuffleOutputsOK;
    @Metric({"Connections","# of current shuffle connections"})
    MutableGaugeInt shuffleConnections;

    @Override
    public void operationComplete(ChannelFuture future) throws Exception {
      if (future.isSuccess()) {
        shuffleOutputsOK.incr();
      } else {
        shuffleOutputsFailed.incr();
      }
      shuffleConnections.decr();
    }
  }

  final ShuffleMetrics metrics;

  TajoPullServerService(MetricsSystem ms) {
    super("httpshuffle");
    metrics = ms.register(new ShuffleMetrics());
  }

  @SuppressWarnings("UnusedDeclaration")
  public TajoPullServerService() {
    this(DefaultMetricsSystem.instance());
  }

  /**
   * Serialize the shuffle port into a ByteBuffer for use later on.
   * @param port the port to be sent to the ApplciationMaster
   * @return the serialized form of the port.
   */
  public static ByteBuffer serializeMetaData(int port) throws IOException {
    //TODO these bytes should be versioned
    DataOutputBuffer port_dob = new DataOutputBuffer();
    port_dob.writeInt(port);
    return ByteBuffer.wrap(port_dob.getData(), 0, port_dob.getLength());
  }

  /**
   * A helper function to deserialize the metadata returned by PullServerAuxService.
   * @param meta the metadata returned by the PullServerAuxService
   * @return the port the PullServer Handler is listening on to serve shuffle data.
   */
  public static int deserializeMetaData(ByteBuffer meta) throws IOException {
    //TODO this should be returning a class not just an int
    DataInputByteBuffer in = new DataInputByteBuffer();
    in.reset(meta);
    return in.readInt();
  }

  public void initApp(String user, ApplicationId appId, ByteBuffer secret) {
    // TODO these bytes should be versioned
    // TODO: Once SHuffle is out of NM, this can use MR APIs
    this.appId = appId;
    this.userName = user;
    userRsrc.put(appId.toString(), user);
  }

  public void stopApp(ApplicationId appId) {
    userRsrc.remove(appId.toString());
  }

  @Override
  public void init(Configuration conf) {
    try {
      manageOsCache = conf.getBoolean(SHUFFLE_MANAGE_OS_CACHE,
          DEFAULT_SHUFFLE_MANAGE_OS_CACHE);

      readaheadLength = conf.getInt(SHUFFLE_READAHEAD_BYTES,
          DEFAULT_SHUFFLE_READAHEAD_BYTES);

      int workerNum = conf.getInt("tajo.shuffle.rpc.server.io-thread-num",
          Runtime.getRuntime().availableProcessors() * 2);

      selector = RpcChannelFactory.createServerChannelFactory("PullServerAuxService", workerNum);

      localFS = new LocalFileSystem();
      super.init(conf);

      this.getConfig().setInt(TajoConf.ConfVars.PULLSERVER_PORT.varname
          , TajoConf.ConfVars.PULLSERVER_PORT.defaultIntVal);

      LOG.info("Tajo PullServer initialized: readaheadLength=" + readaheadLength);
    } catch (Throwable t) {
      LOG.error(t);
    }
  }

  // TODO change AbstractService to throw InterruptedException
  @Override
  public synchronized void start() {
    Configuration conf = getConfig();
    ServerBootstrap bootstrap = new ServerBootstrap(selector);

    try {
      pipelineFact = new HttpPipelineFactory(conf);
    } catch (Exception ex) {
      throw new RuntimeException(ex);
    }
    bootstrap.setPipelineFactory(pipelineFact);

    port = conf.getInt(ConfVars.PULLSERVER_PORT.varname,
        ConfVars.PULLSERVER_PORT.defaultIntVal);
    Channel ch = bootstrap.bind(new InetSocketAddress(port));

    accepted.add(ch);
    port = ((InetSocketAddress)ch.getLocalAddress()).getPort();
    conf.set(ConfVars.PULLSERVER_PORT.varname, Integer.toString(port));
    pipelineFact.PullServer.setPort(port);
    LOG.info(getName() + " listening on port " + port);
    super.start();

    sslFileBufferSize = conf.getInt(SUFFLE_SSL_FILE_BUFFER_SIZE_KEY,
                                    DEFAULT_SUFFLE_SSL_FILE_BUFFER_SIZE);

    if (isStandaloneMode()) {
      File pullServerPortFile = getPullServerPortFile();
      if (pullServerPortFile.exists()) {
        pullServerPortFile.delete();
      }
      pullServerPortFile.getParentFile().mkdirs();
      LOG.info("Write PullServerPort to " + pullServerPortFile);
      try {
        FileOutputStream out = new FileOutputStream(pullServerPortFile);
        out.write(("" + port).getBytes());
        out.close();
      } catch (Exception e) {
        LOG.fatal("PullServer exists cause can't write PullServer port to " + pullServerPortFile +
            ", " + e.getMessage(), e);
        System.exit(-1);
      }
    }
    LOG.info("TajoPullServerService started: port=" + port);
  }

  private static File getPullServerPortFile() {
    String pullServerPortInfoFile = System.getenv("TAJO_PID_DIR");
    if (pullServerPortInfoFile == null || pullServerPortInfoFile.isEmpty()) {
      pullServerPortInfoFile = "/tmp";
    }

    return new File(pullServerPortInfoFile + "/pullserver.port");
  }

  public static boolean isStandaloneMode() {
    String mode = System.getenv("TAJO_PULLSERVER_STANDALONE");
    if (mode == null || mode.trim().isEmpty()) {
      mode = System.getProperty("TAJO_PULLSERVER_STANDALONE");
    }

    if (mode == null || mode.trim().isEmpty()) {
      return true;
    } else {
      return mode.equalsIgnoreCase("true");
    }
  }

  public static int readPullServerPort() {
    FileInputStream in = null;
    try {
      File pullServerPortFile = getPullServerPortFile();

      if (!pullServerPortFile.exists() || pullServerPortFile.isDirectory()) {
        return -1;
      }
      in = new FileInputStream(pullServerPortFile);
      byte[] buf = new byte[1024];
      int readBytes = in.read(buf);
      return Integer.parseInt(new String(buf, 0, readBytes));
    } catch (Exception e) {
      LOG.error(e.getMessage(), e);
      return -1;
    } finally {
      if (in != null) {
        try {
          in.close();
        } catch (IOException e) {
        }
      }
    }
  }

  public int getPort() {
    return port;
  }

  @Override
  public synchronized void stop() {
    try {
      accepted.close().awaitUninterruptibly(10, TimeUnit.SECONDS);
      ServerBootstrap bootstrap = new ServerBootstrap(selector);
      bootstrap.releaseExternalResources();
      pipelineFact.destroy();

      localFS.close();
    } catch (Throwable t) {
      LOG.error(t);
    } finally {
      super.stop();
    }
  }

  public synchronized ByteBuffer getMeta() {
    try {
      return serializeMetaData(port); 
    } catch (IOException e) {
      LOG.error("Error during getMeta", e);
      // TODO add API to AuxiliaryServices to report failures
      return null;
    }
  }

  class HttpPipelineFactory implements ChannelPipelineFactory {

    final PullServer PullServer;
    private SSLFactory sslFactory;

    public HttpPipelineFactory(Configuration conf) throws Exception {
      PullServer = new PullServer(conf);
      if (conf.getBoolean(ConfVars.SHUFFLE_SSL_ENABLED_KEY.varname,
          ConfVars.SHUFFLE_SSL_ENABLED_KEY.defaultBoolVal)) {
        sslFactory = new SSLFactory(SSLFactory.Mode.SERVER, conf);
        sslFactory.init();
      }
    }

    public void destroy() {
      if (sslFactory != null) {
        sslFactory.destroy();
      }
    }

    @Override
    public ChannelPipeline getPipeline() throws Exception {
      ChannelPipeline pipeline = Channels.pipeline();
      if (sslFactory != null) {
        pipeline.addLast("ssl", new SslHandler(sslFactory.createSSLEngine()));
      }

      int maxChunkSize = getConfig().getInt(ConfVars.SHUFFLE_FETCHER_CHUNK_MAX_SIZE.varname,
          ConfVars.SHUFFLE_FETCHER_CHUNK_MAX_SIZE.defaultIntVal);
      pipeline.addLast("codec", new HttpServerCodec(4096, 8192, maxChunkSize));
      pipeline.addLast("aggregator", new HttpChunkAggregator(1 << 16));
      pipeline.addLast("chunking", new ChunkedWriteHandler());
      pipeline.addLast("shuffle", PullServer);
      return pipeline;
      // TODO factor security manager into pipeline
      // TODO factor out encode/decode to permit binary shuffle
      // TODO factor out decode of index to permit alt. models
    }
  }


  Map<String, ProcessingStatus> processingStatusMap = new ConcurrentHashMap<String, ProcessingStatus>();

  public void completeFileChunk(FadvisedFileRegion filePart,
                                   String requestUri,
                                   long startTime) {
    ProcessingStatus status = processingStatusMap.get(requestUri);
    if (status != null) {
      status.decrementRemainFiles(filePart, startTime);
    }
  }

  class ProcessingStatus {
    String requestUri;
    int numFiles;
    AtomicInteger remainFiles;
    long startTime;
    long makeFileListTime;
    long minTime = Long.MAX_VALUE;
    long maxTime;
    int numSlowFile;

    public ProcessingStatus(String requestUri) {
      this.requestUri = requestUri;
      this.startTime = System.currentTimeMillis();
    }

    public void setNumFiles(int numFiles) {
      this.numFiles = numFiles;
      this.remainFiles = new AtomicInteger(numFiles);
    }
    public void decrementRemainFiles(FadvisedFileRegion filePart, long fileStartTime) {
      synchronized(remainFiles) {
        long fileSendTime = System.currentTimeMillis() - fileStartTime;
        if (fileSendTime > 20 * 1000) {
          LOG.info("PullServer send too long time: filePos=" + filePart.getPosition() + ", fileLen=" + filePart.getCount());
          numSlowFile++;
        }
        if (fileSendTime > maxTime) {
          maxTime = fileSendTime;
        }
        if (fileSendTime < minTime) {
          minTime = fileSendTime;
        }
        int remain = remainFiles.decrementAndGet();
        if (remain <= 0) {
          processingStatusMap.remove(requestUri);
          LOG.info("PullServer processing status: totalTime=" + (System.currentTimeMillis() - startTime) + " ms, " +
              "makeFileListTime=" + makeFileListTime + " ms, minTime=" + minTime + " ms, maxTime=" + maxTime + " ms, " +
              "numFiles=" + numFiles + ", numSlowFile=" + numSlowFile);
        }
      }
    }
  }

  class PullServer extends SimpleChannelUpstreamHandler {

    private final Configuration conf;
//    private final IndexCache indexCache;
    private final LocalDirAllocator lDirAlloc =
      new LocalDirAllocator(ConfVars.WORKER_TEMPORAL_DIR.varname);
    private int port;

    public PullServer(Configuration conf) throws IOException {
      this.conf = conf;
//      indexCache = new IndexCache(new JobConf(conf));
      this.port = conf.getInt(ConfVars.PULLSERVER_PORT.varname,
          ConfVars.PULLSERVER_PORT.defaultIntVal);

      // init local temporal dir
      lDirAlloc.getAllLocalPathsToRead(".", conf);
    }
    
    public void setPort(int port) {
      this.port = port;
    }

    private List<String> splitMaps(List<String> mapq) {
      if (null == mapq) {
        return null;
      }
      final List<String> ret = new ArrayList<String>();
      for (String s : mapq) {
        Collections.addAll(ret, s.split(","));
      }
      return ret;
    }

    @Override
    public void channelOpen(ChannelHandlerContext ctx, ChannelStateEvent evt)
        throws Exception {

      accepted.add(evt.getChannel());
      LOG.info(String.format("Current number of shuffle connections (%d)", accepted.size()));
      super.channelOpen(ctx, evt);

    }

    @Override
    public void messageReceived(ChannelHandlerContext ctx, MessageEvent e)
        throws Exception {

      HttpRequest request = (HttpRequest) e.getMessage();
      if (request.getMethod() != GET) {
        sendError(ctx, METHOD_NOT_ALLOWED);
        return;
      }

      ProcessingStatus processingStatus = new ProcessingStatus(request.getUri().toString());
      synchronized(processingStatusMap) {
        processingStatusMap.put(request.getUri().toString(), processingStatus);
      }
      // Parsing the URL into key-values
      final Map<String, List<String>> params =
          new QueryStringDecoder(request.getUri()).getParameters();
      final List<String> types = params.get("type");
      final List<String> qids = params.get("qid");
      final List<String> taskIdList = params.get("ta");
      final List<String> subQueryIds = params.get("sid");
      final List<String> partIds = params.get("p");
      final List<String> offsetList = params.get("offset");
      final List<String> lengthList = params.get("length");

      if (types == null || subQueryIds == null || qids == null || partIds == null) {
        sendError(ctx, "Required queryId, type, subquery Id, and part id",
            BAD_REQUEST);
        return;
      }

      if (qids.size() != 1 && types.size() != 1 || subQueryIds.size() != 1) {
        sendError(ctx, "Required qids, type, taskIds, subquery Id, and part id",
            BAD_REQUEST);
        return;
      }

      String partId = partIds.get(0);
      String queryId = qids.get(0);
      String shuffleType = types.get(0);
      String sid = subQueryIds.get(0);

      long offset = (offsetList != null && !offsetList.isEmpty()) ? Long.parseLong(offsetList.get(0)) : -1L;
      long length = (lengthList != null && !lengthList.isEmpty()) ? Long.parseLong(lengthList.get(0)) : -1L;

      if (!shuffleType.equals("h") && !shuffleType.equals("s") && taskIdList == null) {
        sendError(ctx, "Required taskIds", BAD_REQUEST);
      }

      List<String> taskIds = splitMaps(taskIdList);

      String queryBaseDir = queryId.toString() + "/output";

      if (LOG.isDebugEnabled()) {
        LOG.debug("PullServer request param: shuffleType=" + shuffleType +
            ", sid=" + sid + ", partId=" + partId + ", taskIds=" + taskIdList);

        // the working dir of tajo worker for each query
        LOG.debug("PullServer baseDir: " + conf.get(ConfVars.WORKER_TEMPORAL_DIR.varname) + "/" + queryBaseDir);
      }

      final List<FileChunk> chunks = Lists.newArrayList();

      // if a subquery requires a range shuffle
      if (shuffleType.equals("r")) {
        String ta = taskIds.get(0);
        if(!lDirAlloc.ifExists(queryBaseDir + "/" + sid + "/" + ta + "/output/", conf)){
          LOG.warn(e);
          sendError(ctx, NO_CONTENT);
          return;
        }
        Path path = localFS.makeQualified(
            lDirAlloc.getLocalPathToRead(queryBaseDir + "/" + sid + "/" + ta + "/output/", conf));
        String startKey = params.get("start").get(0);
        String endKey = params.get("end").get(0);
        boolean last = params.get("final") != null;

        FileChunk chunk;
        try {
          chunk = getFileCunks(path, startKey, endKey, last);
        } catch (Throwable t) {
          LOG.error("ERROR Request: " + request.getUri(), t);
          sendError(ctx, "Cannot get file chunks to be sent", BAD_REQUEST);
          return;
        }
        if (chunk != null) {
          chunks.add(chunk);
        }

        // if a subquery requires a hash shuffle or a scattered hash shuffle
      } else if (shuffleType.equals("h") || shuffleType.equals("s")) {
<<<<<<< HEAD
        for (String ta : taskIds) {
          String targetFile = queryBaseDir + "/" + sid + "/" + ta + "/output/" + partId;
          if (!lDirAlloc.ifExists(targetFile, conf)) {
            LOG.warn("Fetcher target file:" + targetFile + " not exists");
            sendError(ctx, NO_CONTENT);
            return;
          }
          Path path = localFS.makeQualified(
              lDirAlloc.getLocalPathToRead(targetFile, conf));
          File file = new File(path.toUri());
          FileChunk chunk = new FileChunk(file, 0, file.length());
          chunks.add(chunk);
=======
        int partParentId = HashShuffleAppenderManager.getPartParentId(Integer.parseInt(partId), (TajoConf) conf);
        String partPath = queryBaseDir + "/" + sid + "/hash-shuffle/" + partParentId + "/" + partId;
        if (!lDirAlloc.ifExists(partPath, conf)) {
          LOG.warn("Partition shuffle file not exists: " + partPath);
          sendError(ctx, NO_CONTENT);
          return;
        }

        Path path = localFS.makeQualified(lDirAlloc.getLocalPathToRead(partPath, conf));

        File file = new File(path.toUri());
        long startPos = (offset >= 0 && length >= 0) ? offset : 0;
        long readLen = (offset >= 0 && length >= 0) ? length : file.length();

        if (startPos >= file.length()) {
          String errorMessage = "Start pos[" + startPos + "] great than file length [" + file.length() + "]";
          LOG.error(errorMessage);
          sendError(ctx, errorMessage, BAD_REQUEST);
          return;
>>>>>>> 7603a3d4
        }
        LOG.info("RequestURL: " + request.getUri() + ", fileLen=" + file.length());
        FileChunk chunk = new FileChunk(file, startPos, readLen);
        chunks.add(chunk);
      } else {
        LOG.error("Unknown shuffle type: " + shuffleType);
        sendError(ctx, "Unknown shuffle type:" + shuffleType, BAD_REQUEST);
        return;
      }

      processingStatus.setNumFiles(chunks.size());
      processingStatus.makeFileListTime = System.currentTimeMillis() - processingStatus.startTime;
      // Write the content.
      Channel ch = e.getChannel();
      if (chunks.size() == 0) {
        HttpResponse response = new DefaultHttpResponse(HTTP_1_1, NO_CONTENT);
        ch.write(response);
        if (!isKeepAlive(request)) {
          ch.close();
        }
      }  else {
        FileChunk[] file = chunks.toArray(new FileChunk[chunks.size()]);
        HttpResponse response = new DefaultHttpResponse(HTTP_1_1, OK);
        long totalSize = 0;
        for (FileChunk chunk : file) {
          totalSize += chunk.length();
        }
        setContentLength(response, totalSize);

        // Write the initial line and the header.
        ch.write(response);

        ChannelFuture writeFuture = null;

        for (FileChunk chunk : file) {
          writeFuture = sendFile(ctx, ch, chunk, request.getUri().toString());
          if (writeFuture == null) {
            sendError(ctx, NOT_FOUND);
            return;
          }
        }

        // Decide whether to close the connection or not.
        if (!isKeepAlive(request)) {
          // Close the connection when the whole content is written out.
          writeFuture.addListener(ChannelFutureListener.CLOSE);
        }
      }
    }

    private ChannelFuture sendFile(ChannelHandlerContext ctx,
                                   Channel ch,
                                   FileChunk file,
                                   String requestUri) throws IOException {
      long startTime = System.currentTimeMillis();
      RandomAccessFile spill = null;
      ChannelFuture writeFuture;
      try {
        spill = new RandomAccessFile(file.getFile(), "r");
        if (ch.getPipeline().get(SslHandler.class) == null) {
          final FadvisedFileRegionWrapper filePart = new FadvisedFileRegionWrapper(spill,
              file.startOffset, file.length(), manageOsCache, readaheadLength,
              readaheadPool, file.getFile().getAbsolutePath());
          writeFuture = ch.write(filePart);
          writeFuture.addListener(new FileCloseListener(filePart, requestUri, startTime, TajoPullServerService.this));
        } else {
          // HTTPS cannot be done with zero copy.
          final FadvisedChunkedFile chunk = new FadvisedChunkedFile(spill,
              file.startOffset, file.length, sslFileBufferSize,
              manageOsCache, readaheadLength, readaheadPool,
              file.getFile().getAbsolutePath());
          writeFuture = ch.write(chunk);
        }
      } catch (FileNotFoundException e) {
        LOG.info(file.getFile() + " not found");
        return null;
      } catch (Throwable e) {
        if (spill != null) {
          //should close a opening file
          spill.close();
        }
        return null;
      }
      metrics.shuffleConnections.incr();
      metrics.shuffleOutputBytes.incr(file.length); // optimistic
      return writeFuture;
    }

    private void sendError(ChannelHandlerContext ctx,
        HttpResponseStatus status) {
      sendError(ctx, "", status);
    }

    private void sendError(ChannelHandlerContext ctx, String message,
        HttpResponseStatus status) {
      HttpResponse response = new DefaultHttpResponse(HTTP_1_1, status);
      response.setHeader(CONTENT_TYPE, "text/plain; charset=UTF-8");
      response.setContent(
        ChannelBuffers.copiedBuffer(message, CharsetUtil.UTF_8));

      // Close the connection as soon as the error message is sent.
      ctx.getChannel().write(response).addListener(ChannelFutureListener.CLOSE);
    }

    @Override
    public void exceptionCaught(ChannelHandlerContext ctx, ExceptionEvent e)
        throws Exception {
      LOG.error(e.getCause().getMessage(), e.getCause());
      //if channel.close() is not called, never closed files in this request
      if (ctx.getChannel().isConnected()){
        ctx.getChannel().close();
      }
    }
  }

  public FileChunk getFileCunks(Path outDir,
                                      String startKey,
                                      String endKey,
                                      boolean last) throws IOException {
    BSTIndex index = new BSTIndex(new TajoConf());
    BSTIndex.BSTIndexReader idxReader =
        index.getIndexReader(new Path(outDir, "index"));
    idxReader.open();
    Schema keySchema = idxReader.getKeySchema();
    TupleComparator comparator = idxReader.getComparator();

    LOG.info("BSTIndex is loaded from disk (" + idxReader.getFirstKey() + ", "
        + idxReader.getLastKey());

    File data = new File(URI.create(outDir.toUri() + "/output"));
    byte [] startBytes = Base64.decodeBase64(startKey);
    byte [] endBytes = Base64.decodeBase64(endKey);

    RowStoreDecoder decoder = RowStoreUtil.createDecoder(keySchema);
    Tuple start;
    Tuple end;
    try {
      start = decoder.toTuple(startBytes);
    } catch (Throwable t) {
      throw new IllegalArgumentException("StartKey: " + startKey
          + ", decoded byte size: " + startBytes.length, t);
    }

    try {
      end = decoder.toTuple(endBytes);
    } catch (Throwable t) {
      throw new IllegalArgumentException("EndKey: " + endKey
          + ", decoded byte size: " + endBytes.length, t);
    }

    LOG.info("GET Request for " + data.getAbsolutePath() + " (start="+start+", end="+ end +
        (last ? ", last=true" : "") + ")");

    if (idxReader.getFirstKey() == null && idxReader.getLastKey() == null) { // if # of rows is zero
      LOG.info("There is no contents");
      return null;
    }

    if (comparator.compare(end, idxReader.getFirstKey()) < 0 ||
        comparator.compare(idxReader.getLastKey(), start) < 0) {
      LOG.warn("Out of Scope (indexed data [" + idxReader.getFirstKey() + ", " + idxReader.getLastKey() +
          "], but request start:" + start + ", end: " + end);
      return null;
    }

    long startOffset;
    long endOffset;
    try {
      startOffset = idxReader.find(start);
    } catch (IOException ioe) {
      LOG.error("State Dump (the requested range: "
          + "[" + start + ", " + end +")" + ", idx min: "
          + idxReader.getFirstKey() + ", idx max: "
          + idxReader.getLastKey());
      throw ioe;
    }
    try {
      endOffset = idxReader.find(end);
      if (endOffset == -1) {
        endOffset = idxReader.find(end, true);
      }
    } catch (IOException ioe) {
      LOG.error("State Dump (the requested range: "
          + "[" + start + ", " + end +")" + ", idx min: "
          + idxReader.getFirstKey() + ", idx max: "
          + idxReader.getLastKey());
      throw ioe;
    }

    // if startOffset == -1 then case 2-1 or case 3
    if (startOffset == -1) { // this is a hack
      // if case 2-1 or case 3
      try {
        startOffset = idxReader.find(start, true);
      } catch (IOException ioe) {
        LOG.error("State Dump (the requested range: "
            + "[" + start + ", " + end +")" + ", idx min: "
            + idxReader.getFirstKey() + ", idx max: "
            + idxReader.getLastKey());
        throw ioe;
      }
    }

    if (startOffset == -1) {
      throw new IllegalStateException("startOffset " + startOffset + " is negative \n" +
          "State Dump (the requested range: "
          + "[" + start + ", " + end +")" + ", idx min: " + idxReader.getFirstKey() + ", idx max: "
          + idxReader.getLastKey());
    }

    // if greater than indexed values
    if (last || (endOffset == -1
        && comparator.compare(idxReader.getLastKey(), end) < 0)) {
      endOffset = data.length();
    }

    idxReader.close();

    FileChunk chunk = new FileChunk(data, startOffset, endOffset - startOffset);
    LOG.info("Retrieve File Chunk: " + chunk);
    return chunk;
  }
}<|MERGE_RESOLUTION|>--- conflicted
+++ resolved
@@ -571,20 +571,6 @@
 
         // if a subquery requires a hash shuffle or a scattered hash shuffle
       } else if (shuffleType.equals("h") || shuffleType.equals("s")) {
-<<<<<<< HEAD
-        for (String ta : taskIds) {
-          String targetFile = queryBaseDir + "/" + sid + "/" + ta + "/output/" + partId;
-          if (!lDirAlloc.ifExists(targetFile, conf)) {
-            LOG.warn("Fetcher target file:" + targetFile + " not exists");
-            sendError(ctx, NO_CONTENT);
-            return;
-          }
-          Path path = localFS.makeQualified(
-              lDirAlloc.getLocalPathToRead(targetFile, conf));
-          File file = new File(path.toUri());
-          FileChunk chunk = new FileChunk(file, 0, file.length());
-          chunks.add(chunk);
-=======
         int partParentId = HashShuffleAppenderManager.getPartParentId(Integer.parseInt(partId), (TajoConf) conf);
         String partPath = queryBaseDir + "/" + sid + "/hash-shuffle/" + partParentId + "/" + partId;
         if (!lDirAlloc.ifExists(partPath, conf)) {
@@ -604,7 +590,6 @@
           LOG.error(errorMessage);
           sendError(ctx, errorMessage, BAD_REQUEST);
           return;
->>>>>>> 7603a3d4
         }
         LOG.info("RequestURL: " + request.getUri() + ", fileLen=" + file.length());
         FileChunk chunk = new FileChunk(file, startPos, readLen);
