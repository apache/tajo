--- conflicted
+++ resolved
@@ -228,6 +228,7 @@
     }
   }
 
+  // TODO change AbstractService to throw InterruptedException
   @Override
   protected void serviceInit(Configuration conf) throws Exception {
     ServerBootstrap bootstrap = new ServerBootstrap(selector);
@@ -250,38 +251,8 @@
     LOG.info(getName() + " listening on port " + port);
 
     sslFileBufferSize = conf.getInt(SUFFLE_SSL_FILE_BUFFER_SIZE_KEY,
-<<<<<<< HEAD
-        DEFAULT_SUFFLE_SSL_FILE_BUFFER_SIZE);
+                                    DEFAULT_SUFFLE_SSL_FILE_BUFFER_SIZE);
     super.serviceInit(conf);
-  }
-
-  // TODO change AbstractService to throw InterruptedException
-  @Override
-  public void serviceStart() throws Exception {
-    super.serviceStart();
-=======
-                                    DEFAULT_SUFFLE_SSL_FILE_BUFFER_SIZE);
-
-    if (STANDALONE) {
-      File pullServerPortFile = getPullServerPortFile();
-      if (pullServerPortFile.exists()) {
-        pullServerPortFile.delete();
-      }
-      pullServerPortFile.getParentFile().mkdirs();
-      LOG.info("Write PullServerPort to " + pullServerPortFile);
-      FileOutputStream out = null;
-      try {
-        out = new FileOutputStream(pullServerPortFile);
-        out.write(("" + port).getBytes());
-      } catch (Exception e) {
-        LOG.fatal("PullServer exists cause can't write PullServer port to " + pullServerPortFile +
-            ", " + e.getMessage(), e);
-        System.exit(-1);
-      } finally {
-        IOUtils.closeStream(out);
-      }
-    }
-    LOG.info("TajoPullServerService started: port=" + port);
   }
 
   public static boolean isStandalone() {
@@ -315,7 +286,6 @@
     } finally {
       IOUtils.closeStream(in);
     }
->>>>>>> 604eb322
   }
 
   public int getPort() {
@@ -323,7 +293,7 @@
   }
 
   @Override
-  public void stop() {
+  public synchronized void stop() {
     try {
       accepted.close().awaitUninterruptibly(10, TimeUnit.SECONDS);
       ServerBootstrap bootstrap = new ServerBootstrap(selector);
@@ -497,9 +467,7 @@
       }
 
       ProcessingStatus processingStatus = new ProcessingStatus(request.getUri().toString());
-      synchronized(processingStatusMap) {
-        processingStatusMap.put(request.getUri().toString(), processingStatus);
-      }
+      processingStatusMap.put(request.getUri().toString(), processingStatus);
       // Parsing the URL into key-values
       final Map<String, List<String>> params =
           new QueryStringDecoder(request.getUri()).getParameters();
