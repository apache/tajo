--- conflicted
+++ resolved
@@ -135,12 +135,8 @@
                       run cp -r $ROOT/tajo-client/target/tajo-client-${project.version}/* .
                       run cp -r $ROOT/tajo-catalog/target/tajo-catalog-${project.version}/* .
                       run cp -r $ROOT/tajo-storage/target/tajo-storage-${project.version}/* .
-<<<<<<< HEAD
-                      run cp -r $ROOT/tajo-yarn-pullserver/target/tajo-yarn-pullserver-${project.version}.jar .
+                      run cp -r $ROOT/tajo-pullserver/target/tajo-pullserver-${project.version}.jar .
                       run cp -r $ROOT/tajo-thrift-server/target/tajo-thrift-server-${project.version}/* .
-=======
-                      run cp -r $ROOT/tajo-pullserver/target/tajo-pullserver-${project.version}.jar .
->>>>>>> af4083bf
                       run cp -r $ROOT/tajo-core/target/tajo-core-${project.version}.jar .
                       run cp -r $ROOT/tajo-core/target/lib .
                       run cp -r $ROOT/tajo-thrift-server/target/lib/libthrift-${thrift.version}.jar ./lib/.
