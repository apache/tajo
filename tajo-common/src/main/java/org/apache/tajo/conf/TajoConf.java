/**
 * Licensed to the Apache Software Foundation (ASF) under one
 * or more contributor license agreements.  See the NOTICE file
 * distributed with this work for additional information
 * regarding copyright ownership.  The ASF licenses this file
 * to you under the Apache License, Version 2.0 (the
 * "License"); you may not use this file except in compliance
 * with the License.  You may obtain a copy of the License at
 *
 *     http://www.apache.org/licenses/LICENSE-2.0
 *
 * Unless required by applicable law or agreed to in writing, software
 * distributed under the License is distributed on an "AS IS" BASIS,
 * WITHOUT WARRANTIES OR CONDITIONS OF ANY KIND, either express or implied.
 * See the License for the specific language governing permissions and
 * limitations under the License.
 */

package org.apache.tajo.conf;

import com.google.common.base.Preconditions;
import org.apache.hadoop.conf.Configuration;
import org.apache.hadoop.fs.FileSystem;
import org.apache.hadoop.fs.Path;
import org.apache.tajo.ConfigKey;
import org.apache.tajo.TajoConstants;
import org.apache.tajo.util.NetUtils;
import org.apache.tajo.util.TUtil;
import org.apache.tajo.util.datetime.DateTimeConstants;

import java.io.IOException;
import java.io.PrintStream;
import java.net.InetSocketAddress;
import java.util.Map;
import java.util.TimeZone;
import java.util.concurrent.locks.Lock;
import java.util.concurrent.locks.ReentrantReadWriteLock;

public class TajoConf extends Configuration {

  private static TimeZone CURRENT_TIMEZONE;
  private static int DATE_ORDER = -1;
  private static final ReentrantReadWriteLock confLock = new ReentrantReadWriteLock();
  private static final Lock writeLock = confLock.writeLock();
  private static final Lock readLock = confLock.readLock();

  static {
    Configuration.addDefaultResource("catalog-default.xml");
    Configuration.addDefaultResource("catalog-site.xml");
    Configuration.addDefaultResource("storage-default.xml");
    Configuration.addDefaultResource("storage-site.xml");
    Configuration.addDefaultResource("tajo-default.xml");
    Configuration.addDefaultResource("tajo-site.xml");

    confStaticInit();
  }

  private static final String EMPTY_VALUE = "";

  private static final Map<String, ConfVars> vars = TUtil.newHashMap();

  public TajoConf() {
    super();
  }

  public TajoConf(Configuration conf) {
    super(conf);
  }

  public TajoConf(Path path) {
    super();
    addResource(path);
  }

  private static void confStaticInit() {
    TimeZone.setDefault(getCurrentTimeZone());
    getDateOrder();
  }

  public static TimeZone getCurrentTimeZone() {
    writeLock.lock();
    try {
      if (CURRENT_TIMEZONE == null) {
        TajoConf tajoConf = new TajoConf();
        CURRENT_TIMEZONE = TimeZone.getTimeZone(tajoConf.getVar(ConfVars.$TIMEZONE));
      }
      return CURRENT_TIMEZONE;
    } finally {
      writeLock.unlock();
    }
  }

  public static TimeZone setCurrentTimeZone(TimeZone timeZone) {
    readLock.lock();
    try {
      TimeZone oldTimeZone = CURRENT_TIMEZONE;
      CURRENT_TIMEZONE = timeZone;
      return oldTimeZone;
    } finally {
      readLock.unlock();
    }
  }

  public static int getDateOrder() {
    writeLock.lock();
    try {
      if (DATE_ORDER < 0) {
        TajoConf tajoConf = new TajoConf();
        String dateOrder = tajoConf.getVar(ConfVars.$DATE_ORDER);
        if ("YMD".equals(dateOrder)) {
          DATE_ORDER = DateTimeConstants.DATEORDER_YMD;
        } else if ("DMY".equals(dateOrder)) {
          DATE_ORDER = DateTimeConstants.DATEORDER_DMY;
        } else if ("MDY".equals(dateOrder)) {
          DATE_ORDER = DateTimeConstants.DATEORDER_MDY;
        } else {
          DATE_ORDER = DateTimeConstants.DATEORDER_YMD;
        }
      }
      return DATE_ORDER;
    } finally {
      writeLock.unlock();
    }
  }

  public static int setDateOrder(int dateOrder) {
    readLock.lock();
    try {
      int oldDateOrder = DATE_ORDER;
      DATE_ORDER = dateOrder;
      return oldDateOrder;
    } finally {
      readLock.unlock();
    }
  }

  public static enum ConfVars implements ConfigKey {

    ///////////////////////////////////////////////////////////////////////////////////////
    // Tajo System Configuration
    //
    // They are all static configs which are not changed or not overwritten at all.
    ///////////////////////////////////////////////////////////////////////////////////////

    // a username for a running Tajo cluster
    ROOT_DIR("tajo.rootdir", "file:///tmp/tajo-${user.name}/"),
    USERNAME("tajo.username", "${user.name}"),

    // Configurable System Directories
    WAREHOUSE_DIR("tajo.warehouse.directory", EMPTY_VALUE),
    STAGING_ROOT_DIR("tajo.staging.directory", "/tmp/tajo-${user.name}/staging"),

    SYSTEM_CONF_PATH("tajo.system-conf.path", EMPTY_VALUE),
    SYSTEM_CONF_REPLICA_COUNT("tajo.system-conf.replica-count", 20),

    // Tajo Master Service Addresses
    TAJO_MASTER_UMBILICAL_RPC_ADDRESS("tajo.master.umbilical-rpc.address", "localhost:26001"),
    TAJO_MASTER_CLIENT_RPC_ADDRESS("tajo.master.client-rpc.address", "localhost:26002"),
    TAJO_MASTER_INFO_ADDRESS("tajo.master.info-http.address", "0.0.0.0:26080"),

    // Resource tracker service
    RESOURCE_TRACKER_RPC_ADDRESS("tajo.resource-tracker.rpc.address", "localhost:26003"),
    RESOURCE_TRACKER_HEARTBEAT_TIMEOUT("tajo.resource-tracker.heartbeat.timeout-secs", 120 * 1000), // seconds

    // QueryMaster resource
    TAJO_QUERYMASTER_DISK_SLOT("tajo.qm.resource.disk.slots", 0.0f),
    TAJO_QUERYMASTER_MEMORY_MB("tajo.qm.resource.memory-mb", 512),

    // Tajo Worker Service Addresses
    WORKER_INFO_ADDRESS("tajo.worker.info-http.address", "0.0.0.0:28080"),
    WORKER_QM_INFO_ADDRESS("tajo.worker.qm-info-http.address", "0.0.0.0:28081"),
    WORKER_PEER_RPC_ADDRESS("tajo.worker.peer-rpc.address", "0.0.0.0:28091"),
    WORKER_CLIENT_RPC_ADDRESS("tajo.worker.client-rpc.address", "0.0.0.0:28092"),
    WORKER_QM_RPC_ADDRESS("tajo.worker.qm-rpc.address", "0.0.0.0:28093"),

    // Tajo Worker Temporal Directories
    WORKER_TEMPORAL_DIR("tajo.worker.tmpdir.locations", "/tmp/tajo-${user.name}/tmpdir"),
    WORKER_TEMPORAL_DIR_CLEANUP("tajo.worker.tmpdir.cleanup-at-startup", false),

    // Tajo Worker Resources
    WORKER_RESOURCE_AVAILABLE_CPU_CORES("tajo.worker.resource.cpu-cores", 1),
    WORKER_RESOURCE_AVAILABLE_MEMORY_MB("tajo.worker.resource.memory-mb", 1024),
    WORKER_RESOURCE_AVAILABLE_DISKS("tajo.worker.resource.disks", 1.0f),
    WORKER_EXECUTION_MAX_SLOTS("tajo.worker.parallel-execution.max-num", 2),
    WORKER_RESOURCE_DFS_DIR_AWARE("tajo.worker.resource.dfs-dir-aware", false),

    // Tajo Worker Dedicated Resources
    WORKER_RESOURCE_DEDICATED("tajo.worker.resource.dedicated", false),
    WORKER_RESOURCE_DEDICATED_MEMORY_RATIO("tajo.worker.resource.dedicated-memory-ratio", 0.8f),

    // Tajo Worker History
    WORKER_HISTORY_EXPIRE_PERIOD("tajo.worker.history.expire-interval-minutes", 12 * 60), // 12 hours

    WORKER_HEARTBEAT_TIMEOUT("tajo.worker.heartbeat.timeout", 120 * 1000),  // 120 sec

    // Resource Manager
    RESOURCE_MANAGER_CLASS("tajo.resource.manager", "org.apache.tajo.master.rm.TajoWorkerResourceManager"),

    // Catalog
    CATALOG_ADDRESS("tajo.catalog.client-rpc.address", "localhost:26005"),


    // for Yarn Resource Manager ----------------------------------------------

    /** how many launching TaskRunners in parallel */
    YARN_RM_QUERY_MASTER_MEMORY_MB("tajo.querymaster.memory-mb", 512),
    YARN_RM_QUERY_MASTER_DISKS("tajo.yarn-rm.querymaster.disks", 1),
    YARN_RM_TASKRUNNER_LAUNCH_PARALLEL_NUM("tajo.yarn-rm.parallel-task-runner-launcher-num", 16),
    YARN_RM_WORKER_NUMBER_PER_NODE("tajo.yarn-rm.max-worker-num-per-node", 8),

    // Query Configuration
    QUERY_SESSION_TIMEOUT("tajo.query.session.timeout-sec", 60),

    // Shuffle Configuration --------------------------------------------------
    PULLSERVER_PORT("tajo.pullserver.port", 0),
    SHUFFLE_SSL_ENABLED_KEY("tajo.pullserver.ssl.enabled", false),
    SHUFFLE_FILE_FORMAT("tajo.shuffle.file-format", "RAW"),
    SHUFFLE_FETCHER_PARALLEL_EXECUTION_MAX_NUM("tajo.shuffle.fetcher.parallel-execution.max-num", 2),
    SHUFFLE_FETCHER_CHUNK_MAX_SIZE("tajo.shuffle.fetcher.chunk.max-size",  8192 * 8),
    SHUFFLE_FETCHER_READ_TIMEOUT("tajo.shuffle.fetcher.read.timeout-sec", 5),
    SHUFFLE_FETCHER_READ_RETRY_MAX_NUM("tajo.shuffle.fetcher.read.retry.max-num", 5),


    // Storage Configuration --------------------------------------------------
    ROWFILE_SYNC_INTERVAL("rowfile.sync.interval", 100),
    MINIMUM_SPLIT_SIZE("tajo.min.split.size", (long) 1),
    // for RCFile
    HIVEUSEEXPLICITRCFILEHEADER("tajo.exec.rcfile.use.explicit.header", true),

    // for Storage Manager ----------------------------------------------------
    STORAGE_MANAGER_VERSION_2("tajo.storage-manager.v2", false),
    STORAGE_MANAGER_DISK_SCHEDULER_MAX_READ_BYTES_PER_SLOT("tajo.storage-manager.max-read-bytes", 8 * 1024 * 1024),
    STORAGE_MANAGER_DISK_SCHEDULER_REPORT_INTERVAL("tajo.storage-manager.disk-scheduler.report-interval", 60 * 1000),
    STORAGE_MANAGER_CONCURRENCY_PER_DISK("tajo.storage-manager.disk-scheduler.per-disk-concurrency", 2),


    // RPC --------------------------------------------------------------------
    RPC_POOL_MAX_IDLE("tajo.rpc.pool.idle.max", 10),

    //  Internal RPC Client
    INTERNAL_RPC_CLIENT_WORKER_THREAD_NUM("tajo.internal.rpc.client.worker-thread-num",
        Runtime.getRuntime().availableProcessors() * 2),

    // Internal RPC Server
    MASTER_RPC_SERVER_WORKER_THREAD_NUM("tajo.master.rpc.server.worker-thread-num",
        Runtime.getRuntime().availableProcessors() * 2),
    QUERY_MASTER_RPC_SERVER_WORKER_THREAD_NUM("tajo.querymaster.rpc.server.worker-thread-num",
        Runtime.getRuntime().availableProcessors() * 2),
    WORKER_RPC_SERVER_WORKER_THREAD_NUM("tajo.worker.rpc.server.worker-thread-num",
        Runtime.getRuntime().availableProcessors() * 2),
    CATALOG_RPC_SERVER_WORKER_THREAD_NUM("tajo.catalog.rpc.server.worker-thread-num",
        Runtime.getRuntime().availableProcessors() * 2),
    SHUFFLE_RPC_SERVER_WORKER_THREAD_NUM("tajo.shuffle.rpc.server.worker-thread-num",
        Runtime.getRuntime().availableProcessors() * 2),

    // Client RPC
    RPC_CLIENT_WORKER_THREAD_NUM("tajo.rpc.client.worker-thread-num", 4),

    //Client service RPC Server
    MASTER_SERVICE_RPC_SERVER_WORKER_THREAD_NUM("tajo.master.service.rpc.server.worker-thread-num",
        Runtime.getRuntime().availableProcessors() * 1),
    WORKER_SERVICE_RPC_SERVER_WORKER_THREAD_NUM("tajo.worker.service.rpc.server.worker-thread-num",
        Runtime.getRuntime().availableProcessors() * 1),

    // Task Configuration -----------------------------------------------------
    TASK_DEFAULT_MEMORY("tajo.task.memory-slot-mb.default", 512),
    TASK_DEFAULT_DISK("tajo.task.disk-slot.default", 0.5f),
    TASK_DEFAULT_SIZE("tajo.task.size-mb", 128),

    // Query and Optimization -------------------------------------------------
    EXECUTOR_EXTERNAL_SORT_THREAD_NUM("tajo.executor.external-sort.thread-num", 1),
    EXECUTOR_EXTERNAL_SORT_FANOUT("tajo.executor.external-sort.fanout-num", 8),

    EXECUTOR_INNER_JOIN_INMEMORY_HASH_TABLE_SIZE("tajo.executor.join.inner.in-memory-table-num", (long)1000000),

    // Metrics ----------------------------------------------------------------
    METRICS_PROPERTY_FILENAME("tajo.metrics.property.file", "tajo-metrics.properties"),

    // Misc -------------------------------------------------------------------

    // Geo IP
    GEOIP_DATA("tajo.function.geoip-database-location", ""),

    /////////////////////////////////////////////////////////////////////////////////
    // User Session Configuration
    //
    // All session variables begin with dollor($) sign. They are default configs
    // for session variables. Do not directly use the following configs. Instead,
    // please use QueryContext in order to access session variables.
    //
    // Also, users can change the default values of session variables in tajo-site.xml.
    /////////////////////////////////////////////////////////////////////////////////


    $EMPTY("tajo._", ""),

    // Query and Optimization ---------------------------------------------------

    // for distributed query strategies
    $DIST_QUERY_BROADCAST_JOIN_THRESHOLD("tajo.dist-query.join.broadcast.threshold-bytes", (long)5 * 1048576),

    $DIST_QUERY_JOIN_TASK_VOLUME("tajo.dist-query.join.task-volume-mb", 128),
    $DIST_QUERY_SORT_TASK_VOLUME("tajo.dist-query.sort.task-volume-mb", 128),
    $DIST_QUERY_GROUPBY_TASK_VOLUME("tajo.dist-query.groupby.task-volume-mb", 128),

    $DIST_QUERY_JOIN_PARTITION_VOLUME("tajo.dist-query.join.partition-volume-mb", 128),
    $DIST_QUERY_GROUPBY_PARTITION_VOLUME("tajo.dist-query.groupby.partition-volume-mb", 256),
    $DIST_QUERY_TABLE_PARTITION_VOLUME("tajo.dist-query.table-partition.task-volume-mb", 256),

    // for physical Executors
    $EXECUTOR_EXTERNAL_SORT_BUFFER_SIZE("tajo.executor.external-sort.buffer-mb", 200L),
    $EXECUTOR_HASH_JOIN_SIZE_THRESHOLD("tajo.executor.join.common.in-memory-hash-threshold-bytes",
        (long)256 * 1048576),
    $EXECUTOR_GROUPBY_INMEMORY_HASH_THRESHOLD("tajo.executor.groupby.in-memory-hash-threshold-bytes",
        (long)256 * 1048576),
    $MAX_OUTPUT_FILE_SIZE("tajo.query.max-outfile-size-mb", 0), // zero means infinite


    // Client -----------------------------------------------------------------
    $CLIENT_SESSION_EXPIRY_TIME("tajo.client.session.expiry-time-sec", 3600), // default time is one hour.

<<<<<<< HEAD
    // Command line interface and its behavior --------------------------------
    $CLI_MAX_COLUMN("tajo.cli.max_columns", 120),
    $CLI_NULL_CHAR("tajo.cli.nullchar", ""),
    $CLI_PRINT_PAUSE_NUM_RECORDS("tajo.cli.print.pause.num.records", 100),
    $CLI_PRINT_PAUSE("tajo.cli.print.pause", true),
    $CLI_PRINT_ERROR_TRACE("tajo.cli.print.error.trace", true),
    $CLI_OUTPUT_FORMATTER_CLASS("tajo.cli.output.formatter", "org.apache.tajo.cli.DefaultTajoCliOutputFormatter"),
    $CLI_ERROR_STOP("tajo.cli.error.stop", false),

    // Timezone & Date ----------------------------------------------------------
    $TIMEZONE("tajo.timezone", System.getProperty("user.timezone")),
    $DATE_ORDER("tajo.date.order", "YMD"),

    // FILE FORMAT
    $CSVFILE_NULL("tajo.csvfile.null", "\\\\N"),

    // Only for Debug and Testing
    $DEBUG_ENABLED("tajo.debug.enabled", false),
    $TEST_BROADCAST_JOIN_ENABLED("tajo.dist-query.join.auto-broadcast", true),
    $TEST_JOIN_OPT_ENABLED("tajo.test.plan.join-optimization.enabled", true),
    $TEST_FILTER_PUSHDOWN_ENABLED("tajo.test.plan.filter-pushdown.enabled", true),
    $TEST_MIN_TASK_NUM("tajo.test.min-task-num", -1)
=======
    // ONLY FOR TESTCASE
    TESTCASE_MIN_TASK_NUM("tajo.testcase.min.task.num", -1),

    // behavior control
    BEHAVIOR_ARITHMETIC_ABORT("tajo.behavior.arithmetic-abort", false);
>>>>>>> 072b5a3a
    ;

    public final String varname;
    public final String defaultVal;
    public final int defaultIntVal;
    public final long defaultLongVal;
    public final float defaultFloatVal;
    public final Class<?> valClass;
    public final boolean defaultBoolVal;

    private final VarType type;

    ConfVars(String varname, String defaultVal) {
      this.varname = varname;
      this.valClass = String.class;
      this.defaultVal = defaultVal;
      this.defaultIntVal = -1;
      this.defaultLongVal = -1;
      this.defaultFloatVal = -1;
      this.defaultBoolVal = false;
      this.type = VarType.STRING;
    }

    ConfVars(String varname, int defaultIntVal) {
      this.varname = varname;
      this.valClass = Integer.class;
      this.defaultVal = Integer.toString(defaultIntVal);
      this.defaultIntVal = defaultIntVal;
      this.defaultLongVal = -1;
      this.defaultFloatVal = -1;
      this.defaultBoolVal = false;
      this.type = VarType.INT;
    }

    ConfVars(String varname, long defaultLongVal) {
      this.varname = varname;
      this.valClass = Long.class;
      this.defaultVal = Long.toString(defaultLongVal);
      this.defaultIntVal = -1;
      this.defaultLongVal = defaultLongVal;
      this.defaultFloatVal = -1;
      this.defaultBoolVal = false;
      this.type = VarType.LONG;
    }

    ConfVars(String varname, float defaultFloatVal) {
      this.varname = varname;
      this.valClass = Float.class;
      this.defaultVal = Float.toString(defaultFloatVal);
      this.defaultIntVal = -1;
      this.defaultLongVal = -1;
      this.defaultFloatVal = defaultFloatVal;
      this.defaultBoolVal = false;
      this.type = VarType.FLOAT;
    }

    ConfVars(String varname, boolean defaultBoolVal) {
      this.varname = varname;
      this.valClass = Boolean.class;
      this.defaultVal = Boolean.toString(defaultBoolVal);
      this.defaultIntVal = -1;
      this.defaultLongVal = -1;
      this.defaultFloatVal = -1;
      this.defaultBoolVal = defaultBoolVal;
      this.type = VarType.BOOLEAN;
    }

    enum VarType {
      STRING { void checkType(String value) throws Exception { } },
      INT { void checkType(String value) throws Exception { Integer.valueOf(value); } },
      LONG { void checkType(String value) throws Exception { Long.valueOf(value); } },
      FLOAT { void checkType(String value) throws Exception { Float.valueOf(value); } },
      BOOLEAN { void checkType(String value) throws Exception { Boolean.valueOf(value); } };

      boolean isType(String value) {
        try { checkType(value); } catch (Exception e) { return false; }
        return true;
      }
      String typeString() { return name().toUpperCase();}
      abstract void checkType(String value) throws Exception;
    }

    @Override
    public String keyname() {
      return varname;
    }

    @Override
    public ConfigType type() {
      return ConfigType.SYSTEM;
    }
  }

  public static int getIntVar(Configuration conf, ConfVars var) {
    assert (var.valClass == Integer.class);
    return conf.getInt(var.varname, var.defaultIntVal);
  }

  public static void setIntVar(Configuration conf, ConfVars var, int val) {
    assert (var.valClass == Integer.class);
    conf.setInt(var.varname, val);
  }

  public int getIntVar(ConfVars var) {
    return getIntVar(this, var);
  }

  public void setIntVar(ConfVars var, int val) {
    setIntVar(this, var, val);
  }

  public static long getLongVar(Configuration conf, ConfVars var) {
    assert (var.valClass == Long.class || var.valClass == Integer.class);
    if (var.valClass == Integer.class) {
      return conf.getInt(var.varname, var.defaultIntVal);
    } else {
      return conf.getLong(var.varname, var.defaultLongVal);
    }
  }

  public static long getLongVar(Configuration conf, ConfVars var, long defaultVal) {
    return conf.getLong(var.varname, defaultVal);
  }

  public static void setLongVar(Configuration conf, ConfVars var, long val) {
    assert (var.valClass == Long.class);
    conf.setLong(var.varname, val);
  }

  public long getLongVar(ConfVars var) {
    return getLongVar(this, var);
  }

  public void setLongVar(ConfVars var, long val) {
    setLongVar(this, var, val);
  }

  public static float getFloatVar(Configuration conf, ConfVars var) {
    assert (var.valClass == Float.class);
    return conf.getFloat(var.varname, var.defaultFloatVal);
  }

  public static float getFloatVar(Configuration conf, ConfVars var, float defaultVal) {
    return conf.getFloat(var.varname, defaultVal);
  }

  public static void setFloatVar(Configuration conf, ConfVars var, float val) {
    assert (var.valClass == Float.class);
    conf.setFloat(var.varname, val);
  }

  public float getFloatVar(ConfVars var) {
    return getFloatVar(this, var);
  }

  public void setFloatVar(ConfVars var, float val) {
    setFloatVar(this, var, val);
  }

  public static boolean getBoolVar(Configuration conf, ConfVars var) {
    assert (var.valClass == Boolean.class);
    return conf.getBoolean(var.varname, var.defaultBoolVal);
  }

  public static boolean getBoolVar(Configuration conf, ConfVars var, boolean defaultVal) {
    return conf.getBoolean(var.varname, defaultVal);
  }

  public static void setBoolVar(Configuration conf, ConfVars var, boolean val) {
    assert (var.valClass == Boolean.class);
    conf.setBoolean(var.varname, val);
  }

  public boolean getBoolVar(ConfVars var) {
    return getBoolVar(this, var);
  }

  public void setBoolVar(ConfVars var, boolean val) {
    setBoolVar(this, var, val);
  }

  public static String getVar(Configuration conf, ConfVars var) {
    assert (var.valClass == String.class);
    return conf.get(var.varname, var.defaultVal);
  }

  public static String getVar(Configuration conf, ConfVars var, String defaultVal) {
    return conf.get(var.varname, defaultVal);
  }

  public static void setVar(Configuration conf, ConfVars var, String val) {
    assert (var.valClass == String.class);
    conf.set(var.varname, val);
  }

  public static ConfVars getConfVars(String name) {
    return vars.get(name);
  }

  public String getVar(ConfVars var) {
    return getVar(this, var);
  }

  public void setVar(ConfVars var, String val) {
    setVar(this, var, val);
  }

  public void logVars(PrintStream ps) {
    for (ConfVars one : ConfVars.values()) {
      ps.println(one.varname + "=" + ((get(one.varname) != null) ? get(one.varname) : ""));
    }
  }

  public InetSocketAddress getSocketAddrVar(ConfVars var) {
    final String address = getVar(var);
    return NetUtils.createSocketAddr(address);
  }

  /////////////////////////////////////////////////////////////////////////////
  // Tajo System Specific Methods
  /////////////////////////////////////////////////////////////////////////////

  public static Path getTajoRootDir(TajoConf conf) {
    String rootPath = conf.getVar(ConfVars.ROOT_DIR);
    Preconditions.checkNotNull(rootPath,
        ConfVars.ROOT_DIR.varname + " must be set before a Tajo Cluster starts up");
    return new Path(rootPath);
  }

  public static Path getWarehouseDir(TajoConf conf) {
    String warehousePath = conf.getVar(ConfVars.WAREHOUSE_DIR);
    if (warehousePath == null || warehousePath.equals("")) {
      Path rootDir = getTajoRootDir(conf);
      warehousePath = new Path(rootDir, TajoConstants.WAREHOUSE_DIR_NAME).toUri().toString();
      conf.setVar(ConfVars.WAREHOUSE_DIR, warehousePath);
      return new Path(warehousePath);
    } else {
      return new Path(warehousePath);
    }
  }

  public static Path getSystemDir(TajoConf conf) {
    Path rootPath = getTajoRootDir(conf);
    return new Path(rootPath, TajoConstants.SYSTEM_DIR_NAME);
  }

  public static Path getSystemResourceDir(TajoConf conf) {
    return new Path(getSystemDir(conf), TajoConstants.SYSTEM_RESOURCE_DIR_NAME);
  }

  private static boolean hasScheme(String path) {
    return path.indexOf("file:/") == 0 || path.indexOf("hdfs:/") == 0;
  }

  public static Path getStagingDir(TajoConf conf) throws IOException {
    String stagingDirString = conf.getVar(ConfVars.STAGING_ROOT_DIR);
    if (!hasScheme(stagingDirString)) {
      Path warehousePath = getWarehouseDir(conf);
      FileSystem fs = warehousePath.getFileSystem(conf);
      Path path = new Path(fs.getUri().toString(), stagingDirString);
      conf.setVar(ConfVars.STAGING_ROOT_DIR, path.toString());
      return path;
    }
    return new Path(stagingDirString);
  }

  public static Path getSystemConfPath(TajoConf conf) {
    String systemConfPathStr = conf.getVar(ConfVars.SYSTEM_CONF_PATH);
    if (systemConfPathStr == null || systemConfPathStr.equals("")) {
      Path systemResourcePath = getSystemResourceDir(conf);
      Path systemConfPath = new Path(systemResourcePath, TajoConstants.SYSTEM_CONF_FILENAME);
      conf.setVar(ConfVars.SYSTEM_CONF_PATH, systemConfPath.toString());
      return systemConfPath;
    } else {
      return new Path(systemConfPathStr);
    }
  }
}<|MERGE_RESOLUTION|>--- conflicted
+++ resolved
@@ -319,7 +319,6 @@
     // Client -----------------------------------------------------------------
     $CLIENT_SESSION_EXPIRY_TIME("tajo.client.session.expiry-time-sec", 3600), // default time is one hour.
 
-<<<<<<< HEAD
     // Command line interface and its behavior --------------------------------
     $CLI_MAX_COLUMN("tajo.cli.max_columns", 120),
     $CLI_NULL_CHAR("tajo.cli.nullchar", ""),
@@ -341,14 +340,10 @@
     $TEST_BROADCAST_JOIN_ENABLED("tajo.dist-query.join.auto-broadcast", true),
     $TEST_JOIN_OPT_ENABLED("tajo.test.plan.join-optimization.enabled", true),
     $TEST_FILTER_PUSHDOWN_ENABLED("tajo.test.plan.filter-pushdown.enabled", true),
-    $TEST_MIN_TASK_NUM("tajo.test.min-task-num", -1)
-=======
-    // ONLY FOR TESTCASE
-    TESTCASE_MIN_TASK_NUM("tajo.testcase.min.task.num", -1),
-
-    // behavior control
-    BEHAVIOR_ARITHMETIC_ABORT("tajo.behavior.arithmetic-abort", false);
->>>>>>> 072b5a3a
+    $TEST_MIN_TASK_NUM("tajo.test.min-task-num", -1),
+
+    // Behavior Control ---------------------------------------------------------
+    $BEHAVIOR_ARITHMETIC_ABORT("tajo.behavior.arithmetic-abort", false);
     ;
 
     public final String varname;
