--- conflicted
+++ resolved
@@ -325,14 +325,12 @@
     CLI_PRINT_ERROR_TRACE("tajo.cli.print.error.trace", true),
     CLI_OUTPUT_FORMATTER_CLASS("tajo.cli.output.formatter", "org.apache.tajo.cli.DefaultTajoCliOutputFormatter"),
 
-<<<<<<< HEAD
+    //PLANNER
+    PLANNER_USE_FILTER_PUSHDOWN("tajo.planner.use.filter.pushdown", true),
+
     //TIME & DATE
     TAJO_TIMEZONE("tajo.timezone", System.getProperty("user.timezone")),
     TAJO_DATE_ORDER("tajo.date.order", "YMD")
-=======
-    //PLANNER
-    PLANNER_USE_FILTER_PUSHDOWN("tajo.planner.use.filter.pushdown", true)
->>>>>>> 3f6b6d09
     ;
 
     public final String varname;
