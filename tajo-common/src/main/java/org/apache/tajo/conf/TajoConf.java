--- conflicted
+++ resolved
@@ -303,12 +303,9 @@
 
     // Misc -------------------------------------------------------------------
     // Fragment
-<<<<<<< HEAD
-=======
     // When making physical plan, the length of fragment is used to determine the physical operation.
     // Some storage does not know the size of the fragment.
     // In this case PhysicalPlanner uses this value to determine.
->>>>>>> 69373878
     FRAGMENT_ALTERNATIVE_UNKNOWN_LENGTH("tajo.fragment.alternative.unknown.length", (long)(512 * 1024 * 1024)),
 
     // Geo IP
