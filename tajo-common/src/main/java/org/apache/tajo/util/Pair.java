/**
 * Licensed to the Apache Software Foundation (ASF) under one
 * or more contributor license agreements.  See the NOTICE file
 * distributed with this work for additional information
 * regarding copyright ownership.  The ASF licenses this file
 * to you under the Apache License, Version 2.0 (the
 * "License"); you may not use this file except in compliance
 * with the License.  You may obtain a copy of the License at
 *
 *     http://www.apache.org/licenses/LICENSE-2.0
 *
 * Unless required by applicable law or agreed to in writing, software
 * distributed under the License is distributed on an "AS IS" BASIS,
 * WITHOUT WARRANTIES OR CONDITIONS OF ANY KIND, either express or implied.
 * See the License for the specific language governing permissions and
 * limitations under the License.
 */

package org.apache.tajo.util;

public class Pair<T1, T2> {
<<<<<<< HEAD
  protected final T1 value1;
  protected final T2 value2;
=======
  private T1 first;
  private T2 second;
>>>>>>> a1711d16

  public Pair(T1 first, T2 second) {
    this.first = first;
    this.second = second;
  }

  public T1 getFirst() {
    return first;
  }

  public T2 getSecond() {
    return second;
  }

  public void setFirst(T1 first) {
    this.first = first;
  }

  public void setSecond(T2 second) {
    this.second = second;
  }

  @Override
  public String toString() {
    return first + "," + second;
  }

  @Override
  public int hashCode() {
    return toString().hashCode();
  }

  public String toString() {
    return value1.toString() + "=" + value2.toString();
  }
}<|MERGE_RESOLUTION|>--- conflicted
+++ resolved
@@ -19,13 +19,8 @@
 package org.apache.tajo.util;
 
 public class Pair<T1, T2> {
-<<<<<<< HEAD
-  protected final T1 value1;
-  protected final T2 value2;
-=======
   private T1 first;
   private T2 second;
->>>>>>> a1711d16
 
   public Pair(T1 first, T2 second) {
     this.first = first;
@@ -57,8 +52,4 @@
   public int hashCode() {
     return toString().hashCode();
   }
-
-  public String toString() {
-    return value1.toString() + "=" + value2.toString();
-  }
 }