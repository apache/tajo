--- conflicted
+++ resolved
@@ -115,6 +115,10 @@
     return get(key, null);
   }
 
+  public boolean isTrue(String key) {
+    return getBool(key, false);
+  }
+
   public void setBool(String key, boolean val) {
     set(key, val ? TRUE_STR : FALSE_STR);
   }
@@ -134,10 +138,6 @@
     return getBool(key, null);
   }
 
-<<<<<<< HEAD
-  public boolean isTrue(String key) {
-    return getBool(key, false);
-=======
   public boolean getBool(ConfigKey key) {
     String keyName = key.keyname();
     if (key instanceof SessionVars) {
@@ -146,7 +146,6 @@
       return getBool(keyName, ((TajoConf.ConfVars)key).defaultBoolVal);
     }
     return getBool(keyName);
->>>>>>> 0f7ff8f0
   }
 
   public void setInt(String key, int val) {
