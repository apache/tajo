--- conflicted
+++ resolved
@@ -103,21 +103,13 @@
   UNDEFINED_TABLE                       = 514; // ?
   UNDEFINED_COLUMN                      = 515; // SQLState: 42703
   UNDEFINED_FUNCTION                    = 516; // SQLState: 42883
-<<<<<<< HEAD
-  UNDEFINED_INDEX                       = 517; // ?
-  UNDEFINED_INDEX_NAME                  = 518; // ?
-  UNDEFINED_PARTITION                   = 519; // ?
-  UNDEFINED_PARTITION_METHOD            = 520; // ?
-  UNDEFINED_OPERATOR                    = 521; // SQLState: 42883 (=UNDEFINED_FUNCTION)
-  UNDEFINED_PARTITION_KEY               = 522; // ?
-=======
   UNDEFINED_INDEX_FOR_TABLE             = 517; // ?
   UNDEFINED_INDEX_FOR_COLUMNS           = 518; // ?
   UNDEFINED_INDEX_NAME                  = 519; // ?
   UNDEFINED_PARTITION                   = 520; // ?
   UNDEFINED_PARTITION_METHOD            = 521; // ?
   UNDEFINED_OPERATOR                    = 522; // SQLState: 42883 (=UNDEFINED_FUNCTION)
->>>>>>> 9840d378
+  UNDEFINED_PARTITION_KEY               = 523; // ?
 
   DUPLICATE_TABLESPACE                  = 531;
   DUPLICATE_DATABASE                    = 532; // SQLState: 42P04
