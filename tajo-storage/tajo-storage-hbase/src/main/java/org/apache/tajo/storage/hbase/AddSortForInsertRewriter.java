--- conflicted
+++ resolved
@@ -18,7 +18,6 @@
 
 package org.apache.tajo.storage.hbase;
 
-import org.apache.tajo.OverridableConf;
 import org.apache.tajo.catalog.Column;
 import org.apache.tajo.catalog.Schema;
 import org.apache.tajo.catalog.SortSpec;
@@ -54,13 +53,8 @@
   }
 
   @Override
-<<<<<<< HEAD
   public boolean isEligible(LogicalPlanRewriteRuleContext context) {
-    StoreType storeType = PlannerUtil.getStoreType(context.getPlan());
-=======
-  public boolean isEligible(OverridableConf queryContext, LogicalPlan plan) {
-    String storeType = PlannerUtil.getStoreType(plan);
->>>>>>> 53ed1c37
+    String storeType = PlannerUtil.getStoreType(context.getPlan());
     return storeType != null;
   }
 
