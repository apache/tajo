--- conflicted
+++ resolved
@@ -32,6 +32,7 @@
 import org.apache.tajo.plan.logical.SortNode.SortPurpose;
 import org.apache.tajo.plan.logical.UnaryNode;
 import org.apache.tajo.plan.rewrite.LogicalPlanRewriteRule;
+import org.apache.tajo.plan.rewrite.LogicalPlanRewriteRuleContext;
 import org.apache.tajo.plan.util.PlannerUtil;
 
 public class AddSortForInsertRewriter implements LogicalPlanRewriteRule {
@@ -54,21 +55,14 @@
   }
 
   @Override
-<<<<<<< HEAD
-  public boolean isEligible(OverridableConf conf, LogicalPlan plan) {
-=======
-  public boolean isEligible(OverridableConf queryContext, LogicalPlan plan) {
->>>>>>> 8e52ed43
-    StoreType storeType = PlannerUtil.getStoreType(plan);
+  public boolean isEligible(LogicalPlanRewriteRuleContext context) {
+    StoreType storeType = PlannerUtil.getStoreType(context.getPlan());
     return storeType != null;
   }
 
   @Override
-<<<<<<< HEAD
-  public LogicalPlan rewrite(OverridableConf conf, LogicalPlan plan) throws PlanningException {
-=======
-  public LogicalPlan rewrite(OverridableConf queryContext, LogicalPlan plan) throws PlanningException {
->>>>>>> 8e52ed43
+  public LogicalPlan rewrite(LogicalPlanRewriteRuleContext context) throws PlanningException {
+    LogicalPlan plan = context.getPlan();
     LogicalRootNode rootNode = plan.getRootBlock().getRoot();
     UnaryNode insertNode = rootNode.getChild();
     LogicalNode childNode = insertNode.getChild();
