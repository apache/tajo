--- conflicted
+++ resolved
@@ -418,15 +418,9 @@
       schemaBld.add("col11", CatalogUtil.newDataType(Type.PROTOBUF, TajoIdProtos.QueryIdProto.class.getName()));
     }
 
-<<<<<<< HEAD
-    TableMeta meta = CatalogUtil.newTableMeta(dataFormat, conf);
-=======
     Schema schema = schemaBld.build();
 
-    KeyValueSet options = new KeyValueSet();
-    TableMeta meta = CatalogUtil.newTableMeta(dataFormat, options);
-    meta.setPropertySet(CatalogUtil.newDefaultProperty(dataFormat));
->>>>>>> 4aef83a3
+    TableMeta meta = CatalogUtil.newTableMeta(dataFormat, conf);
     if (dataFormat.equalsIgnoreCase(BuiltinStorages.AVRO)) {
       String path = JavaResourceUtil.getResourceURL("dataset/testVariousTypes.avsc").toString();
       meta.putProperty(StorageConstants.AVRO_SCHEMA_URL, path);
@@ -494,15 +488,9 @@
       schemaBld.add("col11", CatalogUtil.newDataType(Type.PROTOBUF, TajoIdProtos.QueryIdProto.class.getName()));
     }
 
-<<<<<<< HEAD
-    TableMeta meta = CatalogUtil.newTableMeta(dataFormat, conf);
-=======
     Schema schema = schemaBld.build();
 
-    KeyValueSet options = new KeyValueSet();
-    TableMeta meta = CatalogUtil.newTableMeta(dataFormat, options);
-    meta.setPropertySet(CatalogUtil.newDefaultProperty(dataFormat));
->>>>>>> 4aef83a3
+    TableMeta meta = CatalogUtil.newTableMeta(dataFormat, conf);
     meta.putProperty(StorageConstants.TEXT_NULL, "\\\\N");
     meta.putProperty(StorageConstants.RCFILE_NULL, "\\\\N");
     meta.putProperty(StorageConstants.RCFILE_SERDE, TextSerializerDeserializer.class.getName());
@@ -595,15 +583,9 @@
       schemaBld.add("col11", CatalogUtil.newDataType(Type.PROTOBUF, TajoIdProtos.QueryIdProto.class.getName()));
     }
 
-<<<<<<< HEAD
-    TableMeta meta = CatalogUtil.newTableMeta(dataFormat, conf);
-=======
     Schema schema = schemaBld.build();
 
-    KeyValueSet options = new KeyValueSet();
-    TableMeta meta = CatalogUtil.newTableMeta(dataFormat, options);
-    meta.setPropertySet(CatalogUtil.newDefaultProperty(dataFormat));
->>>>>>> 4aef83a3
+    TableMeta meta = CatalogUtil.newTableMeta(dataFormat, conf);
     meta.putProperty(StorageConstants.TEXT_NULL, "\\\\N");
     meta.putProperty(StorageConstants.RCFILE_NULL, "\\\\N");
     meta.putProperty(StorageConstants.RCFILE_SERDE, TextSerializerDeserializer.class.getName());
