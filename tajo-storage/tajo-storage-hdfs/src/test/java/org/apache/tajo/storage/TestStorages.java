/**
 * Licensed to the Apache Software Foundation (ASF) under one
 * or more contributor license agreements.  See the NOTICE file
 * distributed with this work for additional information
 * regarding copyright ownership.  The ASF licenses this file
 * to you under the Apache License, Version 2.0 (the
 * "License"); you may not use this file except in compliance
 * with the License.  You may obtain a copy of the License at
 *
 *     http://www.apache.org/licenses/LICENSE-2.0
 *
 * Unless required by applicable law or agreed to in writing, software
 * distributed under the License is distributed on an "AS IS" BASIS,
 * WITHOUT WARRANTIES OR CONDITIONS OF ANY KIND, either express or implied.
 * See the License for the specific language governing permissions and
 * limitations under the License.
 */

package org.apache.tajo.storage;

import com.google.common.collect.Lists;
import org.apache.hadoop.fs.FileStatus;
import org.apache.hadoop.fs.FileSystem;
import org.apache.hadoop.fs.Path;
import org.apache.hadoop.io.BytesWritable;
import org.apache.hadoop.io.IOUtils;
import org.apache.hadoop.io.LongWritable;
import org.apache.hadoop.io.Writable;
import org.apache.tajo.BuiltinStorages;
import org.apache.tajo.QueryId;
import org.apache.tajo.TajoIdProtos;
import org.apache.tajo.catalog.CatalogUtil;
import org.apache.tajo.catalog.Schema;
import org.apache.tajo.catalog.SchemaBuilder;
import org.apache.tajo.catalog.TableMeta;
import org.apache.tajo.catalog.statistics.TableStats;
import org.apache.tajo.common.TajoDataTypes.Type;
import org.apache.tajo.conf.TajoConf;
import org.apache.tajo.datum.Datum;
import org.apache.tajo.datum.DatumFactory;
import org.apache.tajo.datum.NullDatum;
import org.apache.tajo.datum.ProtobufDatumFactory;
import org.apache.tajo.exception.ValueTooLongForTypeCharactersException;
import org.apache.tajo.plan.util.PlannerUtil;
import org.apache.tajo.storage.fragment.FileFragment;
import org.apache.tajo.storage.fragment.Fragment;
import org.apache.tajo.storage.rcfile.RCFile;
import org.apache.tajo.storage.sequencefile.SequenceFileScanner;
import org.apache.tajo.util.CommonTestingUtil;
import org.apache.tajo.util.JavaResourceUtil;
import org.junit.After;
import org.junit.Test;
import org.junit.runner.RunWith;
import org.junit.runners.Parameterized;
import org.junit.runners.Parameterized.Parameters;

import java.io.IOException;
import java.util.Arrays;
import java.util.Collection;
import java.util.List;
import java.util.Random;

import static org.junit.Assert.*;

@RunWith(Parameterized.class)
public class TestStorages {
  private TajoConf conf;

  private static String TEST_PROJECTION_AVRO_SCHEMA =
      "{\n" +
      "  \"type\": \"record\",\n" +
      "  \"namespace\": \"org.apache.tajo\",\n" +
      "  \"name\": \"testProjection\",\n" +
      "  \"fields\": [\n" +
      "    { \"name\": \"id\", \"type\": \"int\" },\n" +
      "    { \"name\": \"age\", \"type\": \"long\" },\n" +
      "    { \"name\": \"score\", \"type\": \"float\" }\n" +
      "  ]\n" +
      "}\n";

  private static String TEST_NULL_HANDLING_TYPES_AVRO_SCHEMA =
      "{\n" +
      "  \"type\": \"record\",\n" +
      "  \"namespace\": \"org.apache.tajo\",\n" +
      "  \"name\": \"testNullHandlingTypes\",\n" +
      "  \"fields\": [\n" +
      "    { \"name\": \"col1\", \"type\": [\"null\", \"boolean\"] },\n" +
      "    { \"name\": \"col2\", \"type\": [\"null\", \"string\"] },\n" +
      "    { \"name\": \"col3\", \"type\": [\"null\", \"int\"] },\n" +
      "    { \"name\": \"col4\", \"type\": [\"null\", \"int\"] },\n" +
      "    { \"name\": \"col5\", \"type\": [\"null\", \"long\"] },\n" +
      "    { \"name\": \"col6\", \"type\": [\"null\", \"float\"] },\n" +
      "    { \"name\": \"col7\", \"type\": [\"null\", \"double\"] },\n" +
      "    { \"name\": \"col8\", \"type\": [\"null\", \"string\"] },\n" +
      "    { \"name\": \"col9\", \"type\": [\"null\", \"bytes\"] },\n" +
      "    { \"name\": \"col10\", \"type\": [\"null\", \"bytes\"] },\n" +
      "    { \"name\": \"col11\", \"type\": [\"null\", \"bytes\"] }\n" +
      "  ]\n" +
      "}\n";

  private static String TEST_EMPTY_FILED_AVRO_SCHEMA =
      "{\n" +
          "  \"type\": \"record\",\n" +
          "  \"namespace\": \"org.apache.tajo\",\n" +
          "  \"name\": \"testEmptySchema\",\n" +
          "  \"fields\": []\n" +
          "}\n";

  private static String TEST_MAX_VALUE_AVRO_SCHEMA =
      "{\n" +
          "  \"type\": \"record\",\n" +
          "  \"namespace\": \"org.apache.tajo\",\n" +
          "  \"name\": \"testMaxValue\",\n" +
          "  \"fields\": [\n" +
          "    { \"name\": \"col4\", \"type\": \"float\" },\n" +
          "    { \"name\": \"col5\", \"type\": \"double\" },\n" +
          "    { \"name\": \"col1\", \"type\": \"int\" },\n" +
          "    { \"name\": \"col2\", \"type\": \"int\" },\n" +
          "    { \"name\": \"col3\", \"type\": \"long\" }\n" +
          "  ]\n" +
          "}\n";

  private String dataFormat;
  private boolean splitable;
  private boolean statsable;
  private boolean seekable;
  private boolean internalType;
  private Path testDir;
  private FileSystem fs;

  public TestStorages(String type, boolean splitable, boolean statsable, boolean seekable, boolean internalType)
      throws IOException {
    final String TEST_PATH = "target/test-data/TestStorages";

    this.dataFormat = type;
    this.splitable = splitable;
    this.statsable = statsable;
    this.seekable = seekable;
    this.internalType = internalType;
    conf = new TajoConf();

    if (dataFormat.equalsIgnoreCase(BuiltinStorages.RCFILE)) {
      conf.setInt(RCFile.RECORD_INTERVAL_CONF_STR, 100);
    }

    testDir = CommonTestingUtil.getTestDir(TEST_PATH);
    fs = testDir.getFileSystem(conf);
  }

  @Parameters(name = "{index}: {0}")
  public static Collection<Object[]> generateParameters() {
    return Arrays.asList(new Object[][] {
        //type, splitable, statsable, seekable, internalType
        {BuiltinStorages.RAW, false, true, true, true},
        {BuiltinStorages.DRAW, false, true, true, true},
        {BuiltinStorages.RCFILE, true, true, false, false},
        {BuiltinStorages.PARQUET, false, false, false, false},
        {BuiltinStorages.ORC, false, true, false, false},
        {BuiltinStorages.SEQUENCE_FILE, true, true, false, false},
        {BuiltinStorages.AVRO, false, false, false, false},
        {BuiltinStorages.TEXT, true, true, true, false},
        {BuiltinStorages.JSON, true, true, false, false},
    });
  }

  @After
  public void tearDown() throws IOException {
   fs.delete(testDir, true);
  }

  private boolean protoTypeSupport() {
    return internalType;
  }

  private boolean timeTypeSupport() {
    return internalType
        || dataFormat.equalsIgnoreCase(BuiltinStorages.TEXT);
  }

  private boolean dateTypeSupport() {
    return internalType
        || dataFormat.equalsIgnoreCase(BuiltinStorages.TEXT)
        || dataFormat.equalsIgnoreCase(BuiltinStorages.PARQUET)
        || dataFormat.equalsIgnoreCase(BuiltinStorages.ORC);
  }

  @Test
  public void testSplitable() throws IOException {
    if (splitable) {
      Schema schema = SchemaBuilder.builder()
          .add("id", Type.INT4)
          .add("age", Type.INT8)
          .build();

      TableMeta meta = CatalogUtil.newTableMeta(dataFormat, conf);
      Path tablePath = new Path(testDir, "Splitable.data");
      FileTablespace sm = TablespaceManager.getLocalFs();
      Appender appender = sm.getAppender(meta, schema, tablePath);
      appender.enableStats();
      appender.init();
      int tupleNum = 10000;
      VTuple vTuple;

      for (int i = 0; i < tupleNum; i++) {
        vTuple = new VTuple(2);
        vTuple.put(0, DatumFactory.createInt4(i + 1));
        vTuple.put(1, DatumFactory.createInt8(25l));
        appender.addTuple(vTuple);
      }
      appender.close();
      TableStats stat = appender.getStats();
      assertEquals(tupleNum, stat.getNumRows().longValue());

      FileStatus status = fs.getFileStatus(tablePath);
      long fileLen = status.getLen();
      long randomNum = (long) (Math.random() * fileLen) + 1;

      FileFragment[] tablets = new FileFragment[2];
      tablets[0] = new FileFragment("Splitable", tablePath, 0, randomNum);
      tablets[1] = new FileFragment("Splitable", tablePath, randomNum, (fileLen - randomNum));

      Scanner scanner = sm.getScanner(meta, schema, tablets[0], schema);
      assertTrue(scanner.isSplittable());
      scanner.init();
      int tupleCnt = 0;
      while (scanner.next() != null) {
        tupleCnt++;
      }
      scanner.close();

      scanner = sm.getScanner(meta, schema, tablets[1], schema);
      assertTrue(scanner.isSplittable());
      scanner.init();
      while (scanner.next() != null) {
        tupleCnt++;
      }
      scanner.close();

      assertEquals(tupleNum, tupleCnt);
    }
  }

  @Test
  public void testZeroRows() throws IOException {
    Schema schema = SchemaBuilder.builder()
        .add("id", Type.INT4)
        .add("age", Type.INT8)
        .add("score", Type.FLOAT4)
        .build();

    TableMeta meta = CatalogUtil.newTableMeta(dataFormat, conf);
    if (dataFormat.equalsIgnoreCase(BuiltinStorages.AVRO)) {
      meta.putProperty(StorageConstants.AVRO_SCHEMA_LITERAL,
          TEST_PROJECTION_AVRO_SCHEMA);
    }

    Path tablePath = new Path(testDir, "testZeroRows.data");
    FileTablespace sm = TablespaceManager.getLocalFs();
    Appender appender = sm.getAppender(meta, schema, tablePath);
    appender.enableStats();
    appender.init();
    appender.close();

    TableStats stat = appender.getStats();
    assertEquals(0, stat.getNumRows().longValue());

    if(internalType || BuiltinStorages.TEXT.equals(dataFormat)) {
      FileStatus fileStatus = fs.getFileStatus(tablePath);
      assertEquals(0, fileStatus.getLen());
    }

    List<Fragment> splits = sm.getSplits("testZeroRows", meta, schema, testDir);
    int tupleCnt = 0;
    for (Fragment fragment : splits) {
      Scanner scanner = sm.getScanner(meta, schema, fragment, schema);
      scanner.init();
      while (scanner.next() != null) {
        tupleCnt++;
      }
      scanner.close();
    }

    assertEquals(0, tupleCnt);
  }

  @Test
  public void testRCFileSplitable() throws IOException {
    if (dataFormat.equalsIgnoreCase(BuiltinStorages.RCFILE)) {
      Schema schema = SchemaBuilder.builder()
          .add("id", Type.INT4)
          .add("age", Type.INT8)
          .build();

      TableMeta meta = CatalogUtil.newTableMeta(dataFormat, conf);
      Path tablePath = new Path(testDir, "Splitable.data");
      FileTablespace sm = TablespaceManager.getLocalFs();
      Appender appender = sm.getAppender(meta, schema, tablePath);
      appender.enableStats();
      appender.init();
      int tupleNum = 10000;
      VTuple vTuple;

      for (int i = 0; i < tupleNum; i++) {
        vTuple = new VTuple(2);
        vTuple.put(0, DatumFactory.createInt4(i + 1));
        vTuple.put(1, DatumFactory.createInt8(25l));
        appender.addTuple(vTuple);
      }
      appender.close();
      TableStats stat = appender.getStats();
      assertEquals(tupleNum, stat.getNumRows().longValue());

      FileStatus status = fs.getFileStatus(tablePath);
      long fileLen = status.getLen();
      long randomNum = 122; // header size

      FileFragment[] tablets = new FileFragment[2];
      tablets[0] = new FileFragment("Splitable", tablePath, 0, randomNum);
      tablets[1] = new FileFragment("Splitable", tablePath, randomNum, (fileLen - randomNum));

      Scanner scanner = sm.getScanner(meta, schema, tablets[0], schema);
      assertTrue(scanner.isSplittable());
      scanner.init();
      int tupleCnt = 0;
      while (scanner.next() != null) {
        tupleCnt++;
      }
      scanner.close();

      scanner = sm.getScanner(meta, schema, tablets[1], schema);
      assertTrue(scanner.isSplittable());
      scanner.init();
      while (scanner.next() != null) {
        tupleCnt++;
      }
      scanner.close();

      assertEquals(tupleNum, tupleCnt);
    }
  }

  @Test
  public void testProjection() throws IOException {
    Schema schema = SchemaBuilder.builder()
        .add("id", Type.INT4)
        .add("age", Type.INT8)
        .add("score", Type.FLOAT4)
        .build();

    TableMeta meta = CatalogUtil.newTableMeta(dataFormat, conf);
    if (dataFormat.equalsIgnoreCase(BuiltinStorages.AVRO)) {
      meta.putProperty(StorageConstants.AVRO_SCHEMA_LITERAL,
          TEST_PROJECTION_AVRO_SCHEMA);
    }

    Path tablePath = new Path(testDir, "testProjection.data");
    FileTablespace sm = TablespaceManager.getLocalFs();
    Appender appender = sm.getAppender(meta, schema, tablePath);
    appender.init();
    int tupleNum = 10000;
    VTuple vTuple;

    for (int i = 0; i < tupleNum; i++) {
      vTuple = new VTuple(3);
      vTuple.put(0, DatumFactory.createInt4(i + 1));
      vTuple.put(1, DatumFactory.createInt8(i + 2));
      vTuple.put(2, DatumFactory.createFloat4(i + 3));
      appender.addTuple(vTuple);
    }
    appender.close();

    FileStatus status = fs.getFileStatus(tablePath);
    FileFragment fragment = new FileFragment("testReadAndWrite", tablePath, 0, status.getLen());

    Schema target = SchemaBuilder.builder()
        .add("age", Type.INT8)
        .add("score", Type.FLOAT4)
        .build();
    Scanner scanner = sm.getScanner(meta, schema, fragment, target);
    scanner.init();
    int tupleCnt = 0;
    Tuple tuple;
    while ((tuple = scanner.next()) != null) {
      verifyProjectedFields(scanner.isProjectable(), tuple, tupleCnt);
      tupleCnt++;
    }
    scanner.close();

    assertEquals(tupleNum, tupleCnt);
  }

  private void verifyProjectedFields(boolean projectable, Tuple tuple, int tupleCnt) {
    if (projectable) {
      assertTrue(tupleCnt + 2 == tuple.getInt8(0));
      assertTrue(tupleCnt + 3 == tuple.getFloat4(1));
    } else {
      // Internal storage always project all fields.
      if (!internalType) {
        assertTrue(tuple.isBlankOrNull(0));
      }
      assertTrue(tupleCnt + 2 == tuple.getInt8(1));
      assertTrue(tupleCnt + 3 == tuple.getFloat4(2));
    }
  }

  @Test
  public void testVariousTypes() throws IOException {
    SchemaBuilder schemaBld = SchemaBuilder.builder()
        .add("col1", Type.BOOLEAN)
        .add("col2", CatalogUtil.newDataTypeWithLen(Type.CHAR, 7))
        .add("col3", Type.INT2)
        .add("col4", Type.INT4)
        .add("col5", Type.INT8)
        .add("col6", Type.FLOAT4)
        .add("col7", Type.FLOAT8)
        .add("col8", Type.TEXT)
<<<<<<< HEAD
        .add("col9", Type.BLOB);
    if (protoTypeSupport()) {
      schemaBld.add("col10", CatalogUtil.newDataType(Type.PROTOBUF, TajoIdProtos.QueryIdProto.class.getName()));
=======
        .add("col9", Type.BLOB)
        .add("col10", Type.INET4);
    if (dateTypeSupport()) {
      schemaBld.add("col11", Type.DATE);
    }
    if (protoTypeSupport()) {
      schemaBld.add("col12", CatalogUtil.newDataType(Type.PROTOBUF, TajoIdProtos.QueryIdProto.class.getName()));
>>>>>>> 8d2bf407
    }

    Schema schema = schemaBld.build();

    TableMeta meta = CatalogUtil.newTableMeta(dataFormat, conf);
    if (dataFormat.equalsIgnoreCase(BuiltinStorages.AVRO)) {
      String path = JavaResourceUtil.getResourceURL("dataset/testVariousTypes.avsc").toString();
      meta.putProperty(StorageConstants.AVRO_SCHEMA_URL, path);
    }

    FileTablespace sm = TablespaceManager.getLocalFs();
    Path tablePath = new Path(testDir, "testVariousTypes.data");
    Appender appender = sm.getAppender(meta, schema, tablePath);
    appender.init();

    QueryId queryid = new QueryId("12345", 5);

<<<<<<< HEAD
    VTuple tuple = new VTuple(9 + (protoTypeSupport() ? 1 : 0));
=======
    VTuple tuple = new VTuple(10 + (dateTypeSupport() ? 1 : 0) + (protoTypeSupport() ? 1 : 0));
>>>>>>> 8d2bf407
    tuple.put(new Datum[] {
        DatumFactory.createBool(true),
        DatumFactory.createChar("hyunsik"),
        DatumFactory.createInt2((short) 17),
        DatumFactory.createInt4(59),
        DatumFactory.createInt8(23L),
        DatumFactory.createFloat4(77.9f),
        DatumFactory.createFloat8(271.9f),
        DatumFactory.createText("hyunsik"),
        DatumFactory.createBlob("hyunsik".getBytes()),
    });

    short currentIdx = 10;

    if (dateTypeSupport()) {
      tuple.put(currentIdx, DatumFactory.createDate(2016, 6, 28));
      currentIdx++;
    }

    if (protoTypeSupport()) {
<<<<<<< HEAD
      tuple.put(9, ProtobufDatumFactory.createDatum(queryid.getProto()));
=======
      tuple.put(currentIdx, ProtobufDatumFactory.createDatum(queryid.getProto()));
>>>>>>> 8d2bf407
    }

    appender.addTuple(tuple);
    appender.flush();
    appender.close();

    FileStatus status = fs.getFileStatus(tablePath);
    FileFragment fragment = new FileFragment("table", tablePath, 0, status.getLen());
    Scanner scanner =  sm.getScanner(meta, schema, fragment, null);
    scanner.init();

    Tuple retrieved;
    while ((retrieved = scanner.next()) != null) {
      for (int i = 0; i < tuple.size(); i++) {
        assertEquals(tuple.get(i), retrieved.asDatum(i));
      }
    }
    scanner.close();
  }

  @Test
  public void testNullHandlingTypes() throws IOException {
    SchemaBuilder schemaBld = SchemaBuilder.builder()
        .add("col1", Type.BOOLEAN)
        .add("col2", CatalogUtil.newDataTypeWithLen(Type.CHAR, 7))
        .add("col3", Type.INT2)
        .add("col4", Type.INT4)
        .add("col5", Type.INT8)
        .add("col6", Type.FLOAT4)
        .add("col7", Type.FLOAT8)
        .add("col8", Type.TEXT)
        .add("col9", Type.BLOB);

    if (protoTypeSupport()) {
      schemaBld.add("col10", CatalogUtil.newDataType(Type.PROTOBUF, TajoIdProtos.QueryIdProto.class.getName()));
    }

    Schema schema = schemaBld.build();

    TableMeta meta = CatalogUtil.newTableMeta(dataFormat, conf);
    meta.putProperty(StorageConstants.TEXT_NULL, "\\\\N");
    meta.putProperty(StorageConstants.RCFILE_NULL, "\\\\N");
    meta.putProperty(StorageConstants.RCFILE_SERDE, TextSerializerDeserializer.class.getName());
    meta.putProperty(StorageConstants.SEQUENCEFILE_NULL, "\\");
    if (dataFormat.equalsIgnoreCase("AVRO")) {
      meta.putProperty(StorageConstants.AVRO_SCHEMA_LITERAL, TEST_NULL_HANDLING_TYPES_AVRO_SCHEMA);
    }

    Path tablePath = new Path(testDir, "testVariousTypes.data");
    FileTablespace sm = TablespaceManager.getLocalFs();
    Appender appender = sm.getAppender(meta, schema, tablePath);
    appender.init();

    QueryId queryid = new QueryId("12345", 5);
    ProtobufDatumFactory factory = ProtobufDatumFactory.get(TajoIdProtos.QueryIdProto.class.getName());
    int columnNum = 9 + (protoTypeSupport() ? 1 : 0);
    VTuple seedTuple = new VTuple(columnNum);
    seedTuple.put(new Datum[]{
        DatumFactory.createBool(true),                // 0
        DatumFactory.createChar("hyunsik"),           // 2
        DatumFactory.createInt2((short) 17),          // 3
        DatumFactory.createInt4(59),                  // 4
        DatumFactory.createInt8(23l),                 // 5
        DatumFactory.createFloat4(77.9f),             // 6
        DatumFactory.createFloat8(271.9f),            // 7
        DatumFactory.createText("hyunsik"),           // 8
        DatumFactory.createBlob("hyunsik".getBytes()),// 9
    });

    if (protoTypeSupport()) {
      seedTuple.put(9, factory.createDatum(queryid.getProto()));       // 10
    }

    // Making tuples with different null column positions
    Tuple tuple;
    for (int i = 0; i < columnNum; i++) {
      tuple = new VTuple(columnNum);
      for (int j = 0; j < columnNum; j++) {
        if (i == j) { // i'th column will have NULL value
          tuple.put(j, NullDatum.get());
        } else {
          tuple.put(j, seedTuple.get(j));
        }
      }
      appender.addTuple(tuple);
    }
    appender.flush();
    appender.close();

    FileStatus status = fs.getFileStatus(tablePath);
    FileFragment fragment = new FileFragment("table", tablePath, 0, status.getLen());
    Scanner scanner = TablespaceManager.getLocalFs().getScanner(meta, schema, fragment, null);
    scanner.init();

    Tuple retrieved;
    int i = 0;
    while ((retrieved = scanner.next()) != null) {
      assertEquals(columnNum, retrieved.size());
      for (int j = 0; j < columnNum; j++) {
        if (i == j) {
          assertEquals(NullDatum.get(), retrieved.asDatum(j));
        } else {
          assertEquals(seedTuple.get(j), retrieved.asDatum(j));
        }
      }

      i++;
    }
    scanner.close();
  }

  @Test
  public void testNullHandlingTypesWithProjection() throws IOException {
    if (internalType) return;

    SchemaBuilder schemaBld = SchemaBuilder.builder()
    .add("col1", Type.BOOLEAN)
    .add("col2", CatalogUtil.newDataTypeWithLen(Type.CHAR, 7))
    .add("col3", Type.INT2)
    .add("col4", Type.INT4)
    .add("col5", Type.INT8)
    .add("col6", Type.FLOAT4)
    .add("col7", Type.FLOAT8)
    .add("col8", Type.TEXT)
    .add("col9", Type.BLOB);

    if (protoTypeSupport()) {
      schemaBld.add("col10", CatalogUtil.newDataType(Type.PROTOBUF, TajoIdProtos.QueryIdProto.class.getName()));
    }

    Schema schema = schemaBld.build();

    TableMeta meta = CatalogUtil.newTableMeta(dataFormat, conf);
    meta.putProperty(StorageConstants.TEXT_NULL, "\\\\N");
    meta.putProperty(StorageConstants.RCFILE_NULL, "\\\\N");
    meta.putProperty(StorageConstants.RCFILE_SERDE, TextSerializerDeserializer.class.getName());
    meta.putProperty(StorageConstants.SEQUENCEFILE_NULL, "\\");
    if (dataFormat.equalsIgnoreCase("AVRO")) {
      meta.putProperty(StorageConstants.AVRO_SCHEMA_LITERAL, TEST_NULL_HANDLING_TYPES_AVRO_SCHEMA);
    }

    Path tablePath = new Path(testDir, "testProjectedNullHandlingTypes.data");
    FileTablespace sm = TablespaceManager.getLocalFs();
    Appender appender = sm.getAppender(meta, schema, tablePath);
    appender.init();

    QueryId queryid = new QueryId("12345", 5);
    ProtobufDatumFactory factory = ProtobufDatumFactory.get(TajoIdProtos.QueryIdProto.class.getName());
    int columnNum = 9 + (protoTypeSupport() ? 1 : 0);
    VTuple seedTuple = new VTuple(columnNum);
    seedTuple.put(new Datum[]{
        DatumFactory.createBool(true),                // 0
        DatumFactory.createChar("hyunsik"),           // 2
        DatumFactory.createInt2((short) 17),          // 3
        DatumFactory.createInt4(59),                  // 4
        DatumFactory.createInt8(23l),                 // 5
        DatumFactory.createFloat4(77.9f),             // 6
        DatumFactory.createFloat8(271.9f),            // 7
        DatumFactory.createText("hyunsik"),           // 8
        DatumFactory.createBlob("hyunsik".getBytes()),// 9
    });

    if (protoTypeSupport()) {
      seedTuple.put(9, factory.createDatum(queryid.getProto()));       // 10
    }

    // Making tuples with different null column positions
    Tuple tuple;
    for (int i = 0; i < columnNum; i++) {
      tuple = new VTuple(columnNum);
      for (int j = 0; j < columnNum; j++) {
        if (i == j) { // i'th column will have NULL value
          tuple.put(j, NullDatum.get());
        } else {
          tuple.put(j, seedTuple.get(j));
        }
      }
      appender.addTuple(tuple);
    }
    appender.flush();
    appender.close();


    // Making projection schema with different column positions
    SchemaBuilder targetBld = SchemaBuilder.builder();
    Random random = new Random();
    for (int i = 1; i < schema.size(); i++) {
      int num = random.nextInt(schema.size() - 1) + 1;
      if (i % num == 0) {
        targetBld.add(schema.getColumn(i));
      }
    }
    Schema target = targetBld.build();

    FileStatus status = fs.getFileStatus(tablePath);
    FileFragment fragment = new FileFragment("table", tablePath, 0, status.getLen());
    Scanner scanner = TablespaceManager.getLocalFs().getScanner(meta, schema, fragment, target);
    scanner.init();

    Tuple retrieved;
    int[] targetIds = PlannerUtil.getTargetIds(schema, target.toArray());
    int i = 0;
    while ((retrieved = scanner.next()) != null) {
      assertEquals(target.size(), retrieved.size());
      for (int j = 0; j < targetIds.length; j++) {
        if (i == targetIds[j]) {
          assertEquals(NullDatum.get(), retrieved.asDatum(j));
        } else {
          assertEquals(seedTuple.get(targetIds[j]), retrieved.asDatum(j));
        }
      }
      i++;
    }
    scanner.close();
  }

  @Test
  public void testRCFileTextSerializeDeserialize() throws IOException {
    if(!dataFormat.equalsIgnoreCase(BuiltinStorages.RCFILE)) return;

    Schema schema = SchemaBuilder.builder()
        .add("col1", Type.BOOLEAN)
        .add("col2", CatalogUtil.newDataTypeWithLen(Type.CHAR, 7))
        .add("col3", Type.INT2)
        .add("col4", Type.INT4)
        .add("col5", Type.INT8)
        .add("col6", Type.FLOAT4)
        .add("col7", Type.FLOAT8)
        .add("col8", Type.TEXT)
        .add("col9", Type.BLOB)
        .add("col10", CatalogUtil.newDataType(Type.PROTOBUF, TajoIdProtos.QueryIdProto.class.getName()))
        .build();

    TableMeta meta = CatalogUtil.newTableMeta(dataFormat, conf);
    meta.putProperty(StorageConstants.CSVFILE_SERDE, TextSerializerDeserializer.class.getName());

    Path tablePath = new Path(testDir, "testRCFileTextSerializeDeserialize.data");
    FileTablespace sm = TablespaceManager.getLocalFs();
    Appender appender = sm.getAppender(meta, schema, tablePath);
    appender.enableStats();
    appender.init();

    QueryId queryid = new QueryId("12345", 5);
    ProtobufDatumFactory factory = ProtobufDatumFactory.get(TajoIdProtos.QueryIdProto.class.getName());

    VTuple tuple = new VTuple(new Datum[] {
        DatumFactory.createBool(true),
        DatumFactory.createChar("jinho"),
        DatumFactory.createInt2((short) 17),
        DatumFactory.createInt4(59),
        DatumFactory.createInt8(23l),
        DatumFactory.createFloat4(77.9f),
        DatumFactory.createFloat8(271.9f),
        DatumFactory.createText("jinho"),
        DatumFactory.createBlob("hyunsik babo".getBytes()),
        factory.createDatum(queryid.getProto())
    });
    appender.addTuple(tuple);
    appender.flush();
    appender.close();

    FileStatus status = fs.getFileStatus(tablePath);
    assertEquals(appender.getStats().getNumBytes().longValue(), status.getLen());

    FileFragment fragment = new FileFragment("table", tablePath, 0, status.getLen());
    Scanner scanner =  TablespaceManager.getLocalFs().getScanner(meta, schema, fragment, null);
    scanner.init();

    Tuple retrieved;
    while ((retrieved=scanner.next()) != null) {
      for (int i = 0; i < tuple.size(); i++) {
        assertEquals(tuple.get(i), retrieved.asDatum(i));
      }
    }
    scanner.close();
    assertEquals(appender.getStats().getNumBytes().longValue(), scanner.getInputStats().getNumBytes().longValue());
    assertEquals(appender.getStats().getNumRows().longValue(), scanner.getInputStats().getNumRows().longValue());
  }

  @Test
  public void testRCFileBinarySerializeDeserialize() throws IOException {
    if(!dataFormat.equalsIgnoreCase(BuiltinStorages.RCFILE)) return;

    Schema schema = SchemaBuilder.builder()
        .add("col1", Type.BOOLEAN)
        .add("col2", CatalogUtil.newDataTypeWithLen(Type.CHAR, 7))
        .add("col3", Type.INT2)
        .add("col4", Type.INT4)
        .add("col5", Type.INT8)
        .add("col6", Type.FLOAT4)
        .add("col7", Type.FLOAT8)
        .add("col8", Type.TEXT)
        .add("col9", Type.BLOB)
        .add("col10", CatalogUtil.newDataType(Type.PROTOBUF, TajoIdProtos.QueryIdProto.class.getName()))
        .build();

    TableMeta meta = CatalogUtil.newTableMeta(dataFormat, conf);
    meta.putProperty(StorageConstants.RCFILE_SERDE, BinarySerializerDeserializer.class.getName());

    Path tablePath = new Path(testDir, "testRCFileBinarySerializeDeserialize.data");
    FileTablespace sm = TablespaceManager.getLocalFs();
    Appender appender = sm.getAppender(meta, schema, tablePath);
    appender.enableStats();
    appender.init();

    QueryId queryid = new QueryId("12345", 5);
    ProtobufDatumFactory factory = ProtobufDatumFactory.get(TajoIdProtos.QueryIdProto.class.getName());

    VTuple tuple = new VTuple(new Datum[] {
        DatumFactory.createBool(true),
        DatumFactory.createChar("jinho"),
        DatumFactory.createInt2((short) 17),
        DatumFactory.createInt4(59),
        DatumFactory.createInt8(23l),
        DatumFactory.createFloat4(77.9f),
        DatumFactory.createFloat8(271.9f),
        DatumFactory.createText("jinho"),
        DatumFactory.createBlob("hyunsik babo".getBytes()),
        factory.createDatum(queryid.getProto())
    });
    appender.addTuple(tuple);
    appender.flush();
    appender.close();

    FileStatus status = fs.getFileStatus(tablePath);
    assertEquals(appender.getStats().getNumBytes().longValue(), status.getLen());

    FileFragment fragment = new FileFragment("table", tablePath, 0, status.getLen());
    Scanner scanner =  TablespaceManager.getLocalFs().getScanner(meta, schema, fragment, null);
    scanner.init();

    Tuple retrieved;
    while ((retrieved=scanner.next()) != null) {
      for (int i = 0; i < tuple.size(); i++) {
        assertEquals(tuple.get(i), retrieved.asDatum(i));
      }
    }
    scanner.close();
    assertEquals(appender.getStats().getNumBytes().longValue(), scanner.getInputStats().getNumBytes().longValue());
    assertEquals(appender.getStats().getNumRows().longValue(), scanner.getInputStats().getNumRows().longValue());
  }

  @Test
  public void testSequenceFileTextSerializeDeserialize() throws IOException {
    if(!dataFormat.equalsIgnoreCase(BuiltinStorages.SEQUENCE_FILE)) return;

    Schema schema = SchemaBuilder.builder()
        .add("col1", Type.BOOLEAN)
        .add("col2", CatalogUtil.newDataTypeWithLen(Type.CHAR, 7))
        .add("col3", Type.INT2)
        .add("col4", Type.INT4)
        .add("col5", Type.INT8)
        .add("col6", Type.FLOAT4)
        .add("col7", Type.FLOAT8)
        .add("col8", Type.TEXT)
        .add("col9", Type.BLOB)
        .add("col10", CatalogUtil.newDataType(Type.PROTOBUF, TajoIdProtos.QueryIdProto.class.getName())).build();

    TableMeta meta = CatalogUtil.newTableMeta(dataFormat, conf);
    meta.putProperty(StorageConstants.SEQUENCEFILE_SERDE, TextSerializerDeserializer.class.getName());

    Path tablePath = new Path(testDir, "testSequenceFileTextSerializeDeserialize.data");
    FileTablespace sm = TablespaceManager.getLocalFs();
    Appender appender = sm.getAppender(meta, schema, tablePath);
    appender.enableStats();
    appender.init();

    QueryId queryid = new QueryId("12345", 5);

    VTuple tuple = new VTuple(new Datum[] {
        DatumFactory.createBool(true),
        DatumFactory.createChar("jinho"),
        DatumFactory.createInt2((short) 17),
        DatumFactory.createInt4(59),
        DatumFactory.createInt8(23l),
        DatumFactory.createFloat4(77.9f),
        DatumFactory.createFloat8(271.9f),
        DatumFactory.createText("jinho"),
        DatumFactory.createBlob("hyunsik babo".getBytes()),
        ProtobufDatumFactory.createDatum(queryid.getProto())
    });
    appender.addTuple(tuple);
    appender.flush();
    appender.close();

    FileStatus status = fs.getFileStatus(tablePath);
    assertEquals(appender.getStats().getNumBytes().longValue(), status.getLen());

    FileFragment fragment = new FileFragment("table", tablePath, 0, status.getLen());
    Scanner scanner =  TablespaceManager.getLocalFs().getScanner(meta, schema, fragment, null);
    scanner.init();

    assertTrue(scanner instanceof SequenceFileScanner);
    Writable key = ((SequenceFileScanner) scanner).getKey();
    assertEquals(key.getClass().getCanonicalName(), LongWritable.class.getCanonicalName());

    Tuple retrieved;
    while ((retrieved=scanner.next()) != null) {
      for (int i = 0; i < tuple.size(); i++) {
        assertEquals(tuple.get(i), retrieved.asDatum(i));
      }
    }
    scanner.close();
    assertEquals(appender.getStats().getNumBytes().longValue(), scanner.getInputStats().getNumBytes().longValue());
    assertEquals(appender.getStats().getNumRows().longValue(), scanner.getInputStats().getNumRows().longValue());
  }

  @Test
  public void testSequenceFileBinarySerializeDeserialize() throws IOException {
    if(!dataFormat.equalsIgnoreCase(BuiltinStorages.SEQUENCE_FILE)) return;

    Schema schema = SchemaBuilder.builder()
        .add("col1", Type.BOOLEAN)
        .add("col2", CatalogUtil.newDataTypeWithLen(Type.CHAR, 7))
        .add("col3", Type.INT2)
        .add("col4", Type.INT4)
        .add("col5", Type.INT8)
        .add("col6", Type.FLOAT4)
        .add("col7", Type.FLOAT8)
        .add("col8", Type.TEXT)
        .add("col9", Type.BLOB)
        .add("col10", CatalogUtil.newDataType(Type.PROTOBUF, TajoIdProtos.QueryIdProto.class.getName()))
        .build();

    TableMeta meta = CatalogUtil.newTableMeta(dataFormat, conf);
    meta.putProperty(StorageConstants.SEQUENCEFILE_SERDE, BinarySerializerDeserializer.class.getName());

    Path tablePath = new Path(testDir, "testVariousTypes.data");
    FileTablespace sm = TablespaceManager.getLocalFs();
    Appender appender = sm.getAppender(meta, schema, tablePath);
    appender.enableStats();
    appender.init();

    QueryId queryid = new QueryId("12345", 5);

    VTuple tuple = new VTuple(new Datum[] {
        DatumFactory.createBool(true),
        DatumFactory.createChar("jinho"),
        DatumFactory.createInt2((short) 17),
        DatumFactory.createInt4(59),
        DatumFactory.createInt8(23l),
        DatumFactory.createFloat4(77.9f),
        DatumFactory.createFloat8(271.9f),
        DatumFactory.createText("jinho"),
        DatumFactory.createBlob("hyunsik babo".getBytes()),
        ProtobufDatumFactory.createDatum(queryid.getProto())
    });
    appender.addTuple(tuple);
    appender.flush();
    appender.close();

    FileStatus status = fs.getFileStatus(tablePath);
    assertEquals(appender.getStats().getNumBytes().longValue(), status.getLen());

    FileFragment fragment = new FileFragment("table", tablePath, 0, status.getLen());
    Scanner scanner = TablespaceManager.getLocalFs().getScanner(meta, schema, fragment, null);
    scanner.init();

    assertTrue(scanner instanceof SequenceFileScanner);
    Writable key = ((SequenceFileScanner) scanner).getKey();
    assertEquals(key.getClass().getCanonicalName(), BytesWritable.class.getCanonicalName());

    Tuple retrieved;
    while ((retrieved=scanner.next()) != null) {
      for (int i = 0; i < tuple.size(); i++) {
        assertEquals(tuple.get(i), retrieved.asDatum(i));
      }
    }
    scanner.close();
    assertEquals(appender.getStats().getNumBytes().longValue(), scanner.getInputStats().getNumBytes().longValue());
    assertEquals(appender.getStats().getNumRows().longValue(), scanner.getInputStats().getNumRows().longValue());
  }

  @Test
  public void testTime() throws IOException {
    if (dateTypeSupport() || timeTypeSupport()) {

      int index = 1;
      SchemaBuilder schema = SchemaBuilder.builder();
      if (dateTypeSupport()) {
        schema.add("col" + index++, Type.DATE);
      }
      if (timeTypeSupport()) {
        schema.add("col" + index++, Type.TIMESTAMP);
        schema.add("col" + index++, Type.TIME);
      }

      TableMeta meta = CatalogUtil.newTableMeta(dataFormat, conf);
      assertTrue(meta.containsProperty(StorageConstants.TIMEZONE));

      Path tablePath = new Path(testDir, "testTime.data");
      FileTablespace sm = TablespaceManager.getLocalFs();
      Appender appender = sm.getAppender(meta, schema.build(), tablePath);
      appender.init();

      VTuple tuple = new VTuple(index - 1);
      index = 0;
      if (dateTypeSupport()) {
        tuple.put(index++, DatumFactory.createDate("1980-04-01"));
      }
      if (timeTypeSupport()) {
        tuple.put(index++, DatumFactory.createTimestampDatumWithUnixTime((int)(System.currentTimeMillis() / 1000)));
        tuple.put(index, DatumFactory.createTime("12:34:56"));
      }
      appender.addTuple(tuple);
      appender.flush();
      appender.close();

      FileStatus status = fs.getFileStatus(tablePath);
      FileFragment fragment = new FileFragment("table", tablePath, 0, status.getLen());
      Scanner scanner = TablespaceManager.getLocalFs().getScanner(meta, schema.build(), fragment, null);
      scanner.init();

      Tuple retrieved;
      while ((retrieved = scanner.next()) != null) {
        for (int i = 0; i < tuple.size(); i++) {
          assertEquals("failed at " + i + " th column", tuple.get(i), retrieved.asDatum(i));
        }
      }
      scanner.close();
    }
  }

  @Test
  public void testSeekableScanner() throws IOException {
    if (!seekable) {
      return;
    }

    Schema schema = SchemaBuilder.builder()
        .add("id", Type.INT4)
        .add("age", Type.INT8)
        .add("comment", Type.TEXT)
        .build();

    TableMeta meta = CatalogUtil.newTableMeta(dataFormat, conf);
    Path tablePath = new Path(testDir, "Seekable.data");
    FileTablespace sm = TablespaceManager.getLocalFs();
    FileAppender appender = (FileAppender) sm.getAppender(meta, schema, tablePath);
    appender.enableStats();
    appender.init();
    int tupleNum = 100000;
    VTuple vTuple;

    List<Long> offsets = Lists.newArrayList();
    offsets.add(0L);
    for (int i = 0; i < tupleNum; i++) {
      vTuple = new VTuple(3);
      vTuple.put(0, DatumFactory.createInt4(i + 1));
      vTuple.put(1, DatumFactory.createInt8(25l));
      vTuple.put(2, DatumFactory.createText("test" + i));
      appender.addTuple(vTuple);

      // find a seek position
      if (i % (tupleNum / 3) == 0) {
        offsets.add(appender.getOffset());
      }
    }

    // end of file
    if (!offsets.contains(appender.getOffset())) {
      offsets.add(appender.getOffset());
    }

    appender.close();
    if (statsable) {
      TableStats stat = appender.getStats();
      assertEquals(tupleNum, stat.getNumRows().longValue());
    }

    FileStatus status = fs.getFileStatus(tablePath);
    assertEquals(status.getLen(), appender.getOffset());

    Scanner scanner;
    int tupleCnt = 0;
    long prevOffset = 0;
    long readBytes = 0;
    long readRows = 0;
    for (long offset : offsets) {
      scanner = TablespaceManager.getLocalFs().getScanner(meta, schema,
          new FileFragment("table", tablePath, prevOffset, offset - prevOffset), schema);
      scanner.init();

      while (scanner.next() != null) {
        tupleCnt++;
      }

      scanner.close();
      if (statsable) {
        readBytes += scanner.getInputStats().getNumBytes();
        readRows += scanner.getInputStats().getNumRows();
      }
      prevOffset = offset;
    }

    assertEquals(tupleNum, tupleCnt);
    if (statsable) {
      assertEquals(appender.getStats().getNumBytes().longValue(), readBytes);
      assertEquals(appender.getStats().getNumRows().longValue(), readRows);
    }
  }

  @Test
  public void testMaxValue() throws IOException {

    Schema schema = SchemaBuilder.builder()
        .add("col1", Type.FLOAT4)
        .add("col2", Type.FLOAT8)
        .add("col3", Type.INT2)
        .add("col4", Type.INT4)
        .add("col5", Type.INT8)
        .build();

    TableMeta meta = CatalogUtil.newTableMeta(dataFormat, conf);
    if (dataFormat.equalsIgnoreCase(BuiltinStorages.AVRO)) {
      meta.putProperty(StorageConstants.AVRO_SCHEMA_LITERAL, TEST_MAX_VALUE_AVRO_SCHEMA);
    }

    if (dataFormat.equalsIgnoreCase(BuiltinStorages.RAW)) {
      OldStorageManager.clearCache();
      /* TAJO-1250 reproduce BufferOverflow of RAWFile */
      int headerSize = 4 + 2 + 1; //Integer record length + Short null-flag length + 1 byte null flags
      /* max varint32: 5 bytes, max varint64: 10 bytes */
      int record = 4 + 8 + 2 + 5 + 8; // required size is 27
      conf.setInt(RawFile.WRITE_BUFFER_SIZE, record + headerSize);
    }

    FileTablespace sm = TablespaceManager.getLocalFs();
    Path tablePath = new Path(testDir, "testMaxValue.data");
    Appender appender = sm.getAppender(meta, schema, tablePath);

    appender.init();

    VTuple tuple = new VTuple(new Datum[]{
        DatumFactory.createFloat4(Float.MAX_VALUE),
        DatumFactory.createFloat8(Double.MAX_VALUE),
        DatumFactory.createInt2(Short.MAX_VALUE),
        DatumFactory.createInt4(Integer.MAX_VALUE),
        DatumFactory.createInt8(Long.MAX_VALUE)
    });

    appender.addTuple(tuple);
    appender.flush();
    appender.close();

    FileStatus status = fs.getFileStatus(tablePath);
    FileFragment fragment = new FileFragment("table", tablePath, 0, status.getLen());
    Scanner scanner = sm.getScanner(meta, schema, fragment, null);
    scanner.init();

    Tuple retrieved;
    while ((retrieved = scanner.next()) != null) {
      for (int i = 0; i < tuple.size(); i++) {
        assertEquals(tuple.get(i), retrieved.asDatum(i));
      }
    }
    scanner.close();


    if (internalType){
      OldStorageManager.clearCache();
    }
  }

  @Test
  public void testLessThanSchemaSize() throws IOException {
    /* Internal storage must be same with schema size */
    if (internalType || dataFormat.equalsIgnoreCase(BuiltinStorages.AVRO)
        || dataFormat.equalsIgnoreCase(BuiltinStorages.ORC)) {
      return;
    }

    Schema dataSchema = SchemaBuilder.builder()
        .add("col1", Type.FLOAT4)
        .add("col2", Type.FLOAT8)
        .add("col3", Type.INT2)
        .build();

    TableMeta meta = CatalogUtil.newTableMeta(dataFormat, conf);

    Path tablePath = new Path(testDir, "testLessThanSchemaSize.data");
    FileTablespace sm = TablespaceManager.getLocalFs();
    Appender appender = sm.getAppender(meta, dataSchema, tablePath);
    appender.init();


    Tuple expect = new VTuple(dataSchema.size());
    expect.put(new Datum[]{
        DatumFactory.createFloat4(Float.MAX_VALUE),
        DatumFactory.createFloat8(Double.MAX_VALUE),
        DatumFactory.createInt2(Short.MAX_VALUE)
    });

    appender.addTuple(expect);
    appender.flush();
    appender.close();

    assertTrue(fs.exists(tablePath));
    FileStatus status = fs.getFileStatus(tablePath);
    Schema inSchema = SchemaBuilder.builder()
        .add("col1", Type.FLOAT4)
        .add("col2", Type.FLOAT8)
        .add("col3", Type.INT2)
        .add("col4", Type.INT4)
        .add("col5", Type.INT8)
        .build();

    FileFragment fragment = new FileFragment("table", tablePath, 0, status.getLen());
    Scanner scanner = TablespaceManager.getLocalFs().getScanner(meta, inSchema, fragment, null);

    Schema target = SchemaBuilder.builder()
        .add("col2", Type.FLOAT8)
        .add("col5", Type.INT8)
        .build();
    scanner.setTarget(target.toArray());
    scanner.init();

    Tuple tuple = scanner.next();
    scanner.close();

    if (scanner.isProjectable()) {
      assertEquals(expect.asDatum(1), tuple.asDatum(0));
      assertEquals(NullDatum.get(), tuple.asDatum(1));
    } else {
      assertEquals(expect.asDatum(1), tuple.asDatum(1));
      assertEquals(NullDatum.get(), tuple.asDatum(4));
    }
  }

  @Test
  public final void testInsertFixedCharTypeWithOverSize() throws Exception {
    if (!dataFormat.equalsIgnoreCase(BuiltinStorages.TEXT) &&
        !dataFormat.equalsIgnoreCase(BuiltinStorages.SEQUENCE_FILE) &&
        !dataFormat.equalsIgnoreCase(BuiltinStorages.RCFILE) &&
        !dataFormat.equalsIgnoreCase(BuiltinStorages.PARQUET)) {
      return;
    }

    Schema dataSchema = SchemaBuilder.builder()
        .add("col1", Type.CHAR)
        .build();

    TableMeta meta = CatalogUtil.newTableMeta(dataFormat, conf);

    Path tablePath = new Path(testDir, "test_dataformat_oversize.data");
    FileTablespace sm = TablespaceManager.getLocalFs();
    Appender appender = sm.getAppender(meta, dataSchema, tablePath);
    appender.init();

    Tuple expect = new VTuple(dataSchema.size());
    expect.put(new Datum[]{
        DatumFactory.createChar("1"),
    });

    appender.addTuple(expect);
    appender.flush();

    Tuple expect2 = new VTuple(dataSchema.size());
    expect2.put(new Datum[]{
        DatumFactory.createChar("12"),
    });

    boolean ok = false;
    try {
      appender.addTuple(expect2);
      appender.flush();
      appender.close();
    } catch (ValueTooLongForTypeCharactersException e) {
      ok = true;
    }

    assertTrue(ok);
  }

  @Test
  public void testDateTextHandling() throws Exception {
    if (dataFormat.equalsIgnoreCase(BuiltinStorages.AVRO) || internalType) {
      return;
    }

    Schema schema = SchemaBuilder.builder().add("col1", Type.TEXT).build();

    TableMeta meta = CatalogUtil.newTableMeta(dataFormat, conf);

    FileTablespace sm = TablespaceManager.getLocalFs();
    Path tablePath = new Path(testDir, "testTextHandling.data");

    Appender appender = sm.getAppender(meta, schema, tablePath);

    appender.init();

    VTuple tuple = new VTuple(1);
    tuple.put(0, DatumFactory.createDate(1994,7,30));

    appender.addTuple(tuple);
    appender.flush();
    appender.close();

    FileStatus status = fs.getFileStatus(tablePath);
    FileFragment fragment = new FileFragment("table", tablePath, 0, status.getLen());
    Scanner scanner = sm.getScanner(meta, schema, fragment, null);
    scanner.init();

    Tuple retrieved;
    while ((retrieved = scanner.next()) != null) {
      assertEquals(tuple.get(0).asChars(), retrieved.asDatum(0).asChars());
    }
    scanner.close();

    if (internalType){
      OldStorageManager.clearCache();
    }
  }

  @Test
  public void testFileAlreadyExists() throws IOException {

    if (internalType) return;

    Schema schema = SchemaBuilder.builder()
        .add("id", Type.INT4)
        .add("age", Type.INT8)
        .add("score", Type.FLOAT4)
        .build();

    TableMeta meta = CatalogUtil.newTableMeta(dataFormat, conf);
    if (dataFormat.equalsIgnoreCase(BuiltinStorages.AVRO)) {
      meta.putProperty(StorageConstants.AVRO_SCHEMA_LITERAL,
          TEST_PROJECTION_AVRO_SCHEMA);
    }

    FileTablespace sm = TablespaceManager.getLocalFs();
    Path tablePath = new Path(testDir, "testFileAlreadyExists.data");

    Appender appender = sm.getAppender(meta, schema, tablePath);
    appender.init();
    appender.close();

    try {
      appender = sm.getAppender(meta, schema, tablePath);
      appender.init();
      if (BuiltinStorages.ORC.equals(dataFormat)) {
        appender.close();
      }
      fail(dataFormat);
    } catch (IOException e) {
    } finally {
      IOUtils.cleanup(null, appender);
    }
  }

  @Test
  public void testProgress() throws IOException {

    Schema schema = SchemaBuilder.builder()
        .add("col1", Type.FLOAT4)
        .add("col2", Type.FLOAT8)
        .add("col3", Type.INT2)
        .add("col4", Type.INT4)
        .add("col5", Type.INT8)
        .build();

    TableMeta meta = CatalogUtil.newTableMeta(dataFormat, conf);
    if (dataFormat.equalsIgnoreCase(BuiltinStorages.AVRO)) {
      meta.putProperty(StorageConstants.AVRO_SCHEMA_LITERAL, TEST_MAX_VALUE_AVRO_SCHEMA);
    }

    FileTablespace sm = TablespaceManager.getLocalFs();
    Path tablePath = new Path(testDir, "testProgress.data");
    Appender appender = sm.getAppender(meta, schema, tablePath);
    appender.init();

    VTuple tuple = new VTuple(new Datum[]{
        DatumFactory.createFloat4(Float.MAX_VALUE),
        DatumFactory.createFloat8(Double.MAX_VALUE),
        DatumFactory.createInt2(Short.MAX_VALUE),
        DatumFactory.createInt4(Integer.MAX_VALUE),
        DatumFactory.createInt8(Long.MAX_VALUE)
    });

    appender.addTuple(tuple);
    appender.flush();
    appender.close();

    FileStatus status = fs.getFileStatus(tablePath);
    FileFragment fragment = new FileFragment("table", tablePath, 0, status.getLen());
    Scanner scanner =  sm.getScanner(meta, schema, fragment, null);

    assertEquals(0.0f, scanner.getProgress(), 0.0f);

    scanner.init();
    assertNotNull(scanner.next());
    assertNull(null, scanner.next());

    scanner.close();
    assertEquals(1.0f, scanner.getProgress(), 0.0f);
  }

  @Test
  public void testEmptySchema() throws IOException {
    if (internalType) return;

    Schema schema = SchemaBuilder.builder()
        .add("id", Type.INT4)
        .add("age", Type.INT8)
        .add("score", Type.FLOAT4)
        .build();

    TableMeta meta = CatalogUtil.newTableMeta(dataFormat, conf);
    if (dataFormat.equalsIgnoreCase(BuiltinStorages.AVRO)) {
      meta.putProperty(StorageConstants.AVRO_SCHEMA_LITERAL,
          TEST_PROJECTION_AVRO_SCHEMA);
    }

    Path tablePath = new Path(testDir, "testEmptySchema.data");
    FileTablespace sm = TablespaceManager.getLocalFs();
    Appender appender = sm.getAppender(meta, schema, tablePath);
    appender.init();


    Tuple expect = new VTuple(schema.size());
    expect.put(new Datum[]{
        DatumFactory.createInt4(Integer.MAX_VALUE),
        DatumFactory.createInt8(Long.MAX_VALUE),
        DatumFactory.createFloat4(Float.MAX_VALUE)
    });

    appender.addTuple(expect);
    appender.flush();
    appender.close();

    assertTrue(fs.exists(tablePath));
    FileStatus status = fs.getFileStatus(tablePath);

    if (dataFormat.equalsIgnoreCase(BuiltinStorages.AVRO)) {
      meta.putProperty(StorageConstants.AVRO_SCHEMA_LITERAL,
          TEST_EMPTY_FILED_AVRO_SCHEMA);
    }

    //e,g select count(*) from table
    Schema target = SchemaBuilder.builder().build();
    assertEquals(0, target.size());

    FileFragment fragment = new FileFragment("table", tablePath, 0, status.getLen());
    Scanner scanner = TablespaceManager.getLocalFs().getScanner(meta, schema, fragment, target);
    scanner.init();

    Tuple tuple = scanner.next();
    assertNotNull(tuple);
    assertEquals(0, tuple.size());
    scanner.close();
  }
}<|MERGE_RESOLUTION|>--- conflicted
+++ resolved
@@ -414,19 +414,12 @@
         .add("col6", Type.FLOAT4)
         .add("col7", Type.FLOAT8)
         .add("col8", Type.TEXT)
-<<<<<<< HEAD
         .add("col9", Type.BLOB);
+    if (dateTypeSupport()) {
+      schemaBld.add("col10", Type.DATE);
+    }
     if (protoTypeSupport()) {
-      schemaBld.add("col10", CatalogUtil.newDataType(Type.PROTOBUF, TajoIdProtos.QueryIdProto.class.getName()));
-=======
-        .add("col9", Type.BLOB)
-        .add("col10", Type.INET4);
-    if (dateTypeSupport()) {
-      schemaBld.add("col11", Type.DATE);
-    }
-    if (protoTypeSupport()) {
-      schemaBld.add("col12", CatalogUtil.newDataType(Type.PROTOBUF, TajoIdProtos.QueryIdProto.class.getName()));
->>>>>>> 8d2bf407
+      schemaBld.add("col11", CatalogUtil.newDataType(Type.PROTOBUF, TajoIdProtos.QueryIdProto.class.getName()));
     }
 
     Schema schema = schemaBld.build();
@@ -444,11 +437,7 @@
 
     QueryId queryid = new QueryId("12345", 5);
 
-<<<<<<< HEAD
-    VTuple tuple = new VTuple(9 + (protoTypeSupport() ? 1 : 0));
-=======
-    VTuple tuple = new VTuple(10 + (dateTypeSupport() ? 1 : 0) + (protoTypeSupport() ? 1 : 0));
->>>>>>> 8d2bf407
+    VTuple tuple = new VTuple(9 + (dateTypeSupport() ? 1 : 0) + (protoTypeSupport() ? 1 : 0));
     tuple.put(new Datum[] {
         DatumFactory.createBool(true),
         DatumFactory.createChar("hyunsik"),
@@ -461,7 +450,7 @@
         DatumFactory.createBlob("hyunsik".getBytes()),
     });
 
-    short currentIdx = 10;
+    short currentIdx = 9;
 
     if (dateTypeSupport()) {
       tuple.put(currentIdx, DatumFactory.createDate(2016, 6, 28));
@@ -469,11 +458,7 @@
     }
 
     if (protoTypeSupport()) {
-<<<<<<< HEAD
-      tuple.put(9, ProtobufDatumFactory.createDatum(queryid.getProto()));
-=======
       tuple.put(currentIdx, ProtobufDatumFactory.createDatum(queryid.getProto()));
->>>>>>> 8d2bf407
     }
 
     appender.addTuple(tuple);
