/**
 * Licensed to the Apache Software Foundation (ASF) under one
 * or more contributor license agreements.  See the NOTICE file
 * distributed with this work for additional information
 * regarding copyright ownership.  The ASF licenses this file
 * to you under the Apache License, Version 2.0 (the
 * "License"); you may not use this file except in compliance
 * with the License.  You may obtain a copy of the License at
 *
 *     http://www.apache.org/licenses/LICENSE-2.0
 *
 * Unless required by applicable law or agreed to in writing, software
 * distributed under the License is distributed on an "AS IS" BASIS,
 * WITHOUT WARRANTIES OR CONDITIONS OF ANY KIND, either express or implied.
 * See the License for the specific language governing permissions and
 * limitations under the License.
 */

package org.apache.tajo.storage;

import org.apache.hadoop.fs.FileStatus;
import org.apache.hadoop.fs.FileSystem;
import org.apache.hadoop.fs.Path;
import org.apache.tajo.catalog.CatalogUtil;
import org.apache.tajo.catalog.Schema;
import org.apache.tajo.catalog.TableMeta;
import org.apache.tajo.catalog.statistics.TableStats;
import org.apache.tajo.common.TajoDataTypes.Type;
import org.apache.tajo.conf.TajoConf;
import org.apache.tajo.conf.TajoConf.ConfVars;
import org.apache.tajo.datum.DatumFactory;
import org.apache.tajo.storage.fragment.FileFragment;
import org.apache.tajo.storage.fragment.Fragment;
import org.apache.tajo.util.CommonTestingUtil;
import org.apache.tajo.util.KeyValueSet;
import org.apache.tajo.util.TUtil;
import org.junit.Before;
import org.junit.Test;
import org.junit.runner.RunWith;
import org.junit.runners.Parameterized;
import org.junit.runners.Parameterized.Parameters;

import java.io.IOException;
import java.util.Arrays;
import java.util.Collection;

import static org.junit.Assert.*;

@RunWith(Parameterized.class)
public class TestMergeScanner {
  private TajoConf conf;
  Tablespace sm;
  private static String TEST_PATH = "target/test-data/TestMergeScanner";

  private static String TEST_MULTIPLE_FILES_AVRO_SCHEMA =
      "{\n" +
      "  \"type\": \"record\",\n" +
      "  \"namespace\": \"org.apache.tajo\",\n" +
      "  \"name\": \"testMultipleFiles\",\n" +
      "  \"fields\": [\n" +
      "    { \"name\": \"id\", \"type\": \"int\" },\n" +
      "    { \"name\": \"file\", \"type\": \"string\" },\n" +
      "    { \"name\": \"name\", \"type\": \"string\" },\n" +
      "    { \"name\": \"age\", \"type\": \"long\" }\n" +
      "  ]\n" +
      "}\n";

  private Path testDir;
  private String storeType;
  private FileSystem fs;

  public TestMergeScanner(String storeType) {
    this.storeType = storeType;
  }

  @Parameters
  public static Collection<Object[]> generateParameters() {
    return Arrays.asList(new Object[][] {
        {"TEXT"},
        {"RAW"},
        {"RCFILE"},
        {"PARQUET"},
        {"SEQUENCEFILE"},
        {"AVRO"},
        // RowFile requires Byte-buffer read support, so we omitted RowFile.
        //{StoreType.ROWFILE},
    });
  }

  @Before
  public void setup() throws Exception {
    conf = new TajoConf();
    conf.setVar(ConfVars.ROOT_DIR, TEST_PATH);
    conf.setStrings("tajo.storage.projectable-scanner", "rcfile", "parquet", "avro");
    testDir = CommonTestingUtil.getTestDir(TEST_PATH);
    fs = testDir.getFileSystem(conf);
    sm = TablespaceManager.getLocalFs();
  }

  @Test
  public void testMultipleFiles() throws IOException {
    Schema schema = new Schema();
    schema.addColumn("id", Type.INT4);
    schema.addColumn("file", Type.TEXT);
    schema.addColumn("name", Type.TEXT);
    schema.addColumn("age", Type.INT8);

    KeyValueSet options = new KeyValueSet();
    TableMeta meta = CatalogUtil.newTableMeta(storeType, options);
    meta.setOptions(CatalogUtil.newDefaultProperty(storeType));
    if (storeType.equalsIgnoreCase("AVRO")) {
      meta.putOption(StorageConstants.AVRO_SCHEMA_LITERAL, TEST_MULTIPLE_FILES_AVRO_SCHEMA);
    }

    Path table1Path = new Path(testDir, storeType + "_1.data");
    Appender appender1 = TablespaceManager.getLocalFs().getAppender(null, null, meta, schema, table1Path);
    appender1.enableStats();
    appender1.init();
    int tupleNum = 10000;
    VTuple vTuple;

    for(int i = 0; i < tupleNum; i++) {
      vTuple = new VTuple(4);
      vTuple.put(0, DatumFactory.createInt4(i + 1));
      vTuple.put(1, DatumFactory.createText("hyunsik"));
      vTuple.put(2, DatumFactory.createText("jihoon"));
      vTuple.put(3, DatumFactory.createInt8(25l));
      appender1.addTuple(vTuple);
    }
    appender1.close();

    TableStats stat1 = appender1.getStats();
    if (stat1 != null) {
      assertEquals(tupleNum, stat1.getNumRows().longValue());
    }

    Path table2Path = new Path(testDir, storeType + "_2.data");
    Appender appender2 = TablespaceManager.getLocalFs().getAppender(null, null, meta, schema, table2Path);
    appender2.enableStats();
    appender2.init();

    for(int i = 0; i < tupleNum; i++) {
      vTuple = new VTuple(4);
      vTuple.put(0, DatumFactory.createInt4(i + 1));
      vTuple.put(1, DatumFactory.createText("hyunsik"));
      vTuple.put(2, DatumFactory.createText("jihoon"));
      vTuple.put(3, DatumFactory.createInt8(25l));
      appender2.addTuple(vTuple);
    }
    appender2.close();

    TableStats stat2 = appender2.getStats();
    if (stat2 != null) {
      assertEquals(tupleNum, stat2.getNumRows().longValue());
    }


    FileStatus status1 = fs.getFileStatus(table1Path);
    FileStatus status2 = fs.getFileStatus(table2Path);
    Fragment[] fragment = new Fragment[2];
    fragment[0] = new FileFragment("tablet1", table1Path, 0, status1.getLen());
    fragment[1] = new FileFragment("tablet1", table2Path, 0, status2.getLen());

    Schema targetSchema = new Schema();
    targetSchema.addColumn(schema.getColumn(0));
    targetSchema.addColumn(schema.getColumn(2));

    Scanner scanner = new MergeScanner(conf, schema, meta, TUtil.newList(fragment), targetSchema);
    assertEquals(isProjectableStorage(meta.getStoreType()), scanner.isProjectable());

    scanner.init();
    int totalCounts = 0;
    Tuple tuple;
    while ((tuple = scanner.next()) != null) {
      totalCounts++;

      if (storeType.equalsIgnoreCase("RAW")) {
        assertEquals(4, tuple.size());
        assertFalse(tuple.isBlankOrNull(0));
        assertFalse(tuple.isBlankOrNull(1));
        assertFalse(tuple.isBlankOrNull(2));
        assertFalse(tuple.isBlankOrNull(3));
      } else if (scanner.isProjectable()) {
        assertEquals(2, tuple.size());
        assertFalse(tuple.isBlankOrNull(0));
        assertFalse(tuple.isBlankOrNull(1));
      } else {
        assertEquals(4, tuple.size());
        assertFalse(tuple.isBlankOrNull(0));
        assertTrue(tuple.isBlankOrNull(1));
        assertFalse(tuple.isBlankOrNull(2));
        assertTrue(tuple.isBlankOrNull(3));
      }
    }
    scanner.close();

    assertEquals(tupleNum * 2, totalCounts);
	}

  private static boolean isProjectableStorage(String type) {
    if (type.equalsIgnoreCase("RCFILE") ||
        type.equalsIgnoreCase("PARQUET") ||
<<<<<<< HEAD
        type.equalsIgnoreCase("TEXT") ||
=======
        type.equalsIgnoreCase("CSV") ||
        type.equalsIgnoreCase("SEQUENCEFILE") ||
>>>>>>> 4820610f
        type.equalsIgnoreCase("AVRO")) {
      return true;
    } else {
      return false;
    }
  }
}<|MERGE_RESOLUTION|>--- conflicted
+++ resolved
@@ -200,12 +200,8 @@
   private static boolean isProjectableStorage(String type) {
     if (type.equalsIgnoreCase("RCFILE") ||
         type.equalsIgnoreCase("PARQUET") ||
-<<<<<<< HEAD
         type.equalsIgnoreCase("TEXT") ||
-=======
-        type.equalsIgnoreCase("CSV") ||
         type.equalsIgnoreCase("SEQUENCEFILE") ||
->>>>>>> 4820610f
         type.equalsIgnoreCase("AVRO")) {
       return true;
     } else {
