/**
 * Licensed to the Apache Software Foundation (ASF) under one
 * or more contributor license agreements.  See the NOTICE file
 * distributed with this work for additional information
 * regarding copyright ownership.  The ASF licenses this file
 * to you under the Apache License, Version 2.0 (the
 * "License"); you may not use this file except in compliance
 * with the License.  You may obtain a copy of the License at
 *
 *     http://www.apache.org/licenses/LICENSE-2.0
 *
 * Unless required by applicable law or agreed to in writing, software
 * distributed under the License is distributed on an "AS IS" BASIS,
 * WITHOUT WARRANTIES OR CONDITIONS OF ANY KIND, either express or implied.
 * See the License for the specific language governing permissions and
 * limitations under the License.
 */

package org.apache.tajo.storage;

import org.apache.hadoop.fs.FileStatus;
import org.apache.hadoop.fs.FileSystem;
import org.apache.hadoop.fs.Path;
import org.apache.tajo.catalog.CatalogUtil;
import org.apache.tajo.catalog.Schema;
import org.apache.tajo.catalog.TableMeta;
import org.apache.tajo.catalog.statistics.TableStats;
import org.apache.tajo.common.TajoDataTypes.Type;
import org.apache.tajo.conf.TajoConf;
import org.apache.tajo.conf.TajoConf.ConfVars;
import org.apache.tajo.datum.DatumFactory;
import org.apache.tajo.storage.fragment.FileFragment;
import org.apache.tajo.storage.fragment.Fragment;
import org.apache.tajo.util.CommonTestingUtil;
import org.apache.tajo.util.KeyValueSet;
import org.apache.tajo.util.TUtil;
import org.junit.Before;
import org.junit.Test;
import org.junit.runner.RunWith;
import org.junit.runners.Parameterized;
import org.junit.runners.Parameterized.Parameters;

import java.io.IOException;
import java.util.Arrays;
import java.util.Collection;

import static org.junit.Assert.*;

@RunWith(Parameterized.class)
public class TestMergeScanner {
  private TajoConf conf;
  Tablespace sm;
  private static String TEST_PATH = "target/test-data/TestMergeScanner";

  private static String TEST_MULTIPLE_FILES_AVRO_SCHEMA =
      "{\n" +
      "  \"type\": \"record\",\n" +
      "  \"namespace\": \"org.apache.tajo\",\n" +
      "  \"name\": \"testMultipleFiles\",\n" +
      "  \"fields\": [\n" +
      "    { \"name\": \"id\", \"type\": \"int\" },\n" +
      "    { \"name\": \"file\", \"type\": \"string\" },\n" +
      "    { \"name\": \"name\", \"type\": \"string\" },\n" +
      "    { \"name\": \"age\", \"type\": \"long\" }\n" +
      "  ]\n" +
      "}\n";

  private Path testDir;
  private String storeType;
  private FileSystem fs;

  public TestMergeScanner(String storeType) {
    this.storeType = storeType;
  }

  @Parameters
  public static Collection<Object[]> generateParameters() {
    return Arrays.asList(new Object[][] {
        {"CSV"},
        {"RAW"},
        {"RCFILE"},
        {"PARQUET"},
        {"SEQUENCEFILE"},
        {"AVRO"},
        // RowFile requires Byte-buffer read support, so we omitted RowFile.
        //{StoreType.ROWFILE},
    });
  }

  @Before
  public void setup() throws Exception {
    conf = new TajoConf();
    conf.setVar(ConfVars.ROOT_DIR, TEST_PATH);
    conf.setStrings("tajo.storage.projectable-scanner", "rcfile", "parquet", "avro");
    testDir = CommonTestingUtil.getTestDir(TEST_PATH);
    fs = testDir.getFileSystem(conf);
    sm = TableSpaceManager.getFileStorageManager(conf);
  }

  @Test
  public void testMultipleFiles() throws IOException {
    Schema schema = new Schema();
    schema.addColumn("id", Type.INT4);
    schema.addColumn("file", Type.TEXT);
    schema.addColumn("name", Type.TEXT);
    schema.addColumn("age", Type.INT8);

    KeyValueSet options = new KeyValueSet();
    TableMeta meta = CatalogUtil.newTableMeta(storeType, options);
    meta.setOptions(CatalogUtil.newPhysicalProperties(storeType));
    if (storeType.equalsIgnoreCase("AVRO")) {
      meta.putOption(StorageConstants.AVRO_SCHEMA_LITERAL,
                     TEST_MULTIPLE_FILES_AVRO_SCHEMA);
    }

    Path table1Path = new Path(testDir, storeType + "_1.data");
    Appender appender1 = TableSpaceManager.getFileStorageManager(conf).getAppender(null, null, meta, schema, table1Path);
    appender1.enableStats();
    appender1.init();
    int tupleNum = 10000;
    VTuple vTuple;

    for(int i = 0; i < tupleNum; i++) {
      vTuple = new VTuple(4);
      vTuple.put(0, DatumFactory.createInt4(i + 1));
      vTuple.put(1, DatumFactory.createText("hyunsik"));
      vTuple.put(2, DatumFactory.createText("jihoon"));
      vTuple.put(3, DatumFactory.createInt8(25l));
      appender1.addTuple(vTuple);
    }
    appender1.close();

    TableStats stat1 = appender1.getStats();
    if (stat1 != null) {
      assertEquals(tupleNum, stat1.getNumRows().longValue());
    }

    Path table2Path = new Path(testDir, storeType + "_2.data");
    Appender appender2 = TableSpaceManager.getFileStorageManager(conf).getAppender(null, null, meta, schema, table2Path);
    appender2.enableStats();
    appender2.init();

    for(int i = 0; i < tupleNum; i++) {
      vTuple = new VTuple(4);
      vTuple.put(0, DatumFactory.createInt4(i + 1));
      vTuple.put(1, DatumFactory.createText("hyunsik"));
      vTuple.put(2, DatumFactory.createText("jihoon"));
      vTuple.put(3, DatumFactory.createInt8(25l));
      appender2.addTuple(vTuple);
    }
    appender2.close();

    TableStats stat2 = appender2.getStats();
    if (stat2 != null) {
      assertEquals(tupleNum, stat2.getNumRows().longValue());
    }


    FileStatus status1 = fs.getFileStatus(table1Path);
    FileStatus status2 = fs.getFileStatus(table2Path);
    Fragment[] fragment = new Fragment[2];
    fragment[0] = new FileFragment("tablet1", table1Path, 0, status1.getLen());
    fragment[1] = new FileFragment("tablet1", table2Path, 0, status2.getLen());

    Schema targetSchema = new Schema();
    targetSchema.addColumn(schema.getColumn(0));
    targetSchema.addColumn(schema.getColumn(2));

    Scanner scanner = new MergeScanner(conf, schema, meta, TUtil.newList(fragment), targetSchema);
    assertEquals(isProjectableStorage(meta.getStoreType()), scanner.isProjectable());

    scanner.init();
    int totalCounts = 0;
    Tuple tuple;
    while ((tuple = scanner.next()) != null) {
      totalCounts++;
<<<<<<< HEAD
      if (isProjectableStorage(meta.getStoreType())) {
        assertFalse(tuple.isBlankOrNull(0));
        assertTrue(tuple.isBlankOrNull(1));
        assertFalse(tuple.isBlankOrNull(2));
        assertTrue(tuple.isBlankOrNull(3));
=======

      if (storeType.equalsIgnoreCase("RAW")) {
        assertEquals(4, tuple.size());
        assertNotNull(tuple.get(0));
        assertNotNull(tuple.get(1));
        assertNotNull(tuple.get(2));
        assertNotNull(tuple.get(3));
      } else if (scanner.isProjectable()) {
        assertEquals(2, tuple.size());
        assertNotNull(tuple.get(0));
        assertNotNull(tuple.get(1));
      } else {
        assertEquals(4, tuple.size());
        assertNotNull(tuple.get(0));
        assertNull(tuple.get(1));
        assertNotNull(tuple.get(2));
        assertNull(tuple.get(3));
>>>>>>> 03294e14
      }
    }
    scanner.close();

    assertEquals(tupleNum * 2, totalCounts);
	}

  private static boolean isProjectableStorage(String type) {
    if (type.equalsIgnoreCase("RCFILE") ||
        type.equalsIgnoreCase("PARQUET") ||
        type.equalsIgnoreCase("AVRO")) {
      return true;
    } else {
      return false;
    }
  }
}<|MERGE_RESOLUTION|>--- conflicted
+++ resolved
@@ -174,31 +174,30 @@
     Tuple tuple;
     while ((tuple = scanner.next()) != null) {
       totalCounts++;
-<<<<<<< HEAD
-      if (isProjectableStorage(meta.getStoreType())) {
+//<<<<<<< HEAD
+//      if (isProjectableStorage(meta.getStoreType())) {
+//        assertFalse(tuple.isBlankOrNull(0));
+//        assertTrue(tuple.isBlankOrNull(1));
+//        assertFalse(tuple.isBlankOrNull(2));
+//        assertTrue(tuple.isBlankOrNull(3));
+//=======
+
+      if (storeType.equalsIgnoreCase("RAW")) {
+        assertEquals(4, tuple.size());
+        assertFalse(tuple.isBlankOrNull(0));
+        assertFalse(tuple.isBlankOrNull(1));
+        assertFalse(tuple.isBlankOrNull(2));
+        assertFalse(tuple.isBlankOrNull(3));
+      } else if (scanner.isProjectable()) {
+        assertEquals(2, tuple.size());
+        assertFalse(tuple.isBlankOrNull(0));
+        assertFalse(tuple.isBlankOrNull(1));
+      } else {
+        assertEquals(4, tuple.size());
         assertFalse(tuple.isBlankOrNull(0));
         assertTrue(tuple.isBlankOrNull(1));
         assertFalse(tuple.isBlankOrNull(2));
         assertTrue(tuple.isBlankOrNull(3));
-=======
-
-      if (storeType.equalsIgnoreCase("RAW")) {
-        assertEquals(4, tuple.size());
-        assertNotNull(tuple.get(0));
-        assertNotNull(tuple.get(1));
-        assertNotNull(tuple.get(2));
-        assertNotNull(tuple.get(3));
-      } else if (scanner.isProjectable()) {
-        assertEquals(2, tuple.size());
-        assertNotNull(tuple.get(0));
-        assertNotNull(tuple.get(1));
-      } else {
-        assertEquals(4, tuple.size());
-        assertNotNull(tuple.get(0));
-        assertNull(tuple.get(1));
-        assertNotNull(tuple.get(2));
-        assertNull(tuple.get(3));
->>>>>>> 03294e14
       }
     }
     scanner.close();
