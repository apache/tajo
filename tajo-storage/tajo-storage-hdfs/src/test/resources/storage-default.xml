--- conflicted
+++ resolved
@@ -38,11 +38,7 @@
   <!--- Registered Scanner Handler -->
   <property>
     <name>tajo.storage.scanner-handler</name>
-<<<<<<< HEAD
-    <value>text,csv,json,raw,rcfile,row,parquet,orc,sequencefile,avro</value>
-=======
-    <value>text,json,raw,rcfile,row,parquet,sequencefile,avro</value>
->>>>>>> fa063f0e
+    <value>text,json,raw,rcfile,row,parquet,orc,sequencefile,avro</value>
   </property>
 
   <!--- Fragment Class Configurations -->
@@ -132,11 +128,7 @@
   <!--- Appender Handler -->
   <property>
     <name>tajo.storage.appender-handler</name>
-<<<<<<< HEAD
-    <value>text,csv,raw,rcfile,row,parquet,orc,sequencefile,avro</value>
-=======
-    <value>text,raw,rcfile,row,parquet,sequencefile,avro</value>
->>>>>>> fa063f0e
+    <value>text,raw,rcfile,row,parquet,orc,sequencefile,avro</value>
   </property>
 
   <property>
