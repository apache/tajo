--- conflicted
+++ resolved
@@ -23,14 +23,11 @@
 import net.minidev.json.JSONObject;
 import net.minidev.json.parser.JSONParser;
 import net.minidev.json.parser.ParseException;
-<<<<<<< HEAD
 import org.apache.tajo.catalog.*;
-=======
 import org.apache.commons.net.util.Base64;
 import org.apache.tajo.catalog.Schema;
 import org.apache.tajo.catalog.SchemaUtil;
 import org.apache.tajo.catalog.TableMeta;
->>>>>>> 47554105
 import org.apache.tajo.common.TajoDataTypes.Type;
 import org.apache.tajo.common.exception.NotImplementedException;
 import org.apache.tajo.datum.DatumFactory;
@@ -43,11 +40,8 @@
 import org.apache.tajo.util.TUtil;
 
 import java.io.IOException;
-<<<<<<< HEAD
 import java.util.Iterator;
 import java.util.Map;
-=======
->>>>>>> 47554105
 
 public class JsonLineDeserializer extends TextLineDeserializer {
   private JSONParser parser;
@@ -211,32 +205,15 @@
     case BINARY:
     case VARBINARY:
     case BLOB: {
-      Object jsonObject = object.get(fieldName);
+      Object jsonObject = object.getAsString(fieldName);
 
       if (jsonObject == null) {
         output.put(fieldIndex, NullDatum.get());
         break;
       }
-      if (jsonObject instanceof String) {
-        output.put(fieldIndex, DatumFactory.createBlob((String) jsonObject));
-      } else if (jsonObject instanceof JSONArray) {
-        JSONArray jsonArray = (JSONArray) jsonObject;
-        byte[] bytes = new byte[jsonArray.size()];
-        Iterator<Object> it = jsonArray.iterator();
-        int arrayIdx = 0;
-        while (it.hasNext()) {
-          bytes[arrayIdx++] = ((Long) it.next()).byteValue();
-        }
-        if (bytes.length > 0) {
-          output.put(fieldIndex, DatumFactory.createBlob(bytes));
-        } else {
-          output.put(fieldIndex, NullDatum.get());
-        }
-        break;
-      } else {
-        throw new IOException("Unknown json object: " + object.getClass().getSimpleName());
-      }
-      break;
+
+      output.put(fieldIndex, DatumFactory.createBlob(Base64.decodeBase64((String) jsonObject)));
+      break;    
     }
     case INET4:
       String inetStr = object.getAsString(fieldName);
@@ -280,141 +257,9 @@
       throw new TextLineParsingError(new String(line, TextDatum.DEFAULT_CHARSET), ae);
     }
 
-<<<<<<< HEAD
     for (int i = 0; i < projectedPaths.length; i++) {
       String [] paths = projectedPaths[i].split(NestedPathUtil.PATH_DELIMITER);
       getValue(object, paths[0], paths, 0, i, output);
-=======
-    for (int i = 0; i < targetColumnIndexes.length; i++) {
-      int actualIdx = targetColumnIndexes[i];
-      String fieldName = columnNames[actualIdx];
-
-      if (!object.containsKey(fieldName)) {
-        output.put(actualIdx, NullDatum.get());
-        continue;
-      }
-
-      switch (types[actualIdx]) {
-        case BOOLEAN:
-          String boolStr = object.getAsString(fieldName);
-          if (boolStr != null) {
-            output.put(actualIdx, DatumFactory.createBool(boolStr.equals("true")));
-          } else {
-            output.put(actualIdx, NullDatum.get());
-          }
-          break;
-        case CHAR:
-          String charStr = object.getAsString(fieldName);
-          if (charStr != null) {
-            output.put(actualIdx, DatumFactory.createChar(charStr));
-          } else {
-            output.put(actualIdx, NullDatum.get());
-          }
-          break;
-        case INT1:
-        case INT2:
-          Number int2Num = object.getAsNumber(fieldName);
-          if (int2Num != null) {
-            output.put(actualIdx, DatumFactory.createInt2(int2Num.shortValue()));
-          } else {
-            output.put(actualIdx, NullDatum.get());
-          }
-          break;
-        case INT4:
-          Number int4Num = object.getAsNumber(fieldName);
-          if (int4Num != null) {
-            output.put(actualIdx, DatumFactory.createInt4(int4Num.intValue()));
-          } else {
-            output.put(actualIdx, NullDatum.get());
-          }
-          break;
-        case INT8:
-          Number int8Num = object.getAsNumber(fieldName);
-          if (int8Num != null) {
-            output.put(actualIdx, DatumFactory.createInt8(int8Num.longValue()));
-          } else {
-            output.put(actualIdx, NullDatum.get());
-          }
-          break;
-        case FLOAT4:
-          Number float4Num = object.getAsNumber(fieldName);
-          if (float4Num != null) {
-            output.put(actualIdx, DatumFactory.createFloat4(float4Num.floatValue()));
-          } else {
-            output.put(actualIdx, NullDatum.get());
-          }
-          break;
-        case FLOAT8:
-          Number float8Num = object.getAsNumber(fieldName);
-          if (float8Num != null) {
-            output.put(actualIdx, DatumFactory.createFloat8(float8Num.doubleValue()));
-          } else {
-            output.put(actualIdx, NullDatum.get());
-          }
-          break;
-        case TEXT:
-          String textStr = object.getAsString(fieldName);
-          if (textStr != null) {
-            output.put(actualIdx, DatumFactory.createText(textStr));
-          } else {
-            output.put(actualIdx, NullDatum.get());
-          }
-          break;
-        case TIMESTAMP:
-          String timestampStr = object.getAsString(fieldName);
-          if (timestampStr != null) {
-            output.put(actualIdx, DatumFactory.createTimestamp(timestampStr));
-          } else {
-            output.put(actualIdx, NullDatum.get());
-          }
-          break;
-        case TIME:
-          String timeStr = object.getAsString(fieldName);
-          if (timeStr != null) {
-            output.put(actualIdx, DatumFactory.createTime(timeStr));
-          } else {
-            output.put(actualIdx, NullDatum.get());
-          }
-          break;
-        case DATE:
-          String dateStr = object.getAsString(fieldName);
-          if (dateStr != null) {
-            output.put(actualIdx, DatumFactory.createDate(dateStr));
-          } else {
-            output.put(actualIdx, NullDatum.get());
-          }
-          break;
-        case BIT:
-        case BINARY:
-        case VARBINARY:
-        case BLOB: {
-          Object jsonObject = object.getAsString(fieldName);
-
-          if (jsonObject == null) {
-            output.put(actualIdx, NullDatum.get());
-            break;
-          }
-
-          output.put(actualIdx, DatumFactory.createBlob(Base64.decodeBase64((String) jsonObject)));
-          break;
-        }
-        case INET4:
-          String inetStr = object.getAsString(fieldName);
-          if (inetStr != null) {
-            output.put(actualIdx, DatumFactory.createInet4(inetStr));
-          } else {
-            output.put(actualIdx, NullDatum.get());
-          }
-          break;
-
-        case NULL_TYPE:
-          output.put(actualIdx, NullDatum.get());
-          break;
-
-        default:
-          throw new NotImplementedException(types[actualIdx].name() + " is not supported.");
-      }
->>>>>>> 47554105
     }
   }
 
