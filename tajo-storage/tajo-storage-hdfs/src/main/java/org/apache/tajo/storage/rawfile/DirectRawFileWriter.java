/*
 * Licensed to the Apache Software Foundation (ASF) under one
 * or more contributor license agreements.  See the NOTICE file
 * distributed with this work for additional information
 * regarding copyright ownership.  The ASF licenses this file
 * to you under the Apache License, Version 2.0 (the
 * "License"); you may not use this file except in compliance
 * with the License.  You may obtain a copy of the License at
 *
 *     http://www.apache.org/licenses/LICENSE-2.0
 *
 * Unless required by applicable law or agreed to in writing, software
 * distributed under the License is distributed on an "AS IS" BASIS,
 * WITHOUT WARRANTIES OR CONDITIONS OF ANY KIND, either express or implied.
 * See the License for the specific language governing permissions and
 * limitations under the License.
 */

package org.apache.tajo.storage.rawfile;

import org.apache.commons.logging.Log;
import org.apache.commons.logging.LogFactory;
import org.apache.hadoop.conf.Configuration;
import org.apache.hadoop.fs.FSDataOutputStream;
import org.apache.hadoop.fs.FileSystem;
import org.apache.hadoop.fs.LocalFileSystem;
import org.apache.hadoop.fs.Path;
import org.apache.hadoop.io.IOUtils;
import org.apache.tajo.BuiltinStorages;
import org.apache.tajo.TaskAttemptId;
import org.apache.tajo.catalog.Schema;
import org.apache.tajo.catalog.SchemaUtil;
import org.apache.tajo.catalog.TableMeta;
import org.apache.tajo.catalog.statistics.TableStats;
import org.apache.tajo.exception.TajoInternalError;
import org.apache.tajo.exception.UnsupportedException;
import org.apache.tajo.plan.serder.PlanProto.ShuffleType;
import org.apache.tajo.plan.util.PlannerUtil;
import org.apache.tajo.storage.FileAppender;
import org.apache.tajo.storage.StorageConstants;
import org.apache.tajo.storage.TableStatistics;
import org.apache.tajo.storage.Tuple;
import org.apache.tajo.tuple.memory.MemoryRowBlock;
import org.apache.tajo.tuple.memory.OffHeapRowBlockUtils.TupleConverter;
import org.apache.tajo.tuple.memory.RowWriter;
import org.apache.tajo.tuple.memory.UnSafeTuple;
import org.apache.tajo.unit.StorageUnit;

import java.io.File;
import java.io.IOException;
import java.io.RandomAccessFile;
import java.nio.channels.FileChannel;

public class DirectRawFileWriter extends FileAppender {
  private static final Log LOG = LogFactory.getLog(DirectRawFileWriter.class);

  public static final String WRITE_BUFFER_SIZE = "tajo.storage.raw.io.write-buffer.bytes";
  public static final int DEFAULT_BUFFER_SIZE = 128 * StorageUnit.KB;
  protected FileChannel channel;

  protected RandomAccessFile randomAccessFile;
  protected FSDataOutputStream fos;
  protected long pos;
  protected TableStatistics stats;

  protected TupleConverter tupleConverter;
  protected MemoryRowBlock rowBlock;
  protected boolean analyzeField;
  protected boolean hasExternalBuf;
  protected boolean isLocal;

  public DirectRawFileWriter(Configuration conf, TaskAttemptId taskAttemptId,
                             final Schema schema, final TableMeta meta, final Path path)
      throws IOException {
    this(conf, taskAttemptId, schema, meta, path, null);
  }

  public DirectRawFileWriter(Configuration conf, TaskAttemptId taskAttemptId,
                             final Schema schema, final TableMeta meta, final Path path,
                             MemoryRowBlock rowBlock) throws IOException {
    super(conf, taskAttemptId, schema, meta, path);
    this.rowBlock = rowBlock;
    this.hasExternalBuf = rowBlock != null;
  }

  @Override
  public void init() throws IOException {
    File file;
    FileSystem fs = path.getFileSystem(conf);

    if (fs instanceof LocalFileSystem) {
      try {
        if (path.toUri().getScheme() != null) {
          file = new File(path.toUri());
        } else {
          file = new File(path.toString());
        }
      } catch (IllegalArgumentException iae) {
        throw new IOException(iae);
      }

      randomAccessFile = new RandomAccessFile(file, "rw");
      channel = randomAccessFile.getChannel();
      isLocal = true;
    } else {
      fos = fs.create(path, true);
      isLocal = false;
    }

<<<<<<< HEAD
    if (enabledStats) {
      this.stats = new TableStatistics(this.schema);
      if (ShuffleType.RANGE_SHUFFLE == PlannerUtil.getShuffleType(
=======
    if (tableStatsEnabled) {
      this.stats = new TableStatistics(this.schema, columnStatsEnabled);
      this.shuffleType = PlannerUtil.getShuffleType(
>>>>>>> 011fcd92
          meta.getOption(StorageConstants.SHUFFLE_TYPE,
              PlannerUtil.getShuffleType(ShuffleType.NONE_SHUFFLE)))) {
        this.analyzeField = true;
      }
    }

    if (rowBlock == null) {
      int bufferSize = (int) (conf.getInt(WRITE_BUFFER_SIZE, DEFAULT_BUFFER_SIZE) * 1.1f);
      rowBlock = new MemoryRowBlock(SchemaUtil.toDataTypes(schema), bufferSize, true, meta.getDataFormat());
    }

    tupleConverter = initConverter();

    pos = 0;
    super.init();
  }

  public TupleConverter initConverter() {
    switch (meta.getDataFormat()) {
    case BuiltinStorages.DRAW:
      return getDrawConverter();
    case BuiltinStorages.RAW:
      return getRawConverter();
    default:
      throw new TajoInternalError(new UnsupportedException());
    }
  }

  private TupleConverter getDrawConverter() {
    return new TupleConverter() {

      @Override
      public void convert(Tuple tuple, RowWriter writer) {
        if (analyzeField) {
          if (tuple instanceof UnSafeTuple) {

            for (int i = 0; i < writer.dataTypes().length; i++) {
              // it is to calculate min/max values, and it is only used for the intermediate file.
              stats.analyzeField(i, tuple);
            }
            // write direct to memory
            writer.putTuple(tuple);
          } else {
            writer.startRow();

            for (int i = 0; i < writer.dataTypes().length; i++) {
              // it is to calculate min/max values, and it is only used for the intermediate file.
              stats.analyzeField(i, tuple);
              writeField(i, tuple, writer);
            }
            writer.endRow();
          }
        } else {
          // write direct to memory
          writer.putTuple(tuple);
        }
      }
    };
  }

  private TupleConverter getRawConverter() {
    return new TupleConverter() {

      @Override
      public void convert(Tuple tuple, RowWriter writer) {
        writer.startRow();

        for (int i = 0; i < writer.dataTypes().length; i++) {
          // it is to calculate min/max values, and it is only used for the intermediate file.
          if (analyzeField) {
            stats.analyzeField(i, tuple);
          }
          writeField(i, tuple, writer);
        }
        writer.endRow();
      }
    };
  }

  @Override
  public long getOffset() throws IOException {
    return hasExternalBuf ? pos : pos + rowBlock.getMemory().writerPosition();
  }

  public void writeRowBlock(MemoryRowBlock rowBlock) throws IOException {
    if(isLocal) {
      pos += rowBlock.getMemory().writeTo(channel);
    } else {
      pos += rowBlock.getMemory().writeTo(fos);
    }

<<<<<<< HEAD
    if (enabledStats) {
      stats.incrementRows(rowBlock.rows());
=======
    rowBlock.getMemory().clear();

    if (tableStatsEnabled) {
      stats.incrementRows(rowBlock.rows() - stats.getNumRows());
>>>>>>> 011fcd92
    }
  }

  @Override
  public void addTuple(Tuple t) throws IOException {

    tupleConverter.convert(t, rowBlock.getWriter());

    if(rowBlock.usedMem() > DEFAULT_BUFFER_SIZE) {
      writeRowBlock(rowBlock);
      rowBlock.clear();
    }
  }

  @Override
  public void flush() throws IOException {
    if(!hasExternalBuf && rowBlock.getMemory().isReadable()) {
      writeRowBlock(rowBlock);
      rowBlock.clear();
    }
  }

  @Override
  public void close() throws IOException {
    flush();

    if (tableStatsEnabled) {
      stats.setNumBytes(getOffset());
    }
    if (LOG.isDebugEnabled()) {
      LOG.debug("RawFileAppender written: " + getOffset() + " bytes, path: " + path);
    }

    IOUtils.cleanup(LOG, channel, randomAccessFile, fos);
    if(!hasExternalBuf && rowBlock != null) {
      rowBlock.release();
    }
  }

  @Override
  public TableStats getStats() {
    if (tableStatsEnabled) {
      stats.setNumBytes(pos);
      return stats.getTableStat();
    } else {
      return null;
    }
  }
}<|MERGE_RESOLUTION|>--- conflicted
+++ resolved
@@ -107,15 +107,9 @@
       isLocal = false;
     }
 
-<<<<<<< HEAD
-    if (enabledStats) {
-      this.stats = new TableStatistics(this.schema);
+    if (tableStatsEnabled) {
+      this.stats = new TableStatistics(this.schema, columnStatsEnabled);
       if (ShuffleType.RANGE_SHUFFLE == PlannerUtil.getShuffleType(
-=======
-    if (tableStatsEnabled) {
-      this.stats = new TableStatistics(this.schema, columnStatsEnabled);
-      this.shuffleType = PlannerUtil.getShuffleType(
->>>>>>> 011fcd92
           meta.getOption(StorageConstants.SHUFFLE_TYPE,
               PlannerUtil.getShuffleType(ShuffleType.NONE_SHUFFLE)))) {
         this.analyzeField = true;
@@ -207,15 +201,8 @@
       pos += rowBlock.getMemory().writeTo(fos);
     }
 
-<<<<<<< HEAD
-    if (enabledStats) {
+    if (tableStatsEnabled) {
       stats.incrementRows(rowBlock.rows());
-=======
-    rowBlock.getMemory().clear();
-
-    if (tableStatsEnabled) {
-      stats.incrementRows(rowBlock.rows() - stats.getNumRows());
->>>>>>> 011fcd92
     }
   }
 
