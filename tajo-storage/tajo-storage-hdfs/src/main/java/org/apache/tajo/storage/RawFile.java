--- conflicted
+++ resolved
@@ -335,14 +335,7 @@
             byte [] rawBytes = new byte[len];
             buffer.get(rawBytes);
 
-<<<<<<< HEAD
-            tuple.put(i, ProtobufDatumFactory.createDatum(columnTypes[i], rawBytes));
-=======
-            ProtobufDatumFactory factory = ProtobufDatumFactory.get(columnTypes[i]);
-            Message.Builder builder = factory.newBuilder();
-            builder.mergeFrom(rawBytes);
-            outTuple.put(i, factory.createDatum(builder.build()));
->>>>>>> fa063f0e
+            outTuple.put(i, ProtobufDatumFactory.createDatum(columnTypes[i], rawBytes));
             break;
           }
 
