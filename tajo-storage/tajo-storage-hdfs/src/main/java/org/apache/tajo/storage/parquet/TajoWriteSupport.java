--- conflicted
+++ resolved
@@ -22,11 +22,7 @@
 import org.apache.tajo.catalog.Column;
 import org.apache.tajo.catalog.Schema;
 import org.apache.tajo.common.TajoDataTypes;
-<<<<<<< HEAD
-=======
-import org.apache.tajo.datum.Datum;
 import org.apache.tajo.exception.ValueTooLongForTypeCharactersException;
->>>>>>> 03294e14
 import org.apache.tajo.storage.Tuple;
 import parquet.hadoop.api.WriteSupport;
 import parquet.io.api.Binary;
@@ -135,11 +131,11 @@
         recordConsumer.addDouble(tuple.getFloat8(index));
         break;
       case CHAR:
-        if (datum.size() > column.getDataType().getLength()) {
+        if (tuple.size(index) > column.getDataType().getLength()) {
           throw new ValueTooLongForTypeCharactersException(column.getDataType().getLength());
         }
 
-        recordConsumer.addBinary(Binary.fromByteArray(datum.asTextBytes()));
+        recordConsumer.addBinary(Binary.fromByteArray(tuple.getTextBytes(index)));
         break;
       case TEXT:
         recordConsumer.addBinary(Binary.fromByteArray(tuple.getBytes(index)));
