--- conflicted
+++ resolved
@@ -368,7 +368,7 @@
     return split;
   }
 
-  private static final double SPLIT_SLOP = 1.1;   // 10% slop
+  protected static final double SPLIT_SLOP = 1.1;   // 10% slop
 
   protected int getBlockIndex(BlockLocation[] blkLocations,
                               long offset) {
@@ -738,69 +738,7 @@
     return splits;
   }
 
-<<<<<<< HEAD
-  protected void computePartitionSplits(FileStatus file, TableMeta meta, Schema schema, String tableName,
-    String partitionKey, List<Fragment> splits, List<Fragment> volumeSplits, List<BlockLocation> blockLocations)
-    throws IOException {
-
-    Path path = file.getPath();
-    long length = file.getLen();
-    if (length > 0) {
-      // Get locations of blocks of file
-      BlockLocation[] blkLocations = fs.getFileBlockLocations(file, 0, length);
-      boolean splittable = isSplittablePartitionFragment(meta, schema, path, partitionKey, file);
-      if (blocksMetadataEnabled && fs instanceof DistributedFileSystem) {
-
-        if (splittable) {
-          for (BlockLocation blockLocation : blkLocations) {
-            volumeSplits.add(getSplittablePartitionFragment(tableName, path, blockLocation, partitionKey));
-          }
-          blockLocations.addAll(Arrays.asList(blkLocations));
-
-        } else { // Non splittable
-          long blockSize = blkLocations[0].getLength();
-          if (blockSize >= length) {
-            blockLocations.addAll(Arrays.asList(blkLocations));
-            for (BlockLocation blockLocation : blkLocations) {
-              volumeSplits.add(getSplittablePartitionFragment(tableName, path, blockLocation, partitionKey));
-            }
-          } else {
-            splits.add(getNonSplittablePartitionFragment(tableName, path, 0, length, blkLocations, partitionKey));
-          }
-        }
-
-      } else {
-        if (splittable) {
-
-          long minSize = Math.max(getMinSplitSize(), 1);
-
-          long blockSize = file.getBlockSize(); // s3n rest api contained block size but blockLocations is one
-          long splitSize = Math.max(minSize, blockSize);
-          long bytesRemaining = length;
-
-          // for s3
-          while (((double) bytesRemaining) / splitSize > SPLIT_SLOP) {
-            int blkIndex = getBlockIndex(blkLocations, length - bytesRemaining);
-            splits.add(getSplittablePartitionFragment(tableName, path, length - bytesRemaining, splitSize,
-              blkLocations[blkIndex].getHosts(), partitionKey));
-            bytesRemaining -= splitSize;
-          }
-          if (bytesRemaining > 0) {
-            int blkIndex = getBlockIndex(blkLocations, length - bytesRemaining);
-            splits.add(getSplittablePartitionFragment(tableName, path, length - bytesRemaining, bytesRemaining,
-              blkLocations[blkIndex].getHosts(), partitionKey));
-          }
-        } else { // Non splittable
-          splits.add(getNonSplittablePartitionFragment(tableName, path, 0, length, blkLocations, partitionKey));
-        }
-      }
-    }
-  }
-
-  protected void setVolumeMeta(List<Fragment> splits, final List<BlockLocation> blockLocations)
-=======
   private void setVolumeMeta(List<Fragment> splits, final List<BlockLocation> blockLocations)
->>>>>>> 2b9ddce1
       throws IOException {
 
     int locationSize = blockLocations.size();
