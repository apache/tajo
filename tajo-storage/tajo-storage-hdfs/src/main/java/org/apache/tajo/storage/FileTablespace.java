--- conflicted
+++ resolved
@@ -874,14 +874,6 @@
             commitHandle.addBackupPath(backupPath);
           }
 
-<<<<<<< HEAD
-        // Summarize the volume of partitions
-        long totalSize = getTotalFileSize(targetPath);
-        PartitionDescProto.Builder builder = partition.toBuilder();
-        builder.setNumBytes(totalSize);
-        PartitionDescProto partitionDescProto = builder.build();
-        commitHandle.addPartition(partitionDescProto);
-=======
           // Move staging directory to target directory
           renameDirectory(stagingPath, targetPath);
           commitHandle.addTargetPath(targetPath);
@@ -893,7 +885,6 @@
           PartitionDescProto partitionDescProto = builder.build();
           commitHandle.addPartition(partitionDescProto);
         }
->>>>>>> 7e4b1156
       } catch (IOException e) {
         throw new ConcurrentModificationException();
       }
@@ -924,18 +915,11 @@
               changeFileSeq, commitHandle);
           }
 
-<<<<<<< HEAD
-        // Summarize the volume of partitions
-        PartitionDescProto.Builder builder = partition.toBuilder();
-        builder.setNumBytes(getTotalFileSize(targetPath));
-        commitHandle.addPartition(builder.build());
-=======
           // Summarize the volume of partitions
           PartitionDescProto.Builder builder = partition.toBuilder();
           builder.setNumBytes(calculateSize(targetPath));
           commitHandle.addPartition(builder.build());
         }
->>>>>>> 7e4b1156
       } catch (IOException e) {
         throw new ConcurrentModificationException();
       }
