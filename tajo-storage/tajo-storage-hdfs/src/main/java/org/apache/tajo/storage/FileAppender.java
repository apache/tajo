/**
 * Licensed to the Apache Software Foundation (ASF) under one
 * or more contributor license agreements.  See the NOTICE file
 * distributed with this work for additional information
 * regarding copyright ownership.  The ASF licenses this file
 * to you under the Apache License, Version 2.0 (the
 * "License"); you may not use this file except in compliance
 * with the License.  You may obtain a copy of the License at
 *
 *     http://www.apache.org/licenses/LICENSE-2.0
 *
 * Unless required by applicable law or agreed to in writing, software
 * distributed under the License is distributed on an "AS IS" BASIS,
 * WITHOUT WARRANTIES OR CONDITIONS OF ANY KIND, either express or implied.
 * See the License for the specific language governing permissions and
 * limitations under the License.
 */

package org.apache.tajo.storage;

import org.apache.commons.logging.Log;
import org.apache.commons.logging.LogFactory;
import org.apache.hadoop.conf.Configuration;
import org.apache.hadoop.fs.Path;
import org.apache.tajo.TaskAttemptId;
import org.apache.tajo.catalog.Schema;
import org.apache.tajo.catalog.TableMeta;
import org.apache.tajo.conf.TajoConf;

import java.io.IOException;

public abstract class FileAppender implements Appender {
  private static final Log LOG = LogFactory.getLog(FileAppender.class);

  protected boolean inited = false;

  protected final Configuration conf;
  protected final TableMeta meta;
  protected final Schema schema;
  protected final Path workDir;
  protected final TaskAttemptId taskAttemptId;

  protected boolean enabledStats;
  protected Path path;

  public FileAppender(Configuration conf, TaskAttemptId taskAttemptId, Schema schema,
                      TableMeta meta, Path workDir) {
    this.conf = conf;
    this.meta = meta;
    this.schema = schema;
    this.workDir = workDir;
    this.taskAttemptId = taskAttemptId;

    try {
      if (taskAttemptId != null) {
        if (!(conf instanceof TajoConf)) {
<<<<<<< HEAD
          throw new IllegalArgumentException("Configuration must be a TajoConf instance");
=======
          throw new IllegalArgumentException("Configuration must be an instance of TajoConf");
>>>>>>> 0df19d4c
        }

        this.path = ((FileStorageManager)StorageManager.getFileStorageManager((TajoConf) conf))
            .getAppenderFilePath(taskAttemptId, workDir);
      } else {
        this.path = workDir;
      }
    } catch (IOException e) {
      LOG.error(e.getMessage(), e);
      throw new IllegalStateException("Error while opeining FileAppender: " + e.getMessage(), e);
    }
  }

  public void init() throws IOException {
    if (inited) {
     throw new IllegalStateException("FileAppender is already initialized.");
    }
    inited = true;
  }

  public void enableStats() {
    if (inited) {
      throw new IllegalStateException("Should enable this option before init()");
    }

    this.enabledStats = true;
  }

  public long getEstimatedOutputSize() throws IOException {
    return getOffset();
  }

  public abstract long getOffset() throws IOException;
}<|MERGE_RESOLUTION|>--- conflicted
+++ resolved
@@ -54,11 +54,7 @@
     try {
       if (taskAttemptId != null) {
         if (!(conf instanceof TajoConf)) {
-<<<<<<< HEAD
-          throw new IllegalArgumentException("Configuration must be a TajoConf instance");
-=======
           throw new IllegalArgumentException("Configuration must be an instance of TajoConf");
->>>>>>> 0df19d4c
         }
 
         this.path = ((FileStorageManager)StorageManager.getFileStorageManager((TajoConf) conf))
