/**
 * Licensed to the Apache Software Foundation (ASF) under one
 * or more contributor license agreements.  See the NOTICE file
 * distributed with this work for additional information
 * regarding copyright ownership.  The ASF licenses this file
 * to you under the Apache License, Version 2.0 (the
 * "License"); you may not use this file except in compliance
 * with the License.  You may obtain a copy of the License at
 *
 *     http://www.apache.org/licenses/LICENSE-2.0
 *
 * Unless required by applicable law or agreed to in writing, software
 * distributed under the License is distributed on an "AS IS" BASIS,
 * WITHOUT WARRANTIES OR CONDITIONS OF ANY KIND, either express or implied.
 * See the License for the specific language governing permissions and
 * limitations under the License.
 */

package org.apache.tajo.storage.parquet;

import com.google.protobuf.InvalidProtocolBufferException;
import com.google.protobuf.Message;
import org.apache.tajo.catalog.Column;
import org.apache.tajo.catalog.Schema;
import org.apache.tajo.common.TajoDataTypes;
import org.apache.tajo.common.TajoDataTypes.DataType;
import org.apache.tajo.datum.*;
import org.apache.tajo.storage.Tuple;
import org.apache.tajo.storage.VTuple;
import parquet.io.api.Binary;
import parquet.io.api.Converter;
import parquet.io.api.GroupConverter;
import parquet.io.api.PrimitiveConverter;
import parquet.schema.GroupType;
import parquet.schema.Type;

import java.nio.ByteBuffer;

/**
 * Converter to convert a Parquet record into a Tajo Tuple.
 */
public class TajoRecordConverter extends GroupConverter {
  private final GroupType parquetSchema;
  private final Schema tajoReadSchema;
  private final int[] projectionMap;
  private final int tupleSize;

  private final Converter[] converters;

  private Tuple currentTuple;

  /**
   * Creates a new TajoRecordConverter.
   *
   * @param parquetSchema The Parquet schema of the projection.
   * @param tajoReadSchema The Tajo schema of the table.
   * @param projectionMap An array mapping the projection column to the column
   *                      index in the table.
   */
  public TajoRecordConverter(GroupType parquetSchema, Schema tajoReadSchema,
                             int[] projectionMap) {
    this.parquetSchema = parquetSchema;
    this.tajoReadSchema = tajoReadSchema;
    this.projectionMap = projectionMap;
    this.tupleSize = tajoReadSchema.size();

    // The projectionMap.length does not match parquetSchema.getFieldCount()
    // when the projection contains NULL_TYPE columns. We will skip over the
    // NULL_TYPE columns when we construct the converters and populate the
    // NULL_TYPE columns with NullDatums in start().
    int index = 0;
    this.converters = new Converter[parquetSchema.getFieldCount()];
    for (int i = 0; i < projectionMap.length; ++i) {
      final int projectionIndex = projectionMap[i];
      Column column = tajoReadSchema.getColumn(projectionIndex);
      if (column.getDataType().getType() == TajoDataTypes.Type.NULL_TYPE) {
        continue;
      }
      Type type = parquetSchema.getType(index);
      final int writeIndex = i;
      converters[index] = newConverter(column, type, new ParentValueContainer() {
        @Override
        void add(Object value) {
          TajoRecordConverter.this.set(writeIndex, value);
        }
      });
      ++index;
    }
  }

  private void set(int index, Object value) {
    currentTuple.put(index, (Datum)value);
  }

  private Converter newConverter(Column column, Type type,
                                 ParentValueContainer parent) {
    DataType dataType = column.getDataType();
    switch (dataType.getType()) {
      case BOOLEAN:
        return new FieldBooleanConverter(parent);
      case BIT:
        return new FieldBitConverter(parent);
      case CHAR:
        return new FieldCharConverter(parent);
      case INT2:
        return new FieldInt2Converter(parent);
      case INT4:
        return new FieldInt4Converter(parent);
      case INT8:
        return new FieldInt8Converter(parent);
      case FLOAT4:
        return new FieldFloat4Converter(parent);
      case FLOAT8:
        return new FieldFloat8Converter(parent);
      case INET4:
        return new FieldInet4Converter(parent);
      case INET6:
        throw new RuntimeException("No converter for INET6");
      case TEXT:
        return new FieldTextConverter(parent);
      case PROTOBUF:
        return new FieldProtobufConverter(parent, dataType);
      case BLOB:
        return new FieldBlobConverter(parent);
      case NULL_TYPE:
        throw new RuntimeException("No converter for NULL_TYPE.");
      default:
        throw new RuntimeException("Unsupported data type");
    }
  }

  /**
   * Gets the converter for a specific field.
   *
   * @param fieldIndex Index of the field in the projection.
   * @return The converter for the field.
   */
  @Override
  public Converter getConverter(int fieldIndex) {
    return converters[fieldIndex];
  }

  /**
   * Called before processing fields. This method fills any fields that have
   * NULL values or have type NULL_TYPE with a NullDatum.
   */
  @Override
  public void start() {
    currentTuple = new VTuple(projectionMap.length);
  }

  /**
   * Called after all fields have been processed.
   */
  @Override
  public void end() {
    for (int i = 0; i < projectionMap.length; ++i) {
      final int projectionIndex = projectionMap[i];
      Column column = tajoReadSchema.getColumn(projectionIndex);
      if (column.getDataType().getType() == TajoDataTypes.Type.NULL_TYPE
<<<<<<< HEAD
          || currentTuple.isBlankOrNull(projectionIndex)) {
=======
          || currentTuple.get(i) == null) {
>>>>>>> 03294e14
        set(projectionIndex, NullDatum.get());
      }
    }
  }

  /**
   * Returns the current record converted by this converter.
   *
   * @return The current record.
   */
  public Tuple getCurrentRecord() {
    return currentTuple;
  }

  static abstract class ParentValueContainer {
    /**
     * Adds the value to the parent.
     *
     * @param value The value to add.
     */
    abstract void add(Object value);
  }

  static final class FieldBooleanConverter extends PrimitiveConverter {
    private final ParentValueContainer parent;

    public FieldBooleanConverter(ParentValueContainer parent) {
      this.parent = parent;
    }

    @Override
    final public void addBoolean(boolean value) {
      parent.add(DatumFactory.createBool(value));
    }
  }

  static final class FieldBitConverter extends PrimitiveConverter {
    private final ParentValueContainer parent;

    public FieldBitConverter(ParentValueContainer parent) {
      this.parent = parent;
    }

    @Override
    final public void addInt(int value) {
      parent.add(DatumFactory.createBit((byte)(value & 0xff)));
    }
  }

  static final class FieldCharConverter extends PrimitiveConverter {
    private final ParentValueContainer parent;

    public FieldCharConverter(ParentValueContainer parent) {
      this.parent = parent;
    }

    @Override
    final public void addBinary(Binary value) {
      parent.add(DatumFactory.createChar(value.getBytes()));
    }
  }

  static final class FieldInt2Converter extends PrimitiveConverter {
    private final ParentValueContainer parent;

    public FieldInt2Converter(ParentValueContainer parent) {
      this.parent = parent;
    }

    @Override
    final public void addInt(int value) {
      parent.add(DatumFactory.createInt2((short)value));
    }
  }

  static final class FieldInt4Converter extends PrimitiveConverter {
    private final ParentValueContainer parent;

    public FieldInt4Converter(ParentValueContainer parent) {
      this.parent = parent;
    }

    @Override
    final public void addInt(int value) {
      parent.add(DatumFactory.createInt4(value));
    }
  }

  static final class FieldInt8Converter extends PrimitiveConverter {
    private final ParentValueContainer parent;

    public FieldInt8Converter(ParentValueContainer parent) {
      this.parent = parent;
    }

    @Override
    final public void addLong(long value) {
      parent.add(DatumFactory.createInt8(value));
    }

    @Override
    final public void addInt(int value) {
      parent.add(DatumFactory.createInt8(Long.valueOf(value)));
    }
  }

  static final class FieldFloat4Converter extends PrimitiveConverter {
    private final ParentValueContainer parent;

    public FieldFloat4Converter(ParentValueContainer parent) {
      this.parent = parent;
    }

    @Override
    final public void addInt(int value) {
      parent.add(DatumFactory.createFloat4(Float.valueOf(value)));
    }

    @Override
    final public void addLong(long value) {
      parent.add(DatumFactory.createFloat4(Float.valueOf(value)));
    }

    @Override
    final public void addFloat(float value) {
      parent.add(DatumFactory.createFloat4(value));
    }
  }

  static final class FieldFloat8Converter extends PrimitiveConverter {
    private final ParentValueContainer parent;

    public FieldFloat8Converter(ParentValueContainer parent) {
      this.parent = parent;
    }

    @Override
    final public void addInt(int value) {
      parent.add(DatumFactory.createFloat8(Double.valueOf(value)));
    }

    @Override
    final public void addLong(long value) {
      parent.add(DatumFactory.createFloat8(Double.valueOf(value)));
    }

    @Override
    final public void addFloat(float value) {
      parent.add(DatumFactory.createFloat8(Double.valueOf(value)));
    }

    @Override
    final public void addDouble(double value) {
      parent.add(DatumFactory.createFloat8(value));
    }
  }

  static final class FieldInet4Converter extends PrimitiveConverter {
    private final ParentValueContainer parent;

    public FieldInet4Converter(ParentValueContainer parent) {
      this.parent = parent;
    }

    @Override
    final public void addBinary(Binary value) {
      parent.add(DatumFactory.createInet4(value.getBytes()));
    }
  }

  static final class FieldTextConverter extends PrimitiveConverter {
    private final ParentValueContainer parent;

    public FieldTextConverter(ParentValueContainer parent) {
      this.parent = parent;
    }

    @Override
    final public void addBinary(Binary value) {
      parent.add(DatumFactory.createText(value.getBytes()));
    }
  }

  static final class FieldBlobConverter extends PrimitiveConverter {
    private final ParentValueContainer parent;

    public FieldBlobConverter(ParentValueContainer parent) {
      this.parent = parent;
    }

    @Override
    final public void addBinary(Binary value) {
      parent.add(new BlobDatum(ByteBuffer.wrap(value.getBytes())));
    }
  }

  static final class FieldProtobufConverter extends PrimitiveConverter {
    private final ParentValueContainer parent;
    private final DataType dataType;

    public FieldProtobufConverter(ParentValueContainer parent,
                                  DataType dataType) {
      this.parent = parent;
      this.dataType = dataType;
    }

    @Override
    final public void addBinary(Binary value) {
      try {
        ProtobufDatumFactory factory =
            ProtobufDatumFactory.get(dataType.getCode());
        Message.Builder builder = factory.newBuilder();
        builder.mergeFrom(value.getBytes());
        parent.add(factory.createDatum(builder));
      } catch (InvalidProtocolBufferException e) {
        throw new RuntimeException(e);
      }
    }
  }
}<|MERGE_RESOLUTION|>--- conflicted
+++ resolved
@@ -158,11 +158,7 @@
       final int projectionIndex = projectionMap[i];
       Column column = tajoReadSchema.getColumn(projectionIndex);
       if (column.getDataType().getType() == TajoDataTypes.Type.NULL_TYPE
-<<<<<<< HEAD
-          || currentTuple.isBlankOrNull(projectionIndex)) {
-=======
-          || currentTuple.get(i) == null) {
->>>>>>> 03294e14
+          || currentTuple.isBlankOrNull(i)) {
         set(projectionIndex, NullDatum.get());
       }
     }
