/**
 * Licensed to the Apache Software Foundation (ASF) under one
 * or more contributor license agreements.  See the NOTICE file
 * distributed with this work for additional information
 * regarding copyright ownership.  The ASF licenses this file
 * to you under the Apache License, Version 2.0 (the
 * "License"); you may not use this file except in compliance
 * with the License.  You may obtain a copy of the License at
 *
 *     http://www.apache.org/licenses/LICENSE-2.0
 *
 * Unless required by applicable law or agreed to in writing, software
 * distributed under the License is distributed on an "AS IS" BASIS,
 * WITHOUT WARRANTIES OR CONDITIONS OF ANY KIND, either express or implied.
 * See the License for the specific language governing permissions and
 * limitations under the License.
 */

package org.apache.tajo.storage.parquet;

import com.google.protobuf.InvalidProtocolBufferException;
import com.google.protobuf.Message;
import org.apache.parquet.io.api.Binary;
import org.apache.parquet.io.api.Converter;
import org.apache.parquet.io.api.GroupConverter;
import org.apache.parquet.io.api.PrimitiveConverter;
import org.apache.parquet.schema.GroupType;
import org.apache.parquet.schema.Type;
import org.apache.tajo.catalog.Column;
import org.apache.tajo.catalog.Schema;
import org.apache.tajo.common.TajoDataTypes;
import org.apache.tajo.common.TajoDataTypes.DataType;
import org.apache.tajo.datum.*;
import org.apache.tajo.storage.Tuple;
import org.apache.tajo.storage.VTuple;
import org.apache.tajo.util.datetime.DateTimeConstants;

import java.nio.ByteBuffer;
import java.util.Arrays;

/**
 * Converter to convert a Parquet record into a Tajo Tuple.
 */
public class TajoRecordConverter extends GroupConverter {
  private final GroupType parquetSchema;
  private final Schema tajoReadSchema;
  private final int[] projectionMap;
  private final int tupleSize;

  private final Converter[] converters;

  private Tuple currentTuple;

  /**
   * Creates a new TajoRecordConverter.
   *
   * @param parquetSchema The Parquet schema of the projection.
   * @param tajoReadSchema The Tajo schema of the table.
   * @param projectionMap An array mapping the projection column to the column
   *                      index in the table.
   */
  public TajoRecordConverter(GroupType parquetSchema, Schema tajoReadSchema,
                             int[] projectionMap) {
    this.parquetSchema = parquetSchema;
    this.tajoReadSchema = tajoReadSchema;
    this.projectionMap = projectionMap;
    this.tupleSize = tajoReadSchema.size();

    // The projectionMap.length does not match parquetSchema.getFieldCount()
    // when the projection contains NULL_TYPE columns. We will skip over the
    // NULL_TYPE columns when we construct the converters and populate the
    // NULL_TYPE columns with NullDatums in start().
    int index = 0;
    this.converters = new Converter[parquetSchema.getFieldCount()];
    for (int i = 0; i < projectionMap.length; ++i) {
      final int projectionIndex = projectionMap[i];
      Column column = tajoReadSchema.getColumn(projectionIndex);
      if (column.getDataType().getType() == TajoDataTypes.Type.NULL_TYPE) {
        continue;
      }
      Type type = parquetSchema.getType(index);
      final int writeIndex = i;
      converters[index] = newConverter(column, type, new ParentValueContainer() {
        @Override
        void add(Object value) {
          TajoRecordConverter.this.set(writeIndex, value);
        }
      });
      ++index;
    }
  }

  private void set(int index, Object value) {
    currentTuple.put(index, (Datum)value);
  }

  private Converter newConverter(Column column, Type type,
                                 ParentValueContainer parent) {
    DataType dataType = column.getDataType();
    switch (dataType.getType()) {
      case BOOLEAN:
        return new FieldBooleanConverter(parent);
      case BIT:
        return new FieldBitConverter(parent);
      case CHAR:
        return new FieldCharConverter(parent);
      case INT2:
        return new FieldInt2Converter(parent);
      case INT4:
        return new FieldInt4Converter(parent);
      case INT8:
        return new FieldInt8Converter(parent);
      case FLOAT4:
        return new FieldFloat4Converter(parent);
      case FLOAT8:
        return new FieldFloat8Converter(parent);
<<<<<<< HEAD
=======
      case INET4:
        return new FieldInet4Converter(parent);
      case INET6:
        throw new RuntimeException("No converter for INET6");
      case DATE:
        return new FieldDateConverter(parent);
>>>>>>> 8d2bf407
      case TEXT:
        return new FieldTextConverter(parent);
      case PROTOBUF:
        return new FieldProtobufConverter(parent, dataType);
      case BLOB:
        return new FieldBlobConverter(parent);
      case NULL_TYPE:
        throw new RuntimeException("No converter for NULL_TYPE.");
      default:
        throw new RuntimeException("Unsupported data type");
    }
  }

  /**
   * Gets the converter for a specific field.
   *
   * @param fieldIndex Index of the field in the projection.
   * @return The converter for the field.
   */
  @Override
  public Converter getConverter(int fieldIndex) {
    return converters[fieldIndex];
  }

  /**
   * Called before processing fields. This method fills any fields that have
   * NULL values or have type NULL_TYPE with a NullDatum.
   */
  @Override
  public void start() {
    Datum[] datums = new Datum[projectionMap.length];
    Arrays.fill(datums, NullDatum.get());
    currentTuple = new VTuple(datums);
  }

  /**
   * Called after all fields have been processed.
   */
  @Override
  public void end() {
  }

  /**
   * Returns the current record converted by this converter.
   *
   * @return The current record.
   */
  public Tuple getCurrentRecord() {
    return currentTuple;
  }

  static abstract class ParentValueContainer {
    /**
     * Adds the value to the parent.
     *
     * @param value The value to add.
     */
    abstract void add(Object value);
  }

  static final class FieldBooleanConverter extends PrimitiveConverter {
    private final ParentValueContainer parent;

    public FieldBooleanConverter(ParentValueContainer parent) {
      this.parent = parent;
    }

    @Override
    final public void addBoolean(boolean value) {
      parent.add(DatumFactory.createBool(value));
    }
  }

  static final class FieldBitConverter extends PrimitiveConverter {
    private final ParentValueContainer parent;

    public FieldBitConverter(ParentValueContainer parent) {
      this.parent = parent;
    }

    @Override
    final public void addInt(int value) {
      parent.add(DatumFactory.createBit((byte)(value & 0xff)));
    }
  }

  static final class FieldCharConverter extends PrimitiveConverter {
    private final ParentValueContainer parent;

    public FieldCharConverter(ParentValueContainer parent) {
      this.parent = parent;
    }

    @Override
    final public void addBinary(Binary value) {
      parent.add(DatumFactory.createChar(value.getBytes()));
    }
  }

  static final class FieldInt2Converter extends PrimitiveConverter {
    private final ParentValueContainer parent;

    public FieldInt2Converter(ParentValueContainer parent) {
      this.parent = parent;
    }

    @Override
    final public void addInt(int value) {
      parent.add(DatumFactory.createInt2((short)value));
    }
  }

  static final class FieldInt4Converter extends PrimitiveConverter {
    private final ParentValueContainer parent;

    public FieldInt4Converter(ParentValueContainer parent) {
      this.parent = parent;
    }

    @Override
    final public void addInt(int value) {
      parent.add(DatumFactory.createInt4(value));
    }
  }

  static final class FieldInt8Converter extends PrimitiveConverter {
    private final ParentValueContainer parent;

    public FieldInt8Converter(ParentValueContainer parent) {
      this.parent = parent;
    }

    @Override
    final public void addLong(long value) {
      parent.add(DatumFactory.createInt8(value));
    }

    @Override
    final public void addInt(int value) {
      parent.add(DatumFactory.createInt8(Long.valueOf(value)));
    }
  }

  static final class FieldFloat4Converter extends PrimitiveConverter {
    private final ParentValueContainer parent;

    public FieldFloat4Converter(ParentValueContainer parent) {
      this.parent = parent;
    }

    @Override
    final public void addInt(int value) {
      parent.add(DatumFactory.createFloat4(Float.valueOf(value)));
    }

    @Override
    final public void addLong(long value) {
      parent.add(DatumFactory.createFloat4(Float.valueOf(value)));
    }

    @Override
    final public void addFloat(float value) {
      parent.add(DatumFactory.createFloat4(value));
    }
  }

  static final class FieldFloat8Converter extends PrimitiveConverter {
    private final ParentValueContainer parent;

    public FieldFloat8Converter(ParentValueContainer parent) {
      this.parent = parent;
    }

    @Override
    final public void addInt(int value) {
      parent.add(DatumFactory.createFloat8(Double.valueOf(value)));
    }

    @Override
    final public void addLong(long value) {
      parent.add(DatumFactory.createFloat8(Double.valueOf(value)));
    }

    @Override
    final public void addFloat(float value) {
      parent.add(DatumFactory.createFloat8(Double.valueOf(value)));
    }

    @Override
    final public void addDouble(double value) {
      parent.add(DatumFactory.createFloat8(value));
    }
  }

<<<<<<< HEAD
=======
  static final class FieldInet4Converter extends PrimitiveConverter {
    private final ParentValueContainer parent;

    public FieldInet4Converter(ParentValueContainer parent) {
      this.parent = parent;
    }

    @Override
    final public void addBinary(Binary value) {
      parent.add(DatumFactory.createInet4(value.getBytes()));
    }
  }

  static final class FieldDateConverter extends PrimitiveConverter {
    private final ParentValueContainer parent;

    public FieldDateConverter(ParentValueContainer parent) {
      this.parent = parent;
    }

    @Override
    final public void addInt(int value) {
      // Parquet DATE type is based on Unix Epoch(Jan 1, 1970).
      parent.add(DatumFactory.createDate(value + DateTimeConstants.UNIX_EPOCH_JDATE));
    }
  }

>>>>>>> 8d2bf407
  static final class FieldTextConverter extends PrimitiveConverter {
    private final ParentValueContainer parent;

    public FieldTextConverter(ParentValueContainer parent) {
      this.parent = parent;
    }

    @Override
    final public void addBinary(Binary value) {
      parent.add(DatumFactory.createText(value.getBytes()));
    }
  }

  static final class FieldBlobConverter extends PrimitiveConverter {
    private final ParentValueContainer parent;

    public FieldBlobConverter(ParentValueContainer parent) {
      this.parent = parent;
    }

    @Override
    final public void addBinary(Binary value) {
      parent.add(new BlobDatum(ByteBuffer.wrap(value.getBytes())));
    }
  }

  static final class FieldProtobufConverter extends PrimitiveConverter {
    private final ParentValueContainer parent;
    private final DataType dataType;

    public FieldProtobufConverter(ParentValueContainer parent,
                                  DataType dataType) {
      this.parent = parent;
      this.dataType = dataType;
    }

    @Override
    final public void addBinary(Binary value) {
      try {
        ProtobufDatumFactory factory =
            ProtobufDatumFactory.get(dataType.getCode());
        Message.Builder builder = factory.newBuilder();
        builder.mergeFrom(value.getBytes());
        parent.add(factory.createDatum(builder));
      } catch (InvalidProtocolBufferException e) {
        throw new RuntimeException(e);
      }
    }
  }
}<|MERGE_RESOLUTION|>--- conflicted
+++ resolved
@@ -114,15 +114,8 @@
         return new FieldFloat4Converter(parent);
       case FLOAT8:
         return new FieldFloat8Converter(parent);
-<<<<<<< HEAD
-=======
-      case INET4:
-        return new FieldInet4Converter(parent);
-      case INET6:
-        throw new RuntimeException("No converter for INET6");
       case DATE:
         return new FieldDateConverter(parent);
->>>>>>> 8d2bf407
       case TEXT:
         return new FieldTextConverter(parent);
       case PROTOBUF:
@@ -317,21 +310,6 @@
     }
   }
 
-<<<<<<< HEAD
-=======
-  static final class FieldInet4Converter extends PrimitiveConverter {
-    private final ParentValueContainer parent;
-
-    public FieldInet4Converter(ParentValueContainer parent) {
-      this.parent = parent;
-    }
-
-    @Override
-    final public void addBinary(Binary value) {
-      parent.add(DatumFactory.createInet4(value.getBytes()));
-    }
-  }
-
   static final class FieldDateConverter extends PrimitiveConverter {
     private final ParentValueContainer parent;
 
@@ -346,7 +324,6 @@
     }
   }
 
->>>>>>> 8d2bf407
   static final class FieldTextConverter extends PrimitiveConverter {
     private final ParentValueContainer parent;
 
