--- conflicted
+++ resolved
@@ -406,13 +406,8 @@
           outTuple.setOffset(offset);
 
           try {
-<<<<<<< HEAD
             deserializer.deserialize(buf, outTuple);
-            // if a line is read normally, it exists this loop.
-=======
-            deserializer.deserialize(buf, tuple);
             // if a line is read normally, it exits this loop.
->>>>>>> e5b30e54
             break;
 
           } catch (TextLineParsingError tae) {
