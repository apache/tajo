/**
 * Licensed to the Apache Software Foundation (ASF) under one
 * or more contributor license agreements.  See the NOTICE file
 * distributed with this work for additional information
 * regarding copyright ownership.  The ASF licenses this file
 * to you under the Apache License, Version 2.0 (the
 * "License"); you may not use this file except in compliance
 * with the License.  You may obtain a copy of the License at
 *
 *     http://www.apache.org/licenses/LICENSE-2.0
 *
 * Unless required by applicable law or agreed to in writing, software
 * distributed under the License is distributed on an "AS IS" BASIS,
 * WITHOUT WARRANTIES OR CONDITIONS OF ANY KIND, either express or implied.
 * See the License for the specific language governing permissions and
 * limitations under the License.
 */

package org.apache.tajo.storage.text;

import io.netty.buffer.ByteBuf;
import org.apache.commons.logging.Log;
import org.apache.commons.logging.LogFactory;
import org.apache.hadoop.conf.Configuration;
import org.apache.hadoop.fs.FSDataOutputStream;
import org.apache.hadoop.fs.FileSystem;
import org.apache.hadoop.fs.Path;
import org.apache.hadoop.io.IOUtils;
import org.apache.hadoop.io.compress.CompressionCodec;
import org.apache.hadoop.io.compress.CompressionCodecFactory;
import org.apache.hadoop.io.compress.CompressionOutputStream;
import org.apache.hadoop.io.compress.Compressor;
import org.apache.tajo.TaskAttemptId;
import org.apache.tajo.catalog.Schema;
import org.apache.tajo.catalog.TableMeta;
import org.apache.tajo.catalog.statistics.TableStats;
import org.apache.tajo.storage.*;
import org.apache.tajo.storage.compress.CodecPool;
import org.apache.tajo.storage.exception.AlreadyExistsStorageException;
import org.apache.tajo.storage.fragment.Fragment;
import org.apache.tajo.storage.rcfile.NonSyncByteArrayOutputStream;
import org.apache.tajo.unit.StorageUnit;
import org.apache.tajo.util.ReflectionUtil;

import java.io.BufferedOutputStream;
import java.io.DataOutputStream;
import java.io.FileNotFoundException;
import java.io.IOException;
import java.util.Arrays;
import java.util.Map;
import java.util.concurrent.ConcurrentHashMap;

import static org.apache.tajo.storage.StorageConstants.DEFAULT_TEXT_ERROR_TOLERANCE_MAXNUM;
import static org.apache.tajo.storage.StorageConstants.TEXT_ERROR_TOLERANCE_MAXNUM;

public class DelimitedTextFile {

  public static final byte LF = '\n';
  public static final String READ_BUFFER_SIZE = "tajo.storage.text.io.read-buffer.bytes";
  public static final String WRITE_BUFFER_SIZE = "tajo.storage.text.io.write-buffer.bytes";
  public static final int DEFAULT_BUFFER_SIZE = 128 * StorageUnit.KB;

  private static final Log LOG = LogFactory.getLog(DelimitedTextFile.class);

  /** it caches line serde classes. */
  private static final Map<String, Class<? extends TextLineSerDe>> serdeClassCache =
      new ConcurrentHashMap<String, Class<? extends TextLineSerDe>>();

  /**
   * By default, DelimitedTextFileScanner uses CSVLineSerder. If a table property 'text.serde.class' is given,
   * it will use the specified serder class.
   *
   * @return TextLineSerder
   */
  public static TextLineSerDe getLineSerde(TableMeta meta) {
    TextLineSerDe lineSerder;

    String serDeClassName;

    // if there is no given serde class, it will use CSV line serder.
    serDeClassName = meta.getOption(StorageConstants.TEXT_SERDE_CLASS, StorageConstants.DEFAULT_TEXT_SERDE_CLASS);

    try {
      Class<? extends TextLineSerDe> serdeClass;

      if (serdeClassCache.containsKey(serDeClassName)) {
        serdeClass = serdeClassCache.get(serDeClassName);
      } else {
        serdeClass = (Class<? extends TextLineSerDe>) Class.forName(serDeClassName);
        serdeClassCache.put(serDeClassName, serdeClass);
      }
      lineSerder = (TextLineSerDe) ReflectionUtil.newInstance(serdeClass);
    } catch (Throwable e) {
      throw new RuntimeException("TextLineSerde class cannot be initialized.", e);
    }

    return lineSerder;
  }

  public static class DelimitedTextFileAppender extends FileAppender {
    private final TableMeta meta;
    private final Schema schema;
    private final FileSystem fs;
    private FSDataOutputStream fos;
    private DataOutputStream outputStream;
    private CompressionOutputStream deflateFilter;
    private TableStatistics stats = null;
    private Compressor compressor;
    private CompressionCodecFactory codecFactory;
    private CompressionCodec codec;
    private Path compressedPath;
    private int bufferSize;
    private int bufferedBytes = 0;
    private long pos = 0;

    private NonSyncByteArrayOutputStream os;
    private TextLineSerializer serializer;

    public DelimitedTextFileAppender(Configuration conf, TaskAttemptId taskAttemptId,
                                     final Schema schema, final TableMeta meta, final Path path)
        throws IOException {
      super(conf, taskAttemptId, schema, meta, path);
      this.fs = path.getFileSystem(conf);
      this.meta = meta;
      this.schema = schema;
    }

    public TextLineSerDe getLineSerde() {
      return DelimitedTextFile.getLineSerde(meta);
    }

    @Override
    public void init() throws IOException {
      if (!fs.exists(path.getParent())) {
        throw new FileNotFoundException(path.toString());
      }

      if (this.meta.containsOption(StorageConstants.COMPRESSION_CODEC)) {
        String codecName = this.meta.getOption(StorageConstants.COMPRESSION_CODEC);
        codecFactory = new CompressionCodecFactory(conf);
        codec = codecFactory.getCodecByClassName(codecName);
        compressor = CodecPool.getCompressor(codec);
        if (compressor != null) compressor.reset();  //builtin gzip is null

        String extension = codec.getDefaultExtension();
        compressedPath = path.suffix(extension);

        if (fs.exists(compressedPath)) {
          throw new AlreadyExistsStorageException(compressedPath);
        }

        fos = fs.create(compressedPath);
        deflateFilter = codec.createOutputStream(fos, compressor);
        outputStream = new DataOutputStream(deflateFilter);

      } else {
        if (fs.exists(path)) {
          throw new AlreadyExistsStorageException(path);
        }
        fos = fs.create(path);
        outputStream = new DataOutputStream(new BufferedOutputStream(fos));
      }

      if (enabledStats) {
        this.stats = new TableStatistics(this.schema);
      }

      serializer = getLineSerde().createSerializer(schema, meta);
      serializer.init();

      bufferSize = conf.getInt(WRITE_BUFFER_SIZE, DEFAULT_BUFFER_SIZE);
      if (os == null) {
        os = new NonSyncByteArrayOutputStream(bufferSize);
      }

      os.reset();
      pos = fos.getPos();
      bufferedBytes = 0;
      super.init();
    }

    @Override
    public void addTuple(Tuple tuple) throws IOException {
      // write
      int rowBytes = serializer.serialize(os, tuple);

      // new line
      os.write(LF);
      rowBytes += 1;

      // update positions
      pos += rowBytes;
      bufferedBytes += rowBytes;

      // refill buffer if necessary
      if (bufferedBytes > bufferSize) {
        flushBuffer();
      }
      // Statistical section
      if (enabledStats) {
        stats.incrementRow();
      }
    }

    private void flushBuffer() throws IOException {
      if (os.getLength() > 0) {
        os.writeTo(outputStream);
        os.reset();
        bufferedBytes = 0;
      }
    }

    @Override
    public long getOffset() throws IOException {
      return pos;
    }

    @Override
    public void flush() throws IOException {
      flushBuffer();
      outputStream.flush();
    }

    @Override
    public void close() throws IOException {

      try {
        serializer.release();

        if(outputStream != null){
          flush();
        }

        // Statistical section
        if (enabledStats) {
          stats.setNumBytes(getOffset());
        }

        if (deflateFilter != null) {
          deflateFilter.finish();
          deflateFilter.resetState();
          deflateFilter = null;
        }
      } finally {
        IOUtils.cleanup(LOG, os, fos);
        if (compressor != null) {
          CodecPool.returnCompressor(compressor);
          compressor = null;
        }
      }
    }

    @Override
    public TableStats getStats() {
      if (enabledStats) {
        return stats.getTableStat();
      } else {
        return null;
      }
    }

    public boolean isCompress() {
      return compressor != null;
    }

    public String getExtension() {
      return codec != null ? codec.getDefaultExtension() : "";
    }
  }

  public static class DelimitedTextFileScanner extends FileScanner implements SeekableScanner {
    private boolean splittable = false;
    private final long startOffset;

    private final long endOffset;
    /** The number of actual read records */
    private int recordCount = 0;
    private int[] targetColumnIndexes;

    private DelimitedLineReader reader;
    private TextLineDeserializer deserializer;

    private int errorPrintOutMaxNum = 5;
    /** Maximum number of permissible errors */
    private int errorTorrenceMaxNum;
    /** How many errors have occurred? */
    private int errorNum;

    public DelimitedTextFileScanner(Configuration conf, final Schema schema, final TableMeta meta,
                                    final Fragment fragment)
        throws IOException {
      super(conf, schema, meta, fragment);
      reader = new DelimitedLineReader(conf, this.fragment, conf.getInt(READ_BUFFER_SIZE, 128 * StorageUnit.KB));
      if (!reader.isCompressed()) {
        splittable = true;
      }

      startOffset = this.fragment.getStartKey();
      endOffset = startOffset + fragment.getLength();

      errorTorrenceMaxNum =
          Integer.parseInt(meta.getOption(TEXT_ERROR_TOLERANCE_MAXNUM, DEFAULT_TEXT_ERROR_TOLERANCE_MAXNUM));
    }


    @Override
    public void init() throws IOException {
      if (reader != null) {
        reader.close();
      }

      if(deserializer != null) {
        deserializer.release();
      }

      reader = new DelimitedLineReader(conf, fragment, conf.getInt(READ_BUFFER_SIZE, 128 * StorageUnit.KB));
      reader.init();
      recordCount = 0;

      if (targets == null) {
        targets = schema.toArray();
      }

      super.init();
      if (LOG.isDebugEnabled()) {
        LOG.debug("DelimitedTextFileScanner open:" + fragment.getPath() + "," + startOffset + "," + endOffset);
      }

      if (startOffset > 0) {
        reader.readLine();  // skip first line;
      }

      deserializer = getLineSerde().createDeserializer(schema, meta, targets);
      deserializer.init();
    }

    public TextLineSerDe getLineSerde() {
      return DelimitedTextFile.getLineSerde(meta);
    }

    @Override
    public float getProgress() {
      try {
        if (!reader.isReadable()) {
          return 1.0f;
        }
        long filePos = reader.getCompressedPosition();
        if (startOffset == filePos) {
          return 0.0f;
        } else {
          long readBytes = filePos - startOffset;
          long remainingBytes = Math.max(endOffset - filePos, 0);
          return Math.min(1.0f, (float) (readBytes) / (float) (readBytes + remainingBytes));
        }
      } catch (IOException e) {
        LOG.error(e.getMessage(), e);
        return 0.0f;
      }
    }

    @Override
    public Tuple next() throws IOException {
      VTuple tuple;

      if (!reader.isReadable()) {
        return null;
      }

      try {

        // this loop will continue until one tuple is build or EOS (end of stream).
        do {
          long offset = reader.getUnCompressedPosition();
          ByteBuf buf = reader.readLine();

          // if no more line, then return EOT (end of tuple)
          if (buf == null) {
            return null;
          }

          // If there is no required column, we just read each line
          // and then return an empty tuple without parsing line.
          if (targets.length == 0) {
            recordCount++;
            return EmptyTuple.get();
          }

<<<<<<< HEAD
          tuple = new VTuple(targets.length);
=======
          tuple = new VTuple(schema.size());
          tuple.setOffset(offset);
>>>>>>> 47554105

          try {
            deserializer.deserialize(buf, tuple);
            // if a line is read normally, it exists this loop.
            break;

          } catch (TextLineParsingError tae) {

            errorNum++;

            // suppress too many log prints, which probably cause performance degradation
            if (errorNum < errorPrintOutMaxNum) {
              LOG.warn("Ignore JSON Parse Error (" + errorNum + "): ", tae);
            }

            // Only when the maximum error torrence limit is set (i.e., errorTorrenceMaxNum >= 0),
            // it checks if the number of parsing error exceeds the max limit.
            // Otherwise, it will ignore all parsing errors.
            if (errorTorrenceMaxNum >= 0 && errorNum > errorTorrenceMaxNum) {
              throw tae;
            }
            continue;
          }

        } while (reader.isReadable()); // continue until EOS

        // recordCount means the number of actual read records. We increment the count here.
        recordCount++;

        return tuple;

      } catch (Throwable t) {
        LOG.error(t);
        throw new IOException(t);
      }
    }

    @Override
    public void reset() throws IOException {
      init();
    }

    @Override
    public void close() throws IOException {
      try {
        if (deserializer != null) {
          deserializer.release();
        }

        if (tableStats != null && reader != null) {
          tableStats.setReadBytes(reader.getReadBytes());  //Actual Processed Bytes. (decompressed bytes + overhead)
          tableStats.setNumRows(recordCount);
        }
        if (LOG.isDebugEnabled()) {
          LOG.debug("DelimitedTextFileScanner processed record:" + recordCount);
        }
      } finally {
        IOUtils.cleanup(LOG, reader);
        reader = null;
      }
    }

    @Override
    public boolean isProjectable() {
      return true;
    }

    @Override
    public boolean isSelectable() {
      return false;
    }

    @Override
    public void setSearchCondition(Object expr) {
    }

    @Override
    public boolean isSplittable() {
      return splittable;
    }

    @Override
    public TableStats getInputStats() {
      if (tableStats != null && reader != null) {
        tableStats.setReadBytes(reader.getReadBytes());  //Actual Processed Bytes. (decompressed bytes + overhead)
        tableStats.setNumRows(recordCount);
        tableStats.setNumBytes(fragment.getLength());
      }
      return tableStats;
    }

    @Override
    public long getNextOffset() throws IOException {
      return reader.getUnCompressedPosition();
    }

    @Override
    public void seek(long offset) throws IOException {
        reader.seek(offset);
    }
  }
}<|MERGE_RESOLUTION|>--- conflicted
+++ resolved
@@ -385,12 +385,8 @@
             return EmptyTuple.get();
           }
 
-<<<<<<< HEAD
           tuple = new VTuple(targets.length);
-=======
-          tuple = new VTuple(schema.size());
           tuple.setOffset(offset);
->>>>>>> 47554105
 
           try {
             deserializer.deserialize(buf, tuple);
