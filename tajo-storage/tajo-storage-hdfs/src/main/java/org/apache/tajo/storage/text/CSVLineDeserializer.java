/**
 * Licensed to the Apache Software Foundation (ASF) under one
 * or more contributor license agreements.  See the NOTICE file
 * distributed with this work for additional information
 * regarding copyright ownership.  The ASF licenses this file
 * to you under the Apache License, Version 2.0 (the
 * "License"); you may not use this file except in compliance
 * with the License.  You may obtain a copy of the License at
 *
 *     http://www.apache.org/licenses/LICENSE-2.0
 *
 * Unless required by applicable law or agreed to in writing, software
 * distributed under the License is distributed on an "AS IS" BASIS,
 * WITHOUT WARRANTIES OR CONDITIONS OF ANY KIND, either express or implied.
 * See the License for the specific language governing permissions and
 * limitations under the License.
 */

package org.apache.tajo.storage.text;

import io.netty.buffer.ByteBuf;
import org.apache.tajo.catalog.Column;
import io.netty.buffer.ByteBufProcessor;
import org.apache.tajo.catalog.Schema;
import org.apache.tajo.catalog.TableMeta;
import org.apache.tajo.datum.Datum;
import org.apache.tajo.datum.NullDatum;
import org.apache.tajo.storage.FieldSerializerDeserializer;
import org.apache.tajo.storage.Tuple;

import java.io.IOException;
import java.util.Arrays;

public class CSVLineDeserializer extends TextLineDeserializer {
  private ByteBufProcessor processor;
  private FieldSerializerDeserializer fieldSerDer;
  private ByteBuf nullChars;
  private int delimiterCompensation;

  private int [] targetColumnIndexes;
  private Column [] projected;

  public CSVLineDeserializer(Schema schema, TableMeta meta, Column [] projected) {
    super(schema, meta);

    this.projected = projected;
    targetColumnIndexes = new int[projected.length];
    for (int i = 0; i < projected.length; i++) {
      targetColumnIndexes[i] = schema.getColumnId(projected[i].getQualifiedName());
    }
    Arrays.sort(targetColumnIndexes);
  }

  @Override
  public void init() {
    byte[] delimiter = CSVLineSerDe.getFieldDelimiter(meta);
    if (delimiter.length == 1) {
      this.processor = new FieldSplitProcessor(delimiter[0]);
    } else {
      this.processor = new MultiBytesFieldSplitProcessor(delimiter);
    }
    this.delimiterCompensation = delimiter.length - 1;

    if (nullChars != null) {
      nullChars.release();
    }
    nullChars = TextLineSerDe.getNullChars(meta);

    fieldSerDer = new TextFieldSerializerDeserializer(meta);
  }

  public void deserialize(final ByteBuf lineBuf, Tuple output) throws IOException, TextLineParsingError {
    int[] projection = targetColumnIndexes;
    if (lineBuf == null || targetColumnIndexes == null || targetColumnIndexes.length == 0) {
      return;
    }

    final int rowLength = lineBuf.readableBytes();
    int start = 0, fieldLength = 0, end = 0;

    //Projection
    int currentTarget = 0;
    int currentIndex = 0;

    while (end != -1) {
      end = lineBuf.forEachByte(start, rowLength - start, processor);

      if (end < 0) {
        fieldLength = rowLength - start;
      } else {
        fieldLength = end - start - delimiterCompensation;
      }

      if (projection.length > currentTarget && currentIndex == projection[currentTarget]) {
        lineBuf.setIndex(start, start + fieldLength);
<<<<<<< HEAD
        Datum datum = fieldSerDer.deserialize(lineBuf, projected[currentTarget], currentIndex, nullChars);
        output.put(currentTarget, datum);
=======

        try {
          Datum datum = fieldSerDer.deserialize(lineBuf, schema.getColumn(currentIndex), currentIndex, nullChars);
          output.put(currentIndex, datum);
        } catch (Exception e) {
          output.put(currentIndex, NullDatum.get());
        }

>>>>>>> b6b9d463
        currentTarget++;
      }

      if (projection.length == currentTarget) {
        break;
      }

      start = end + 1;
      currentIndex++;
    }

    /* If a text row is less than table schema size, tuple should set to NullDatum */
    if (projection.length > currentTarget) {
      for (; currentTarget < projection.length; currentTarget++) {
        output.put(projection[currentTarget], NullDatum.get());
      }
    }
  }

  @Override
  public void release() {
    if (nullChars != null) {
      nullChars.release();
      nullChars = null;
    }
  }
}<|MERGE_RESOLUTION|>--- conflicted
+++ resolved
@@ -93,19 +93,14 @@
 
       if (projection.length > currentTarget && currentIndex == projection[currentTarget]) {
         lineBuf.setIndex(start, start + fieldLength);
-<<<<<<< HEAD
-        Datum datum = fieldSerDer.deserialize(lineBuf, projected[currentTarget], currentIndex, nullChars);
-        output.put(currentTarget, datum);
-=======
 
         try {
-          Datum datum = fieldSerDer.deserialize(lineBuf, schema.getColumn(currentIndex), currentIndex, nullChars);
-          output.put(currentIndex, datum);
+          Datum datum = fieldSerDer.deserialize(lineBuf, projected[currentTarget], currentIndex, nullChars);
+          output.put(currentTarget, datum);
         } catch (Exception e) {
           output.put(currentIndex, NullDatum.get());
         }
 
->>>>>>> b6b9d463
         currentTarget++;
       }
 
