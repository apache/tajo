--- conflicted
+++ resolved
@@ -38,11 +38,7 @@
   <!--- Registered Scanner Handler -->
   <property>
     <name>tajo.storage.scanner-handler</name>
-<<<<<<< HEAD
-    <value>csv,raw,rcfile,row,trevni,parquet,orc,sequencefile,avro</value>
-=======
     <value>text,json,raw,rcfile,row,parquet,orc,sequencefile,avro,hbase</value>
->>>>>>> fa063f0e
   </property>
 
   <!--- Fragment Class Configurations -->
@@ -73,10 +69,6 @@
   <property>
     <name>tajo.storage.fragment.orc.class</name>
     <value>org.apache.tajo.storage.fragment.FileFragment</value>
-  </property>
-  <property>
-    <name>tajo.storage.fragment.orc.class</name>
-    <value>org.apache.tajo.storage.FileFragment</value>
   </property>
   <property>
     <name>tajo.storage.fragment.sequencefile.class</name>
@@ -123,8 +115,6 @@
   </property>
 
   <property>
-    <name>tajo.storage.scanner-handler.orc.class</name>
-    <value>org.apache.tajo.storage.orc.OrcScanner</value>
   </property>
 
   <property>
