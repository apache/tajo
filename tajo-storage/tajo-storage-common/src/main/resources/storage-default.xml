--- conflicted
+++ resolved
@@ -39,11 +39,8 @@
   <!--- Registered Scanner Handler -->
   <property>
     <name>tajo.storage.scanner-handler</name>
-<<<<<<< HEAD
     <value>text,json,raw,draw,rcfile,row,parquet,orc,sequencefile,avro,hbase,mongodb</value>
-=======
-    <value>text,json,raw,draw,rcfile,row,parquet,orc,sequencefile,avro,hbase,ex_http_json</value>
->>>>>>> 87aee6d3
+    <value>text,json,raw,draw,rcfile,row,parquet,orc,sequencefile,avro,hbase,mongodb,ex_http_json</value>
   </property>
 
   <!--- Fragment Class Configurations -->
@@ -76,13 +73,13 @@
     <value>org.apache.tajo.storage.jdbc.JdbcFragmentSerde</value>
   </property>
   <property>
-<<<<<<< HEAD
     <name>tajo.storage.fragment.serde.mongodb</name>
     <value>org.apache.tajo.storage.mongodb.MongoDBFragmentSerde</value>
-=======
+  </property>
+  <property>
     <name>tajo.storage.fragment.serde.example-http</name>
     <value>org.apache.tajo.storage.http.ExampleHttpFileFragmentSerde</value>
->>>>>>> 87aee6d3
+
   </property>
 
   <!--- Scanner Handler -->
@@ -140,16 +137,13 @@
     <name>tajo.storage.scanner-handler.hbase.class</name>
     <value>org.apache.tajo.storage.hbase.HBaseScanner</value>
   </property>
-<<<<<<< HEAD
   <property>
     <name>tajo.storage.scanner-handler.mongodb.class</name>
     <value>org.apache.tajo.storage.mongodb.MongoDBScanner</value>
-=======
-
+  </property>
   <property>
     <name>tajo.storage.scanner-handler.ex_http_json.class</name>
     <value>org.apache.tajo.storage.http.ExampleHttpJsonScanner</value>
->>>>>>> 87aee6d3
   </property>
 
   <!--- Appender Handler -->
