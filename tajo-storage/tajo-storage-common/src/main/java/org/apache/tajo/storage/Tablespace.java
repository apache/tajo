/**
 * Licensed to the Apache Software Foundation (ASF) under one
 * or more contributor license agreements.  See the NOTICE file
 * distributed with this work for additional information
 * regarding copyright ownership.  The ASF licenses this file
 * to you under the Apache License, Version 2.0 (the
 * "License"); you may not use this file except in compliance
 * with the License.  You may obtain a copy of the License at
 *
 *     http://www.apache.org/licenses/LICENSE-2.0
 *
 * Unless required by applicable law or agreed to in writing, software
 * distributed under the License is distributed on an "AS IS" BASIS,
 * WITHOUT WARRANTIES OR CONDITIONS OF ANY KIND, either express or implied.
 * See the License for the specific language governing permissions and
 * limitations under the License.
 */

package org.apache.tajo.storage;

import net.minidev.json.JSONObject;
import org.apache.hadoop.fs.Path;
import org.apache.tajo.ExecutionBlockId;
import org.apache.tajo.OverridableConf;
import org.apache.tajo.TaskAttemptId;
import org.apache.tajo.catalog.*;
import org.apache.tajo.catalog.proto.CatalogProtos.FragmentProto;
import org.apache.tajo.conf.TajoConf;
import org.apache.tajo.exception.TajoException;
import org.apache.tajo.exception.TajoRuntimeException;
import org.apache.tajo.exception.UnsupportedException;
import org.apache.tajo.plan.LogicalPlan;
import org.apache.tajo.plan.expr.EvalNode;
import org.apache.tajo.plan.logical.LogicalNode;
import org.apache.tajo.storage.fragment.Fragment;
import org.apache.tajo.storage.fragment.FragmentConvertor;

import javax.annotation.Nullable;
import java.io.IOException;
import java.net.URI;
import java.util.Collections;
import java.util.List;
import java.util.Set;

/**
 * Tablespace manages the functions of storing and reading data.
 * Tablespace is a abstract class.
 * For supporting such as HDFS, HBASE, a specific Tablespace should be implemented by inheriting this class.
 *
 */
public abstract class Tablespace {

  protected final String name;
  protected final URI uri;
  protected final JSONObject config;
  /** this space is visible or not. */
  protected boolean visible = true;

  protected TajoConf conf;

  public Tablespace(String name, URI uri, JSONObject config) {
    this.name = name;
    this.uri = uri;
    this.config = config;
  }

  public JSONObject getConfig() {
    return config;
  }

  public void setVisible(boolean visible) {
    this.visible = visible;
  }

  public Set<String> getDependencies() {
    return Collections.emptySet();
  }

  /**
   * Initialize storage manager.
   * @throws java.io.IOException
   */
  protected abstract void storageInit() throws IOException;

  public String getName() {
    return name;
  }

  public URI getUri() {
    return uri;
  }

  public boolean isVisible() {
    return visible;
  }

  public String toString() {
    return name + "=" + uri.toString();
  }

  public abstract long getTableVolume(URI uri) throws UnsupportedException;

  /**
   * if {@link StorageProperty#isArbitraryPathAllowed} is true,
   * the storage allows arbitrary path accesses. In this case, the storage must provide the root URI.
   *
   * @see {@link StorageProperty#isArbitraryPathAllowed}
   * @return Root URI
   */
  public URI getRootUri() {
    throw new TajoRuntimeException(new UnsupportedException(String.format("artibrary path '%s'", uri.toString())));
  }

  /**
   * Get Table URI
   *
   * @param databaseName Database name
   * @param tableName Table name
   * @return Table URI
   */
  public abstract URI getTableUri(String databaseName, String tableName);

  /**
   * Returns the splits that will serve as input for the scan tasks. The
   * number of splits matches the number of regions in a table.
   * @param inputSourceId Input source identifier, which can be either relation name or execution block id
   * @param tableDesc The table description for the target data.
   * @param filterCondition filter condition which can prune splits if possible
   * @return The list of input fragments.
   * @throws java.io.IOException
   */
  public abstract List<Fragment> getSplits(String inputSourceId,
                                           TableDesc tableDesc,
                                           @Nullable EvalNode filterCondition) throws IOException, TajoException;

  /**
   * It returns the storage property.
   * @return The storage property
   */
  public abstract StorageProperty getProperty();

  public abstract FormatProperty getFormatProperty(TableMeta meta);

  /**
   * Release storage manager resource
   */
  public abstract void close();


  /**
   * It is called by a Repartitioner for range shuffling when the SortRangeType of SortNode is USING_STORAGE_MANAGER.
   * In general Repartitioner determines the partition range using previous output statistics data.
   * In the special cases, such as HBase Repartitioner uses the result of this method.
   *
   * @param queryContext The current query context which contains query properties.
   * @param tableDesc The table description for the target data.
   * @param inputSchema The input schema
   * @param sortSpecs The sort specification that contains the sort column and sort order.
   * @return The list of sort ranges.
   * @throws java.io.IOException
   */
  public abstract TupleRange[] getInsertSortRanges(OverridableConf queryContext, TableDesc tableDesc,
                                                   Schema inputSchema, SortSpec [] sortSpecs,
                                                   TupleRange dataRange) throws IOException;

  /**
   * It is called when the query failed.
   * Each storage manager should implement to be processed when the query fails in this method.
   *
   * @param node The child node of the root node.
   * @throws java.io.IOException
   */

  /**
   * Initialize Tablespace instance. It should be called before using.
   *
   * @param tajoConf
   * @throws java.io.IOException
   */
  public void init(TajoConf tajoConf) throws IOException {
    this.conf = new TajoConf(tajoConf);
    storageInit();
  }

  /**
<<<<<<< HEAD
   * Returns the splits that will serve as input for the scan tasks. The
   * number of splits matches the number of regions in a table.
   *
   * @param fragmentId The table name or previous ExecutionBlockId
   * @param tableDesc The table description for the target data.
   * @return The list of input fragments.
   * @throws java.io.IOException
   */
  public List<Fragment> getSplits(String fragmentId, TableDesc tableDesc) throws IOException, TajoException {
    return getSplits(fragmentId, tableDesc, null);
  }

  /**
   * Returns Scanner instance.
   *
   * @param meta The table meta
   * @param schema The input schema
   * @param fragment The fragment for scanning
   * @param target Columns which are selected.
   * @return Scanner instance
   * @throws java.io.IOException
   */
  public Scanner getScanner(TableMeta meta, Schema schema, FragmentProto fragment, Schema target) throws IOException {
    return getScanner(meta, schema, (Fragment)FragmentConvertor.convert(conf, fragment), target);
  }

  /**
   * Returns Scanner instance.
   *
   * @param meta The table meta
   * @param schema The input schema
   * @param fragment The fragment for scanning
   * @return Scanner instance
   * @throws java.io.IOException
   */
  public Scanner getScanner(TableMeta meta, Schema schema, Fragment fragment) throws IOException {
    return getScanner(meta, schema, fragment, schema);
  }

  /**
=======
>>>>>>> 4a962885
   * Returns Scanner instance.
   *
   * @param meta The table meta
   * @param schema The input schema
   * @param fragment The fragment for scanning
   * @param target The output schema
   * @return Scanner instance
   * @throws java.io.IOException
   */
  public Scanner getScanner(TableMeta meta,
                            Schema schema,
                            Fragment fragment,
                            @Nullable Schema target) throws IOException {
    if (target == null) {
      target = schema;
    }

    if (fragment.isEmpty()) {
      Scanner scanner = new NullScanner(conf, schema, meta, fragment);
      scanner.setTarget(target.toArray());

      return scanner;
    }

    Scanner scanner;

    Class<? extends Scanner> scannerClass = getScannerClass(meta.getStoreType());
    scanner = OldStorageManager.newScannerInstance(scannerClass, conf, schema, meta, fragment);
    scanner.setTarget(target.toArray());

    return scanner;
  }

  public Appender getAppenderForInsertRow(OverridableConf queryContext,
                                          TaskAttemptId taskAttemptId,
                                          TableMeta meta,
                                          Schema schema,
                                          Path workDir) throws IOException {
    return getAppender(queryContext, taskAttemptId, meta, schema, workDir);
  }

  /**
   * Returns Scanner instance.
   *
   * @param meta The table meta
   * @param schema The input schema
   * @param fragment The fragment for scanning
   * @param target The output schema
   * @return Scanner instance
   * @throws IOException
   */
  public synchronized SeekableScanner getSeekableScanner(TableMeta meta, Schema schema, FragmentProto fragment,
                                                         Schema target) throws IOException {
    return (SeekableScanner)this.getScanner(meta, schema, FragmentConvertor.convert(conf, fragment), target);
  }

  /**
   * Returns Appender instance.
   * @param queryContext Query property.
   * @param taskAttemptId Task id.
   * @param meta Table meta data.
   * @param schema Output schema.
   * @param workDir Working directory
   * @return Appender instance
   * @throws java.io.IOException
   */
  public Appender getAppender(OverridableConf queryContext,
                              TaskAttemptId taskAttemptId, TableMeta meta, Schema schema, Path workDir)
      throws IOException {
    Appender appender;

    Class<? extends Appender> appenderClass;

    String handlerName = meta.getStoreType().toLowerCase();
    appenderClass = OldStorageManager.APPENDER_HANDLER_CACHE.get(handlerName);
    if (appenderClass == null) {
      appenderClass = conf.getClass(
          String.format("tajo.storage.appender-handler.%s.class", handlerName), null, Appender.class);
      OldStorageManager.APPENDER_HANDLER_CACHE.put(handlerName, appenderClass);
    }

    if (appenderClass == null) {
      throw new IOException("Unknown Storage Type: " + meta.getStoreType());
    }

    appender = OldStorageManager.newAppenderInstance(appenderClass, conf, taskAttemptId, meta, schema, workDir);

    return appender;
  }

  /**
   * Return the Scanner class for the StoreType that is defined in storage-default.xml.
   *
   * @param storeType store type
   * @return The Scanner class
   * @throws java.io.IOException
   */
  public Class<? extends Scanner> getScannerClass(String storeType) throws IOException {
    String handlerName = storeType.toLowerCase();
    Class<? extends Scanner> scannerClass = OldStorageManager.SCANNER_HANDLER_CACHE.get(handlerName);
    if (scannerClass == null) {
      scannerClass = conf.getClass(
          String.format("tajo.storage.scanner-handler.%s.class", handlerName), null, Scanner.class);
      OldStorageManager.SCANNER_HANDLER_CACHE.put(handlerName, scannerClass);
    }

    if (scannerClass == null) {
      throw new IOException("Unknown Storage Type: " + storeType);
    }

    return scannerClass;
  }

  /**
   * It is called after making logical plan. Storage manager should verify the schema for inserting.
   *
   * @param tableDesc The table description of insert target.
   * @param outSchema  The output schema of select query for inserting.
   * @throws java.io.IOException
   */
  public abstract void verifySchemaToWrite(TableDesc tableDesc, Schema outSchema) throws TajoException;

  /**
   * Rewrite the logical plan. It is assumed that the final plan will be given in this method.
   */
  public void rewritePlan(OverridableConf context, LogicalPlan plan) throws TajoException {
    // nothing to do by default
  }

  ////////////////////////////////////////////////////////////////////////////
  // Table Lifecycle Section
  ////////////////////////////////////////////////////////////////////////////

  /**
   * This method is called after executing "CREATE TABLE" statement.
   * If a storage is a file based storage, a storage manager may create directory.
   *
   * @param tableDesc Table description which is created.
   * @param ifNotExists Creates the table only when the table does not exist.
   * @throws java.io.IOException
   */
  public abstract void createTable(TableDesc tableDesc, boolean ifNotExists) throws TajoException, IOException;

  /**
   * This method is called after executing "DROP TABLE" statement with the 'PURGE' option
   * which is the option to delete all the data.
   *
   * @param tableDesc
   * @throws java.io.IOException
   */
  public abstract void purgeTable(TableDesc tableDesc) throws IOException, TajoException;

  /**
   * This method is called before executing 'INSERT' or 'CREATE TABLE as SELECT'.
   * In general Tajo creates the target table after finishing the final sub-query of CATS.
   * But In the special cases, such as HBase INSERT or CAST query uses the target table information.
   * That kind of the storage should implements the logic related to creating table in this method.
   *
   * @param node The child node of the root node.
   * @throws java.io.IOException
   */
  public abstract void prepareTable(LogicalNode node) throws IOException, TajoException;

  /**
   * Finalizes result data. Tajo stores result data in the staging directory.
   * If the query fails, clean up the staging directory.
   * Otherwise the query is successful, move to the final directory from the staging directory.
   *
   * @param queryContext The query property
   * @param finalEbId The final execution block id
   * @param plan The query plan
   * @param schema The final output schema
   * @param tableDesc The description of the target table
   * @return Saved path
   * @throws java.io.IOException
   */
  public abstract Path commitTable(OverridableConf queryContext,
                                   ExecutionBlockId finalEbId,
                                   LogicalPlan plan, Schema schema,
                                   TableDesc tableDesc) throws IOException;

  public abstract void rollbackTable(LogicalNode node) throws IOException, TajoException;

  @Override
  public boolean equals(Object obj) {
    if (obj instanceof Tablespace) {
      Tablespace other = (Tablespace) obj;
      return name.equals(other.name) && uri.equals(other.uri);
    } else {
      return false;
    }
  }

  public abstract URI getStagingUri(OverridableConf context, String queryId, TableMeta meta) throws IOException;

  public URI prepareStagingSpace(TajoConf conf, String queryId, OverridableConf context,
                                 TableMeta meta) throws IOException {
    throw new IOException("Staging the output result is not supported in this storage");
  }

  public MetadataProvider getMetadataProvider() {
    throw new TajoRuntimeException(new UnsupportedException("Linked Metadata Provider for " + name));
  }

  @SuppressWarnings("unused")
  public int markAccetablePlanPart(LogicalPlan plan) {
    throw new TajoRuntimeException(new UnsupportedException());
  }
}<|MERGE_RESOLUTION|>--- conflicted
+++ resolved
@@ -183,49 +183,6 @@
   }
 
   /**
-<<<<<<< HEAD
-   * Returns the splits that will serve as input for the scan tasks. The
-   * number of splits matches the number of regions in a table.
-   *
-   * @param fragmentId The table name or previous ExecutionBlockId
-   * @param tableDesc The table description for the target data.
-   * @return The list of input fragments.
-   * @throws java.io.IOException
-   */
-  public List<Fragment> getSplits(String fragmentId, TableDesc tableDesc) throws IOException, TajoException {
-    return getSplits(fragmentId, tableDesc, null);
-  }
-
-  /**
-   * Returns Scanner instance.
-   *
-   * @param meta The table meta
-   * @param schema The input schema
-   * @param fragment The fragment for scanning
-   * @param target Columns which are selected.
-   * @return Scanner instance
-   * @throws java.io.IOException
-   */
-  public Scanner getScanner(TableMeta meta, Schema schema, FragmentProto fragment, Schema target) throws IOException {
-    return getScanner(meta, schema, (Fragment)FragmentConvertor.convert(conf, fragment), target);
-  }
-
-  /**
-   * Returns Scanner instance.
-   *
-   * @param meta The table meta
-   * @param schema The input schema
-   * @param fragment The fragment for scanning
-   * @return Scanner instance
-   * @throws java.io.IOException
-   */
-  public Scanner getScanner(TableMeta meta, Schema schema, Fragment fragment) throws IOException {
-    return getScanner(meta, schema, fragment, schema);
-  }
-
-  /**
-=======
->>>>>>> 4a962885
    * Returns Scanner instance.
    *
    * @param meta The table meta
