/**
 * Licensed to the Apache Software Foundation (ASF) under one
 * or more contributor license agreements.  See the NOTICE file
 * distributed with this work for additional information
 * regarding copyright ownership.  The ASF licenses this file
 * to you under the Apache License, Version 2.0 (the
 * "License"); you may not use this file except in compliance
 * with the License.  You may obtain a copy of the License at
 *
 *     http://www.apache.org/licenses/LICENSE-2.0
 *
 * Unless required by applicable law or agreed to in writing, software
 * distributed under the License is distributed on an "AS IS" BASIS,
 * WITHOUT WARRANTIES OR CONDITIONS OF ANY KIND, either express or implied.
 * See the License for the specific language governing permissions and
 * limitations under the License.
 */

package org.apache.tajo.storage;

import com.google.common.annotations.VisibleForTesting;
import com.google.common.base.Function;
import com.google.common.base.Optional;
import com.google.common.base.Predicate;
import com.google.common.collect.Collections2;
import com.google.common.collect.Maps;
import net.minidev.json.JSONObject;
import net.minidev.json.parser.JSONParser;
import net.minidev.json.parser.ParseException;
import org.apache.commons.logging.Log;
import org.apache.commons.logging.LogFactory;
import org.apache.hadoop.fs.Path;
import org.apache.tajo.TajoConstants;
import org.apache.tajo.catalog.MetadataProvider;
import org.apache.tajo.conf.TajoConf;
import org.apache.tajo.exception.TajoRuntimeException;
import org.apache.tajo.exception.UndefinedTablespaceException;
import org.apache.tajo.exception.UndefinedTablespaceHandlerException;
import org.apache.tajo.exception.UnsupportedException;
import org.apache.tajo.storage.fragment.Fragment;
import org.apache.tajo.util.JavaResourceUtil;
import org.apache.tajo.util.Pair;
import org.apache.tajo.util.UriUtil;

import javax.annotation.Nullable;
import java.io.FileNotFoundException;
import java.io.IOException;
import java.lang.reflect.Constructor;
import java.net.URI;
import java.util.Collection;
import java.util.Map;
import java.util.TreeMap;
import java.util.UUID;

import static org.apache.tajo.storage.StorageConstants.LOCAL_FS_URI;

/**
 * It handles available table spaces and cache TableSpace instances.
 *
 * Default tablespace must be a filesystem-based one.
 * HDFS and S3 can be a default tablespace if a Tajo cluster is in fully distributed mode.
 * Local file system can be a default tablespace if a Tajo cluster runs on a single machine.
 */
public class TablespaceManager implements StorageService {
  private static final Log LOG = LogFactory.getLog(TablespaceManager.class);

  public static final String DEFAULT_CONFIG_FILE = "storage-default.json";
  public static final String SITE_CONFIG_FILE = "storage-site.json";

  /** default tablespace name */
  public static final String DEFAULT_TABLESPACE_NAME = "default";

  private final static TajoConf systemConf = new TajoConf();
  private final static JSONParser parser = new JSONParser(JSONParser.MODE_JSON_SIMPLE | JSONParser.IGNORE_CONTROL_CHAR);

  // The relation ship among name, URI, Tablespaces must be kept 1:1:1.
  protected static final Map<String, URI> SPACES_URIS_MAP = Maps.newHashMap();
  protected static final TreeMap<URI, Tablespace> TABLE_SPACES = Maps.newTreeMap();

  protected static final Map<Class<?>, Constructor<?>> CONSTRUCTORS = Maps.newHashMap();
  protected static final Map<String, Class<? extends Tablespace>> TABLE_SPACE_HANDLERS = Maps.newHashMap();

  public static final Class[] TABLESPACE_PARAM = new Class[]{String.class, URI.class, JSONObject.class};

  public static final String TABLESPACE_SPEC_CONFIGS_KEY = "configs";

  static {
    instance = new TablespaceManager();
  }

  /**
   * Singleton instance
   */
  private static final TablespaceManager instance;

  private TablespaceManager() {
    initForDefaultConfig(); // loading storage-default.json
    initSiteConfig();       // storage-site.json will override the configs of storage-default.json
    addWarehouseAsSpace();  // adding a warehouse directory for a default tablespace
    addLocalFsTablespace(); // adding a tablespace using local file system by default
  }

  private void addWarehouseAsSpace() {
    Path warehouseDir = TajoConf.getWarehouseDir(systemConf);
    registerTableSpace(DEFAULT_TABLESPACE_NAME, warehouseDir.toUri(), null, true, false);
  }

  private void addLocalFsTablespace() {
    if (TABLE_SPACES.headMap(LOCAL_FS_URI, true).firstEntry() == null && TABLE_SPACE_HANDLERS.containsKey("file")) {
      String tmpName = UUID.randomUUID().toString();
      registerTableSpace(tmpName, LOCAL_FS_URI, null, false, false);
    }
  }

  public static TablespaceManager getInstance() {
    return instance;
  }

  private void initForDefaultConfig() {
    JSONObject json = loadFromConfig(DEFAULT_CONFIG_FILE);
    if (json == null) {
      throw new IllegalStateException("There is no " + SITE_CONFIG_FILE);
    }
    applyConfig(json, false);
  }

  private void initSiteConfig() {
    JSONObject json = loadFromConfig(SITE_CONFIG_FILE);

    // if there is no storage-site.json file, nothing happen.
    if (json != null) {
      applyConfig(json, true);
    }
  }

  private JSONObject loadFromConfig(String fileName) {
    String json;
    try {
      json = JavaResourceUtil.readTextFromResource(fileName);
    } catch (FileNotFoundException fnfe) {
      return null;      
    } catch (IOException e) {
      throw new RuntimeException(e);
    }

    return parseJson(json);
  }

  private static JSONObject parseJson(String json) {
    try {
      return (JSONObject) parser.parse(json);
    } catch (ParseException e) {
      throw new RuntimeException(e);
    }
  }

  private void applyConfig(JSONObject json, boolean override) {
    loadStorages(json);
    loadTableSpaces(json, override);
  }

  private void loadStorages(JSONObject json) {
    JSONObject spaces = (JSONObject) json.get(KEY_STORAGES);

    if (spaces != null) {
      Pair<String, Class<? extends Tablespace>> pair = null;
      for (Map.Entry<String, Object> entry : spaces.entrySet()) {

        try {
          pair = extractStorage(entry);
        } catch (ClassNotFoundException e) {
          LOG.warn(e);
          continue;
        }

        TABLE_SPACE_HANDLERS.put(pair.getFirst(), pair.getSecond());
      }
    }
  }

  private Pair<String, Class<? extends Tablespace>> extractStorage(Map.Entry<String, Object> entry)
      throws ClassNotFoundException {

    String storageType = entry.getKey();
    JSONObject storageDesc = (JSONObject) entry.getValue();
    String handlerClass = (String) storageDesc.get(KEY_STORAGE_HANDLER);

    return new Pair<String, Class<? extends Tablespace>>(
        storageType, (Class<? extends Tablespace>) Class.forName(handlerClass));
  }

  private void loadTableSpaces(JSONObject json, boolean override) {
    JSONObject spaces = (JSONObject) json.get(KEY_SPACES);

    if (spaces != null) {
      for (Map.Entry<String, Object> entry : spaces.entrySet()) {
        JSONObject spaceDetail = (JSONObject) entry.getValue();
        AddTableSpace(
            entry.getKey(),
            URI.create(spaceDetail.getAsString("uri")),
            Boolean.parseBoolean(spaceDetail.getAsString("default")),
            (JSONObject) spaceDetail.get(TABLESPACE_SPEC_CONFIGS_KEY),
            override);
      }
    }
  }

  public static void AddTableSpace(String spaceName, URI uri, boolean isDefault, JSONObject configs, boolean override) {


    if (isDefault) {
      registerTableSpace(DEFAULT_TABLESPACE_NAME, uri, configs, true, override);
    }
    registerTableSpace(spaceName, uri, configs, true, override);
  }

  private static void registerTableSpace(String spaceName, URI uri, JSONObject spaceDesc,
                                         boolean visible, boolean override) {
    Tablespace tableSpace = initializeTableSpace(spaceName, uri, spaceDesc);
    tableSpace.setVisible(visible);

    try {
      tableSpace.init(systemConf);
    } catch (IOException e) {
      throw new RuntimeException(e);
    }

    putTablespace(tableSpace, override);

    // If the arbitrary path is allowed, root uri is also added as a tablespace
    if (tableSpace.getProperty().isArbitraryPathAllowed()) {
      URI rootUri = tableSpace.getRootUri();
      // if there already exists or the rootUri is 'file:/', it won't overwrite the tablespace.
      if (!TABLE_SPACES.containsKey(rootUri) && !rootUri.toString().startsWith(LOCAL_FS_URI.toString())) {
        String tmpName = UUID.randomUUID().toString();
        registerTableSpace(tmpName, rootUri, spaceDesc, false, override);
      }
    }
  }

  private static void putTablespace(Tablespace space, boolean override) {
    // It is a device to keep the relationship among name, URI, and tablespace 1:1:1.

    boolean nameExist = SPACES_URIS_MAP.containsKey(space.getName());
    boolean uriExist = TABLE_SPACES.containsKey(space.uri);

    boolean mismatch = nameExist && !SPACES_URIS_MAP.get(space.getName()).equals(space.getUri());
    mismatch = mismatch || uriExist && TABLE_SPACES.get(space.uri).equals(space);

    if (!override && mismatch) {
      throw new RuntimeException("Name or URI of Tablespace must be unique.");
    }

    SPACES_URIS_MAP.put(space.getName(), space.getUri());
    // We must guarantee that the same uri results in the same tablespace instance.
    TABLE_SPACES.put(space.getUri(), space);
  }

  /**
   * Return length of the fragment.
   * In the UNKNOWN_LENGTH case get FRAGMENT_ALTERNATIVE_UNKNOWN_LENGTH from the configuration.
   *
   * @param conf Tajo system property
   * @param fragment Fragment
   * @return
   */
  public static long guessFragmentVolume(TajoConf conf, Fragment fragment) {
    if (fragment.getLength() == TajoConstants.UNKNOWN_LENGTH) {
      return conf.getLongVar(TajoConf.ConfVars.FRAGMENT_ALTERNATIVE_UNKNOWN_LENGTH);
    } else {
      return fragment.getLength();
    }
  }

  public static final String KEY_STORAGES = "storages"; // storages
  public static final String KEY_STORAGE_HANDLER = "handler"; // storages/?/handler
  public static final String KEY_STORAGE_DEFAULT_FORMAT = "default-format"; // storages/?/default-format

  public static final String KEY_SPACES = "spaces";

  private static Tablespace initializeTableSpace(String spaceName, URI uri, JSONObject spaceDesc) {
    final String scheme = UriUtil.getScheme(uri);
    Class<? extends Tablespace> clazz = TABLE_SPACE_HANDLERS.get(scheme);

    if (clazz == null) {
      throw new TajoRuntimeException(new UndefinedTablespaceHandlerException(scheme));
    }

    try {
      Constructor<? extends Tablespace> constructor =
          (Constructor<? extends Tablespace>) CONSTRUCTORS.get(clazz);

      if (constructor == null) {
        constructor = clazz.getDeclaredConstructor(TABLESPACE_PARAM);
        constructor.setAccessible(true);
        CONSTRUCTORS.put(clazz, constructor);
      }

      return constructor.newInstance(new Object[]{spaceName, uri, spaceDesc});
    } catch (Exception e) {
      throw new RuntimeException(e);
    }
  }

  @VisibleForTesting
  public static Optional<Tablespace> addTableSpaceForTest(Tablespace space) {
    Tablespace existing;
    synchronized (SPACES_URIS_MAP) {

      String scheme = UriUtil.getScheme(space.getUri());
      if (!TABLE_SPACE_HANDLERS.containsKey(scheme)) {
        TABLE_SPACE_HANDLERS.put(scheme, space.getClass());
      }

      // Remove existing one
      SPACES_URIS_MAP.remove(space.getName());
      existing = TABLE_SPACES.remove(space.getUri());

      // Add anotherone for test
      registerTableSpace(space.name, space.uri, space.getConfig(), true, true);
    }
    // if there is an existing one, return it.
    return Optional.fromNullable(existing);
  }

  @VisibleForTesting
  public static Optional<Tablespace> removeTablespaceForTest(String name) {
    Tablespace existing = null;
    synchronized (SPACES_URIS_MAP) {
      URI uri = SPACES_URIS_MAP.remove(name);
      if (uri != null) {
        existing = TABLE_SPACES.remove(uri);
      }
    }
    return Optional.fromNullable(existing);
  }

  public Iterable<String> getSupportSchemes() {
    return TABLE_SPACE_HANDLERS.keySet();
  }

  /**
   * Get tablespace for the given URI. If uri is null, the default tablespace will be returned
   *
   * @param uri Table or Table Fragment URI.
   * @param <T> Tablespace class type
   * @return Tablespace. If uri is null, the default tablespace will be returned.
   */
  public static <T extends Tablespace> T get(@Nullable String uri) {

    if (uri == null || uri.isEmpty()) {
<<<<<<< HEAD
      return Optional.of(getDefault());
=======
      return getDefault();
>>>>>>> 4a962885
    }

    Tablespace lastOne = null;

    // Find the longest matched one. For example, assume that the caller tries to find /x/y/z, and
    // there are /x and /x/y. In this case, /x/y will be chosen because it is more specific.
    for (Map.Entry<URI, Tablespace> entry : TABLE_SPACES.headMap(URI.create(uri), true).entrySet()) {
      if (uri.startsWith(entry.getKey().toString())) {
        lastOne = entry.getValue();
      }
    }
<<<<<<< HEAD
    return Optional.fromNullable((T) lastOne);
=======

    if (lastOne == null) {
      lastOne = initializeTableSpace(UUID.randomUUID().toString(), URI.create(uri), new JSONObject());
      try {
        lastOne.init(systemConf);
      } catch (IOException e) {
        throw new RuntimeException(e);
      }
    }

    return (T) lastOne;
>>>>>>> 4a962885
  }

  /**
   * Get tablespace for the given URI. If uri is null, the default tablespace will be returned
   *
   * @param uri Table or Table Fragment URI.
   * @param <T> Tablespace class type
   * @return Tablespace. If uri is null, the default tablespace will be returned.
   */
  public static <T extends Tablespace> T get(@Nullable URI uri) {
    if (uri == null) {
<<<<<<< HEAD
      return Optional.of(getDefault());
    } else {
      return get(uri.toString());
=======
      return getDefault();
    } else {
      return (T) get(uri.toString());
>>>>>>> 4a962885
    }
  }

  /**
   * It returns the default tablespace. This method ensures that it always return the tablespace.
   *
   * @return
   */
  public static <T extends Tablespace> T getDefault() {
    return (T) getByName(DEFAULT_TABLESPACE_NAME);
  }

  public static <T extends Tablespace> T getLocalFs() {
    return (T) get(LOCAL_FS_URI);
  }

  public static <T extends Tablespace> T getByName(String name) {
    URI uri = SPACES_URIS_MAP.get(name);
    if (uri != null) {
      return (T) TABLE_SPACES.get(uri);
    } else {
      throw new TajoRuntimeException(new UndefinedTablespaceException(name));
    }
  }

  public static Optional<? extends Tablespace> getAnyByScheme(String scheme) {
    for (Map.Entry<URI, Tablespace> entry : TABLE_SPACES.entrySet()) {
      String uriScheme = entry.getKey().getScheme();
      if (uriScheme != null && uriScheme.equalsIgnoreCase(scheme)) {
        return Optional.of(entry.getValue());
      }
    }

    return Optional.absent();
  }

  @Override
  public URI getTableURI(@Nullable String spaceName, String databaseName, String tableName) {
    Tablespace space = spaceName == null ? getDefault() : getByName(spaceName);
    return space.getTableUri(databaseName, tableName);
  }

  @Override
  public long getTableVolumn(URI tableUri) throws UnsupportedException {
    return get(tableUri).getTableVolume(tableUri);
  }

  public static Iterable<Tablespace> getAllTablespaces() {
    return TABLE_SPACES.values();
  }

  public static Collection<MetadataProvider> getMetadataProviders() {
    Collection<Tablespace> filteredSpace = Collections2.filter(TABLE_SPACES.values(), new Predicate<Tablespace>() {
      @Override
      public boolean apply(@Nullable Tablespace space) {
        return space.getProperty().isMetadataProvided();
      }
    });

    return Collections2.transform(filteredSpace, new Function<Tablespace, MetadataProvider>() {
      @Override
      public MetadataProvider apply(@Nullable Tablespace space) {
        return space.getMetadataProvider();
      }
    });
  }
}<|MERGE_RESOLUTION|>--- conflicted
+++ resolved
@@ -349,11 +349,7 @@
   public static <T extends Tablespace> T get(@Nullable String uri) {
 
     if (uri == null || uri.isEmpty()) {
-<<<<<<< HEAD
-      return Optional.of(getDefault());
-=======
       return getDefault();
->>>>>>> 4a962885
     }
 
     Tablespace lastOne = null;
@@ -365,9 +361,6 @@
         lastOne = entry.getValue();
       }
     }
-<<<<<<< HEAD
-    return Optional.fromNullable((T) lastOne);
-=======
 
     if (lastOne == null) {
       lastOne = initializeTableSpace(UUID.randomUUID().toString(), URI.create(uri), new JSONObject());
@@ -379,7 +372,6 @@
     }
 
     return (T) lastOne;
->>>>>>> 4a962885
   }
 
   /**
@@ -391,15 +383,9 @@
    */
   public static <T extends Tablespace> T get(@Nullable URI uri) {
     if (uri == null) {
-<<<<<<< HEAD
-      return Optional.of(getDefault());
-    } else {
-      return get(uri.toString());
-=======
       return getDefault();
     } else {
       return (T) get(uri.toString());
->>>>>>> 4a962885
     }
   }
 
