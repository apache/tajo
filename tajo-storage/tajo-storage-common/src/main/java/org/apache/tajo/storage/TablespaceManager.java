--- conflicted
+++ resolved
@@ -7,7 +7,7 @@
  * "License"); you may not use this file except in compliance
  * with the License.  You may obtain a copy of the License at
  *
- * http://www.apache.org/licenses/LICENSE-2.0
+ *     http://www.apache.org/licenses/LICENSE-2.0
  *
  * Unless required by applicable law or agreed to in writing, software
  * distributed under the License is distributed on an "AS IS" BASIS,
@@ -133,13 +133,9 @@
   private JSONObject loadFromConfig(String fileName) {
     String json;
     try {
-<<<<<<< HEAD
       json = JavaResourceUtil.readTextFromResource(fileName);
-=======
-      json = FileUtil.readTextFileFromResource(fileName);
     } catch (FileNotFoundException fnfe) {
-      return null;
->>>>>>> 8a27a43f
+      return null;      
     } catch (IOException e) {
       throw new RuntimeException(e);
     }
