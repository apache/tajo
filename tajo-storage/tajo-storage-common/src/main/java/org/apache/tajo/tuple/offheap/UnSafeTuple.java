--- conflicted
+++ resolved
@@ -136,13 +136,8 @@
   }
 
   @Override
-<<<<<<< HEAD
-  public void insertTuple(int fieldId, Tuple tuple) {
-    throw new UnsupportedException("UnSafeTuple does not support put(int, Tuple).");
-=======
   public void put(int fieldId, Tuple tuple) {
     throw new TajoRuntimeException(new UnsupportedException());
->>>>>>> f057343e
   }
 
   @Override
