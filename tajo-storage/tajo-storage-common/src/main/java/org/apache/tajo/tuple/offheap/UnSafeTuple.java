--- conflicted
+++ resolved
@@ -152,45 +152,6 @@
     }
 
     switch (types[fieldId].getType()) {
-<<<<<<< HEAD
-      case BOOLEAN:
-        return DatumFactory.createBool(getBool(fieldId));
-      case BIT:
-        return DatumFactory.createBit(getByte(fieldId));
-      case INT1:
-      case INT2:
-        return DatumFactory.createInt2(getInt2(fieldId));
-      case INT4:
-        return DatumFactory.createInt4(getInt4(fieldId));
-      case INT8:
-        return DatumFactory.createInt8(getInt8(fieldId));
-      case FLOAT4:
-        return DatumFactory.createFloat4(getFloat4(fieldId));
-      case FLOAT8:
-        return DatumFactory.createFloat8(getFloat8(fieldId));
-      case CHAR:
-        return DatumFactory.createChar(getBytes(fieldId));
-      case TEXT:
-        return DatumFactory.createText(getBytes(fieldId));
-      case BLOB :
-        return DatumFactory.createBlob(getBytes(fieldId));
-      case TIMESTAMP:
-        return DatumFactory.createTimestamp(getInt8(fieldId));
-      case DATE:
-        return DatumFactory.createDate(getInt4(fieldId));
-      case TIME:
-        return DatumFactory.createTime(getInt8(fieldId));
-      case INTERVAL:
-        return getInterval(fieldId);
-      case INET4:
-        return DatumFactory.createInet4(getInt4(fieldId));
-      case PROTOBUF:
-        return getProtobufDatum(fieldId);
-      case NULL_TYPE:
-        return NullDatum.get();
-      default:
-        throw new UnsupportedException("Unknown type: " + types[fieldId]);
-=======
     case BOOLEAN:
       return DatumFactory.createBool(getBool(fieldId));
     case INT1:
@@ -220,7 +181,6 @@
       return getProtobufDatum(fieldId);
     default:
       throw new TajoRuntimeException(new UnsupportedException("data type '" + types[fieldId] + "'"));
->>>>>>> 848a8c3d
     }
   }
 
@@ -265,7 +225,13 @@
 
   @Override
   public byte[] getTextBytes(int fieldId) {
-    return getBytes(fieldId);
+    long pos = getFieldAddr(fieldId);
+    int len = UNSAFE.getInt(pos);
+    pos += SizeOf.SIZE_OF_INT;
+
+    byte[] bytes = new byte[len];
+    UNSAFE.copyMemory(null, pos, bytes, UnsafeUtil.ARRAY_BYTE_BASE_OFFSET, len);
+    return bytes;
   }
 
   @Override
@@ -296,7 +262,7 @@
 
   @Override
   public String getText(int fieldId) {
-    return new String(getTextBytes(fieldId), TextDatum.DEFAULT_CHARSET);
+    return new String(getTextBytes(fieldId));
   }
 
   public IntervalDatum getInterval(int fieldId) {
