/**
 * Licensed to the Apache Software Foundation (ASF) under one
 * or more contributor license agreements.  See the NOTICE file
 * distributed with this work for additional information
 * regarding copyright ownership.  The ASF licenses this file
 * to you under the Apache License, Version 2.0 (the
 * "License"); you may not use this file except in compliance
 * with the License.  You may obtain a copy of the License at
 *
 *     http://www.apache.org/licenses/LICENSE-2.0
 *
 * Unless required by applicable law or agreed to in writing, software
 * distributed under the License is distributed on an "AS IS" BASIS,
 * WITHOUT WARRANTIES OR CONDITIONS OF ANY KIND, either express or implied.
 * See the License for the specific language governing permissions and
 * limitations under the License.
 */

package org.apache.tajo.storage;

import org.apache.tajo.catalog.Column;
import org.apache.tajo.catalog.Schema;
import org.apache.tajo.common.TajoDataTypes;
import org.apache.tajo.datum.DatumFactory;
import org.apache.tajo.datum.IntervalDatum;
import org.apache.tajo.datum.ProtobufDatum;
import org.apache.tajo.exception.UnknownDataTypeException;
import org.apache.tajo.exception.UnsupportedException;
import org.apache.tajo.exception.ValueTooLongForTypeCharactersException;
import org.apache.tajo.tuple.offheap.RowWriter;
import org.apache.tajo.util.BitArray;

import java.nio.ByteBuffer;

public class RowStoreUtil {
  public static int[] getTargetIds(Schema inSchema, Schema outSchema) {
    int[] targetIds = new int[outSchema.size()];
    int i = 0;
    for (Column target : outSchema.getRootColumns()) {
      targetIds[i] = inSchema.getColumnId(target.getQualifiedName());
      i++;
    }

    return targetIds;
  }

  public static Tuple project(Tuple in, VTuple out, int[] targetIds) {
    out.clear();
    for (int idx = 0; idx < targetIds.length; idx++) {
      out.put(idx, in.asDatum(targetIds[idx]));
    }
    return out;
  }

  public static RowStoreEncoder createEncoder(Schema schema) {
    return new RowStoreEncoder(schema);
  }

  public static RowStoreDecoder createDecoder(Schema schema) {
    return new RowStoreDecoder(schema);
  }

  public static class RowStoreDecoder {

    private Schema schema;
    private BitArray nullFlags;
    private int headerSize;

    private RowStoreDecoder(Schema schema) {
      this.schema = schema;
      nullFlags = new BitArray(schema.size());
      headerSize = nullFlags.bytesLength();
    }


    public Tuple toTuple(byte [] bytes) {
      nullFlags.clear();
      ByteBuffer bb = ByteBuffer.wrap(bytes);
      VTuple tuple = new VTuple(schema.size());
      Column col;
      TajoDataTypes.DataType type;

      bb.limit(headerSize);
      nullFlags.fromByteBuffer(bb);
      bb.limit(bytes.length);

      for (int i =0; i < schema.size(); i++) {
        if (nullFlags.get(i)) {
          tuple.put(i, DatumFactory.createNullDatum());
          continue;
        }

        col = schema.getColumn(i);
        type = col.getDataType();
        switch (type.getType()) {
          case BOOLEAN: tuple.put(i, DatumFactory.createBool(bb.get())); break;
          case BIT:
            byte b = bb.get();
            tuple.put(i, DatumFactory.createBit(b));
            break;

          case CHAR:
            byte [] _str = new byte[type.getLength()];
            bb.get(_str);
            tuple.put(i, DatumFactory.createChar(_str));
            break;

          case INT2:
            short s = bb.getShort();
            tuple.put(i, DatumFactory.createInt2(s));
            break;

          case INT4:
          case DATE:
            int i_ = bb.getInt();
            tuple.put(i, DatumFactory.createFromInt4(type, i_));
            break;

          case INT8:
          case TIME:
          case TIMESTAMP:
            long l = bb.getLong();
            tuple.put(i, DatumFactory.createFromInt8(type, l));
            break;

        case INTERVAL:
            int month  = bb.getInt();
            long milliseconds  = bb.getLong();
            tuple.put(i, new IntervalDatum(month, milliseconds));
            break;

          case FLOAT4:
            float f = bb.getFloat();
            tuple.put(i, DatumFactory.createFloat4(f));
            break;

          case FLOAT8:
            double d = bb.getDouble();
            tuple.put(i, DatumFactory.createFloat8(d));
            break;

          case TEXT:
            byte [] _string = new byte[bb.getInt()];
            bb.get(_string);
            tuple.put(i, DatumFactory.createText(_string));
            break;

          case BLOB:
            byte [] _bytes = new byte[bb.getInt()];
            bb.get(_bytes);
            tuple.put(i, DatumFactory.createBlob(_bytes));
            break;

          case INET4:
            byte [] _ipv4 = new byte[4];
            bb.get(_ipv4);
            tuple.put(i, DatumFactory.createInet4(_ipv4));
            break;
          case INET6:
            // TODO - to be implemented
            throw new UnsupportedException(type.getType().name());
          default:
            throw new RuntimeException(new UnknownDataTypeException(type.getType().name()));
        }
      }
      return tuple;
    }

    public Schema getSchema() {
      return schema;
    }
  }

  public static class RowStoreEncoder {
    private Schema schema;
    private BitArray nullFlags;
    private int headerSize;

    private RowStoreEncoder(Schema schema) {
      this.schema = schema;
      nullFlags = new BitArray(schema.size());
      headerSize = nullFlags.bytesLength();
    }

    public byte[] toBytes(Tuple tuple) {
      nullFlags.clear();
      int size = estimateTupleDataSize(tuple);
      ByteBuffer bb = ByteBuffer.allocate(size + headerSize);
      bb.position(headerSize);
      Column col;
      for (int i = 0; i < schema.size(); i++) {
        if (tuple.isBlankOrNull(i)) {
          nullFlags.set(i);
          continue;
        }

        col = schema.getColumn(i);
        switch (col.getDataType().getType()) {
        case NULL_TYPE:
          nullFlags.set(i);
          break;
        case BOOLEAN:
          bb.put(tuple.getByte(i));
          break;
        case BIT:
          bb.put(tuple.getByte(i));
          break;
        case CHAR:
<<<<<<< HEAD
          bb.put(tuple.getByte(i));
=======
          int charSize = col.getDataType().getLength();
          byte [] _char = new byte[charSize];
          byte [] src = tuple.get(i).asByteArray();
          if (charSize < src.length) {
            throw new ValueTooLongForTypeCharactersException(charSize);
          }

          System.arraycopy(src, 0, _char, 0, src.length);
          bb.put(_char);
>>>>>>> 03294e14
          break;
        case INT2:
          bb.putShort(tuple.getInt2(i));
          break;
        case INT4:
          bb.putInt(tuple.getInt4(i));
          break;
        case INT8:
          bb.putLong(tuple.getInt8(i));
          break;
        case FLOAT4:
          bb.putFloat(tuple.getFloat4(i));
          break;
        case FLOAT8:
          bb.putDouble(tuple.getFloat8(i));
          break;
        case TEXT:
          byte[] _string = tuple.getBytes(i);
          bb.putInt(_string.length);
          bb.put(_string);
          break;
        case DATE:
          bb.putInt(tuple.getInt4(i));
          break;
        case TIME:
        case TIMESTAMP:
          bb.putLong(tuple.getInt8(i));
          break;
        case INTERVAL:
          IntervalDatum interval = (IntervalDatum) tuple.getInterval(i);
          bb.putInt(interval.getMonths());
          bb.putLong(interval.getMilliSeconds());
          break;
        case BLOB:
          byte[] bytes = tuple.getBytes(i);
          bb.putInt(bytes.length);
          bb.put(bytes);
          break;
        case INET4:
          byte[] ipBytes = tuple.getBytes(i);
          bb.put(ipBytes);
          break;
        case INET6:
          bb.put(tuple.getBytes(i));
          break;
        default:
          throw new RuntimeException(new UnknownDataTypeException(col.getDataType().getType().name()));
        }
      }

      byte[] flags = nullFlags.toArray();
      int finalPosition = bb.position();
      bb.position(0);
      bb.put(flags);

      bb.position(finalPosition);
      bb.flip();
      byte[] buf = new byte[bb.limit()];
      bb.get(buf);
      return buf;
    }

    // Note that, NULL values are treated separately
    private int estimateTupleDataSize(Tuple tuple) {
      int size = 0;
      Column col;

      for (int i = 0; i < schema.size(); i++) {
        if (tuple.isBlankOrNull(i)) {
          continue;
        }

        col = schema.getColumn(i);
        switch (col.getDataType().getType()) {
        case BOOLEAN:
        case BIT:
          size += 1;
          break;
        case CHAR:
          size += col.getDataType().getLength();
          break;
        case INT2:
          size += 2;
          break;
        case DATE:
        case INT4:
        case FLOAT4:
          size += 4;
          break;
        case TIME:
        case TIMESTAMP:
        case INT8:
        case FLOAT8:
          size += 8;
          break;
        case INTERVAL:
          size += 12;
          break;
        case TEXT:
        case BLOB:
          size += (4 + tuple.getBytes(i).length);
          break;
        case INET4:
        case INET6:
          size += tuple.getBytes(i).length;
          break;
        default:
          throw new RuntimeException(new UnknownDataTypeException(col.getDataType().getType().name()));
        }
      }

      size += 100; // optimistic reservation

      return size;
    }

    public Schema getSchema() {
      return schema;
    }
  }

  public static void convert(Tuple tuple, RowWriter writer) {
    writer.startRow();

    for (int i = 0; i < writer.dataTypes().length; i++) {
      if (tuple.isBlankOrNull(i)) {
        writer.skipField();
        continue;
      }
      switch (writer.dataTypes()[i].getType()) {
      case BOOLEAN:
        writer.putBool(tuple.getBool(i));
        break;
      case INT1:
      case INT2:
        writer.putInt2(tuple.getInt2(i));
        break;
      case INT4:
      case DATE:
      case INET4:
        writer.putInt4(tuple.getInt4(i));
        break;
      case INT8:
      case TIMESTAMP:
      case TIME:
        writer.putInt8(tuple.getInt8(i));
        break;
      case FLOAT4:
        writer.putFloat4(tuple.getFloat4(i));
        break;
      case FLOAT8:
        writer.putFloat8(tuple.getFloat8(i));
        break;
      case TEXT:
        writer.putText(tuple.getBytes(i));
        break;
      case INTERVAL:
        writer.putInterval((IntervalDatum) tuple.getInterval(i));
        break;
      case PROTOBUF:
        writer.putProtoDatum((ProtobufDatum) tuple.getProtobufDatum(i));
        break;
      case NULL_TYPE:
        writer.skipField();
        break;
      default:
        throw new UnsupportedException("Unknown data type: " + writer.dataTypes()[i]);
      }
    }
    writer.endRow();
  }
}<|MERGE_RESOLUTION|>--- conflicted
+++ resolved
@@ -206,19 +206,15 @@
           bb.put(tuple.getByte(i));
           break;
         case CHAR:
-<<<<<<< HEAD
-          bb.put(tuple.getByte(i));
-=======
           int charSize = col.getDataType().getLength();
           byte [] _char = new byte[charSize];
-          byte [] src = tuple.get(i).asByteArray();
+          byte [] src = tuple.getBytes(i);
           if (charSize < src.length) {
             throw new ValueTooLongForTypeCharactersException(charSize);
           }
 
           System.arraycopy(src, 0, _char, 0, src.length);
           bb.put(_char);
->>>>>>> 03294e14
           break;
         case INT2:
           bb.putShort(tuple.getInt2(i));
