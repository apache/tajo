--- conflicted
+++ resolved
@@ -23,14 +23,11 @@
 import org.apache.tajo.common.TajoDataTypes;
 import org.apache.tajo.datum.DatumFactory;
 import org.apache.tajo.datum.IntervalDatum;
-<<<<<<< HEAD
-import org.apache.tajo.exception.UnknownDataTypeException;
-=======
 import org.apache.tajo.datum.ProtobufDatum;
 import org.apache.tajo.exception.TajoRuntimeException;
->>>>>>> 848a8c3d
 import org.apache.tajo.exception.UnsupportedException;
 import org.apache.tajo.exception.ValueTooLongForTypeCharactersException;
+import org.apache.tajo.tuple.offheap.RowWriter;
 import org.apache.tajo.util.BitArray;
 
 import java.nio.ByteBuffer;
@@ -338,8 +335,6 @@
       return schema;
     }
   }
-<<<<<<< HEAD
-=======
 
   public static void convert(Tuple tuple, RowWriter writer) {
     writer.startRow();
@@ -392,5 +387,4 @@
     }
     writer.endRow();
   }
->>>>>>> 848a8c3d
 }