<?xml version="1.0" encoding="UTF-8"?>
<!--
  Licensed to the Apache Software Foundation (ASF) under one
  or more contributor license agreements.  See the NOTICE file
  distributed with this work for additional information
  regarding copyright ownership.  The ASF licenses this file
  to you under the Apache License, Version 2.0 (the
  "License"); you may not use this file except in compliance
  with the License.  You may obtain a copy of the License at

      http://www.apache.org/licenses/LICENSE-2.0

  Unless required by applicable law or agreed to in writing, software
  distributed under the License is distributed on an "AS IS" BASIS,
  WITHOUT WARRANTIES OR CONDITIONS OF ANY KIND, either express or implied.
  See the License for the specific language governing permissions and
  limitations under the License.
  -->

<project xmlns="http://maven.apache.org/POM/4.0.0"
         xmlns:xsi="http://www.w3.org/2001/XMLSchema-instance"
         xsi:schemaLocation="http://maven.apache.org/POM/4.0.0 http://maven.apache.org/xsd/maven-4.0.0.xsd">
  <parent>
    <artifactId>tajo-project</artifactId>
    <groupId>org.apache.tajo</groupId>
    <version>0.12.0-SNAPSHOT</version>
    <relativePath>../../tajo-project</relativePath>
  </parent>
  <modelVersion>4.0.0</modelVersion>

  <artifactId>tajo-storage-pgsql</artifactId>
  <packaging>jar</packaging>
  <name>Tajo PostgreSQL JDBC storage</name>
  <properties>
    <project.build.sourceEncoding>UTF-8</project.build.sourceEncoding>
    <project.reporting.outputEncoding>UTF-8</project.reporting.outputEncoding>
  </properties>

  <build>
    <plugins>
      <plugin>
        <groupId>org.apache.maven.plugins</groupId>
        <artifactId>maven-compiler-plugin</artifactId>
        <configuration>
          <source>1.8</source>
          <target>1.8</target>
          <encoding>${project.build.sourceEncoding}</encoding>
        </configuration>
      </plugin>
      <plugin>
        <groupId>org.apache.rat</groupId>
        <artifactId>apache-rat-plugin</artifactId>
        <configuration>
          <excludes>
            <exclude>derby.log</exclude>
            <exclude>src/test/resources/dataset/**</exclude>
            <exclude>src/test/resources/queries/**</exclude>
            <exclude>src/test/resources/results/**</exclude>
            <exclude>src/test/resources/pgsql/**</exclude>
          </excludes>
        </configuration>
        <executions>
          <execution>
            <phase>verify</phase>
            <goals>
              <goal>check</goal>
            </goals>
          </execution>
        </executions>
      </plugin>
      <plugin>
        <groupId>org.apache.maven.plugins</groupId>
        <artifactId>maven-jar-plugin</artifactId>
        <version>2.4</version>
        <executions>
          <execution>
            <goals>
              <goal>test-jar</goal>
            </goals>
          </execution>
        </executions>
      </plugin>

      <plugin>
        <groupId>org.apache.maven.plugins</groupId>
        <artifactId>maven-surefire-plugin</artifactId>
        <configuration>
          <skipTests>true</skipTests>
        </configuration>
      </plugin>
    </plugins>
  </build>


  <dependencies>
    <dependency>
      <groupId>org.apache.tajo</groupId>
      <artifactId>tajo-common</artifactId>
      <scope>provided</scope>
    </dependency>
    <dependency>
      <groupId>org.apache.tajo</groupId>
      <artifactId>tajo-catalog-common</artifactId>
      <scope>provided</scope>
    </dependency>
    <dependency>
      <groupId>org.apache.tajo</groupId>
      <artifactId>tajo-plan</artifactId>
      <scope>provided</scope>
    </dependency>
    <dependency>
      <groupId>org.apache.tajo</groupId>
      <artifactId>tajo-storage-common</artifactId>
      <scope>provided</scope>
    </dependency>
    <dependency>
      <groupId>org.apache.tajo</groupId>
      <artifactId>tajo-storage-hdfs</artifactId>
      <scope>provided</scope>
    </dependency>
    <dependency>
      <groupId>org.apache.tajo</groupId>
      <artifactId>tajo-storage-jdbc</artifactId>
      <scope>provided</scope>
    </dependency>
    <dependency>
      <groupId>org.apache.tajo</groupId>
      <artifactId>tajo-cluster-tests</artifactId>
      <type>test-jar</type>
      <scope>test</scope>
    </dependency>

    <dependency>
      <groupId>org.apache.hadoop</groupId>
      <artifactId>hadoop-common</artifactId>
      <scope>provided</scope>
    </dependency>
    <dependency>
      <groupId>org.apache.hadoop</groupId>
      <artifactId>hadoop-minicluster</artifactId>
      <scope>test</scope>
      <exclusions>
        <exclusion>
          <groupId>commons-el</groupId>
          <artifactId>commons-el</artifactId>
        </exclusion>
        <exclusion>
          <groupId>tomcat</groupId>
          <artifactId>jasper-runtime</artifactId>
        </exclusion>
        <exclusion>
          <groupId>tomcat</groupId>
          <artifactId>jasper-compiler</artifactId>
        </exclusion>
        <exclusion>
          <groupId>org.mortbay.jetty</groupId>
          <artifactId>jsp-2.1-jetty</artifactId>
        </exclusion>
        <exclusion>
          <groupId>com.sun.jersey.jersey-test-framework</groupId>
          <artifactId>jersey-test-framework-grizzly2</artifactId>
        </exclusion>
        <exclusion>
          <artifactId>netty-all</artifactId>
          <groupId>io.netty</groupId>
        </exclusion>
      </exclusions>
    </dependency>
    <dependency>
      <groupId>org.apache.hadoop</groupId>
      <artifactId>hadoop-hdfs</artifactId>
      <scope>test</scope>
      <exclusions>
        <exclusion>
          <groupId>commons-el</groupId>
          <artifactId>commons-el</artifactId>
        </exclusion>
        <exclusion>
          <groupId>tomcat</groupId>
          <artifactId>jasper-runtime</artifactId>
        </exclusion>
        <exclusion>
          <groupId>tomcat</groupId>
          <artifactId>jasper-compiler</artifactId>
        </exclusion>
        <exclusion>
          <groupId>org.mortbay.jetty</groupId>
          <artifactId>jsp-2.1-jetty</artifactId>
        </exclusion>
        <exclusion>
          <groupId>com.sun.jersey.jersey-test-framework</groupId>
          <artifactId>jersey-test-framework-grizzly2</artifactId>
        </exclusion>
        <exclusion>
          <artifactId>netty-all</artifactId>
          <groupId>io.netty</groupId>
        </exclusion>
      </exclusions>
    </dependency>

    <dependency>
      <groupId>com.google.protobuf</groupId>
      <artifactId>protobuf-java</artifactId>
    </dependency>
    <dependency>
      <groupId>junit</groupId>
      <artifactId>junit</artifactId>
      <scope>test</scope>
    </dependency>
    <dependency>
      <groupId>io.airlift</groupId>
      <artifactId>testing-postgresql-server</artifactId>
      <version>0.3</version>
      <scope>test</scope>
    </dependency>
    <dependency>
      <groupId>com.google.guava</groupId>
      <artifactId>guava</artifactId>
      <version>15.0</version>
      <scope>test</scope>
    </dependency>
  </dependencies>

  <profiles>
    <profile>
      <!-- Run unit tests in tajo-storage-pgsql, whereas it is disabled as by default. -->
      <id>test-storage-pgsql</id>
      <build>
        <plugins>
          <plugin>
            <groupId>org.apache.maven.plugins</groupId>
            <artifactId>maven-surefire-plugin</artifactId>
            <configuration combine.self="override">
              <systemProperties>
                <tajo.test.enabled>TRUE</tajo.test.enabled>
              </systemProperties>
<<<<<<< HEAD
              <argLine>-Xms128m -Xmx1024m -XX:MaxPermSize=128m -Dfile.encoding=UTF-8</argLine>
=======
              <argLine>-Xms512m -Xmx1024m -XX:MaxMetaspaceSize=128m -Dfile.encoding=UTF-8</argLine>
>>>>>>> c6ad554e
            </configuration>
          </plugin>
        </plugins>
      </build>
    </profile>
    <profile>
      <id>docs</id>
      <activation>
        <activeByDefault>false</activeByDefault>
      </activation>
      <build>
        <plugins>
          <plugin>
            <groupId>org.apache.maven.plugins</groupId>
            <artifactId>maven-javadoc-plugin</artifactId>
            <executions>
              <execution>
                <!-- build javadoc jars per jar for publishing to maven -->
                <id>module-javadocs</id>
                <phase>package</phase>
                <goals>
                  <goal>jar</goal>
                </goals>
                <configuration>
                  <destDir>${project.build.directory}</destDir>
                </configuration>
              </execution>
            </executions>
          </plugin>
        </plugins>
      </build>
    </profile>
  </profiles>

  <reporting>
    <plugins>
      <plugin>
        <groupId>org.apache.maven.plugins</groupId>
        <artifactId>maven-surefire-report-plugin</artifactId>
        <version>2.15</version>
      </plugin>
    </plugins>
  </reporting>
</project><|MERGE_RESOLUTION|>--- conflicted
+++ resolved
@@ -234,11 +234,7 @@
               <systemProperties>
                 <tajo.test.enabled>TRUE</tajo.test.enabled>
               </systemProperties>
-<<<<<<< HEAD
-              <argLine>-Xms128m -Xmx1024m -XX:MaxPermSize=128m -Dfile.encoding=UTF-8</argLine>
-=======
-              <argLine>-Xms512m -Xmx1024m -XX:MaxMetaspaceSize=128m -Dfile.encoding=UTF-8</argLine>
->>>>>>> c6ad554e
+              <argLine>-Xms128m -Xmx1024m -Dfile.encoding=UTF-8</argLine>
             </configuration>
           </plugin>
         </plugins>
