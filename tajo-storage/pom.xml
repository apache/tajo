<?xml version="1.0" encoding="UTF-8"?>
<!--
  Copyright 2012 Database Lab., Korea Univ.

  Licensed under the Apache License, Version 2.0 (the "License");
  you may not use this file except in compliance with the License.
  You may obtain a copy of the License at

      http://www.apache.org/licenses/LICENSE-2.0

  Unless required by applicable law or agreed to in writing, software
  distributed under the License is distributed on an "AS IS" BASIS,
  WITHOUT WARRANTIES OR CONDITIONS OF ANY KIND, either express or implied.
  See the License for the specific language governing permissions and
  limitations under the License.
  -->

<project xmlns="http://maven.apache.org/POM/4.0.0" xmlns:xsi="http://www.w3.org/2001/XMLSchema-instance" xsi:schemaLocation="http://maven.apache.org/POM/4.0.0 http://maven.apache.org/xsd/maven-4.0.0.xsd">
  <modelVersion>4.0.0</modelVersion>
  <parent>
    <artifactId>tajo-project</artifactId>
    <groupId>org.apache.tajo</groupId>
    <version>0.9.1-SNAPSHOT</version>
    <relativePath>../tajo-project</relativePath>
  </parent>

  <artifactId>tajo-storage</artifactId>
  <packaging>jar</packaging>
  <name>Tajo Storage</name>
  <description>Tajo Storage Package</description>

  <properties>
    <project.build.sourceEncoding>UTF-8</project.build.sourceEncoding>
    <project.reporting.outputEncoding>UTF-8</project.reporting.outputEncoding>
    <parquet.version>1.5.0</parquet.version>
    <parquet.format.version>2.1.0</parquet.format.version>
  </properties>

  <repositories>
    <repository>
      <id>repository.jboss.org</id>
      <url>https://repository.jboss.org/nexus/content/repositories/releases/
            </url>
      <snapshots>
        <enabled>false</enabled>
      </snapshots>
    </repository>
  </repositories>

  <build>
    <plugins>
      <plugin>
        <groupId>org.apache.maven.plugins</groupId>
        <artifactId>maven-compiler-plugin</artifactId>
        <configuration>
          <source>1.6</source>
          <target>1.6</target>
          <encoding>${project.build.sourceEncoding}</encoding>
        </configuration>
      </plugin>
      <plugin>
        <groupId>org.apache.rat</groupId>
        <artifactId>apache-rat-plugin</artifactId>
        <executions>
          <execution>
            <phase>verify</phase>
            <goals>
              <goal>check</goal>
            </goals>
          </execution>
        </executions>
        <configuration>
          <excludes>
            <exclude>src/test/resources/testVariousTypes.avsc</exclude>
          </excludes>
        </configuration>
      </plugin>
      <plugin>
        <groupId>org.apache.maven.plugins</groupId>
        <artifactId>maven-surefire-plugin</artifactId>
        <configuration>
          <systemProperties>
            <tajo.test>TRUE</tajo.test>
          </systemProperties>
          <argLine>-Xms512m -Xmx1024m -XX:MaxPermSize=128m -Dfile.encoding=UTF-8</argLine>
        </configuration>
      </plugin>
      <plugin>
        <groupId>org.apache.maven.plugins</groupId>
        <artifactId>maven-jar-plugin</artifactId>
        <version>2.4</version>
        <executions>
          <execution>
            <goals>
              <goal>test-jar</goal>
            </goals>
          </execution>
        </executions>
      </plugin>
      <plugin>
        <groupId>org.apache.maven.plugins</groupId>
        <artifactId>maven-antrun-plugin</artifactId>
        <executions>
          <execution>
            <id>create-protobuf-generated-sources-directory</id>
            <phase>initialize</phase>
            <configuration>
              <target>
                <mkdir dir="target/generated-sources/proto" />
              </target>
            </configuration>
            <goals>
              <goal>run</goal>
            </goals>
          </execution>
        </executions>
      </plugin>
      <plugin>
        <groupId>org.codehaus.mojo</groupId>
        <artifactId>exec-maven-plugin</artifactId>
        <version>1.2</version>
        <executions>
          <execution>
            <id>generate-sources</id>
            <phase>generate-sources</phase>
            <configuration>
              <executable>protoc</executable>
              <arguments>
                <argument>-Isrc/main/proto/</argument>
                <argument>--proto_path=../tajo-common/src/main/proto</argument>
                <argument>--proto_path=../tajo-catalog/tajo-catalog-common/src/main/proto</argument>
                <argument>--java_out=target/generated-sources/proto</argument>
                <argument>src/main/proto/IndexProtos.proto</argument>
                <argument>src/main/proto/StorageFragmentProtos.proto</argument>
              </arguments>
            </configuration>
            <goals>
              <goal>exec</goal>
            </goals>
          </execution>
        </executions>
      </plugin>
      <plugin>
        <groupId>org.codehaus.mojo</groupId>
        <artifactId>build-helper-maven-plugin</artifactId>
        <version>1.5</version>
        <executions>
          <execution>
            <id>add-source</id>
            <phase>generate-sources</phase>
            <goals>
              <goal>add-source</goal>
            </goals>
            <configuration>
              <sources>
                <source>target/generated-sources/proto</source>
              </sources>
            </configuration>
          </execution>
        </executions>
      </plugin>
      <plugin>
        <groupId>org.apache.maven.plugins</groupId>
        <artifactId>maven-pmd-plugin</artifactId>
        <version>2.7.1</version>
      </plugin>
    </plugins>
  </build>


  <dependencies>
    <dependency>
      <groupId>org.apache.tajo</groupId>
      <artifactId>tajo-common</artifactId>
    </dependency>
    <dependency>
      <groupId>org.apache.tajo</groupId>
      <artifactId>tajo-catalog-common</artifactId>
    </dependency>
    <dependency>
      <groupId>org.apache.tajo</groupId>
      <artifactId>tajo-plan</artifactId>
    </dependency>

    <dependency>
      <groupId>org.apache.avro</groupId>
      <artifactId>trevni-core</artifactId>
      <version>1.7.3</version>
    </dependency>
    <dependency>
      <groupId>org.apache.avro</groupId>
      <artifactId>trevni-avro</artifactId>
      <version>1.7.3</version>
      <exclusions>
        <exclusion>
          <groupId>org.apache.hadoop</groupId>
          <artifactId>hadoop-core</artifactId>
        </exclusion>
      </exclusions>
    </dependency>
    <dependency>
      <groupId>org.apache.hadoop</groupId>
      <artifactId>hadoop-common</artifactId>
      <scope>provided</scope>
      <exclusions>
        <exclusion>
          <artifactId>zookeeper</artifactId>
          <groupId>org.apache.zookeeper</groupId>
        </exclusion>
        <exclusion>
          <artifactId>slf4j-api</artifactId>
          <groupId>org.slf4j</groupId>
        </exclusion>
        <exclusion>
          <artifactId>jersey-json</artifactId>
          <groupId>com.sun.jersey</groupId>
        </exclusion>
      </exclusions>
    </dependency>
    <dependency>
      <groupId>org.apache.hadoop</groupId>
      <artifactId>hadoop-hdfs</artifactId>
      <scope>provided</scope>
      <exclusions>
      <exclusion>
        <groupId>commons-el</groupId>
        <artifactId>commons-el</artifactId>
      </exclusion>
      <exclusion>
        <groupId>tomcat</groupId>
        <artifactId>jasper-runtime</artifactId>
      </exclusion>
      <exclusion>
        <groupId>tomcat</groupId>
        <artifactId>jasper-compiler</artifactId>
      </exclusion>
      <exclusion>
        <groupId>org.mortbay.jetty</groupId>
        <artifactId>jsp-2.1-jetty</artifactId>
      </exclusion>
        <exclusion>
          <groupId>com.sun.jersey.jersey-test-framework</groupId>
          <artifactId>jersey-test-framework-grizzly2</artifactId>
        </exclusion>
      </exclusions>
    </dependency>
    <dependency>
      <groupId>org.apache.hadoop</groupId>
      <artifactId>hadoop-minicluster</artifactId>
      <scope>test</scope>
      <exclusions>
        <exclusion>
          <groupId>commons-el</groupId>
          <artifactId>commons-el</artifactId>
        </exclusion>
        <exclusion>
          <groupId>tomcat</groupId>
          <artifactId>jasper-runtime</artifactId>
        </exclusion>
        <exclusion>
          <groupId>tomcat</groupId>
          <artifactId>jasper-compiler</artifactId>
        </exclusion>
        <exclusion>
          <groupId>org.mortbay.jetty</groupId>
          <artifactId>jsp-2.1-jetty</artifactId>
        </exclusion>
        <exclusion>
          <groupId>com.sun.jersey.jersey-test-framework</groupId>
          <artifactId>jersey-test-framework-grizzly2</artifactId>
        </exclusion>
        <exclusion>
          <artifactId>hadoop-yarn-server-tests</artifactId>
          <groupId>org.apache.hadoop</groupId>
        </exclusion>
        <exclusion>
          <artifactId>hadoop-mapreduce-client-jobclient</artifactId>
          <groupId>org.apache.hadoop</groupId>
        </exclusion>
        <exclusion>
          <artifactId>hadoop-mapreduce-client-app</artifactId>
          <groupId>org.apache.hadoop</groupId>
        </exclusion>
        <exclusion>
          <artifactId>hadoop-yarn-api</artifactId>
          <groupId>org.apache.hadoop</groupId>
        </exclusion>
        <exclusion>
          <artifactId>hadoop-mapreduce-client-hs</artifactId>
          <groupId>org.apache.hadoop</groupId>
        </exclusion>
        <exclusion>
          <artifactId>hadoop-mapreduce-client-core</artifactId>
          <groupId>org.apache.hadoop</groupId>
        </exclusion>
      </exclusions>
    </dependency>
    <dependency>
      <groupId>org.apache.hadoop</groupId>
      <artifactId>hadoop-mapreduce-client-core</artifactId>
      <version>${hadoop.version}</version>
      <scope>provided</scope>
    </dependency>
    <dependency>
      <groupId>com.google.protobuf</groupId>
      <artifactId>protobuf-java</artifactId>
    </dependency>
    <dependency>
      <groupId>junit</groupId>
      <artifactId>junit</artifactId>
      <scope>test</scope>
    </dependency>
    <dependency>
      <groupId>com.twitter</groupId>
      <artifactId>parquet-column</artifactId>
      <version>${parquet.version}</version>
    </dependency>
    <dependency>
      <groupId>com.twitter</groupId>
      <artifactId>parquet-hadoop</artifactId>
      <version>${parquet.version}</version>
    </dependency>
    <dependency>
      <groupId>com.twitter</groupId>
      <artifactId>parquet-format</artifactId>
      <version>${parquet.format.version}</version>
    </dependency>
    <dependency>
<<<<<<< HEAD
      <groupId>org.apache.hbase</groupId>
      <artifactId>hbase-server</artifactId>
      <version>${hbase.version}</version>
      <scope>provided</scope>
    </dependency>
    <dependency>
      <groupId>org.apache.hbase</groupId>
      <artifactId>hbase-client</artifactId>
      <version>${hbase.version}</version>
      <scope>provided</scope>
=======
      <groupId>io.netty</groupId>
      <artifactId>netty-buffer</artifactId>
>>>>>>> 03c3ea29
    </dependency>
  </dependencies>

  <profiles>
    <profile>
      <id>docs</id>
      <activation>
        <activeByDefault>false</activeByDefault>
      </activation>
      <build>
        <plugins>
          <plugin>
            <groupId>org.apache.maven.plugins</groupId>
            <artifactId>maven-javadoc-plugin</artifactId>
            <executions>
              <execution>
                <!-- build javadoc jars per jar for publishing to maven -->
                <id>module-javadocs</id>
                <phase>package</phase>
                <goals>
                  <goal>jar</goal>
                </goals>
                <configuration>
                  <destDir>${project.build.directory}</destDir>
                </configuration>
              </execution>
            </executions>
          </plugin>
        </plugins>
      </build>
    </profile>
    <profile>
      <id>dist</id>
      <activation>
        <activeByDefault>false</activeByDefault>
        <property>
          <name>tar|rpm|deb</name>
        </property>
      </activation>
      <build>
        <plugins>
          <plugin>
            <groupId>org.apache.maven.plugins</groupId>
            <artifactId>maven-antrun-plugin</artifactId>
            <executions>
              <execution>
                <id>dist</id>
                <phase>package</phase>
                <goals>
                  <goal>run</goal>
                </goals>
                <configuration>
                  <target>
                    <echo file="${project.build.directory}/dist-layout-stitching.sh">
                      run() {
                      echo "\$ ${@}"
                      "${@}"
                      res=$?
                      if [ $res != 0 ]; then
                      echo
                      echo "Failed!"
                      echo
                      exit $res
                      fi
                      }

                      ROOT=`cd ${basedir}/..;pwd`
                      echo
                      echo "Current directory `pwd`"
                      echo
                      run rm -rf ${project.artifactId}-${project.version}
                      run mkdir ${project.artifactId}-${project.version}
                      run cd ${project.artifactId}-${project.version}
                      run cp -r ${basedir}/target/${project.artifactId}-${project.version}*.jar .
                      echo
                      echo "Tajo Storage dist layout available at: ${project.build.directory}/${project.artifactId}-${project.version}"
                      echo
                    </echo>
                    <exec executable="sh" dir="${project.build.directory}" failonerror="true">
                      <arg line="./dist-layout-stitching.sh" />
                    </exec>
                  </target>
                </configuration>
              </execution>
            </executions>
          </plugin>
        </plugins>
      </build>
    </profile>
  </profiles>

  <reporting>
    <plugins>
      <plugin>
        <groupId>org.apache.maven.plugins</groupId>
        <artifactId>maven-project-info-reports-plugin</artifactId>
        <version>2.4</version>
        <configuration>
          <dependencyLocationsEnabled>false</dependencyLocationsEnabled>
        </configuration>
      </plugin>
    </plugins>
  </reporting>

</project>
<|MERGE_RESOLUTION|>--- conflicted
+++ resolved
@@ -326,7 +326,6 @@
       <version>${parquet.format.version}</version>
     </dependency>
     <dependency>
-<<<<<<< HEAD
       <groupId>org.apache.hbase</groupId>
       <artifactId>hbase-server</artifactId>
       <version>${hbase.version}</version>
@@ -337,10 +336,10 @@
       <artifactId>hbase-client</artifactId>
       <version>${hbase.version}</version>
       <scope>provided</scope>
-=======
+    </dependency>
+    <dependency>
       <groupId>io.netty</groupId>
       <artifactId>netty-buffer</artifactId>
->>>>>>> 03c3ea29
     </dependency>
   </dependencies>
 
