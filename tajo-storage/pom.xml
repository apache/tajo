<?xml version="1.0" encoding="UTF-8"?>
<!--
  Licensed to the Apache Software Foundation (ASF) under one
  or more contributor license agreements.  See the NOTICE file
  distributed with this work for additional information
  regarding copyright ownership.  The ASF licenses this file
  to you under the Apache License, Version 2.0 (the
  "License"); you may not use this file except in compliance
  with the License.  You may obtain a copy of the License at

      http://www.apache.org/licenses/LICENSE-2.0

  Unless required by applicable law or agreed to in writing, software
  distributed under the License is distributed on an "AS IS" BASIS,
  WITHOUT WARRANTIES OR CONDITIONS OF ANY KIND, either express or implied.
  See the License for the specific language governing permissions and
  limitations under the License.
  -->

<project xmlns="http://maven.apache.org/POM/4.0.0" xmlns:xsi="http://www.w3.org/2001/XMLSchema-instance" xsi:schemaLocation="http://maven.apache.org/POM/4.0.0 http://maven.apache.org/xsd/maven-4.0.0.xsd">
  <parent>
    <artifactId>tajo-project</artifactId>
    <groupId>org.apache.tajo</groupId>
    <version>0.12.0-SNAPSHOT</version>
    <relativePath>../tajo-project</relativePath>
  </parent>
  <modelVersion>4.0.0</modelVersion>
  <artifactId>tajo-storage</artifactId>
  <packaging>pom</packaging>
  <name>Tajo Storage</name>
  <properties>
    <project.build.sourceEncoding>UTF-8</project.build.sourceEncoding>
    <project.reporting.outputEncoding>UTF-8</project.reporting.outputEncoding>
  </properties>

  <modules>
    <module>tajo-storage-common</module>
    <module>tajo-storage-hdfs</module>
    <module>tajo-storage-hbase</module>
    <module>tajo-storage-jdbc</module>
    <module>tajo-storage-pgsql</module>
    <module>tajo-storage-s3</module>
<<<<<<< HEAD
    <module>tajo-storage-mongodb</module>
=======
    <module>tajo-storage-kafka</module>
>>>>>>> 4f35c28e
  </modules>

  <build>
    <plugins>
      <plugin>
        <groupId>org.apache.rat</groupId>
        <artifactId>apache-rat-plugin</artifactId>
      </plugin>
      <plugin>
        <groupId>org.apache.maven.plugins</groupId>
        <artifactId>maven-surefire-report-plugin</artifactId>
      </plugin>
      <plugin>
        <artifactId>maven-deploy-plugin</artifactId>
        <configuration>
          <skip>true</skip>
        </configuration>
      </plugin>
    </plugins>
  </build>


  <profiles>
    <profile>
      <id>docs</id>
      <activation>
        <activeByDefault>false</activeByDefault>
      </activation>
      <build>
        <plugins>
          <plugin>
            <groupId>org.apache.maven.plugins</groupId>
            <artifactId>maven-javadoc-plugin</artifactId>
            <executions>
              <execution>
                <!-- build javadoc jars per jar for publishing to maven -->
                <id>module-javadocs</id>
                <phase>package</phase>
                <goals>
                  <goal>jar</goal>
                </goals>
                <configuration>
                  <destDir>${project.build.directory}</destDir>
                </configuration>
              </execution>
            </executions>
          </plugin>
        </plugins>
      </build>
    </profile>

    <profile>
      <id>dist</id>
      <activation>
        <activeByDefault>false</activeByDefault>
        <property>
          <name>tar|rpm|deb</name>
        </property>
      </activation>
      <build>
        <plugins>
          <plugin>
            <groupId>org.apache.maven.plugins</groupId>
            <artifactId>maven-antrun-plugin</artifactId>
            <executions>
              <execution>
                <id>dist</id>
                <phase>prepare-package</phase>
                <goals>
                  <goal>run</goal>
                </goals>
                <configuration>
                  <target>
                    <echo file="${project.build.directory}/dist-layout-stitching.sh">
                      run() {
                      echo "\$ ${@}"
                      "${@}"
                      res=$?
                      if [ $res != 0 ]; then
                      echo
                      echo "Failed!"
                      echo
                      exit $res
                      fi
                      }

                      ROOT=`cd ${basedir}/..;pwd`
                      echo
                      echo "Current directory `pwd`"
                      echo
                      run rm -rf tajo-storage-${project.version}
                      run mkdir tajo-storage-${project.version}
                      run cd tajo-storage-${project.version}
                      run cp -r ${basedir}/tajo-storage-common/target/tajo-storage-common-${project.version}*.jar .
                      run cp -r ${basedir}/tajo-storage-hdfs/target/tajo-storage-hdfs-${project.version}*.jar .
                      run cp -r ${basedir}/tajo-storage-hbase/target/tajo-storage-hbase-${project.version}*.jar .
                      run cp -r ${basedir}/tajo-storage-s3/target/tajo-storage-s3-${project.version}*.jar .
<<<<<<< HEAD
                      run cp -r ${basedir}/tajo-storage-mongodb/target/tajo-storage-mongodb-${project.version}*.jar .
=======
                      run cp -r ${basedir}/tajo-storage-kafka/target/tajo-storage-kafka-${project.version}*.jar .
>>>>>>> 4f35c28e

                      echo
                      echo "Tajo Storage dist layout available at: ${project.build.directory}/tajo-storage-${project.version}"
                      echo
                    </echo>
                    <exec executable="sh" dir="${project.build.directory}" failonerror="true">
                      <arg line="./dist-layout-stitching.sh" />
                    </exec>
                  </target>
                </configuration>
              </execution>
            </executions>
          </plugin>
        </plugins>
      </build>
    </profile>
  </profiles>

  <reporting>
    <plugins>
      <plugin>
        <groupId>org.apache.maven.plugins</groupId>
        <artifactId>maven-surefire-report-plugin</artifactId>
      </plugin>
    </plugins>
  </reporting>

</project>
<|MERGE_RESOLUTION|>--- conflicted
+++ resolved
@@ -40,11 +40,8 @@
     <module>tajo-storage-jdbc</module>
     <module>tajo-storage-pgsql</module>
     <module>tajo-storage-s3</module>
-<<<<<<< HEAD
     <module>tajo-storage-mongodb</module>
-=======
     <module>tajo-storage-kafka</module>
->>>>>>> 4f35c28e
   </modules>
 
   <build>
@@ -142,12 +139,8 @@
                       run cp -r ${basedir}/tajo-storage-hdfs/target/tajo-storage-hdfs-${project.version}*.jar .
                       run cp -r ${basedir}/tajo-storage-hbase/target/tajo-storage-hbase-${project.version}*.jar .
                       run cp -r ${basedir}/tajo-storage-s3/target/tajo-storage-s3-${project.version}*.jar .
-<<<<<<< HEAD
                       run cp -r ${basedir}/tajo-storage-mongodb/target/tajo-storage-mongodb-${project.version}*.jar .
-=======
                       run cp -r ${basedir}/tajo-storage-kafka/target/tajo-storage-kafka-${project.version}*.jar .
->>>>>>> 4f35c28e
-
                       echo
                       echo "Tajo Storage dist layout available at: ${project.build.directory}/tajo-storage-${project.version}"
                       echo
