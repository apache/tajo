/**
 * Licensed to the Apache Software Foundation (ASF) under one
 * or more contributor license agreements.  See the NOTICE file
 * distributed with this work for additional information
 * regarding copyright ownership.  The ASF licenses this file
 * to you under the Apache License, Version 2.0 (the
 * "License"); you may not use this file except in compliance
 * with the License.  You may obtain a copy of the License at
 *
 *     http://www.apache.org/licenses/LICENSE-2.0
 *
 * Unless required by applicable law or agreed to in writing, software
 * distributed under the License is distributed on an "AS IS" BASIS,
 * WITHOUT WARRANTIES OR CONDITIONS OF ANY KIND, either express or implied.
 * See the License for the specific language governing permissions and
 * limitations under the License.
 */

package org.apache.tajo.storage;

import org.apache.tajo.catalog.Schema;
import org.apache.tajo.datum.Datum;
import org.apache.tajo.datum.NullDatum;
import org.apache.tajo.datum.ProtobufDatum;
import org.apache.tajo.exception.UnsupportedException;

import java.util.Arrays;

public class LazyTuple implements Tuple, Cloneable {
  private long offset;
  private Datum[] values;
  private byte[][] textBytes;
  private Schema schema;
  private byte[] nullBytes;
  private SerializerDeserializer serializeDeserialize;

  public LazyTuple(Schema schema, byte[][] textBytes, long offset) {
    this(schema, textBytes, offset, NullDatum.get().asTextBytes(), new TextSerializerDeserializer());
  }

  public LazyTuple(Schema schema, byte[][] textBytes, long offset, byte[] nullBytes, SerializerDeserializer serde) {
    this.schema = schema;
    this.textBytes = textBytes;
    this.values = new Datum[schema.size()];
    this.offset = offset;
    this.nullBytes = nullBytes;
    this.serializeDeserialize = serde;
  }

  public LazyTuple(LazyTuple tuple) {
    this.values = tuple.getValues();
    this.offset = tuple.offset;
    this.schema = tuple.schema;
    this.textBytes = new byte[size()][];
    this.nullBytes = tuple.nullBytes;
    this.serializeDeserialize = tuple.serializeDeserialize;
  }

  @Override
  public int size() {
    return values.length;
  }

  @Override
  public boolean contains(int fieldid) {
    return textBytes[fieldid] != null || values[fieldid] != null;
  }

  @Override
  public boolean isNull(int fieldid) {
    return get(fieldid) instanceof NullDatum;
  }

  @Override
  public void clear() {
    for (int i = 0; i < values.length; i++) {
      values[i] = null;
      textBytes[i] = null;
    }
  }

  //////////////////////////////////////////////////////
  // Setter
  //////////////////////////////////////////////////////
  @Override
  public void put(int fieldId, Datum value) {
    values[fieldId] = value;
    textBytes[fieldId] = null;
  }

  @Override
  public void put(int fieldId, Datum[] values) {
    for (int i = fieldId, j = 0; j < values.length; i++, j++) {
      this.values[i] = values[j];
    }
    this.textBytes = new byte[values.length][];
  }

  @Override
  public void put(int fieldId, Tuple tuple) {
    for (int i = fieldId, j = 0; j < tuple.size(); i++, j++) {
      values[i] = tuple.get(j);
      textBytes[i] = null;
    }
  }

  @Override
  public void put(Datum[] values) {
    System.arraycopy(values, 0, this.values, 0, size());
    this.textBytes = new byte[values.length][];
  }

  //////////////////////////////////////////////////////
  // Getter
  //////////////////////////////////////////////////////
  @Override
  public Datum get(int fieldId) {
    if (values[fieldId] != null)
      return values[fieldId];
    else if (textBytes.length <= fieldId) {
      values[fieldId] = NullDatum.get();  // split error. (col : 3, separator: ',', row text: "a,")
    } else if (textBytes[fieldId] != null) {
      try {
        values[fieldId] = serializeDeserialize.deserialize(schema.getColumn(fieldId),
            textBytes[fieldId], 0, textBytes[fieldId].length, nullBytes);
      } catch (Exception e) {
        values[fieldId] = NullDatum.get();
      }
      textBytes[fieldId] = null;
    } else {
      //non-projection
    }
    return values[fieldId];
  }

  @Override
  public void setOffset(long offset) {
    this.offset = offset;
  }

  @Override
  public long getOffset() {
    return this.offset;
  }

  @Override
  public boolean getBool(int fieldId) {
    return get(fieldId).asBool();
  }

  @Override
  public byte getByte(int fieldId) {
    return get(fieldId).asByte();
  }

  @Override
  public char getChar(int fieldId) {
    return get(fieldId).asChar();
  }

  @Override
  public byte [] getBytes(int fieldId) {
    return get(fieldId).asByteArray();
  }

  @Override
  public short getInt2(int fieldId) {
    return get(fieldId).asInt2();
  }

  @Override
  public int getInt4(int fieldId) {
    return get(fieldId).asInt4();
  }

  @Override
  public long getInt8(int fieldId) {
    return get(fieldId).asInt8();
  }

  @Override
  public float getFloat4(int fieldId) {
    return get(fieldId).asFloat4();
  }

  @Override
  public double getFloat8(int fieldId) {
    return get(fieldId).asFloat8();
  }

  @Override
  public String getText(int fieldId) {
    return get(fieldId).asChars();
  }

  @Override
<<<<<<< HEAD
  public ProtobufDatum getProtobufDatum(int fieldId) {
    throw new UnsupportedException();
=======
  public char[] getUnicodeChars(int fieldId) {
    return get(fieldId).asUnicodeChars();
>>>>>>> aed97a8a
  }

  public String toString() {
    boolean first = true;
    StringBuilder str = new StringBuilder();
    str.append("(");
    Datum d;
    for (int i = 0; i < values.length; i++) {
      d = get(i);
      if (d != null) {
        if (first) {
          first = false;
        } else {
          str.append(", ");
        }
        str.append(i)
            .append("=>")
            .append(d);
      }
    }
    str.append(")");
    return str.toString();
  }

  @Override
  public int hashCode() {
    return Arrays.hashCode(values);
  }

  @Override
  public Datum[] getValues() {
    Datum[] datums = new Datum[values.length];
    for (int i = 0; i < values.length; i++) {
      datums[i] = get(i);
    }
    return datums;
  }

  @Override
  public Tuple clone() throws CloneNotSupportedException {
    LazyTuple lazyTuple = (LazyTuple) super.clone();

    lazyTuple.values = getValues(); //shallow copy
    lazyTuple.textBytes = new byte[size()][];
    return lazyTuple;
  }

  @Override
  public boolean equals(Object obj) {
    if (obj instanceof Tuple) {
      Tuple other = (Tuple) obj;
      return Arrays.equals(getValues(), other.getValues());
    }
    return false;
  }
}<|MERGE_RESOLUTION|>--- conflicted
+++ resolved
@@ -194,13 +194,13 @@
   }
 
   @Override
-<<<<<<< HEAD
   public ProtobufDatum getProtobufDatum(int fieldId) {
     throw new UnsupportedException();
-=======
+  }
+
+  @Override
   public char[] getUnicodeChars(int fieldId) {
     return get(fieldId).asUnicodeChars();
->>>>>>> aed97a8a
   }
 
   public String toString() {
