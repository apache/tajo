/**
 * Licensed to the Apache Software Foundation (ASF) under one
 * or more contributor license agreements.  See the NOTICE file
 * distributed with this work for additional information
 * regarding copyright ownership.  The ASF licenses this file
 * to you under the Apache License, Version 2.0 (the
 * "License"); you may not use this file except in compliance
 * with the License.  You may obtain a copy of the License at
 *
 *     http://www.apache.org/licenses/LICENSE-2.0
 *
 * Unless required by applicable law or agreed to in writing, software
 * distributed under the License is distributed on an "AS IS" BASIS,
 * WITHOUT WARRANTIES OR CONDITIONS OF ANY KIND, either express or implied.
 * See the License for the specific language governing permissions and
 * limitations under the License.
 */

package org.apache.tajo.storage.newtuple;

import com.google.common.collect.Lists;
import org.apache.tajo.catalog.Column;
import org.apache.tajo.catalog.Schema;
import sun.misc.Unsafe;

import java.util.List;

public class VecRowBlock {
  private static final Unsafe unsafe = UnsafeUtil.unsafe;

  long address;
  long size;
  Schema schema;
  long vectorSize;

  int [] colIndices;
  long [] nullVectorsAddrs;
  long [] vectorsAddrs;

  List<Column> fixedLenColumns = Lists.newArrayList();
  List<Column> varLenColumns = Lists.newArrayList();

  public VecRowBlock(Schema schema, long vectorSize) {
    this.schema = schema;
    this.vectorSize = vectorSize;

    init();
  }

  public void allocate() {
    address = unsafe.allocateMemory(size);
    UnsafeUtil.unsafe.setMemory(address, size, (byte) 0);
  }

  public long size() {
    return size;
  }

  public void init() {

    for (Column column : schema.getColumns()) {
      if (TypeUtil.isFixedSize(column.getDataType())) {
        fixedLenColumns.add(column);
      } else {
        varLenColumns.add(column);
      }
    }

    colIndices = new int[schema.size()];
    for (int i = 0; i < fixedLenColumns.size(); i++) {
      int idx = schema.getColumnId(fixedLenColumns.get(i).getQualifiedName());
      colIndices[i] = idx;
    }

    for (int i = 0; i < fixedLenColumns.size(); i++) {
      int idx = schema.getColumnId(fixedLenColumns.get(i).getQualifiedName());
      colIndices[i] = idx;
    }

    for (int i = 0; i < varLenColumns.size(); i++) {
      int idx = schema.getColumnId(fixedLenColumns.get(i).getQualifiedName());
      colIndices[fixedLenColumns.size() + i] = fixedLenColumns.size() + idx;
    }

    long totalSize = 0;

    // add null flag array - the number of columns * vector size / 8
    totalSize += (schema.size() * vectorSize / 8) + 1;

    for (int i = 0; i < fixedLenColumns.size(); i++) {
      Column column = fixedLenColumns.get(i);
      totalSize += TypeUtil.sizeOf(column.getDataType()) * vectorSize;
    }
    size = totalSize;
    allocate();

    nullVectorsAddrs = new long[schema.size()];
    long chunkSize = (vectorSize / 8 + 1);
    for (int i = 0; i < schema.size(); i++) {
      if (i == 0) {
        nullVectorsAddrs[i] = address;
      } else {
        nullVectorsAddrs[i] = nullVectorsAddrs[i - 1] + chunkSize;
      }

      VectorUtil.bzero(nullVectorsAddrs[i], chunkSize);
    }

    vectorsAddrs = new long[fixedLenColumns.size()];
    long perVecSize;
    for (int i = 0; i < fixedLenColumns.size(); i++) {
      if (i == 0) {
        vectorsAddrs[i] = nullVectorsAddrs[schema.size() - 1];
      } else {
        Column prevColumn = fixedLenColumns.get(i - 1);
        perVecSize = (TypeUtil.sizeOf(prevColumn.getDataType()) * vectorSize);
        vectorsAddrs[i] = vectorsAddrs[i - 1] + perVecSize;
      }
    }
  }

  public long getVecAddress(int columnIdx) {
    return vectorsAddrs[columnIdx];
  }

<<<<<<< HEAD

  private static final int WORD_SIZE = 8;
=======
  private static final int WORD_SIZE = SizeOf.SIZE_OF_LONG * 8;
>>>>>>> 3414c068

  public void setNull(int columnIdx, int index) {
    int chunkId = index / WORD_SIZE;
    long offset = index % WORD_SIZE;
    long address = nullVectorsAddrs[columnIdx] + chunkId;
    long nullFlagChunk = unsafe.getLong(address);
    nullFlagChunk = (nullFlagChunk | (1L << offset));
    unsafe.putLong(address, nullFlagChunk);
  }

  public int isNull(int columnIdx, int index) {
    int chunkId = index / WORD_SIZE;
    long offset = index % WORD_SIZE;
    long address = nullVectorsAddrs[columnIdx] + chunkId;
    long nullFlagChunk = unsafe.getLong(address);
    return (int) ((nullFlagChunk >> offset) & 1L);
  }

  public short getInt2(int columnIdx, int index) {
    return unsafe.getShort(vectorsAddrs[columnIdx] + (index * SizeOf.SIZE_OF_SHORT));
  }

  public void putInt2(int columnIdx, int index, short val) {
    unsafe.putShort(vectorsAddrs[columnIdx] + (index * SizeOf.SIZE_OF_SHORT), val);
  }

  public void putInt4(int columnIdx, int index, int val) {
    unsafe.putInt(vectorsAddrs[columnIdx] + (index * SizeOf.SIZE_OF_INT), val);
  }

  public int getInt4(int columnIdx, int index) {
    return unsafe.getInt(vectorsAddrs[columnIdx] + (index * SizeOf.SIZE_OF_INT));
  }

  public void putInt8(int columnIdx, int index, int val) {
    unsafe.putInt(vectorsAddrs[columnIdx] + (index * SizeOf.SIZE_OF_LONG), val);
  }

  public int getInt8(int columnIdx, int index) {
    return unsafe.getInt(vectorsAddrs[columnIdx] + (index * SizeOf.SIZE_OF_LONG));
  }

  public void putFloat4(int columnIdx, int index, float val) {
    unsafe.putFloat(vectorsAddrs[columnIdx] + (index * SizeOf.SIZE_OF_FLOAT), val);
  }

  public float getFloat4(int columnIdx, int index) {
    return unsafe.getFloat(vectorsAddrs[columnIdx] + (index * SizeOf.SIZE_OF_FLOAT));
  }

  public void putFloat8(int columnIdx, int index, double val) {
    unsafe.putDouble(vectorsAddrs[columnIdx] + (index * SizeOf.SIZE_OF_DOUBLE), val);
  }

  public double getFloat8(int columnIdx, int index) {
    return unsafe.getDouble(vectorsAddrs[columnIdx] + (index * SizeOf.SIZE_OF_DOUBLE));
  }

  public void destroy() {
    unsafe.freeMemory(address);
  }
}<|MERGE_RESOLUTION|>--- conflicted
+++ resolved
@@ -95,15 +95,12 @@
     allocate();
 
     nullVectorsAddrs = new long[schema.size()];
-    long chunkSize = (vectorSize / 8 + 1);
     for (int i = 0; i < schema.size(); i++) {
       if (i == 0) {
         nullVectorsAddrs[i] = address;
       } else {
-        nullVectorsAddrs[i] = nullVectorsAddrs[i - 1] + chunkSize;
+        nullVectorsAddrs[i] = nullVectorsAddrs[i - 1] + (vectorSize / 8 + 1);
       }
-
-      VectorUtil.bzero(nullVectorsAddrs[i], chunkSize);
     }
 
     vectorsAddrs = new long[fixedLenColumns.size()];
@@ -123,12 +120,7 @@
     return vectorsAddrs[columnIdx];
   }
 
-<<<<<<< HEAD
-
-  private static final int WORD_SIZE = 8;
-=======
   private static final int WORD_SIZE = SizeOf.SIZE_OF_LONG * 8;
->>>>>>> 3414c068
 
   public void setNull(int columnIdx, int index) {
     int chunkId = index / WORD_SIZE;
