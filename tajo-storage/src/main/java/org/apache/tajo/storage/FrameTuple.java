--- conflicted
+++ resolved
@@ -172,13 +172,13 @@
   }
 
   @Override
-<<<<<<< HEAD
   public ProtobufDatum getProtobufDatum(int fieldId) {
     return (ProtobufDatum) get(fieldId);
-=======
+  }
+
+  @Override
   public char [] getUnicodeChars(int fieldId) {
     return get(fieldId).asUnicodeChars();
->>>>>>> aed97a8a
   }
 
   @Override
