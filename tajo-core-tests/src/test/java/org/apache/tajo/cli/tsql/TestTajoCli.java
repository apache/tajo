/**
 * Licensed to the Apache Software Foundation (ASF) under one
 * or more contributor license agreements.  See the NOTICE file
 * distributed with this work for additional information
 * regarding copyright ownership.  The ASF licenses this file
 * to you under the Apache License, Version 2.0 (the
 * "License"); you may not use this file except in compliance
 * with the License.  You may obtain a copy of the License at
 *
 *     http://www.apache.org/licenses/LICENSE-2.0
 *
 * Unless required by applicable law or agreed to in writing, software
 * distributed under the License is distributed on an "AS IS" BASIS,
 * WITHOUT WARRANTIES OR CONDITIONS OF ANY KIND, either express or implied.
 * See the License for the specific language governing permissions and
 * limitations under the License.
 */

package org.apache.tajo.cli.tsql;

import com.google.common.io.NullOutputStream;
import org.apache.commons.cli.CommandLine;
import org.apache.commons.cli.CommandLineParser;
import org.apache.commons.cli.PosixParser;
import org.apache.hadoop.fs.FileSystem;
import org.apache.hadoop.fs.Path;
import org.apache.tajo.ConfigKey;
import org.apache.tajo.SessionVars;
import org.apache.tajo.TajoTestingCluster;
import org.apache.tajo.TpchTestBase;
import org.apache.tajo.catalog.CatalogUtil;
import org.apache.tajo.catalog.TableDesc;
import org.apache.tajo.cli.tsql.commands.TajoShellCommand;
import org.apache.tajo.client.ClientParameters;
import org.apache.tajo.client.QueryStatus;
import org.apache.tajo.client.TajoClient;
import org.apache.tajo.conf.TajoConf;
import org.apache.tajo.rpc.RpcConstants;
import org.apache.tajo.storage.StorageUtil;
import org.apache.tajo.storage.TablespaceManager;
import org.apache.tajo.util.FileUtil;
import org.apache.tajo.util.VersionInfo;
import org.junit.After;
import org.junit.Before;
import org.junit.Rule;
import org.junit.Test;
import org.junit.rules.TestName;

import java.io.*;
import java.net.URL;
import java.util.Map;
import java.util.Properties;

import static org.junit.Assert.*;

public class TestTajoCli {
  protected static final TpchTestBase testBase;
  protected static final TajoTestingCluster cluster;

  /** the base path of result directories */
  protected static final Path resultBasePath;
  static {
    testBase = TpchTestBase.getInstance();
    cluster = testBase.getTestingCluster();
    URL resultBaseURL = ClassLoader.getSystemResource("results");
    resultBasePath = new Path(resultBaseURL.toString());
  }

  private TajoCli tajoCli;
  private Path currentResultPath;
  private ByteArrayOutputStream out;

  @Rule
  public TestName name = new TestName();

  public TestTajoCli() {
    String className = getClass().getSimpleName();
    currentResultPath = new Path(resultBasePath, className);
  }

  @Before
  public void setUp() throws Exception {
    out = new ByteArrayOutputStream();
    Properties connParams = new Properties();
    connParams.setProperty(RpcConstants.CLIENT_RETRY_NUM, "3");
    tajoCli = new TajoCli(cluster.getConfiguration(), new String[]{}, connParams, System.in, out);
  }

  @After
  public void tearDown() throws IOException {
    out.close();
    if (tajoCli != null) {
      tajoCli.close();
    }
  }

  private static void setVar(TajoCli cli, ConfigKey key, String val) throws Exception {
    cli.executeMetaCommand("\\set " + key.keyname() + " " + val);
  }

  private static void assertSessionVar(TajoCli cli, String key, String expectedVal) {
    assertEquals(cli.getContext().getCliSideVar(key), expectedVal);
  }

  private void assertOutputResult(String actual) throws Exception {
    assertOutputResult(name.getMethodName() + ".result", actual);
  }

  private void assertOutputResult(String expectedResultFile, String actual) throws Exception {
    assertOutputResult(expectedResultFile, actual, null, null);
  }

  private void assertOutputResult(String expectedResultFile, String actual, String[] paramKeys, String[] paramValues)
    throws Exception {
    FileSystem fs = currentResultPath.getFileSystem(testBase.getTestingCluster().getConfiguration());
    Path resultFile = StorageUtil.concatPath(currentResultPath, expectedResultFile);
    assertTrue(resultFile.toString() + " existence check", fs.exists(resultFile));

    String expectedResult = FileUtil.readTextFile(new File(resultFile.toUri()));

    if (paramKeys != null) {
      for (int i = 0; i < paramKeys.length; i++) {
        if (i < paramValues.length) {
          expectedResult = expectedResult.replace(paramKeys[i], paramValues[i]);
        }
      }
    }
    assertEquals(expectedResult.trim(), actual.trim());
  }

  @Test
  public void testParseParam() throws Exception {
    String[] args = new String[]{"-f", "test.sql", "--param", "test1=10", "--param", "test2=20"};

    CommandLineParser parser = new PosixParser();
    CommandLine cmd = parser.parse(TajoCli.options, args);

    String fileName = cmd.getOptionValue("f");
    assertNotNull(fileName);
    assertEquals(args[1], fileName);

    String[] paramValues = cmd.getOptionValues("param");

    assertNotNull(paramValues);
    assertEquals(2, paramValues.length);

    assertEquals("test1=10", paramValues[0]);
    assertEquals("test2=20", paramValues[1]);
  }

  @Test
  public void testParseConf() throws Exception {
    String[] args = new String[]{"--conf", "tajo.cli.print.pause=false",
      "--conf", "tajo.executor.join.inner.in-memory-table-num=256"};

    CommandLineParser parser = new PosixParser();
    CommandLine cmd = parser.parse(TajoCli.options, args);
    String[] confValues = cmd.getOptionValues("conf");

    assertNotNull(confValues);
    assertEquals(2, confValues.length);

    assertEquals("tajo.cli.print.pause=false", confValues[0]);
    assertEquals("tajo.executor.join.inner.in-memory-table-num=256", confValues[1]);

    TajoConf tajoConf = TpchTestBase.getInstance().getTestingCluster().getConfiguration();
    TajoCli testCli = new TajoCli(tajoConf, args, null, System.in, System.out);
    try {
      assertEquals("false", testCli.getContext().get(SessionVars.CLI_PAGING_ENABLED));
      assertEquals("256", testCli.getContext().getConf().get("tajo.executor.join.inner.in-memory-table-num"));
    } finally {
      testCli.close();
    }
  }

  @Test
  public void testReplaceParam() throws Exception {
    String sql = "select * from lineitem where l_tax > ${tax} and l_returnflag > '${returnflag}'";
    String[] params = new String[]{"tax=10", "returnflag=A"};


    String expected = "select * from lineitem where l_tax > 10 and l_returnflag > 'A'";
    assertEquals(expected, TajoCli.replaceParam(sql, params));
  }

  @Test
  public void testLocalQueryWithoutFrom() throws Exception {
    String sql = "select 'abc', '123'; select substr('123456', 1,3);";
    setVar(tajoCli, SessionVars.CLI_FORMATTER_CLASS, TajoCliOutputTestFormatter.class.getName());
    tajoCli.executeScript(sql);
    String consoleResult = new String(out.toByteArray());

    assertOutputResult(consoleResult);
  }

  public void verifyConnectDatabase(String testDatabaseName) throws Exception {
    String databaseName;

    if (cluster.isHiveCatalogStoreRunning()) {
      databaseName = testDatabaseName.toLowerCase();
    } else {
      databaseName = testDatabaseName;
    }
    String sql = "create database \"" + databaseName + "\";";

    tajoCli.executeScript(sql);

    tajoCli.executeMetaCommand("\\c " + databaseName);
    assertEquals(databaseName, tajoCli.getContext().getCurrentDatabase());

    tajoCli.executeMetaCommand("\\c default");
    assertEquals("default", tajoCli.getContext().getCurrentDatabase());

    tajoCli.executeMetaCommand("\\c \"" + databaseName + "\"");
    assertEquals(databaseName, tajoCli.getContext().getCurrentDatabase());
  }

  @Test
  public void testConnectDatabase() throws Exception {
    verifyConnectDatabase("TEST_CONNECTION_DATABASE");
  }

  @Test
  public void testConnectDatabaseNamedWithSpace() throws Exception {
    verifyConnectDatabase("TEST CONNECTION DATABASE");
  }

  private void verifyDescTable(String sql, String tableName, String resultFileName) throws Exception {
    setVar(tajoCli, SessionVars.CLI_FORMATTER_CLASS, TajoCliOutputTestFormatter.class.getName());
    tajoCli.executeScript(sql);

    tajoCli.executeMetaCommand("\\d " + tableName);
    tajoCli.executeMetaCommand("\\d \"" + tableName + "\"");

    String consoleResult = new String(out.toByteArray());

    if (!cluster.isHiveCatalogStoreRunning()) {
      assertOutputResult(resultFileName, consoleResult, new String[]{"${table.path}"},
        new String[]{TablespaceManager.getDefault().getTableUri("default", tableName).toString()});
    }
  }

  public void testDescTable(String testTableName, String resultFileName) throws Exception {
    String tableName;
    if (cluster.isHiveCatalogStoreRunning()) {
      tableName = testTableName.toLowerCase();
    } else {
      tableName = testTableName;
    }

    String sql = "create table \"" + tableName + "\" (col1 int4, col2 int4);";
    verifyDescTable(sql, tableName, resultFileName);
  }

  @Test
  public void testDescTable() throws Exception {
    testDescTable("TEST_DESC_TABLE", "testDescTable1.result");
  }

  @Test
  public void testDescTableNamedWithSpace() throws Exception {
    testDescTable("TEST DESC TABLE", "testDescTable2.result");
  }

  @Test
  public void testDescTableForNestedSchema() throws Exception {
    String tableName;
    if (cluster.isHiveCatalogStoreRunning()) {
      tableName = "TEST_DESC_TABLE_NESTED".toLowerCase();
    } else {
      tableName = "TEST_DESC_TABLE_NESTED";
    }

    String sql = "create table \"" + tableName + "\" (col1 int4, col2 int4, col3 record (col4 record (col5 text)));";
    verifyDescTable(sql, tableName, "testDescTableForNestedSchema.result");
  }

  @Test
  public void testSelectResultWithNullFalse() throws Exception {
    String sql =
      "select\n" +
        "  c_custkey,\n" +
        "  orders.o_orderkey,\n" +
        "  orders.o_orderstatus \n" +
        "from\n" +
        "  orders full outer join customer on c_custkey = o_orderkey\n" +
        "order by\n" +
        "  c_custkey,\n" +
        "  orders.o_orderkey;\n";

    setVar(tajoCli, SessionVars.CLI_FORMATTER_CLASS, TajoCliOutputTestFormatter.class.getName());
    tajoCli.executeScript(sql);

    String consoleResult = new String(out.toByteArray());
    assertOutputResult(consoleResult);
  }

  private void verifySelectResultWithNullTrue() throws Exception {
    String sql =
      "select\n" +
        "  c_custkey,\n" +
        "  orders.o_orderkey,\n" +
        "  orders.o_orderstatus \n" +
        "from\n" +
        "  orders full outer join customer on c_custkey = o_orderkey\n" +
        "order by\n" +
        "  c_custkey,\n" +
        "  orders.o_orderkey;\n";


    setVar(tajoCli, SessionVars.CLI_FORMATTER_CLASS, TajoCliOutputTestFormatter.class.getName());
    assertSessionVar(tajoCli, SessionVars.CLI_NULL_CHAR.keyname(), "testnull");

    tajoCli.executeScript(sql);

    String consoleResult = new String(out.toByteArray());
    assertOutputResult(consoleResult);
  }

  @Test
  public void testSelectResultWithNullTrueDeprecated() throws Exception {
    setVar(tajoCli, TajoConf.ConfVars.$CLI_NULL_CHAR, "testnull");
    verifySelectResultWithNullTrue();
  }

  @Test
  public void testSelectResultWithNullTrue() throws Exception {
    setVar(tajoCli, SessionVars.CLI_NULL_CHAR, "testnull");
    verifySelectResultWithNullTrue();
  }

  private void verifyStopWhenError() throws Exception {
    setVar(tajoCli, SessionVars.CLI_FORMATTER_CLASS, TajoCliOutputTestFormatter.class.getName());

    assertSessionVar(tajoCli, SessionVars.ON_ERROR_STOP.keyname(), "true");

    tajoCli.executeScript("select count(*) from lineitem; " +
      "select count(*) from lineitem2; " +
      "select count(*) from orders");

    String consoleResult = new String(out.toByteArray());
    assertOutputResult(consoleResult);
  }

  @Test
  public void testGetConf() throws Exception {
    TajoConf tajoConf = TpchTestBase.getInstance().getTestingCluster().getConfiguration();
    setVar(tajoCli, SessionVars.CLI_FORMATTER_CLASS, TajoCliOutputTestFormatter.class.getName());

    ByteArrayOutputStream out = new ByteArrayOutputStream();
    TajoCli tajoCli = new TajoCli(tajoConf, new String[]{}, null, System.in, out);
    try {
      tajoCli.executeMetaCommand("\\getconf tajo.rootdir");

      String consoleResult = new String(out.toByteArray());
      assertEquals(consoleResult, tajoCli.getContext().getConf().getVar(TajoConf.ConfVars.ROOT_DIR) + "\n");
    } finally {
      tajoCli.close();
    }
  }

  @Test
  public void testShowMasters() throws Exception {
    TajoConf tajoConf = TpchTestBase.getInstance().getTestingCluster().getConfiguration();
    setVar(tajoCli, SessionVars.CLI_FORMATTER_CLASS, TajoCliOutputTestFormatter.class.getName());

    ByteArrayOutputStream out = new ByteArrayOutputStream();
    TajoCli tajoCli = new TajoCli(tajoConf, new String[]{}, null, System.in, out);
    tajoCli.executeMetaCommand("\\admin -showmasters");

    String consoleResult = new String(out.toByteArray());

    String masterAddress = tajoCli.getContext().getConf().getVar(TajoConf.ConfVars.TAJO_MASTER_UMBILICAL_RPC_ADDRESS);
    String host = masterAddress.split(":")[0];
    tajoCli.close();
    assertEquals(consoleResult, host + "\n");
  }

  @Test
  public void testStopWhenErrorDeprecated() throws Exception {
    tajoCli.executeMetaCommand("\\set tajo.cli.error.stop true");
    verifyStopWhenError();
  }

  @Test
  public void testStopWhenError() throws Exception {
    tajoCli.executeMetaCommand("\\set ON_ERROR_STOP true");
    verifyStopWhenError();
  }

  @Test
  public void testRunWhenError() throws Exception {
    Thread t = new Thread() {
      public void run() {
        try {
          PipedOutputStream po = new PipedOutputStream();
          InputStream is = new PipedInputStream(po);
          ByteArrayOutputStream out = new ByteArrayOutputStream();

          TajoConf tajoConf = new TajoConf();
          setVar(tajoCli, SessionVars.CLI_FORMATTER_CLASS, TajoCliOutputTestFormatter.class.getName());
          Properties connParams = new Properties();
          connParams.setProperty(ClientParameters.RETRY, "3");
          TajoCli tc = new TajoCli(tajoConf, new String[]{}, connParams, is, out);

          tc.executeMetaCommand("\\set ON_ERROR_STOP false");
          assertSessionVar(tc, SessionVars.ON_ERROR_STOP.keyname(), "false");

          po.write(new String("asdf;\nqwe;\nzxcv;\n").getBytes());

          tc.runShell();
        } catch (Exception e) {
          throw new RuntimeException("Cannot run thread in testRunWhenError", e);
        }
      }
    };

    t.start();
    Thread.sleep(1000);
    if(!t.isAlive()) {
      fail("TSQL should be alive");
    } else {
      t.interrupt();
      t.join();
    }
  }

  @Test
  public void testHelpSessionVars() throws Exception {
    tajoCli.executeMetaCommand("\\help set");
    assertOutputResult(new String(out.toByteArray()));
  }

  @Test
  public void testTimeZoneSessionVars1() throws Exception {
    tajoCli.executeMetaCommand("\\set TIMEZONE GMT+1");
    tajoCli.executeMetaCommand("\\set");
    String output = new String(out.toByteArray());
    assertTrue(output.contains("'TIMEZONE'='GMT+1'"));
  }

  @Test
  public void testTimeZoneSessionVars2() throws Exception {
    tajoCli.executeScript("SET TIME ZONE 'GMT+2'");
    tajoCli.executeMetaCommand("\\set");
    String output = new String(out.toByteArray());
    assertTrue(output.contains("'TIMEZONE'='GMT+2'"));
  }

  @Test
  public void testTimeZoneTest1() throws Exception {
    String tableName = "test1";
    tajoCli.executeMetaCommand("\\set TIMEZONE GMT+0");
    tajoCli.executeScript("create table " + tableName + " (col1 TIMESTAMP)");
    tajoCli.executeScript("insert into " + tableName + " select to_timestamp(0)");
    tajoCli.executeScript("select * from " + tableName);
    String consoleResult = new String(out.toByteArray());
    tajoCli.executeScript("DROP TABLE " + tableName + " PURGE");
    assertTrue(consoleResult.contains("1970-01-01 00:00:00"));
  }

  @Test
  public void testTimeZoneTest2() throws Exception {
    String tableName = "test1";
    tajoCli.executeMetaCommand("\\set TIMEZONE GMT+1");
    tajoCli.executeScript("create table " + tableName + " (col1 TIMESTAMP)");
    tajoCli.executeScript("insert into " + tableName + " select to_timestamp(0)");
    tajoCli.executeScript("select * from " + tableName);
    String consoleResult = new String(out.toByteArray());
    tajoCli.executeScript("DROP TABLE " + tableName + " PURGE");
    assertTrue(consoleResult.contains("1970-01-01 00:00:00"));
  }

  @Test(timeout = 3000)
  public void testNonForwardQueryPause() throws Exception {
    final String sql = "select * from default.lineitem";
    TajoCli cli = null;
    try {
      TableDesc tableDesc = cluster.getMaster().getCatalog().getTableDesc("default", "lineitem");
      assertNotNull(tableDesc);
      assertEquals(0L, tableDesc.getStats().getNumRows().longValue());

      InputStream testInput = new ByteArrayInputStream(new byte[]{(byte) DefaultTajoCliOutputFormatter.QUIT_COMMAND});
      cli = new TajoCli(cluster.getConfiguration(), new String[]{}, null, testInput, out);
      setVar(cli, SessionVars.CLI_PAGE_ROWS, "2");
      setVar(cli, SessionVars.CLI_FORMATTER_CLASS, TajoCliOutputTestFormatter.class.getName());

      cli.executeScript(sql);

      String consoleResult;
      consoleResult = new String(out.toByteArray());
      assertOutputResult(consoleResult);
    } finally {
      cli.close();
    }
  }

  @Test
  public void testResultRowNumWhenSelectingOnPartitionedTable() throws Exception {
    try (TajoCli cli2 = new TajoCli(cluster.getConfiguration(), new String[]{}, null, System.in,
        new NullOutputStream())) {
      cli2.executeScript("create table region_part (r_regionkey int8, r_name text) " +
          "partition by column (r_comment text) as select * from region");

      setVar(tajoCli, SessionVars.CLI_FORMATTER_CLASS, TajoCliOutputTestFormatter.class.getName());
      tajoCli.executeScript("select r_comment from region_part where r_comment = 'hs use ironic, even requests. s'");
      String consoleResult = new String(out.toByteArray());
      assertOutputResult(consoleResult);
    } finally {
      tajoCli.executeScript("drop table region_part purge");
    }
  }

  // TODO: This should be removed at TAJO-1891
  @Test
  public void testAddPartitionNotimplementedException() throws Exception {
    String tableName = CatalogUtil.normalizeIdentifier("testAddPartitionNotimplementedException");
    tajoCli.executeScript("create table " + tableName + " (col1 int4, col2 int4) partition by column(key float8)");
    tajoCli.executeScript("alter table " + tableName + " add partition (key2 = 0.1)");

    String consoleResult;
    consoleResult = new String(out.toByteArray());
    assertOutputResult(consoleResult);
  }

  // TODO: This should be added at TAJO-1891
  public void testAlterTableAddDropPartition() throws Exception {
    String tableName = CatalogUtil.normalizeIdentifier("testAlterTableAddPartition");

    tajoCli.executeScript("create table " + tableName + " (col1 int4, col2 int4) partition by column(key float8)");
    tajoCli.executeScript("alter table " + tableName + " add partition (key2 = 0.1)");
    tajoCli.executeScript("alter table " + tableName + " add partition (key = 0.1)");
    tajoCli.executeScript("alter table " + tableName + " drop partition (key = 0.1)");
    tajoCli.executeScript("alter table " + tableName + " drop partition (key = 0.1)");

    tajoCli.executeScript("drop table " + tableName);
    tajoCli.executeScript("create table " + tableName
      + " (col1 int4, col2 int4) partition by column(col3 float8, col4 int4)");

    TajoClient client = testBase.getTestingCluster().newTajoClient();
    TableDesc tableDesc = client.getTableDesc(tableName);

    String partitionLocation = tableDesc.getUri().toString() + "/col5=0.1/col6=10";
    tajoCli.executeScript("alter table " + tableName + " add partition (col3 = 0.1, col4 = 10)"
      + " location '" + partitionLocation + "'");

    Path partitionPath = new Path(partitionLocation);
    FileSystem fs = testBase.getTestingCluster().getDefaultFileSystem();
    assertTrue(fs.exists(partitionPath));

    tajoCli.executeScript("alter table " + tableName + " drop partition (col3 = 0.1, col4 = 10)");

    String consoleResult = new String(out.toByteArray());
    assertOutputResult(consoleResult);
  }

  public static class TajoCliOutputTestFormatter extends DefaultTajoCliOutputFormatter {
    @Override
    protected String getResponseTimeReadable(float responseTime) {
      return "";
    }
    @Override
    public void printProgress(PrintWriter sout, QueryStatus status) {
      //nothing to do
    }
  }

  @Test
<<<<<<< HEAD
  public void testPrintVersion() {
    tajoCli.executeMetaCommand("\\?");
    String consoleResult = new String(out.toByteArray());
    String tajoFullVersion = VersionInfo.getVersion();
    String tajoVersion;

    int delimiterIdx = tajoFullVersion.indexOf("-");
    if (delimiterIdx > -1) {
      tajoVersion = tajoFullVersion.substring(0, delimiterIdx);
    } else {
      tajoVersion = tajoFullVersion;
    }

    if (tajoVersion.equalsIgnoreCase("") || tajoFullVersion.contains("SNAPSHOT")) {
      assertTrue(consoleResult.contains("docs/current/"));
    } else {
      assertTrue(consoleResult.contains("docs/" + tajoVersion + "/"));
=======
  public void testDefaultPrintHelp() throws IOException, NoSuchMethodException {
    for (Map.Entry<String, TajoShellCommand> entry : tajoCli.getContext().getCommands().entrySet()) {
      TajoShellCommand shellCommand = entry.getValue();

      if (!shellCommand.getClass().getMethod("printHelp").getDeclaringClass().equals(shellCommand.getClass())) {
        tajoCli.executeMetaCommand("\\help " + entry.getKey().replace("\\", ""));
        String result = new String(out.toByteArray());
        out.reset();

        String expected = shellCommand.getCommand()
                + " " + shellCommand.getUsage()
                + " - " + shellCommand.getDescription() + "\n";

        assertEquals(result, expected);
      }
>>>>>>> 0be254c8
    }
  }
}<|MERGE_RESOLUTION|>--- conflicted
+++ resolved
@@ -566,7 +566,6 @@
   }
 
   @Test
-<<<<<<< HEAD
   public void testPrintVersion() {
     tajoCli.executeMetaCommand("\\?");
     String consoleResult = new String(out.toByteArray());
@@ -584,7 +583,10 @@
       assertTrue(consoleResult.contains("docs/current/"));
     } else {
       assertTrue(consoleResult.contains("docs/" + tajoVersion + "/"));
-=======
+    }
+  }
+
+  @Test
   public void testDefaultPrintHelp() throws IOException, NoSuchMethodException {
     for (Map.Entry<String, TajoShellCommand> entry : tajoCli.getContext().getCommands().entrySet()) {
       TajoShellCommand shellCommand = entry.getValue();
@@ -600,7 +602,6 @@
 
         assertEquals(result, expected);
       }
->>>>>>> 0be254c8
     }
   }
 }