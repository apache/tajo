--- conflicted
+++ resolved
@@ -107,22 +107,14 @@
     employee = CatalogUtil.newTableDesc("default.employee", employeeSchema, employeeMeta, employeePath);
     catalog.createTable(employee);
 
-<<<<<<< HEAD
-    Schema peopleSchema = SchemaFactory.newV1();
-    peopleSchema.addColumn("empid", Type.INT4);
-    peopleSchema.addColumn("fk_memid", Type.INT4);
-    peopleSchema.addColumn("name", Type.TEXT);
-    peopleSchema.addColumn("age", Type.INT4);
-    TableMeta peopleMeta = CatalogUtil.newTableMeta(BuiltinStorages.TEXT, util.getConfiguration());
-=======
     Schema peopleSchema = SchemaBuilder.builder()
         .add("empid", Type.INT4)
         .add("fk_memid", Type.INT4)
         .add("name", Type.TEXT)
         .add("age", Type.INT4)
         .build();
-    TableMeta peopleMeta = CatalogUtil.newTableMeta("TEXT");
->>>>>>> 4aef83a3
+
+    TableMeta peopleMeta = CatalogUtil.newTableMeta(BuiltinStorages.TEXT, util.getConfiguration());
     Path peoplePath = new Path(testDir, "people.csv");
     appender = ((FileTablespace) TablespaceManager.getLocalFs())
         .getAppender(peopleMeta, peopleSchema, peoplePath);
