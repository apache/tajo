--- conflicted
+++ resolved
@@ -186,16 +186,10 @@
 
   @Test
   public void testBuildTupleFromPartitionName() {
-<<<<<<< HEAD
-    Schema schema = SchemaFactory.newV1();
-    schema.addColumn("key1", Type.INT8);
-    schema.addColumn("key2", Type.TEXT);
-=======
     Schema schema = SchemaBuilder.builder()
       .add("key1", Type.INT8)
       .add("key2", Type.TEXT)
       .build();
->>>>>>> dd6e955f
 
     Tuple tuple = PartitionedTableRewriter.buildTupleFromPartitionKeys(schema, "key1=123");
     assertNotNull(tuple);
