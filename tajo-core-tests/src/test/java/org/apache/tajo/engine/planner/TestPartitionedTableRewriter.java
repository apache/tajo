--- conflicted
+++ resolved
@@ -86,12 +86,8 @@
     TableMeta meta = CatalogUtil.newTableMeta(BuiltinStorages.TEXT, util.getConfiguration());
 
     createTableWithOnePartitionKeyColumn(fs, schema, meta);
-<<<<<<< HEAD
-    createlTableWithMultiplePartitionKeyColumns(fs, schema, meta);
+    createTableWithMultiplePartitionKeyColumns(fs, schema, meta);
     createTableIncludeArbitraryDirectories(fs, schema, meta);
-=======
-    createTableWithMultiplePartitionKeyColumns(fs, schema, meta);
->>>>>>> a440b5cb
 
     analyzer = new SQLAnalyzer();
     planner = new LogicalPlanner(catalog, TablespaceManager.getInstance());
