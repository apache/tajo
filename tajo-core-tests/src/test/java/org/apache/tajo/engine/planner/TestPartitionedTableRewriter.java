/**
 * Licensed to the Apache Software Foundation (ASF) under one
 * or more contributor license agreements.  See the NOTICE file
 * distributed with this work for additional information
 * regarding copyright ownership.  The ASF licenses this file
 * to you under the Apache License, Version 2.0 (the
 * "License"); you may not use this file except in compliance
 * with the License.  You may obtain a copy of the License at
 *
 *     http://www.apache.org/licenses/LICENSE-2.0
 *
 * Unless required by applicable law or agreed to in writing, software
 * distributed under the License is distributed on an "AS IS" BASIS,
 * WITHOUT WARRANTIES OR CONDITIONS OF ANY KIND, either express or implied.
 * See the License for the specific language governing permissions and
 * limitations under the License.
 */

package org.apache.tajo.engine.planner;

import org.apache.hadoop.fs.FileSystem;
import org.apache.hadoop.fs.Path;
import org.apache.tajo.*;
import org.apache.tajo.algebra.Expr;
import org.apache.tajo.catalog.*;
import org.apache.tajo.catalog.partition.PartitionDesc;
import org.apache.tajo.catalog.partition.PartitionMethodDesc;
import org.apache.tajo.catalog.proto.CatalogProtos;
import org.apache.tajo.catalog.proto.CatalogProtos.PartitionType;
import org.apache.tajo.catalog.proto.CatalogProtos.PartitionDescProto;
import org.apache.tajo.common.TajoDataTypes;
import org.apache.tajo.conf.TajoConf;
import org.apache.tajo.engine.query.QueryContext;
import org.apache.tajo.parser.sql.SQLAnalyzer;
import org.apache.tajo.plan.LogicalPlan;
import org.apache.tajo.plan.LogicalPlanner;
import org.apache.tajo.plan.logical.*;
import org.apache.tajo.plan.partition.PartitionPruningHandle;
import org.apache.tajo.plan.rewrite.rules.PartitionedTableRewriter;
import org.apache.tajo.storage.TablespaceManager;
import org.apache.tajo.util.CommonTestingUtil;
import org.apache.tajo.util.FileUtil;
import org.junit.*;

<<<<<<< HEAD
import java.io.IOException;
import java.util.ArrayList;
import java.util.List;
=======
import java.util.Arrays;
import java.util.List;
import java.util.stream.Stream;
>>>>>>> da755d95

import static org.apache.tajo.TajoConstants.DEFAULT_DATABASE_NAME;
import static org.apache.tajo.TajoConstants.DEFAULT_TABLESPACE_NAME;
import static org.junit.Assert.*;

public class TestPartitionedTableRewriter  {
  private TajoConf conf;
  private final String TEST_PATH = TajoTestingCluster.DEFAULT_TEST_DIRECTORY + "/TestPartitionedTableRewriter";
  private TajoTestingCluster util;
  private CatalogService catalog;
  private SQLAnalyzer analyzer;
  private LogicalPlanner planner;
  private Path testDir;
  private FileSystem fs;

  final static String PARTITION_TABLE_NAME = "tb_partition";
  final static String MULTIPLE_PARTITION_TABLE_NAME = "tb_multiple_partition";
  final static String ARBITRARY_PARTITION_TABLE_NAME = "tb_arbitrary_partition";
  final static private String[] ARBITRARY_PATH = new String[3];

  @Before
  public void setUp() throws Exception {
    util = new TajoTestingCluster();
    util.initTestDir();
    util.startCatalogCluster();
    catalog = util.getCatalogService();
    testDir = CommonTestingUtil.getTestDir(TEST_PATH);
    catalog.createTablespace(DEFAULT_TABLESPACE_NAME, testDir.toUri().toString());
    catalog.createDatabase(DEFAULT_DATABASE_NAME, DEFAULT_TABLESPACE_NAME);
    conf = util.getConfiguration();
    fs = FileSystem.get(conf);

    Schema schema = SchemaBuilder.builder()
      .add("n_nationkey", TajoDataTypes.Type.INT8)
      .add("n_name", TajoDataTypes.Type.TEXT)
      .add("n_regionkey", TajoDataTypes.Type.INT8)
      .build();

    TableMeta meta = CatalogUtil.newTableMeta(BuiltinStorages.TEXT, util.getConfiguration());

    createTableWithOnePartitionKeyColumn(fs, schema, meta);
    createTableWithMultiplePartitionKeyColumns(fs, schema, meta);
    createTableIncludeArbitraryDirectories(fs, schema, meta);

    analyzer = new SQLAnalyzer();
    planner = new LogicalPlanner(catalog, TablespaceManager.getInstance());
  }

  private void createTableWithOnePartitionKeyColumn(FileSystem fs, Schema schema,
                                                                       TableMeta meta) throws Exception {
    Schema partSchema = SchemaBuilder.builder()
      .add("key", TajoDataTypes.Type.TEXT)
      .build();

    PartitionMethodDesc partitionMethodDesc =
      new PartitionMethodDesc(DEFAULT_DATABASE_NAME, PARTITION_TABLE_NAME,
        CatalogProtos.PartitionType.COLUMN, "key", partSchema);

    Path tablePath = new Path(testDir, PARTITION_TABLE_NAME);
    fs.mkdirs(tablePath);

    TableDesc desc = CatalogUtil.newTableDesc(DEFAULT_DATABASE_NAME + "." + PARTITION_TABLE_NAME, schema, meta,
      tablePath, partitionMethodDesc);
    catalog.createTable(desc);

    TableDesc tableDesc = catalog.getTableDesc(DEFAULT_DATABASE_NAME + "." + PARTITION_TABLE_NAME);
    assertNotNull(tableDesc);

    Path path = new Path(tableDesc.getUri().toString() + "/key=part123");
    fs.mkdirs(path);
    FileUtil.writeTextToFile("1|ARGENTINA|1", new Path(path, "data"));

    path = new Path(tableDesc.getUri().toString() + "/key=part456");
    fs.mkdirs(path);
    FileUtil.writeTextToFile("2|BRAZIL|1", new Path(path, "data"));

    path = new Path(tableDesc.getUri().toString() + "/key=part789");
    fs.mkdirs(path);
    FileUtil.writeTextToFile("3|CANADA|1", new Path(path, "data"));
  }

  private void createTableWithMultiplePartitionKeyColumns(FileSystem fs,
    Schema schema, TableMeta meta) throws Exception {
    Schema partSchema = SchemaBuilder.builder()
      .add("key1", TajoDataTypes.Type.TEXT)
      .add("key2", TajoDataTypes.Type.TEXT)
      .add("key3", TajoDataTypes.Type.INT8)
      .build();

    PartitionMethodDesc partitionMethodDesc =
      new PartitionMethodDesc("default", MULTIPLE_PARTITION_TABLE_NAME,
        CatalogProtos.PartitionType.COLUMN, "key1,key2,key3", partSchema);

    Path tablePath = new Path(testDir, MULTIPLE_PARTITION_TABLE_NAME);
    fs.mkdirs(tablePath);

    TableDesc desc = CatalogUtil.newTableDesc(DEFAULT_DATABASE_NAME + "." + MULTIPLE_PARTITION_TABLE_NAME, schema,
      meta, tablePath, partitionMethodDesc);
    catalog.createTable(desc);

    TableDesc tableDesc = catalog.getTableDesc(DEFAULT_DATABASE_NAME + "." + MULTIPLE_PARTITION_TABLE_NAME);
    assertNotNull(tableDesc);

    Path path = new Path(tableDesc.getUri().toString() + "/key1=part123");
    fs.mkdirs(path);
    path = new Path(tableDesc.getUri().toString() + "/key1=part123/key2=supp123");
    fs.mkdirs(path);
    path = new Path(tableDesc.getUri().toString() + "/key1=part123/key2=supp123/key3=1");
    fs.mkdirs(path);
    FileUtil.writeTextToFile("1|ARGENTINA|1", new Path(path, "data"));

    path = new Path(tableDesc.getUri().toString() + "/key1=part123/key2=supp123/key3=2");
    fs.mkdirs(path);
    FileUtil.writeTextToFile("2|BRAZIL|1", new Path(path, "data"));

    path = new Path(tableDesc.getUri().toString() + "/key1=part789");
    fs.mkdirs(path);
    path = new Path(tableDesc.getUri().toString() + "/key1=part789/key2=supp789");
    fs.mkdirs(path);
    path = new Path(tableDesc.getUri().toString() + "/key1=part789/key2=supp789/key3=3");
    fs.mkdirs(path);
    FileUtil.writeTextToFile("3|CANADA|1", new Path(path, "data"));
  }

  private void createTableIncludeArbitraryDirectories(FileSystem fs,
                                                              Schema schema, TableMeta meta) throws Exception {
    Schema partSchema = SchemaBuilder.builder()
      .add("year", TajoDataTypes.Type.TEXT)
      .add("month", TajoDataTypes.Type.TEXT)
      .add("day", TajoDataTypes.Type.TEXT)
      .build();

    PartitionMethodDesc partitionMethodDesc =
      new PartitionMethodDesc(DEFAULT_DATABASE_NAME, ARBITRARY_PARTITION_TABLE_NAME,
        PartitionType.COLUMN, "year,month,day", partSchema);

    Path tablePath = new Path(testDir, ARBITRARY_PARTITION_TABLE_NAME);
    fs.mkdirs(tablePath);

    TableDesc desc = CatalogUtil.newTableDesc(DEFAULT_DATABASE_NAME + "." + ARBITRARY_PARTITION_TABLE_NAME, schema,
      meta, tablePath, partitionMethodDesc);
    catalog.createTable(desc);

    TableDesc tableDesc = catalog.getTableDesc(DEFAULT_DATABASE_NAME + "." + PARTITION_TABLE_NAME);
    assertNotNull(tableDesc);

    Path path = new Path(tableDesc.getUri().toString() + "/2016");
    fs.mkdirs(path);
    path = new Path(tableDesc.getUri().toString() + "/2016/3");
    fs.mkdirs(path);
    path = new Path(tableDesc.getUri().toString() + "/2016/3/1");
    fs.mkdirs(path);
    FileUtil.writeTextToFile("1|ARGENTINA|1", new Path(path, "data"));

    catalog.alterTable(getAlterTableDesc("year=2016/month=3/day=1", path));

    ARBITRARY_PATH[0] = path.toString();

    path = new Path(tableDesc.getUri().toString() + "/2016/3/2");
    fs.mkdirs(path);
    FileUtil.writeTextToFile("2|BRAZIL|1", new Path(path, "data"));

    catalog.alterTable(getAlterTableDesc("year=2016/month=3/day=2", path));

    ARBITRARY_PATH[1] = path.toString();

    path = new Path(tableDesc.getUri().toString() + "/2015");
    fs.mkdirs(path);
    path = new Path(tableDesc.getUri().toString() + "/2015/3");
    fs.mkdirs(path);
    path = new Path(tableDesc.getUri().toString() + "/2015/3/1");
    fs.mkdirs(path);
    FileUtil.writeTextToFile("3|CANADA|1", new Path(path, "data"));

    catalog.alterTable(getAlterTableDesc("year=2015/month=3/day=1", path));

    ARBITRARY_PATH[2] = path.toString();

    List<PartitionDescProto> partitions = catalog.getPartitionsOfTable(DEFAULT_DATABASE_NAME,
      ARBITRARY_PARTITION_TABLE_NAME);
    assertEquals(3L, partitions.size());
  }

  private AlterTableDesc getAlterTableDesc(String partitionName, Path path) throws IOException {
    AlterTableDesc alterTableDesc = new AlterTableDesc();
    alterTableDesc.setTableName(DEFAULT_DATABASE_NAME + "." + ARBITRARY_PARTITION_TABLE_NAME);
    alterTableDesc.setAlterTableType(AlterTableType.ADD_PARTITION);

    PartitionDesc partitionDesc = new PartitionDesc();
    partitionDesc.setPartitionName(partitionName);

    String[] partitionNames = partitionName.split("/");

    List<CatalogProtos.PartitionKeyProto> partitionKeyList = new ArrayList<>();
    for (String partition : partitionNames) {
      String[] splits = partition.split("=");
      String columnName = "", partitionValue = "";
      if (splits.length == 2) {
        columnName = splits[0];
        partitionValue = splits[1];
      } else if (splits.length == 1) {
        if (partition.charAt(0) == '=') {
          partitionValue = splits[0];
        } else {
          columnName = "";
        }
      }

      CatalogProtos.PartitionKeyProto.Builder builder = CatalogProtos.PartitionKeyProto.newBuilder();
      builder.setColumnName(columnName);
      builder.setPartitionValue(partitionValue);
      partitionKeyList.add(builder.build());
    }

    partitionDesc.setPartitionKeys(partitionKeyList);
    partitionDesc.setPath(path.toString());
    partitionDesc.setNumBytes(fs.getFileStatus(path).getLen());

    alterTableDesc.setPartitionDesc(partitionDesc);

    return alterTableDesc;
  }


  @After
  public void tearDown() throws Exception {
    util.shutdownCatalogCluster();
  }

  @Test
  public void testFilterIncludePartitionKeyColumn() throws Exception {
    Expr expr = analyzer.parse("SELECT * FROM " + PARTITION_TABLE_NAME + " WHERE key = 'part456' ORDER BY key");
    QueryContext defaultContext = LocalTajoTestingUtility.createDummyContext(util.getConfiguration());
    LogicalPlan newPlan = planner.createPlan(defaultContext, expr);
    LogicalNode plan = newPlan.getRootBlock().getRoot();

    assertEquals(NodeType.ROOT, plan.getType());
    LogicalRootNode root = (LogicalRootNode) plan;

    ProjectionNode projNode = root.getChild();

    assertEquals(NodeType.SORT, projNode.getChild().getType());
    SortNode sortNode = projNode.getChild();

    assertEquals(NodeType.SELECTION, sortNode.getChild().getType());
    SelectionNode selNode = sortNode.getChild();
    assertTrue(selNode.hasQual());

    assertEquals(NodeType.SCAN, selNode.getChild().getType());
    ScanNode scanNode = selNode.getChild();
    scanNode.setQual(selNode.getQual());

    PartitionedTableRewriter rewriter = new PartitionedTableRewriter();
    rewriter.setCatalog(catalog);

    PartitionPruningHandle partitionPruningHandle = rewriter.getPartitionPruningHandle(conf, scanNode);
    assertNotNull(partitionPruningHandle);

    Path[] filteredPaths = partitionPruningHandle.getPartitionPaths();
    assertEquals(1, filteredPaths.length);
    assertEquals("key=part456", filteredPaths[0].getName());

    String[] partitionKeys = partitionPruningHandle.getPartitionKeys();
    assertEquals(1, partitionKeys.length);
    assertEquals("key=part456", partitionKeys[0]);

    assertEquals(10L, partitionPruningHandle.getTotalVolume());
  }

  @Test
  public void testWithoutAnyFilters() throws Exception {
    Expr expr = analyzer.parse("SELECT * FROM " + PARTITION_TABLE_NAME + " ORDER BY key");
    QueryContext defaultContext = LocalTajoTestingUtility.createDummyContext(util.getConfiguration());
    LogicalPlan newPlan = planner.createPlan(defaultContext, expr);
    LogicalNode plan = newPlan.getRootBlock().getRoot();

    assertEquals(NodeType.ROOT, plan.getType());
    LogicalRootNode root = (LogicalRootNode) plan;

    ProjectionNode projNode = root.getChild();

    assertEquals(NodeType.SORT, projNode.getChild().getType());
    SortNode sortNode = projNode.getChild();

    assertEquals(NodeType.SCAN, sortNode.getChild().getType());
    ScanNode scanNode = sortNode.getChild();

    PartitionedTableRewriter rewriter = new PartitionedTableRewriter();
    rewriter.setCatalog(catalog);

    PartitionPruningHandle partitionPruningHandle = rewriter.getPartitionPruningHandle(conf, scanNode);
    assertNotNull(partitionPruningHandle);

    List filteredPaths = Arrays.asList(partitionPruningHandle.getPartitionPaths());
    assertEquals(3, filteredPaths.size());
    assertTrue(filteredPaths.stream().anyMatch(path -> path.toString().indexOf("key=part123") > -1));
    assertTrue(filteredPaths.stream().anyMatch(path -> path.toString().indexOf("key=part456") > -1));
    assertTrue(filteredPaths.stream().anyMatch(path -> path.toString().indexOf("key=part789") > -1));

    List partitionKeys = Arrays.asList(partitionPruningHandle.getPartitionKeys());
    assertEquals(3, partitionKeys.size());
    assertTrue(partitionKeys.stream().anyMatch(path -> path.toString().indexOf("key=part123") > -1));
    assertTrue(partitionKeys.stream().anyMatch(path -> path.toString().indexOf("key=part456") > -1));
    assertTrue(partitionKeys.stream().anyMatch(path -> path.toString().indexOf("key=part789") > -1));

    assertEquals(33L, partitionPruningHandle.getTotalVolume());
  }

  @Test
  public void testFilterIncludeNonExistingPartitionValue() throws Exception {
    Expr expr = analyzer.parse("SELECT * FROM " + PARTITION_TABLE_NAME + " WHERE key = 'part123456789'");
    QueryContext defaultContext = LocalTajoTestingUtility.createDummyContext(util.getConfiguration());
    LogicalPlan newPlan = planner.createPlan(defaultContext, expr);
    LogicalNode plan = newPlan.getRootBlock().getRoot();

    assertEquals(NodeType.ROOT, plan.getType());
    LogicalRootNode root = (LogicalRootNode) plan;

    ProjectionNode projNode = root.getChild();

    assertEquals(NodeType.SELECTION, projNode.getChild().getType());
    SelectionNode selNode = projNode.getChild();
    assertTrue(selNode.hasQual());

    assertEquals(NodeType.SCAN, selNode.getChild().getType());
    ScanNode scanNode = selNode.getChild();
    scanNode.setQual(selNode.getQual());

    PartitionedTableRewriter rewriter = new PartitionedTableRewriter();
    rewriter.setCatalog(catalog);

    PartitionPruningHandle partitionPruningHandle = rewriter.getPartitionPruningHandle(conf, scanNode);
    assertNotNull(partitionPruningHandle);

    assertEquals(0, partitionPruningHandle.getPartitionPaths().length);
    assertEquals(0, partitionPruningHandle.getPartitionKeys().length);

    assertEquals(0L, partitionPruningHandle.getTotalVolume());
  }

  @Test
  public void testFilterIncludeNonPartitionKeyColumn() throws Exception {
    Expr expr = analyzer.parse("SELECT * FROM " + PARTITION_TABLE_NAME + " WHERE n_nationkey = 1");
    QueryContext defaultContext = LocalTajoTestingUtility.createDummyContext(util.getConfiguration());
    LogicalPlan newPlan = planner.createPlan(defaultContext, expr);
    LogicalNode plan = newPlan.getRootBlock().getRoot();

    assertEquals(NodeType.ROOT, plan.getType());
    LogicalRootNode root = (LogicalRootNode) plan;

    ProjectionNode projNode = root.getChild();

    assertEquals(NodeType.SELECTION, projNode.getChild().getType());
    SelectionNode selNode = projNode.getChild();
    assertTrue(selNode.hasQual());

    assertEquals(NodeType.SCAN, selNode.getChild().getType());
    ScanNode scanNode = selNode.getChild();
    scanNode.setQual(selNode.getQual());

    PartitionedTableRewriter rewriter = new PartitionedTableRewriter();
    rewriter.setCatalog(catalog);

    PartitionPruningHandle partitionPruningHandle = rewriter.getPartitionPruningHandle(conf, scanNode);
    assertNotNull(partitionPruningHandle);

    List filteredPaths = Arrays.asList(partitionPruningHandle.getPartitionPaths());
    assertEquals(3, filteredPaths.size());
    assertTrue(filteredPaths.stream().anyMatch(path -> path.toString().indexOf("key=part123") > -1));
    assertTrue(filteredPaths.stream().anyMatch(path -> path.toString().indexOf("key=part456") > -1));
    assertTrue(filteredPaths.stream().anyMatch(path -> path.toString().indexOf("key=part789") > -1));

    List partitionKeys = Arrays.asList(partitionPruningHandle.getPartitionKeys());
    assertEquals(3, partitionKeys.size());
    assertTrue(partitionKeys.stream().anyMatch(path -> path.toString().indexOf("key=part123") > -1));
    assertTrue(partitionKeys.stream().anyMatch(path -> path.toString().indexOf("key=part456") > -1));
    assertTrue(partitionKeys.stream().anyMatch(path -> path.toString().indexOf("key=part789") > -1));

    assertEquals(33L, partitionPruningHandle.getTotalVolume());
  }

  @Test
  public void testFilterIncludeEveryPartitionKeyColumn() throws Exception {
    Expr expr = analyzer.parse("SELECT * FROM " + MULTIPLE_PARTITION_TABLE_NAME
      + " WHERE key1 = 'part789' and key2 = 'supp789' and key3=3");
    QueryContext defaultContext = LocalTajoTestingUtility.createDummyContext(util.getConfiguration());
    LogicalPlan newPlan = planner.createPlan(defaultContext, expr);
    LogicalNode plan = newPlan.getRootBlock().getRoot();

    assertEquals(NodeType.ROOT, plan.getType());
    LogicalRootNode root = (LogicalRootNode) plan;

    ProjectionNode projNode = root.getChild();

    assertEquals(NodeType.SELECTION, projNode.getChild().getType());
    SelectionNode selNode = projNode.getChild();
    assertTrue(selNode.hasQual());

    assertEquals(NodeType.SCAN, selNode.getChild().getType());
    ScanNode scanNode = selNode.getChild();
    scanNode.setQual(selNode.getQual());

    PartitionedTableRewriter rewriter = new PartitionedTableRewriter();
    rewriter.setCatalog(catalog);

    PartitionPruningHandle partitionPruningHandle = rewriter.getPartitionPruningHandle(conf, scanNode);
    assertNotNull(partitionPruningHandle);

    Path[] filteredPaths = partitionPruningHandle.getPartitionPaths();
    assertEquals(1, filteredPaths.length);
    assertEquals("key3=3", filteredPaths[0].getName());
    assertEquals("key2=supp789", filteredPaths[0].getParent().getName());
    assertEquals("key1=part789", filteredPaths[0].getParent().getParent().getName());

    String[] partitionKeys = partitionPruningHandle.getPartitionKeys();
    assertEquals(1, partitionKeys.length);
    assertEquals("key1=part789/key2=supp789/key3=3", partitionKeys[0]);

    assertEquals(10L, partitionPruningHandle.getTotalVolume());
  }

  @Test
  public void testFilterIncludeSomeOfPartitionKeyColumns() throws Exception {
    Expr expr = analyzer.parse("SELECT * FROM " + MULTIPLE_PARTITION_TABLE_NAME
      + " WHERE key1 = 'part123' and key2 = 'supp123' order by n_nationkey");
    QueryContext defaultContext = LocalTajoTestingUtility.createDummyContext(util.getConfiguration());
    LogicalPlan newPlan = planner.createPlan(defaultContext, expr);
    LogicalNode plan = newPlan.getRootBlock().getRoot();

    assertEquals(NodeType.ROOT, plan.getType());
    LogicalRootNode root = (LogicalRootNode) plan;

    ProjectionNode projNode = root.getChild();

    assertEquals(NodeType.SORT, projNode.getChild().getType());
    SortNode sortNode = projNode.getChild();

    assertEquals(NodeType.SELECTION, sortNode.getChild().getType());
    SelectionNode selNode = sortNode.getChild();
    assertTrue(selNode.hasQual());

    assertEquals(NodeType.SCAN, selNode.getChild().getType());
    ScanNode scanNode = selNode.getChild();
    scanNode.setQual(selNode.getQual());

    PartitionedTableRewriter rewriter = new PartitionedTableRewriter();
    rewriter.setCatalog(catalog);

    PartitionPruningHandle partitionPruningHandle = rewriter.getPartitionPruningHandle(conf, scanNode);
    assertNotNull(partitionPruningHandle);

    List filteredPaths = Arrays.asList(partitionPruningHandle.getPartitionPaths());
    assertEquals(2, filteredPaths.size());
    assertTrue(filteredPaths.stream().
      anyMatch(path -> path.toString().indexOf("key1=part123/key2=supp123/key3=1") > -1));
    assertTrue(filteredPaths.stream().
      anyMatch(path -> path.toString().indexOf("key1=part123/key2=supp123/key3=2") > -1));

    List partitionKeys = Arrays.asList(partitionPruningHandle.getPartitionKeys());
    assertEquals(2, partitionKeys.size());
    assertTrue(partitionKeys.stream()
      .anyMatch(path -> path.toString().indexOf("key1=part123/key2=supp123/key3=1") > -1));
    assertTrue(partitionKeys.stream()
      .anyMatch(path -> path.toString().indexOf("key1=part123/key2=supp123/key3=2") > -1));

    assertEquals(23L, partitionPruningHandle.getTotalVolume());
  }

  @Test
  public void testFilterIncludeNonPartitionKeyColumns() throws Exception {
    Expr expr = analyzer.parse("SELECT * FROM " + MULTIPLE_PARTITION_TABLE_NAME
      + " WHERE key1 = 'part123' and n_nationkey >= 2 order by n_nationkey");
    QueryContext defaultContext = LocalTajoTestingUtility.createDummyContext(util.getConfiguration());
    LogicalPlan newPlan = planner.createPlan(defaultContext, expr);
    LogicalNode plan = newPlan.getRootBlock().getRoot();

    assertEquals(NodeType.ROOT, plan.getType());
    LogicalRootNode root = (LogicalRootNode) plan;

    ProjectionNode projNode = root.getChild();

    assertEquals(NodeType.SORT, projNode.getChild().getType());
    SortNode sortNode = projNode.getChild();

    assertEquals(NodeType.SELECTION, sortNode.getChild().getType());
    SelectionNode selNode = sortNode.getChild();
    assertTrue(selNode.hasQual());

    assertEquals(NodeType.SCAN, selNode.getChild().getType());
    ScanNode scanNode = selNode.getChild();
    scanNode.setQual(selNode.getQual());

    PartitionedTableRewriter rewriter = new PartitionedTableRewriter();
    rewriter.setCatalog(catalog);

    PartitionPruningHandle partitionPruningHandle = rewriter.getPartitionPruningHandle(conf, scanNode);
    assertNotNull(partitionPruningHandle);

    List filteredPaths = Arrays.asList(partitionPruningHandle.getPartitionPaths());
    assertEquals(2, filteredPaths.size());
    assertTrue(filteredPaths.stream().
      anyMatch(path -> path.toString().indexOf("key1=part123/key2=supp123/key3=1") > -1));
    assertTrue(filteredPaths.stream().
      anyMatch(path -> path.toString().indexOf("key1=part123/key2=supp123/key3=2") > -1));

    List partitionKeys = Arrays.asList(partitionPruningHandle.getPartitionKeys());
    assertEquals(2, partitionKeys.size());
    assertTrue(partitionKeys.stream()
      .anyMatch(path -> path.toString().indexOf("key1=part123/key2=supp123/key3=1") > -1));
    assertTrue(partitionKeys.stream()
      .anyMatch(path -> path.toString().indexOf("key1=part123/key2=supp123/key3=2") > -1));

    assertEquals(23L, partitionPruningHandle.getTotalVolume());
  }

  @Test
  public void testFilterWithArbitraryDirectories1() throws Exception {
    Expr expr = analyzer.parse("SELECT * FROM " + ARBITRARY_PARTITION_TABLE_NAME
      + " WHERE year = '2016' ORDER BY year, month, day");
    QueryContext defaultContext = LocalTajoTestingUtility.createDummyContext(util.getConfiguration());
    LogicalPlan newPlan = planner.createPlan(defaultContext, expr);
    LogicalNode plan = newPlan.getRootBlock().getRoot();

    assertEquals(NodeType.ROOT, plan.getType());
    LogicalRootNode root = (LogicalRootNode) plan;

    ProjectionNode projNode = root.getChild();

    assertEquals(NodeType.SORT, projNode.getChild().getType());
    SortNode sortNode = projNode.getChild();

    assertEquals(NodeType.SELECTION, sortNode.getChild().getType());
    SelectionNode selNode = sortNode.getChild();
    assertTrue(selNode.hasQual());

    assertEquals(NodeType.SCAN, selNode.getChild().getType());
    ScanNode scanNode = selNode.getChild();
    scanNode.setQual(selNode.getQual());

    PartitionedTableRewriter rewriter = new PartitionedTableRewriter();
    rewriter.setCatalog(catalog);

    PartitionPruningHandle partitionPruningHandle = rewriter.getPartitionPruningHandle(conf, scanNode);
    assertNotNull(partitionPruningHandle);

    Path[] filteredPaths = partitionPruningHandle.getPartitionPaths();
    assertEquals(2, filteredPaths.length);
    assertEquals(ARBITRARY_PATH[0], filteredPaths[0].toString());
    assertEquals(ARBITRARY_PATH[1], filteredPaths[1].toString());

    String[] partitionKeys = partitionPruningHandle.getPartitionKeys();
    assertEquals(2, partitionKeys.length);
    assertEquals("year=2016/month=3/day=1", partitionKeys[0]);
    assertEquals("year=2016/month=3/day=2", partitionKeys[1]);

    assertEquals(272L, partitionPruningHandle.getTotalVolume());
  }

  @Test
  public void testFilterWithArbitraryDirectories2() throws Exception {
    Expr expr = analyzer.parse("SELECT * FROM " + ARBITRARY_PARTITION_TABLE_NAME
      + " WHERE year = '2016' and month = '3' and day = '2' ");
    QueryContext defaultContext = LocalTajoTestingUtility.createDummyContext(util.getConfiguration());
    LogicalPlan newPlan = planner.createPlan(defaultContext, expr);
    LogicalNode plan = newPlan.getRootBlock().getRoot();

    assertEquals(NodeType.ROOT, plan.getType());
    LogicalRootNode root = (LogicalRootNode) plan;

    ProjectionNode projNode = root.getChild();

    assertEquals(NodeType.SELECTION, projNode.getChild().getType());
    SelectionNode selNode = projNode.getChild();
    assertTrue(selNode.hasQual());

    assertEquals(NodeType.SCAN, selNode.getChild().getType());
    ScanNode scanNode = selNode.getChild();
    scanNode.setQual(selNode.getQual());

    PartitionedTableRewriter rewriter = new PartitionedTableRewriter();
    rewriter.setCatalog(catalog);

    PartitionPruningHandle partitionPruningHandle = rewriter.getPartitionPruningHandle(conf, scanNode);
    assertNotNull(partitionPruningHandle);

    Path[] filteredPaths = partitionPruningHandle.getPartitionPaths();
    assertEquals(1, filteredPaths.length);
    assertEquals(ARBITRARY_PATH[1], filteredPaths[0].toString());

    String[] partitionKeys = partitionPruningHandle.getPartitionKeys();
    assertEquals(1, partitionKeys.length);
    assertEquals("year=2016/month=3/day=2", partitionKeys[0]);

    assertEquals(136L, partitionPruningHandle.getTotalVolume());
  }

}<|MERGE_RESOLUTION|>--- conflicted
+++ resolved
@@ -42,15 +42,10 @@
 import org.apache.tajo.util.FileUtil;
 import org.junit.*;
 
-<<<<<<< HEAD
 import java.io.IOException;
-import java.util.ArrayList;
-import java.util.List;
-=======
-import java.util.Arrays;
-import java.util.List;
+import java.util.*;
+import java.util.stream.Collectors;
 import java.util.stream.Stream;
->>>>>>> da755d95
 
 import static org.apache.tajo.TajoConstants.DEFAULT_DATABASE_NAME;
 import static org.apache.tajo.TajoConstants.DEFAULT_TABLESPACE_NAME;
@@ -69,7 +64,7 @@
   final static String PARTITION_TABLE_NAME = "tb_partition";
   final static String MULTIPLE_PARTITION_TABLE_NAME = "tb_multiple_partition";
   final static String ARBITRARY_PARTITION_TABLE_NAME = "tb_arbitrary_partition";
-  final static private String[] ARBITRARY_PATH = new String[3];
+  final static private Path[] ARBITRARY_PATH = new Path[3];
 
   @Before
   public void setUp() throws Exception {
@@ -140,6 +135,7 @@
       .add("key3", TajoDataTypes.Type.INT8)
       .build();
 
+
     PartitionMethodDesc partitionMethodDesc =
       new PartitionMethodDesc("default", MULTIPLE_PARTITION_TABLE_NAME,
         CatalogProtos.PartitionType.COLUMN, "key1,key2,key3", partSchema);
@@ -207,7 +203,7 @@
 
     catalog.alterTable(getAlterTableDesc("year=2016/month=3/day=1", path));
 
-    ARBITRARY_PATH[0] = path.toString();
+    ARBITRARY_PATH[0] = path;
 
     path = new Path(tableDesc.getUri().toString() + "/2016/3/2");
     fs.mkdirs(path);
@@ -215,7 +211,7 @@
 
     catalog.alterTable(getAlterTableDesc("year=2016/month=3/day=2", path));
 
-    ARBITRARY_PATH[1] = path.toString();
+    ARBITRARY_PATH[1] = path;
 
     path = new Path(tableDesc.getUri().toString() + "/2015");
     fs.mkdirs(path);
@@ -227,7 +223,7 @@
 
     catalog.alterTable(getAlterTableDesc("year=2015/month=3/day=1", path));
 
-    ARBITRARY_PATH[2] = path.toString();
+    ARBITRARY_PATH[2] = path;
 
     List<PartitionDescProto> partitions = catalog.getPartitionsOfTable(DEFAULT_DATABASE_NAME,
       ARBITRARY_PARTITION_TABLE_NAME);
@@ -596,15 +592,23 @@
     PartitionPruningHandle partitionPruningHandle = rewriter.getPartitionPruningHandle(conf, scanNode);
     assertNotNull(partitionPruningHandle);
 
-    Path[] filteredPaths = partitionPruningHandle.getPartitionPaths();
-    assertEquals(2, filteredPaths.length);
-    assertEquals(ARBITRARY_PATH[0], filteredPaths[0].toString());
-    assertEquals(ARBITRARY_PATH[1], filteredPaths[1].toString());
-
-    String[] partitionKeys = partitionPruningHandle.getPartitionKeys();
-    assertEquals(2, partitionKeys.length);
-    assertEquals("year=2016/month=3/day=1", partitionKeys[0]);
-    assertEquals("year=2016/month=3/day=2", partitionKeys[1]);
+    Stream<Path> partitionPathStream = Stream.of(partitionPruningHandle.getPartitionPaths())
+      .sorted((path1, path2) -> {
+        return path1.compareTo(path2);
+      });
+    List<Path> partitionPathList = partitionPathStream.collect(Collectors.toList());
+    assertEquals(2, partitionPathList.size());
+    assertEquals(partitionPathList.get(0), ARBITRARY_PATH[0]);
+    assertEquals(partitionPathList.get(1), ARBITRARY_PATH[1]);
+
+    Stream<String> partitionKeysStream = Stream.of(partitionPruningHandle.getPartitionKeys())
+      .sorted((keys1, keys2) -> {
+        return keys1.compareTo(keys2);
+      });
+    List<String> partitionKeysList = partitionKeysStream.collect(Collectors.toList());
+    assertEquals(2, partitionKeysList.size());
+    assertEquals(partitionKeysList.get(0), "year=2016/month=3/day=1");
+    assertEquals(partitionKeysList.get(1), "year=2016/month=3/day=2");
 
     assertEquals(272L, partitionPruningHandle.getTotalVolume());
   }
