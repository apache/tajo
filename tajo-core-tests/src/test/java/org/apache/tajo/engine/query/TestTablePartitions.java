/**
 * Licensed to the Apache Software Foundation (ASF) under one
 * or more contributor license agreements.  See the NOTICE file
 * distributed with this work for additional information
 * regarding copyright ownership.  The ASF licenses this file
 * to you under the Apache License, Version 2.0 (the
 * "License"); you may not use this file except in compliance
 * with the License.  You may obtain a copy of the License at
 *
 *     http://www.apache.org/licenses/LICENSE-2.0
 *
 * Unless required by applicable law or agreed to in writing, software
 * distributed under the License is distributed on an "AS IS" BASIS,
 * WITHOUT WARRANTIES OR CONDITIONS OF ANY KIND, either express or implied.
 * See the License for the specific language governing permissions and
 * limitations under the License.
 */

package org.apache.tajo.engine.query;

import com.google.common.collect.Maps;
import org.apache.hadoop.fs.*;
import org.apache.hadoop.io.compress.CompressionCodec;
import org.apache.hadoop.io.compress.CompressionCodecFactory;
import org.apache.hadoop.io.compress.DeflateCodec;
import org.apache.tajo.*;
import org.apache.tajo.catalog.*;
import org.apache.tajo.catalog.proto.CatalogProtos.PartitionDescProto;
import org.apache.tajo.client.TajoClientUtil;
import org.apache.tajo.common.TajoDataTypes;
import org.apache.tajo.conf.TajoConf;
import org.apache.tajo.engine.planner.global.DataChannel;
import org.apache.tajo.engine.planner.global.ExecutionBlock;
import org.apache.tajo.engine.planner.global.MasterPlan;
import org.apache.tajo.exception.ReturnStateUtil;
import org.apache.tajo.ipc.ClientProtos;
import org.apache.tajo.plan.logical.NodeType;
import org.apache.tajo.querymaster.QueryMasterTask;
import org.apache.tajo.storage.StorageConstants;
import org.apache.tajo.util.CommonTestingUtil;
<<<<<<< HEAD
import org.apache.tajo.util.KeyValueSet;
import org.junit.After;
=======
>>>>>>> fafb7063
import org.junit.Test;
import org.junit.runner.RunWith;
import org.junit.runners.Parameterized;
import org.junit.runners.Parameterized.Parameters;

import java.io.IOException;
import java.sql.ResultSet;
import java.util.*;

import static org.apache.tajo.TajoConstants.DEFAULT_DATABASE_NAME;
import static org.apache.tajo.plan.serder.PlanProto.ShuffleType.SCATTERED_HASH_SHUFFLE;
import static org.junit.Assert.*;

@RunWith(Parameterized.class)
public class TestTablePartitions extends QueryTestCaseBase {

  private NodeType nodeType;

  public TestTablePartitions(NodeType nodeType, boolean isDirectOutputCommit) throws IOException {
    super(TajoConstants.DEFAULT_DATABASE_NAME);
    this.nodeType = nodeType;

    Map<String, String> variables = new HashMap<>();
    variables.put(SessionVars.DIRECT_OUTPUT_COMMITTER_ENABLED.keyname(), Boolean.toString(isDirectOutputCommit));
    client.updateSessionVariables(variables);
  }

  @After
  public void tearDown() throws Exception {
    client.unsetSessionVariables(Arrays.asList(SessionVars.DIRECT_OUTPUT_COMMITTER_ENABLED.keyname()));
  }

  @Parameters(name = "{index}: {0}")
  public static Collection<Object[]> generateParameters() {
    return Arrays.asList(new Object[][] {
      //type
      {NodeType.INSERT, false},
      {NodeType.INSERT, true},
      {NodeType.CREATE_TABLE, false},
      {NodeType.CREATE_TABLE, true},
    });
  }

  @Test
  public final void testCreateColumnPartitionedTable() throws Exception {
    ResultSet res;
    String tableName = CatalogUtil.normalizeIdentifier("testCreateColumnPartitionedTable");
    ClientProtos.SubmitQueryResponse response;
    if (nodeType == NodeType.INSERT) {
      res = executeString(
        "create table " + tableName + " (col1 int4, col2 int4) partition by column(key float8) ");
      res.close();

      assertTrue(catalog.existsTable(DEFAULT_DATABASE_NAME, tableName));
      assertEquals(2, catalog.getTableDesc(DEFAULT_DATABASE_NAME, tableName).getSchema().size());
      assertEquals(3, catalog.getTableDesc(DEFAULT_DATABASE_NAME, tableName).getLogicalSchema().size());

      response = client.executeQuery(
          "insert overwrite into " + tableName + " select l_orderkey, l_partkey, " +
              "l_quantity from lineitem");
    } else {
      response = client.executeQuery(
          "create table " + tableName + "(col1 int4, col2 int4) partition by column(key float8) "
              + " as select l_orderkey, l_partkey, l_quantity from lineitem");
    }

    QueryId queryId = new QueryId(response.getQueryId());
    testingCluster.waitForQuerySubmitted(queryId, 10);
    QueryMasterTask queryMasterTask = testingCluster.getQueryMasterTask(queryId);
    assertNotNull(queryMasterTask);
    TajoClientUtil.waitCompletion(client, queryId);

    MasterPlan plan = queryMasterTask.getQuery().getPlan();
    ExecutionBlock rootEB = plan.getRoot();

    assertEquals(1, plan.getChildCount(rootEB.getId()));

    ExecutionBlock insertEB = plan.getChild(rootEB.getId(), 0);
    assertNotNull(insertEB);

    assertEquals(nodeType, insertEB.getPlan().getType());
    assertEquals(1, plan.getChildCount(insertEB.getId()));

    ExecutionBlock scanEB = plan.getChild(insertEB.getId(), 0);

    List<DataChannel> list = plan.getOutgoingChannels(scanEB.getId());
    assertEquals(1, list.size());
    DataChannel channel = list.get(0);
    assertNotNull(channel);
    assertEquals(SCATTERED_HASH_SHUFFLE, channel.getShuffleType());
    assertEquals(1, channel.getShuffleKeys().length);

    TableDesc tableDesc = catalog.getTableDesc(DEFAULT_DATABASE_NAME, tableName);
    verifyPartitionDirectoryFromCatalog(DEFAULT_DATABASE_NAME, tableName, new String[]{"key"},
        tableDesc.getStats().getNumRows());

    executeString("DROP TABLE " + tableName + " PURGE").close();
  }

  @Test
  public final void testCreateColumnPartitionedTableWithJoin() throws Exception {
    ResultSet res;
    ClientProtos.SubmitQueryResponse response;
    String tableName = CatalogUtil.normalizeIdentifier("testCreateColumnPartitionedTableWithJoin");

    if (nodeType == NodeType.INSERT) {
      res = executeString(
        "create table " + tableName + " (col1 int4, col2 int4) partition by column(key float8) ");
      res.close();

      assertTrue(catalog.existsTable(DEFAULT_DATABASE_NAME, tableName));
      assertEquals(2, catalog.getTableDesc(DEFAULT_DATABASE_NAME, tableName).getSchema().size());
      assertEquals(3, catalog.getTableDesc(DEFAULT_DATABASE_NAME, tableName).getLogicalSchema().size());

      response = client.executeQuery(
          "insert overwrite into " + tableName + " select l_orderkey, l_partkey, " +
              "l_quantity from lineitem join orders on l_orderkey = o_orderkey");

    } else {
      response = client.executeQuery("create table " + tableName + " (col1 int4, col2 int4) partition by column(key float8) "
          + " AS select l_orderkey, l_partkey, l_quantity from lineitem join orders on l_orderkey = o_orderkey");
    }

    QueryId queryId = new QueryId(response.getQueryId());
    testingCluster.waitForQuerySubmitted(queryId, 10);
    QueryMasterTask queryMasterTask = testingCluster.getQueryMasterTask(queryId);
    assertNotNull(queryMasterTask);
    TajoClientUtil.waitCompletion(client, queryId);

    MasterPlan plan = queryMasterTask.getQuery().getPlan();
    ExecutionBlock rootEB = plan.getRoot();
    assertEquals(1, plan.getChildCount(rootEB.getId()));

    ExecutionBlock insertEB = plan.getChild(rootEB.getId(), 0);
    assertNotNull(insertEB);
    assertEquals(nodeType, insertEB.getPlan().getType());
    assertEquals(1, plan.getChildCount(insertEB.getId()));

    ExecutionBlock scanEB = plan.getChild(insertEB.getId(), 0);

    List<DataChannel> list = plan.getOutgoingChannels(scanEB.getId());
    assertEquals(1, list.size());
    DataChannel channel = list.get(0);
    assertNotNull(channel);
    assertEquals(SCATTERED_HASH_SHUFFLE, channel.getShuffleType());
    assertEquals(1, channel.getShuffleKeys().length);

    TableDesc tableDesc = catalog.getTableDesc(DEFAULT_DATABASE_NAME, tableName);
    verifyPartitionDirectoryFromCatalog(DEFAULT_DATABASE_NAME, tableName, new String[]{"key"},
      tableDesc.getStats().getNumRows());

    executeString("DROP TABLE " + tableName + " PURGE").close();
  }

  @Test
  public final void testCreateColumnPartitionedTableWithSelectedColumns() throws Exception {
    ResultSet res = null;
    String tableName = CatalogUtil.normalizeIdentifier("testCreateColumnPartitionedTableWithSelectedColumns");

    if (nodeType == NodeType.INSERT) {
      res = executeString(
        "create table " + tableName + " (col1 int4, col2 int4, null_col int4) partition by column(key float8) ");
      res.close();

      assertTrue(catalog.existsTable(DEFAULT_DATABASE_NAME, tableName));
      assertEquals(3, catalog.getTableDesc(DEFAULT_DATABASE_NAME, tableName).getSchema().size());
      assertEquals(4, catalog.getTableDesc(DEFAULT_DATABASE_NAME, tableName).getLogicalSchema().size());

      res = executeString("insert overwrite into " + tableName + " (col1, col2, key) select l_orderkey, " +
        "l_partkey, l_quantity from lineitem");
    } else {
      res = executeString("create table " + tableName + " (col1 int4, col2 int4, null_col int4)"
        + " partition by column(key float8) AS select l_orderkey, l_partkey, null, l_quantity from lineitem");
    }
    res.close();

    TableDesc tableDesc = catalog.getTableDesc(DEFAULT_DATABASE_NAME, tableName);
    verifyPartitionDirectoryFromCatalog(DEFAULT_DATABASE_NAME, tableName, new String[]{"key"},
      tableDesc.getStats().getNumRows());

    executeString("DROP TABLE " + tableName + " PURGE").close();
  }

  @Test
  public final void testColumnPartitionedTableByOneColumn() throws Exception {
    ResultSet res = null;
    String tableName = CatalogUtil.normalizeIdentifier("testColumnPartitionedTableByOneColumn");

    if (nodeType == NodeType.INSERT) {
      res = executeString(
        "create table " + tableName + " (col1 int4, col2 int4, null_col int4) partition by column(key float8) ");
      res.close();

      assertTrue(catalog.existsTable(DEFAULT_DATABASE_NAME, tableName));

      res = executeString("insert overwrite into " + tableName
        + " (col1, col2, key) select l_orderkey, l_partkey, l_quantity from lineitem");
    } else {
      res = executeString("create table " + tableName + " (col1 int4, col2 int4, null_col int4) "
        + " partition by column(key float8) as select l_orderkey, l_partkey, null, l_quantity from lineitem");
    }
    res.close();


    TableDesc desc = catalog.getTableDesc(DEFAULT_DATABASE_NAME, tableName);
    assertPartitionDirectories(desc);

    res = executeString(
        "select distinct * from " + tableName + " where (key = 45.0 or key = 38.0) and null_col is null");

    Map<Double, int []> resultRows1 = Maps.newHashMap();
    resultRows1.put(45.0d, new int[]{3, 2});
    resultRows1.put(38.0d, new int[]{2, 2});

    for (int i = 0; i < 2; i++) {
      assertTrue(res.next());
      assertEquals(resultRows1.get(res.getDouble(4))[0], res.getInt(1));
      assertEquals(resultRows1.get(res.getDouble(4))[1], res.getInt(2));
    }

    verifyPartitionDirectoryFromCatalog(DEFAULT_DATABASE_NAME, tableName,
      new String[]{"key"}, desc.getStats().getNumRows());

    executeString("DROP TABLE " + tableName + " PURGE").close();
    res.close();
  }

  private void assertPartitionDirectories(TableDesc desc) throws IOException {
    FileSystem fs = FileSystem.get(conf);
    Path path = new Path(desc.getUri());
    assertTrue(fs.isDirectory(path));
    assertTrue(fs.isDirectory(new Path(path.toUri() + "/key=17.0")));
    assertTrue(fs.isDirectory(new Path(path.toUri() + "/key=36.0")));
    assertTrue(fs.isDirectory(new Path(path.toUri() + "/key=38.0")));
    assertTrue(fs.isDirectory(new Path(path.toUri() + "/key=45.0")));
    assertTrue(fs.isDirectory(new Path(path.toUri() + "/key=49.0")));
    if (!testingCluster.isHiveCatalogStoreRunning()) {
      assertEquals(8, desc.getStats().getNumRows().intValue());
    }
  }

  @Test
  public final void testQueryCasesOnColumnPartitionedTable() throws Exception {
    ResultSet res = null;
    String tableName = CatalogUtil.normalizeIdentifier("testQueryCasesOnColumnPartitionedTable");

    if (nodeType == NodeType.INSERT) {
      res = executeString(
        "create table " + tableName + " (col1 int4, col2 int4, null_col int4) partition by column(key float8) ");
      res.close();

      assertTrue(catalog.existsTable(DEFAULT_DATABASE_NAME, tableName));

      res = executeString(
        "insert overwrite into " + tableName
          + " (col1, col2, key) select l_orderkey, l_partkey, l_quantity from lineitem");
    } else {
      res = executeString("create table " + tableName + " (col1 int4, col2 int4, null_col int4) "
        + " partition by column(key float8) as select l_orderkey, l_partkey, null, l_quantity from lineitem");
    }
    res.close();

    TableDesc desc = catalog.getTableDesc(DEFAULT_DATABASE_NAME, tableName);
    assertPartitionDirectories(desc);

    res = executeFile("case1.sql");
    assertResultSet(res, "case1.result");
    res.close();

    res = executeFile("case2.sql");
    assertResultSet(res, "case2.result");
    res.close();

    res = executeFile("case3.sql");
    assertResultSet(res, "case3.result");
    res.close();

    // select pow(key, 2) from testQueryCasesOnColumnPartitionedTable
    res = executeFile("case4.sql");
    assertResultSet(res, "case4.result");
    res.close();

    // select round(pow(key + 1, 2)) from testQueryCasesOnColumnPartitionedTable
    res = executeFile("case5.sql");
    assertResultSet(res, "case5.result");
    res.close();

    // select col1, key from testQueryCasesOnColumnPartitionedTable order by pow(key, 2) desc
    res = executeFile("case6.sql");
    assertResultSet(res, "case6.result");
    res.close();

    // select col1, key from testQueryCasesOnColumnPartitionedTable WHERE key BETWEEN 35 AND 48;
    res = executeFile("case7.sql");
    assertResultSet(res, "case7.result");
    res.close();

    // select col1, CASE key WHEN 36 THEN key WHEN 49 THEN key ELSE key END from testQueryCasesOnColumnPartitionedTable;
    res = executeFile("case8.sql");
    assertResultSet(res, "case8.result");
    res.close();

    // select col1, CAST(key AS INT) from testQueryCasesOnColumnPartitionedTable;
    res = executeFile("case9.sql");
    assertResultSet(res, "case9.result");
    res.close();

    // select col1, (!(key > 35)) from testQueryCasesOnColumnPartitionedTable;
    res = executeFile("case10.sql");
    assertResultSet(res, "case10.result");
    res.close();

    // alias partition column
    res = executeFile("case11.sql");
    assertResultSet(res, "case11.result");
    res.close();

    // alias partition column in group by, order by
    res = executeFile("case12.sql");
    assertResultSet(res, "case12.result");
    res.close();

    // alias partition column in stage
    res = executeFile("case13.sql");
    assertResultSet(res, "case13.result");
    res.close();

    verifyPartitionDirectoryFromCatalog(DEFAULT_DATABASE_NAME, tableName, new String[]{"key"},
      desc.getStats().getNumRows());

    executeString("DROP TABLE " + tableName + " PURGE").close();
    res.close();
  }

  @Test
  public final void testColumnPartitionedTableByThreeColumns() throws Exception {
    ResultSet res = null;
    String tableName = CatalogUtil.normalizeIdentifier("testColumnPartitionedTableByThreeColumns");

    if (nodeType == NodeType.INSERT) {
      res = testBase.execute(
        "create table " + tableName + " (col4 text) partition by column(col1 int4, col2 int4, col3 float8) ");
      res.close();
      TajoTestingCluster cluster = testBase.getTestingCluster();
      CatalogService catalog = cluster.getMaster().getCatalog();
      assertTrue(catalog.existsTable(DEFAULT_DATABASE_NAME, tableName));

      res = executeString("insert overwrite into " + tableName
        + " select l_returnflag, l_orderkey, l_partkey, l_quantity from lineitem");
    } else {
      res = executeString( "create table " + tableName + " (col4 text) "
        + " partition by column(col1 int4, col2 int4, col3 float8) as select l_returnflag, l_orderkey, l_partkey, " +
        "l_quantity from lineitem");
    }
    res.close();

    TableDesc desc = catalog.getTableDesc(DEFAULT_DATABASE_NAME, tableName);
    Path path = new Path(desc.getUri());

    FileSystem fs = FileSystem.get(conf);
    assertTrue(fs.isDirectory(path));
    assertTrue(fs.isDirectory(new Path(path.toUri() + "/col1=1")));
    assertTrue(fs.isDirectory(new Path(path.toUri() + "/col1=1/col2=1")));
    assertTrue(fs.isDirectory(new Path(path.toUri() + "/col1=1/col2=1/col3=17.0")));
    assertTrue(fs.isDirectory(new Path(path.toUri() + "/col1=2")));
    assertTrue(fs.isDirectory(new Path(path.toUri() + "/col1=2/col2=2")));
    assertTrue(fs.isDirectory(new Path(path.toUri() + "/col1=2/col2=2/col3=38.0")));
    assertTrue(fs.isDirectory(new Path(path.toUri() + "/col1=3")));
    assertTrue(fs.isDirectory(new Path(path.toUri() + "/col1=3/col2=2")));
    assertTrue(fs.isDirectory(new Path(path.toUri() + "/col1=3/col2=3")));
    assertTrue(fs.isDirectory(new Path(path.toUri() + "/col1=3/col2=2/col3=45.0")));
    assertTrue(fs.isDirectory(new Path(path.toUri() + "/col1=3/col2=3/col3=49.0")));
    if (!testingCluster.isHiveCatalogStoreRunning()) {
      assertEquals(8, desc.getStats().getNumRows().intValue());
    }

    res = executeString("select * from " + tableName + " where col2 = 2");

    Map<Double, int []> resultRows1 = Maps.newHashMap();
    resultRows1.put(45.0d, new int[]{3, 2});
    resultRows1.put(38.0d, new int[]{2, 2});


    for (int i = 0; i < 2; i++) {
      assertTrue(res.next());
      assertEquals(resultRows1.get(res.getDouble(4))[0], res.getInt(2));
      assertEquals(resultRows1.get(res.getDouble(4))[1], res.getInt(3));
    }
    res.close();

    Map<Double, int []> resultRows2 = Maps.newHashMap();
    resultRows2.put(49.0d, new int[]{3, 3});
    resultRows2.put(45.0d, new int[]{3, 2});
    resultRows2.put(38.0d, new int[]{2, 2});

    res = executeString("select * from " + tableName + " where (col1 = 2 or col1 = 3) and col2 >= 2");

    for (int i = 0; i < 3; i++) {
      assertTrue(res.next());
      assertEquals(resultRows2.get(res.getDouble(4))[0], res.getInt(2));
      assertEquals(resultRows2.get(res.getDouble(4))[1], res.getInt(3));
    }

    res = executeString("select * from " + tableName + " WHERE (col1 ='1' or col1 = '100') and col3 > 20");
    String result = resultSetToString(res);
    String expectedResult = "col4,col1,col2,col3\n" +
      "-------------------------------\n" +
      "N,1,1,36.0\n";
    res.close();
    assertEquals(expectedResult, result);

    res = executeString("SELECT col1, col2, col3 FROM " + tableName);
    res.close();

    verifyPartitionDirectoryFromCatalog(DEFAULT_DATABASE_NAME, tableName, new String[]{"col1", "col2", "col3"},
      desc.getStats().getNumRows());

    executeString("DROP TABLE " + tableName + " PURGE").close();
    res.close();
  }

  @Test
  public final void testInsertIntoColumnPartitionedTableByThreeColumns() throws Exception {
    ResultSet res = null;
    String tableName = CatalogUtil.normalizeIdentifier("testInsertIntoColumnPartitionedTableByThreeColumns");

    if (nodeType == NodeType.INSERT) {
      res = testBase.execute(
        "create table " + tableName + " (col4 text) partition by column(col1 int4, col2 int4, col3 float8) ");
      res.close();
      TajoTestingCluster cluster = testBase.getTestingCluster();
      CatalogService catalog = cluster.getMaster().getCatalog();
      assertTrue(catalog.existsTable(DEFAULT_DATABASE_NAME, tableName));

      res = executeString("insert into " + tableName
        + " select l_returnflag, l_orderkey, l_partkey, l_quantity from lineitem");
    } else {
      res = executeString( "create table " + tableName + " (col4 text)"
        + " partition by column(col1 int4, col2 int4, col3 float8) as select l_returnflag, l_orderkey, l_partkey, " +
        "l_quantity from lineitem");
    }
    res.close();

    TableDesc desc = catalog.getTableDesc(DEFAULT_DATABASE_NAME, tableName);

    verifyPartitionDirectoryFromCatalog(DEFAULT_DATABASE_NAME, tableName, new String[]{"col1", "col2", "col3"},
      desc.getStats().getNumRows());

    Path path = new Path(desc.getUri());

    FileSystem fs = FileSystem.get(conf);
    verifyDirectoriesForThreeColumns(fs, path, 1);
    if (!testingCluster.isHiveCatalogStoreRunning()) {
      assertEquals(8, desc.getStats().getNumRows().intValue());
    }

    res = executeString("select * from " + tableName + " where col2 = 2");

    Map<Double, int []> resultRows1 = Maps.newHashMap();
    resultRows1.put(45.0d, new int[]{3, 2});
    resultRows1.put(38.0d, new int[]{2, 2});

    for (int i = 0; i < 2; i++) {
      assertTrue(res.next());
      assertEquals(resultRows1.get(res.getDouble(4))[0], res.getInt(2));
      assertEquals(resultRows1.get(res.getDouble(4))[1], res.getInt(3));
    }
    res.close();

    Map<Double, int []> resultRows2 = Maps.newHashMap();
    resultRows2.put(49.0d, new int[]{3, 3});
    resultRows2.put(45.0d, new int[]{3, 2});
    resultRows2.put(38.0d, new int[]{2, 2});

    res = executeString("select * from " + tableName + " where (col1 = 2 or col1 = 3) and col2 >= 2");

    for (int i = 0; i < 3; i++) {
      assertTrue(res.next());
      assertEquals(resultRows2.get(res.getDouble(4))[0], res.getInt(2));
      assertEquals(resultRows2.get(res.getDouble(4))[1], res.getInt(3));
    }
    res.close();

    // insert into already exists partitioned table
    res = executeString("insert into " + tableName
        + " select l_returnflag, l_orderkey, l_partkey, l_quantity from lineitem");
    res.close();

    desc = catalog.getTableDesc(DEFAULT_DATABASE_NAME, tableName);

    // TODO: When inserting into already exists partitioned table, table status need to change correctly.
//    verifyPartitionDirectoryFromCatalog(DEFAULT_DATABASE_NAME, tableName, new String[]{"col1", "col2", "col3"},
//      desc.getStats().getNumRows());

    path = new Path(desc.getUri());

    verifyDirectoriesForThreeColumns(fs, path, 2);
    if (!testingCluster.isHiveCatalogStoreRunning()) {
      assertEquals(8, desc.getStats().getNumRows().intValue());
    }

    String expected = "N\n" +
        "N\n" +
        "N\n" +
        "N\n" +
        "N\n" +
        "N\n" +
        "R\n" +
        "R\n" +
        "R\n" +
        "R\n" +
        "\\N\n" +
        "\\N\n" +
        "\\N\n" +
        "\\N\n" +
        "\\N\n" +
        "\\N\n";

    String tableData = getTableFileContents(new Path(desc.getUri()));
    assertEquals(expected, tableData);

    res = executeString("select * from " + tableName + " where col2 = 2");
    String resultSetData = resultSetToString(res);
    res.close();
    expected = "col4,col1,col2,col3\n" +
        "-------------------------------\n" +
        "N,2,2,38.0\n" +
        "N,2,2,38.0\n" +
        "R,3,2,45.0\n" +
        "R,3,2,45.0\n";
    assertEquals(expected, resultSetData);

    res = executeString("select * from " + tableName + " where (col1 = 2 or col1 = 3) and col2 >= 2");
    resultSetData = resultSetToString(res);
    res.close();
    expected = "col4,col1,col2,col3\n" +
        "-------------------------------\n" +
        "N,2,2,38.0\n" +
        "N,2,2,38.0\n" +
        "R,3,2,45.0\n" +
        "R,3,2,45.0\n" +
        "R,3,3,49.0\n" +
        "R,3,3,49.0\n";
    assertEquals(expected, resultSetData);

    // Check not to remove existing partition directories.
    res = executeString("insert overwrite into " + tableName
        + " select l_returnflag, l_orderkey, l_partkey, 30.0 as l_quantity from lineitem "
        + " where l_orderkey = 1 and l_partkey = 1 and  l_linenumber = 1");
    res.close();

    verifyDirectoriesForThreeColumns(fs, path, 3);
    if (!testingCluster.isHiveCatalogStoreRunning()) {
      // TODO: If there is existing another partition directory, we must add its rows number to result row numbers.
      // desc = catalog.getTableDesc(DEFAULT_DATABASE_NAME, tableName);
      // assertEquals(6, desc.getStats().getNumRows().intValue());
    }

    verifyKeptExistingData(res, tableName);

    // insert overwrite empty result to partitioned table
    res = executeString("insert overwrite into " + tableName
      + " select l_returnflag, l_orderkey, l_partkey, l_quantity from lineitem where l_orderkey > 100");
    res.close();

    verifyDirectoriesForThreeColumns(fs, path, 4);
    verifyKeptExistingData(res, tableName);

    executeString("DROP TABLE " + tableName + " PURGE").close();
  }

  private final void verifyKeptExistingData(ResultSet res, String tableName) throws Exception {
    res = executeString("select * from " + tableName + " where col2 = 1 order by col4, col1, col2, col3");
    String resultSetData = resultSetToString(res);
    res.close();
    String expected = "col4,col1,col2,col3\n" +
      "-------------------------------\n" +
      "N,1,1,17.0\n" +
      "N,1,1,17.0\n" +
      "N,1,1,30.0\n" +
      "N,1,1,36.0\n" +
      "N,1,1,36.0\n";

    assertEquals(expected, resultSetData);
  }

  private final void verifyDirectoriesForThreeColumns(FileSystem fs, Path path, int step) throws Exception {
    assertTrue(fs.isDirectory(path));
    assertTrue(fs.isDirectory(new Path(path.toUri() + "/col1=1")));
    assertTrue(fs.isDirectory(new Path(path.toUri() + "/col1=1/col2=1")));

    if (step == 1 || step == 2) {
      assertTrue(fs.isDirectory(new Path(path.toUri() + "/col1=1/col2=1/col3=17.0")));
    } else {
      assertTrue(fs.isDirectory(new Path(path.toUri() + "/col1=1/col2=1/col3=17.0")));
      assertTrue(fs.isDirectory(new Path(path.toUri() + "/col1=1/col2=1/col3=30.0")));
    }

    assertTrue(fs.isDirectory(new Path(path.toUri() + "/col1=2")));
    assertTrue(fs.isDirectory(new Path(path.toUri() + "/col1=2/col2=2")));
    assertTrue(fs.isDirectory(new Path(path.toUri() + "/col1=2/col2=2/col3=38.0")));
    assertTrue(fs.isDirectory(new Path(path.toUri() + "/col1=3")));
    assertTrue(fs.isDirectory(new Path(path.toUri() + "/col1=3/col2=2")));
    assertTrue(fs.isDirectory(new Path(path.toUri() + "/col1=3/col2=3")));
    assertTrue(fs.isDirectory(new Path(path.toUri() + "/col1=3/col2=2/col3=45.0")));
    assertTrue(fs.isDirectory(new Path(path.toUri() + "/col1=3/col2=3/col3=49.0")));
  }

  @Test
  public final void testColumnPartitionedTableByOneColumnsWithCompression() throws Exception {
    ResultSet res = null;
    String tableName = CatalogUtil.normalizeIdentifier("testColumnPartitionedTableByOneColumnsWithCompression");

    if (nodeType == NodeType.INSERT) {
      res = executeString(
        "create table " + tableName + " (col2 int4, col3 float8) USING text " +
          "WITH ('text.delimiter'='|','compression.codec'='org.apache.hadoop.io.compress.DeflateCodec') " +
          "PARTITION BY column(col1 int4)");
      res.close();
      assertTrue(catalog.existsTable(DEFAULT_DATABASE_NAME, tableName));

      res = executeString(
        "insert overwrite into " + tableName + " select l_partkey, l_quantity, l_orderkey from lineitem");
    } else {
      res = executeString(
        "create table " + tableName + " (col2 int4, col3 float8) USING text " +
          "WITH ('text.delimiter'='|','compression.codec'='org.apache.hadoop.io.compress.DeflateCodec') " +
          "PARTITION BY column(col1 int4) as select l_partkey, l_quantity, l_orderkey from lineitem");
    }
    res.close();

    TableDesc desc = catalog.getTableDesc(DEFAULT_DATABASE_NAME, tableName);
    if (!testingCluster.isHiveCatalogStoreRunning()) {
      assertEquals(8, desc.getStats().getNumRows().intValue());
    }

    FileSystem fs = FileSystem.get(conf);
    assertTrue(fs.exists(new Path(desc.getUri())));
    CompressionCodecFactory factory = new CompressionCodecFactory(conf);

    Path path = new Path(desc.getUri());
    assertTrue(fs.isDirectory(new Path(path.toUri() + "/col1=1")));
    assertTrue(fs.isDirectory(new Path(path.toUri() + "/col1=2")));
    assertTrue(fs.isDirectory(new Path(path.toUri() + "/col1=3")));

    for (FileStatus partition : fs.listStatus(path)){
      assertTrue(fs.isDirectory(partition.getPath()));
      for (FileStatus file : fs.listStatus(partition.getPath())) {
        CompressionCodec codec = factory.getCodec(file.getPath());
        assertTrue(codec instanceof DeflateCodec);
      }
    }

    verifyPartitionDirectoryFromCatalog(DEFAULT_DATABASE_NAME, tableName, new String[]{"col1"},
      desc.getStats().getNumRows());

    executeString("DROP TABLE " + tableName + " PURGE").close();
  }

  @Test
  public final void testColumnPartitionedTableByTwoColumnsWithCompression() throws Exception {
    ResultSet res = null;
    String tableName = CatalogUtil.normalizeIdentifier("testColumnPartitionedTableByTwoColumnsWithCompression");

    if (nodeType == NodeType.INSERT) {
      res = executeString("create table " + tableName + " (col3 float8, col4 text) USING text " +
        "WITH ('text.delimiter'='|','compression.codec'='org.apache.hadoop.io.compress.DeflateCodec') " +
        "PARTITION by column(col1 int4, col2 int4)");
      res.close();

      assertTrue(catalog.existsTable(DEFAULT_DATABASE_NAME, tableName));

      res = executeString(
        "insert overwrite into " + tableName +
          " select  l_quantity, l_returnflag, l_orderkey, l_partkey from lineitem");
    } else {
      res = executeString("create table " + tableName + " (col3 float8, col4 text) USING text " +
          "WITH ('text.delimiter'='|','compression.codec'='org.apache.hadoop.io.compress.DeflateCodec') " +
          "PARTITION by column(col1 int4, col2 int4) as select  l_quantity, l_returnflag, l_orderkey, " +
        "l_partkey from lineitem");
    }
    res.close();

    TableDesc desc = catalog.getTableDesc(DEFAULT_DATABASE_NAME, tableName);
    if (!testingCluster.isHiveCatalogStoreRunning()) {
      assertEquals(8, desc.getStats().getNumRows().intValue());
    }

    FileSystem fs = FileSystem.get(conf);
    assertTrue(fs.exists(new Path(desc.getUri())));
    CompressionCodecFactory factory = new CompressionCodecFactory(conf);

    Path path = new Path(desc.getUri());
    assertTrue(fs.isDirectory(new Path(path.toUri() + "/col1=1")));
    assertTrue(fs.isDirectory(new Path(path.toUri() + "/col1=1/col2=1")));
    assertTrue(fs.isDirectory(new Path(path.toUri() + "/col1=2")));
    assertTrue(fs.isDirectory(new Path(path.toUri() + "/col1=2/col2=2")));
    assertTrue(fs.isDirectory(new Path(path.toUri() + "/col1=3")));
    assertTrue(fs.isDirectory(new Path(path.toUri() + "/col1=3/col2=2")));
    assertTrue(fs.isDirectory(new Path(path.toUri() + "/col1=3/col2=3")));

    for (FileStatus partition1 : fs.listStatus(path)){
      assertTrue(fs.isDirectory(partition1.getPath()));
      for (FileStatus partition2 : fs.listStatus(partition1.getPath())) {
        assertTrue(fs.isDirectory(partition2.getPath()));
        for (FileStatus file : fs.listStatus(partition2.getPath())) {
          CompressionCodec codec = factory.getCodec(file.getPath());
          assertTrue(codec instanceof DeflateCodec);
        }
      }
    }

    verifyPartitionDirectoryFromCatalog(DEFAULT_DATABASE_NAME, tableName, new String[]{"col1", "col2"},
        desc.getStats().getNumRows());

    executeString("DROP TABLE " + tableName + " PURGE").close();
  }

  @Test
  public final void testColumnPartitionedTableByThreeColumnsWithCompression() throws Exception {
    ResultSet res = null;
    String tableName = CatalogUtil.normalizeIdentifier("testColumnPartitionedTableByThreeColumnsWithCompression");

    if (nodeType == NodeType.INSERT) {
      res = executeString(
        "create table " + tableName + " (col4 text) USING text " +
          "WITH ('text.delimiter'='|','compression.codec'='org.apache.hadoop.io.compress.DeflateCodec') " +
          "partition by column(col1 int4, col2 int4, col3 float8)");
      res.close();

      assertTrue(catalog.existsTable(DEFAULT_DATABASE_NAME, tableName));

      res = executeString(
        "insert overwrite into " + tableName +
          " select l_returnflag, l_orderkey, l_partkey, l_quantity from lineitem");
    } else {
      res = executeString("create table " + tableName + " (col4 text) USING text " +
          "WITH ('text.delimiter'='|','compression.codec'='org.apache.hadoop.io.compress.DeflateCodec') " +
          "partition by column(col1 int4, col2 int4, col3 float8) as select l_returnflag, l_orderkey, l_partkey, " +
        "l_quantity from lineitem");
    }
    res.close();

    TableDesc desc = catalog.getTableDesc(DEFAULT_DATABASE_NAME, tableName);
    if (!testingCluster.isHiveCatalogStoreRunning()) {
      assertEquals(8, desc.getStats().getNumRows().intValue());
    }

    FileSystem fs = FileSystem.get(conf);
    assertTrue(fs.exists(new Path(desc.getUri())));
    CompressionCodecFactory factory = new CompressionCodecFactory(conf);

    Path path = new Path(desc.getUri());
    assertTrue(fs.isDirectory(new Path(path.toUri() + "/col1=1")));
    assertTrue(fs.isDirectory(new Path(path.toUri() + "/col1=1/col2=1")));
    assertTrue(fs.isDirectory(new Path(path.toUri() + "/col1=1/col2=1/col3=17.0")));
    assertTrue(fs.isDirectory(new Path(path.toUri() + "/col1=2")));
    assertTrue(fs.isDirectory(new Path(path.toUri() + "/col1=2/col2=2")));
    assertTrue(fs.isDirectory(new Path(path.toUri() + "/col1=2/col2=2/col3=38.0")));
    assertTrue(fs.isDirectory(new Path(path.toUri() + "/col1=3")));
    assertTrue(fs.isDirectory(new Path(path.toUri() + "/col1=3/col2=2")));
    assertTrue(fs.isDirectory(new Path(path.toUri() + "/col1=3/col2=3")));
    assertTrue(fs.isDirectory(new Path(path.toUri() + "/col1=3/col2=2/col3=45.0")));
    assertTrue(fs.isDirectory(new Path(path.toUri() + "/col1=3/col2=3/col3=49.0")));

    for (FileStatus partition1 : fs.listStatus(path)){
      assertTrue(fs.isDirectory(partition1.getPath()));
      for (FileStatus partition2 : fs.listStatus(partition1.getPath())) {
        assertTrue(fs.isDirectory(partition2.getPath()));
        for (FileStatus partition3 : fs.listStatus(partition2.getPath())) {
          assertTrue(fs.isDirectory(partition3.getPath()));
          for (FileStatus file : fs.listStatus(partition3.getPath())) {
            CompressionCodec codec = factory.getCodec(file.getPath());
            assertTrue(codec instanceof DeflateCodec);
          }
        }
      }
    }

    res = executeString("select * from " + tableName + " where col2 = 2");

    Map<Double, int []> resultRows1 = Maps.newHashMap();
    resultRows1.put(45.0d, new int[]{3, 2});
    resultRows1.put(38.0d, new int[]{2, 2});

    int i = 0;
    while (res.next()) {
      assertEquals(resultRows1.get(res.getDouble(4))[0], res.getInt(2));
      assertEquals(resultRows1.get(res.getDouble(4))[1], res.getInt(3));
      i++;
    }
    res.close();
    assertEquals(2, i);

    Map<Double, int []> resultRows2 = Maps.newHashMap();
    resultRows2.put(49.0d, new int[]{3, 3});
    resultRows2.put(45.0d, new int[]{3, 2});
    resultRows2.put(38.0d, new int[]{2, 2});

    res = executeString("select * from " + tableName + " where (col1 = 2 or col1 = 3) and col2 >= 2");
    i = 0;
    while(res.next()) {
      assertEquals(resultRows2.get(res.getDouble(4))[0], res.getInt(2));
      assertEquals(resultRows2.get(res.getDouble(4))[1], res.getInt(3));
      i++;
    }

    res.close();
    assertEquals(3, i);

    verifyPartitionDirectoryFromCatalog(DEFAULT_DATABASE_NAME, tableName, new String[]{"col1", "col2", "col3"},
      desc.getStats().getNumRows());

    executeString("DROP TABLE " + tableName + " PURGE").close();
  }

  @Test
  public final void testColumnPartitionedTableNoMatchedPartition() throws Exception {
    ResultSet res = null;
    String tableName = CatalogUtil.normalizeIdentifier("testColumnPartitionedTableNoMatchedPartition");

    if (nodeType == NodeType.INSERT) {
      res = executeString(
        "create table " + tableName + " (col4 text) USING text " +
          "WITH ('text.delimiter'='|','compression.codec'='org.apache.hadoop.io.compress.DeflateCodec') " +
          "partition by column(col1 int4, col2 int4, col3 float8)");
      res.close();

      assertTrue(catalog.existsTable(DEFAULT_DATABASE_NAME, tableName));

      res = executeString(
        "insert overwrite into " + tableName +
          " select l_returnflag , l_orderkey, l_partkey, l_quantity from lineitem");
    } else {
      res = executeString("create table " + tableName + " (col4 text) USING text " +
          "WITH ('text.delimiter'='|','compression.codec'='org.apache.hadoop.io.compress.DeflateCodec') " +
          "partition by column(col1 int4, col2 int4, col3 float8) as select l_returnflag , l_orderkey, l_partkey, " +
        "l_quantity from lineitem");
    }
    res.close();

    TableDesc desc = catalog.getTableDesc(DEFAULT_DATABASE_NAME, tableName);
    if (!testingCluster.isHiveCatalogStoreRunning()) {
      assertEquals(8, desc.getStats().getNumRows().intValue());
    }

    FileSystem fs = FileSystem.get(conf);
    assertTrue(fs.exists(new Path(desc.getUri())));
    CompressionCodecFactory factory = new CompressionCodecFactory(conf);

    Path path = new Path(desc.getUri());
    assertTrue(fs.isDirectory(new Path(path.toUri() + "/col1=1")));
    assertTrue(fs.isDirectory(new Path(path.toUri() + "/col1=1/col2=1")));
    assertTrue(fs.isDirectory(new Path(path.toUri() + "/col1=1/col2=1/col3=17.0")));
    assertTrue(fs.isDirectory(new Path(path.toUri() + "/col1=2")));
    assertTrue(fs.isDirectory(new Path(path.toUri() + "/col1=2/col2=2")));
    assertTrue(fs.isDirectory(new Path(path.toUri() + "/col1=2/col2=2/col3=38.0")));
    assertTrue(fs.isDirectory(new Path(path.toUri() + "/col1=3")));
    assertTrue(fs.isDirectory(new Path(path.toUri() + "/col1=3/col2=2")));
    assertTrue(fs.isDirectory(new Path(path.toUri() + "/col1=3/col2=3")));
    assertTrue(fs.isDirectory(new Path(path.toUri() + "/col1=3/col2=2/col3=45.0")));
    assertTrue(fs.isDirectory(new Path(path.toUri() + "/col1=3/col2=3/col3=49.0")));

    for (FileStatus partition1 : fs.listStatus(path)){
      assertTrue(fs.isDirectory(partition1.getPath()));
      for (FileStatus partition2 : fs.listStatus(partition1.getPath())) {
        assertTrue(fs.isDirectory(partition2.getPath()));
        for (FileStatus partition3 : fs.listStatus(partition2.getPath())) {
          assertTrue(fs.isDirectory(partition3.getPath()));
          for (FileStatus file : fs.listStatus(partition3.getPath())) {
            CompressionCodec codec = factory.getCodec(file.getPath());
            assertTrue(codec instanceof DeflateCodec);
          }
        }
      }
    }

    res = executeString("select * from " + tableName + " where col2 = 9");
    assertFalse(res.next());
    res.close();

    verifyPartitionDirectoryFromCatalog(DEFAULT_DATABASE_NAME, tableName, new String[]{"col1", "col2", "col3"},
      desc.getStats().getNumRows());

    executeString("DROP TABLE " + tableName + " PURGE").close();
  }

  @Test
  public final void testColumnPartitionedTableWithSmallerExpressions1() throws Exception {
    ResultSet res = null;
    String tableName = CatalogUtil.normalizeIdentifier("testColumnPartitionedTableWithSmallerExpressions1");
    res = executeString(
        "create table " + tableName + " (col1 int4, col2 int4, null_col int4) partition by column(key float8) ");
    res.close();

    assertTrue(catalog.existsTable(DEFAULT_DATABASE_NAME, tableName));

    ClientProtos.SubmitQueryResponse response = client.executeQuery("insert overwrite into " + tableName
        + " select l_orderkey, l_partkey from lineitem");

    assertTrue(ReturnStateUtil.isError(response.getState()));
    assertEquals(response.getState().getMessage(), "INSERT has smaller expressions than target columns");

    res = executeFile("case14.sql");
    assertResultSet(res, "case14.result");
    res.close();

    TableDesc desc = catalog.getTableDesc(DEFAULT_DATABASE_NAME, tableName);
    verifyPartitionDirectoryFromCatalog(DEFAULT_DATABASE_NAME, tableName, new String[]{"key"},
      desc.getStats().getNumRows());

    executeString("DROP TABLE " + tableName + " PURGE").close();
  }

  @Test
  public final void testColumnPartitionedTableWithSmallerExpressions2() throws Exception {
    ResultSet res = null;
    ClientProtos.SubmitQueryResponse response = null;
    String tableName = CatalogUtil.normalizeIdentifier("testColumnPartitionedTableWithSmallerExpressions2");

    if (nodeType == NodeType.INSERT) {
      res = executeString(
        "create table " + tableName + " (col1 int4, col2 int4, null_col int4) partition by column(key float8) ");
      res.close();

      assertTrue(catalog.existsTable(DEFAULT_DATABASE_NAME, tableName));

      response = client.executeQuery("insert overwrite into " + tableName
        + " select l_returnflag , l_orderkey, l_partkey from lineitem");

      assertTrue(ReturnStateUtil.isError(response.getState()));
      assertEquals(response.getState().getMessage(), "INSERT has smaller expressions than target columns");

      res = executeFile("case15.sql");
      assertResultSet(res, "case15.result");
      res.close();

      TableDesc desc = catalog.getTableDesc(DEFAULT_DATABASE_NAME, tableName);
      verifyPartitionDirectoryFromCatalog(DEFAULT_DATABASE_NAME, tableName, new String[]{"key"},
        desc.getStats().getNumRows());

      executeString("DROP TABLE " + tableName + " PURGE").close();
    }
  }


  @Test
  public final void testColumnPartitionedTableWithSmallerExpressions3() throws Exception {
    ResultSet res = executeString("create database testinsertquery1;");
    res.close();
    res = executeString("create database testinsertquery2;");
    res.close();

    if (nodeType == NodeType.INSERT) {
      res = executeString("create table testinsertquery1.table1 " +
        "(col1 int4, col2 int4, col3 float8)");
      res.close();

      res = executeString("create table testinsertquery2.table1 " +
        "(col1 int4, col2 int4, col3 float8)");
      res.close();

      CatalogService catalog = testingCluster.getMaster().getCatalog();
      assertTrue(catalog.existsTable("testinsertquery1", "table1"));
      assertTrue(catalog.existsTable("testinsertquery2", "table1"));

      res = executeString("insert overwrite into testinsertquery1.table1 " +
        "select l_orderkey, l_partkey, l_quantity from default.lineitem;");
      res.close();
    } else {
      res = executeString("create table testinsertquery1.table1 " +
        "(col1 int4, col2 int4, col3 float8) as select l_orderkey, l_partkey, l_quantity from default.lineitem;");
      res.close();
    }

    TableDesc desc = catalog.getTableDesc("testinsertquery1", "table1");
    if (!testingCluster.isHiveCatalogStoreRunning()) {
      assertEquals(8, desc.getStats().getNumRows().intValue());
    }

    if (nodeType == NodeType.INSERT) {
      res = executeString("insert overwrite into testinsertquery2.table1 " +
        "select col1, col2, col3 from testinsertquery1.table1;");
      res.close();
    } else {
      res = executeString("create table testinsertquery2.table1 " +
        "(col1 int4, col2 int4, col3 float8) as select col1, col2, col3 from testinsertquery1.table1;");
      res.close();
    }
    desc = catalog.getTableDesc("testinsertquery2", "table1");
    if (!testingCluster.isHiveCatalogStoreRunning()) {
      assertEquals(8, desc.getStats().getNumRows().intValue());
    }

    executeString("DROP TABLE testinsertquery1.table1 PURGE").close();
    executeString("DROP TABLE testinsertquery2.table1 PURGE").close();
    executeString("DROP DATABASE testinsertquery1").close();
    executeString("DROP DATABASE testinsertquery2").close();
  }

  @Test
  public final void testColumnPartitionedTableWithSmallerExpressions5() throws Exception {
    ResultSet res = null;
    String tableName = CatalogUtil.normalizeIdentifier("testColumnPartitionedTableWithSmallerExpressions5");

    if (nodeType == NodeType.INSERT) {
      res = executeString(
        "create table " + tableName + " (col1 text) partition by column(col2 text) ");
      res.close();

      assertTrue(catalog.existsTable(DEFAULT_DATABASE_NAME, tableName));

      res = executeString("insert overwrite into " + tableName + "(col1) select l_returnflag from lineitem");

    } else {
      res = executeString("create table " + tableName + " (col1 text) partition by column(col2 text) " +
        " as select l_returnflag, null from lineitem");
    }
    res.close();
    res = executeString("select * from " + tableName);
    assertResultSet(res);
    res.close();

    TableDesc desc = catalog.getTableDesc(DEFAULT_DATABASE_NAME, tableName);
    verifyPartitionDirectoryFromCatalog(DEFAULT_DATABASE_NAME, tableName, new String[]{"col2"},
      desc.getStats().getNumRows());

    executeString("DROP TABLE " + tableName + " PURGE").close();
  }

  @Test
  public final void testColumnPartitionedTableWithSmallerExpressions6() throws Exception {
    ResultSet res = null;
    String tableName = CatalogUtil.normalizeIdentifier("testColumnPartitionedTableWithSmallerExpressions6");

    if (nodeType == NodeType.INSERT) {
      res = executeString(
        "create table " + tableName + " (col1 text) partition by column(col2 text) ");
      res.close();

      assertTrue(catalog.existsTable(DEFAULT_DATABASE_NAME, tableName));

      res = executeString(
        "insert overwrite into " + tableName + "(col1) select l_returnflag from lineitem where l_orderkey = 1");
    } else {
      res = executeString( "create table " + tableName + " (col1 text) partition by column(col2 text) " +
        " as select l_returnflag, null from lineitem where l_orderkey = 1");
    }
    res.close();

    res = executeString("select * from " + tableName);
    assertResultSet(res);
    res.close();

    TableDesc desc = catalog.getTableDesc(DEFAULT_DATABASE_NAME, tableName);
    verifyPartitionDirectoryFromCatalog(DEFAULT_DATABASE_NAME, tableName, new String[]{"col2"},
      desc.getStats().getNumRows());

    executeString("DROP TABLE " + tableName + " PURGE").close();
  }

  @Test
  public void testScatteredHashShuffle() throws Exception {
    testingCluster.setAllTajoDaemonConfValue(TajoConf.ConfVars.$DIST_QUERY_TABLE_PARTITION_VOLUME.varname, "2");
    testingCluster.setAllTajoDaemonConfValue(TajoConf.ConfVars.SHUFFLE_HASH_APPENDER_PAGE_VOLUME.varname, "1");
    try {
      Schema schema = SchemaBuilder.builder()
          .add("col1", TajoDataTypes.Type.TEXT)
          .add("col2", TajoDataTypes.Type.TEXT)
          .build();

      List<String> data = new ArrayList<>();
      int totalBytes = 0;
      Random rand = new Random(System.currentTimeMillis());
      String col2Data = "Column-2Column-2Column-2Column-2Column-2Column-2Column-2Column-2Column-2Column-2Column-2" +
          "Column-2Column-2Column-2Column-2Column-2Column-2Column-2Column-2Column-2Column-2Column-2" +
          "Column-2Column-2Column-2Column-2Column-2Column-2Column-2Column-2Column-2Column-2Column-2";

      int index = 0;
      while(true) {
        int col1RandomValue = 1;
        String str = col1RandomValue + "|col2-" + index + "-" + col2Data;
        data.add(str);

        totalBytes += str.getBytes().length;

        if (totalBytes > 4 * 1024 * 1024) {
          break;
        }
        index++;
      }

      TajoTestingCluster.createTable(conf, "testscatteredhashshuffle", schema, data.toArray(new String[data.size()]), 3);
      CatalogService catalog = testingCluster.getMaster().getCatalog();
      assertTrue(catalog.existsTable("default", "testscatteredhashshuffle"));

      if (nodeType == NodeType.INSERT) {
        executeString("create table test_partition (col2 text) partition by column (col1 text)").close();
        executeString("insert into test_partition select col2, col1 from testscatteredhashshuffle").close();
      } else {
        executeString("create table test_partition (col2 text) PARTITION BY COLUMN (col1 text) AS select col2, " +
          "col1 from testscatteredhashshuffle").close();
      }

      ResultSet res = executeString("select col1 from test_partition");

      int numRows = 0;
      while (res.next()) {
        numRows++;
      }
      assertEquals(data.size(), numRows);

      TableDesc desc = catalog.getTableDesc(DEFAULT_DATABASE_NAME, "test_partition");
      verifyPartitionDirectoryFromCatalog(DEFAULT_DATABASE_NAME, "test_partition", new String[]{"col1"},
        desc.getStats().getNumRows());

    } finally {
      testingCluster.setAllTajoDaemonConfValue(TajoConf.ConfVars.$DIST_QUERY_TABLE_PARTITION_VOLUME.varname,
          TajoConf.ConfVars.$DIST_QUERY_TABLE_PARTITION_VOLUME.defaultVal);
      testingCluster.setAllTajoDaemonConfValue(TajoConf.ConfVars.SHUFFLE_HASH_APPENDER_PAGE_VOLUME.varname,
          TajoConf.ConfVars.SHUFFLE_HASH_APPENDER_PAGE_VOLUME.defaultVal);
      executeString("DROP TABLE test_partition PURGE").close();
      executeString("DROP TABLE testScatteredHashShuffle PURGE").close();
    }
  }

  @Test
  public final void TestSpecialCharPartitionKeys1() throws Exception {
    // See - TAJO-947: ColPartitionStoreExec can cause URISyntaxException due to special characters.

    executeDDL("lineitemspecial_ddl.sql", "lineitemspecial.tbl");

    if (nodeType == NodeType.INSERT) {
      executeString("CREATE TABLE IF NOT EXISTS pTable947 (id int, name text) PARTITION BY COLUMN (type text)")
        .close();
      executeString("INSERT OVERWRITE INTO pTable947 SELECT l_orderkey, l_shipinstruct, l_shipmode FROM lineitemspecial")
        .close();
    } else {
      executeString("CREATE TABLE IF NOT EXISTS pTable947 (id int, name text) PARTITION BY COLUMN (type text)" +
        " AS  SELECT l_orderkey, l_shipinstruct, l_shipmode FROM lineitemspecial")
        .close();
    }

    ResultSet res = executeString("select * from pTable947 where type='RA:*?><I/L#%S' or type='AIR'");

    String resStr = resultSetToString(res);
    String expected =
        "id,name,type\n" +
            "-------------------------------\n"
            + "3,NONE,AIR\n"
            + "3,TEST SPECIAL CHARS,RA:*?><I/L#%S\n";

    assertEquals(expected, resStr);
    cleanupQuery(res);

    executeString("DROP TABLE pTable947 PURGE").close();
  }

  @Test
  public final void TestSpecialCharPartitionKeys2() throws Exception {
    // See - TAJO-947: ColPartitionStoreExec can cause URISyntaxException due to special characters.

    executeDDL("lineitemspecial_ddl.sql", "lineitemspecial.tbl");

    if (nodeType == NodeType.INSERT) {
      executeString("CREATE TABLE IF NOT EXISTS pTable948 (id int, name text) PARTITION BY COLUMN (type text)")
        .close();
      executeString("INSERT OVERWRITE INTO pTable948 SELECT l_orderkey, l_shipinstruct, l_shipmode FROM lineitemspecial")
        .close();
    } else {
      executeString("CREATE TABLE IF NOT EXISTS pTable948 (id int, name text) PARTITION BY COLUMN (type text)" +
        " AS SELECT l_orderkey, l_shipinstruct, l_shipmode FROM lineitemspecial")
        .close();
    }

    ResultSet res = executeString("select * from pTable948 where type='RA:*?><I/L#%S'");
    assertResultSet(res);
    cleanupQuery(res);

    res = executeString("select * from pTable948 where type='RA:*?><I/L#%S' or type='AIR01'");
    assertResultSet(res);
    cleanupQuery(res);

    executeString("DROP TABLE pTable948 PURGE").close();
  }

  @Test
  public final void testIgnoreFilesInIntermediateDir() throws Exception {
    // See - TAJO-1219: Files located in intermediate directories of partitioned table should be ignored
    // It verifies that Tajo ignores files located in intermediate directories of partitioned table.

    if (nodeType == NodeType.INSERT) {
      Path testDir = CommonTestingUtil.getTestDir();

      executeString(
        "CREATE EXTERNAL TABLE testIgnoreFilesInIntermediateDir (col1 int) USING CSV PARTITION BY COLUMN (col2 text) " +
          "LOCATION '" + testDir + "'");

      FileSystem fs = testDir.getFileSystem(conf);
      FSDataOutputStream fos = fs.create(new Path(testDir, "table1.data"));
      fos.write("a|b|c".getBytes());
      fos.close();

      ResultSet res = executeString("select * from testIgnoreFilesInIntermediateDir;");
      assertFalse(res.next());
      res.close();
      executeString("DROP TABLE testIgnoreFilesInIntermediateDir PURGE").close();
    }
  }

  /**
   * Verify added partitions to a table. This would check each partition's directory using record of table.
   *
   *
   * @param databaseName
   * @param tableName
   * @param partitionColumns
   * @param numRows
   * @throws Exception
   */
  private void verifyPartitionDirectoryFromCatalog(String databaseName, String tableName,
                                                   String[] partitionColumns, Long numRows) throws Exception {
    int rowCount = 0;
    FileSystem fs = FileSystem.get(conf);
    Path partitionPath = null;

    // Get all partition column values
    StringBuilder query = new StringBuilder();
    query.append("SELECT");
    for (int i = 0; i < partitionColumns.length; i++) {
      String partitionColumn = partitionColumns[i];
      if (i > 0) {
        query.append(",");
      }
      query.append(" ").append(partitionColumn);
    }
    query.append(" FROM ").append(databaseName).append(".").append(tableName);
    ResultSet res = executeString(query.toString());

    StringBuilder partitionName = new StringBuilder();
    PartitionDescProto partitionDescProto = null;

    // Check whether that partition's directory exist or doesn't exist.
    while(res.next()) {
      partitionName.delete(0, partitionName.length());

      for (int i = 0; i < partitionColumns.length; i++) {
        String partitionColumn = partitionColumns[i];
        if (i > 0) {
          partitionName.append("/");
        }
        String partitionValue = res.getString(partitionColumn);
        if (partitionValue == null) {
          partitionValue = StorageConstants.DEFAULT_PARTITION_NAME;
        }
        partitionName.append(partitionColumn).append("=").append(partitionValue);
      }
      partitionDescProto = catalog.getPartition(databaseName, tableName, partitionName.toString());
      assertNotNull(partitionDescProto);
      assertTrue(partitionDescProto.getPath().indexOf(tableName + "/" + partitionName.toString()) > 0);

      partitionPath = new Path(partitionDescProto.getPath());
      ContentSummary cs = fs.getContentSummary(partitionPath);

      assertEquals(cs.getLength(), partitionDescProto.getNumBytes());
      rowCount++;
    }

    res.close();

    // Check row count.
    if (!testingCluster.isHiveCatalogStoreRunning()) {
      assertEquals(numRows, new Long(rowCount));
    }
  }

  @Test
  public final void testDuplicatedPartitions() throws Exception {
    String tableName = CatalogUtil.normalizeIdentifier("testDuplicatedPartitions");

    try {
      executeString("CREATE TABLE lineitem2 as select * from lineitem").close();

      // Execute UNION ALL statement for creating multiple output files.
      if (nodeType == NodeType.INSERT) {
        executeString(
          "create table " + tableName + " (col1 int4, col2 int4) partition by column(key text) ").close();

        executeString(
          "insert overwrite into " + tableName
            + " select a.l_orderkey, a.l_partkey, a.l_returnflag from lineitem a union all"
            + " select b.l_orderkey, b.l_partkey, b.l_returnflag from lineitem2 b"
        ).close();
      } else {
        executeString(
          "create table " + tableName + "(col1 int4, col2 int4) partition by column(key text) as "
            + " select a.l_orderkey, a.l_partkey, a.l_returnflag from lineitem a union all"
            + " select b.l_orderkey, b.l_partkey, b.l_returnflag from lineitem2 b"
        ).close();
      }

      // If duplicated partitions had been removed, partitions just will contain 'KEY=N' partition and 'KEY=R'
      // partition. In previous Query and Stage, duplicated partitions were not deleted because they had been in List.
      // If you want to verify duplicated partitions, you need to use List instead of Set with DerbyStore.
      List<PartitionDescProto> partitions = catalog.getPartitionsOfTable(DEFAULT_DATABASE_NAME, tableName);
      assertEquals(3, partitions.size());

      PartitionDescProto firstPartition = catalog.getPartition(DEFAULT_DATABASE_NAME, tableName, "key=N");
      assertNotNull(firstPartition);
      PartitionDescProto secondPartition = catalog.getPartition(DEFAULT_DATABASE_NAME, tableName, "key=R");
      assertNotNull(secondPartition);
    } finally {
      executeString("DROP TABLE lineitem2 PURGE");
      executeString("DROP TABLE " + tableName + " PURGE");
    }
  }

  @Test
  public final void testPatternMatchingPredicatesAndStringFunctions() throws Exception {
    ResultSet res = null;
    String tableName = CatalogUtil.normalizeIdentifier("testPatternMatchingPredicatesAndStringFunctions");
    String expectedResult;

    if (nodeType == NodeType.INSERT) {
      executeString("create table " + tableName
        + " (col1 int4, col2 int4) partition by column(l_shipdate text, l_returnflag text) ").close();

      assertTrue(catalog.existsTable(DEFAULT_DATABASE_NAME, tableName));
      assertEquals(2, catalog.getTableDesc(DEFAULT_DATABASE_NAME, tableName).getSchema().size());
      assertEquals(4, catalog.getTableDesc(DEFAULT_DATABASE_NAME, tableName).getLogicalSchema().size());

      executeString(
        "insert overwrite into " + tableName + " select l_orderkey, l_partkey, l_shipdate, l_returnflag from lineitem");
    } else {
      executeString(
        "create table " + tableName + "(col1 int4, col2 int4) partition by column(l_shipdate text, l_returnflag text) "
          + " as select l_orderkey, l_partkey, l_shipdate, l_returnflag from lineitem");
    }

    assertTrue(client.existTable(tableName));

    // Like
    res = executeString("SELECT * FROM " + tableName
      + " WHERE l_shipdate LIKE '1996%' and l_returnflag = 'N' order by l_shipdate");

    expectedResult = "col1,col2,l_shipdate,l_returnflag\n" +
      "-------------------------------\n" +
      "1,1,1996-03-13,N\n" +
      "1,1,1996-04-12,N\n";

    assertEquals(expectedResult, resultSetToString(res));
    res.close();

    // Not like
    res = executeString("SELECT * FROM " + tableName
      + " WHERE l_shipdate NOT LIKE '1996%' and l_returnflag IN ('R') order by l_shipdate");

    expectedResult = "col1,col2,l_shipdate,l_returnflag\n" +
      "-------------------------------\n" +
      "3,3,1993-11-09,R\n" +
      "3,2,1994-02-02,R\n";

    assertEquals(expectedResult, resultSetToString(res));
    res.close();

    // In
    res = executeString("SELECT * FROM " + tableName
      + " WHERE l_shipdate IN ('1993-11-09', '1994-02-02', '1997-01-28') AND l_returnflag = 'R' order by l_shipdate");

    expectedResult = "col1,col2,l_shipdate,l_returnflag\n" +
      "-------------------------------\n" +
      "3,3,1993-11-09,R\n" +
      "3,2,1994-02-02,R\n";

    assertEquals(expectedResult, resultSetToString(res));
    res.close();

    // Similar to
    res = executeString("SELECT * FROM " + tableName + " WHERE l_shipdate similar to '1993%' order by l_shipdate");

    expectedResult = "col1,col2,l_shipdate,l_returnflag\n" +
      "-------------------------------\n" +
      "3,3,1993-11-09,R\n";

    assertEquals(expectedResult, resultSetToString(res));
    res.close();

    // Regular expression
    res = executeString("SELECT * FROM " + tableName
      + " WHERE l_shipdate regexp '[1-2][0-9][0-9][3-9]-[0-1][0-9]-[0-3][0-9]' "
      + " AND l_returnflag <> 'N' ORDER BY l_shipdate");

    expectedResult = "col1,col2,l_shipdate,l_returnflag\n" +
      "-------------------------------\n" +
      "3,3,1993-11-09,R\n" +
      "3,2,1994-02-02,R\n";

    assertEquals(expectedResult, resultSetToString(res));
    res.close();

    // Concatenate
    res = executeString("SELECT * FROM " + tableName
      + " WHERE l_shipdate = ( '1996' || '-' || '03' || '-' || '13' ) order by l_shipdate");

    expectedResult = "col1,col2,l_shipdate,l_returnflag\n" +
      "-------------------------------\n" +
      "1,1,1996-03-13,N\n";

    assertEquals(expectedResult, resultSetToString(res));
    res.close();

    executeString("DROP TABLE " + tableName + " PURGE").close();
    res.close();
  }

  @Test
  public final void testDatePartitionColumn() throws Exception {
    ResultSet res = null;
    String tableName = CatalogUtil.normalizeIdentifier("testDatePartitionColumn");
    String expectedResult;

    if (nodeType == NodeType.INSERT) {
      executeString("create table " + tableName + " (col1 int4, col2 int4) partition by column(key date) ").close();

      assertTrue(catalog.existsTable(DEFAULT_DATABASE_NAME, tableName));
      assertEquals(2, catalog.getTableDesc(DEFAULT_DATABASE_NAME, tableName).getSchema().size());
      assertEquals(3, catalog.getTableDesc(DEFAULT_DATABASE_NAME, tableName).getLogicalSchema().size());

      executeString(
        "insert overwrite into " + tableName + " select l_orderkey, l_partkey, l_shipdate from lineitem");
    } else {
      executeString(
        "create table " + tableName + "(col1 int4, col2 int4) partition by column(key date) "
          + " as select l_orderkey, l_partkey, l_shipdate::date from lineitem");
    }

    assertTrue(client.existTable(tableName));

    // LessThanOrEquals
    res = executeString("SELECT * FROM " + tableName + " WHERE key <= date '1995-09-01' order by col1, col2, key");

    expectedResult = "col1,col2,key\n" +
      "-------------------------------\n" +
      "3,2,1994-02-02\n" +
      "3,3,1993-11-09\n";

    assertEquals(expectedResult, resultSetToString(res));
    res.close();

    // LessThan and GreaterThan
    res = executeString("SELECT * FROM " + tableName
      + " WHERE key > to_date('1993-01-01', 'YYYY-MM-DD') " +
      " and key < to_date('1996-01-01', 'YYYY-MM-DD') order by col1, col2, key desc");

    expectedResult = "col1,col2,key\n" +
      "-------------------------------\n" +
      "3,2,1994-02-02\n" +
      "3,3,1993-11-09\n";

    assertEquals(expectedResult, resultSetToString(res));
    res.close();

    // Between
    res = executeString("SELECT * FROM " + tableName
      + " WHERE key between date '1993-01-01' and date '1997-01-01' order by col1, col2, key desc");

    expectedResult = "col1,col2,key\n" +
      "-------------------------------\n" +
      "1,1,1996-04-12\n" +
      "1,1,1996-03-13\n" +
      "3,2,1994-02-02\n" +
      "3,3,1993-11-09\n";

    assertEquals(expectedResult, resultSetToString(res));
    res.close();

    // Cast
    res = executeString("SELECT * FROM " + tableName
      + " WHERE key > '1993-01-01'::date " +
      " and key < '1997-01-01'::timestamp order by col1, col2, key ");

    expectedResult = "col1,col2,key\n" +
      "-------------------------------\n" +
      "1,1,1996-03-13\n" +
      "1,1,1996-04-12\n" +
      "3,2,1994-02-02\n" +
      "3,3,1993-11-09\n";

    assertEquals(expectedResult, resultSetToString(res));
    res.close();

    // Interval
    res = executeString("SELECT * FROM " + tableName
      + " WHERE key > '1993-01-01'::date " +
      " and key < date '1994-01-01' + interval '1 year' order by col1, col2, key ");

    expectedResult = "col1,col2,key\n" +
      "-------------------------------\n" +
      "3,2,1994-02-02\n" +
      "3,3,1993-11-09\n";

    assertEquals(expectedResult, resultSetToString(res));
    res.close();

    // DateTime Function #1
    res = executeString("SELECT * FROM " + tableName
      + " WHERE key > '1993-01-01'::date " +
      " and key < add_months(date '1994-01-01', 12) order by col1, col2, key ");

    assertEquals(expectedResult, resultSetToString(res));
    res.close();

    // DateTime Function #2
    res = executeString("SELECT * FROM " + tableName
      + " WHERE key > '1993-01-01'::date " +
      " and key < add_months('1994-01-01'::timestamp, 12) order by col1, col2, key ");

    assertEquals(expectedResult, resultSetToString(res));
    res.close();

    executeString("DROP TABLE " + tableName + " PURGE").close();
    res.close();
  }

  @Test
  public final void testTimestampPartitionColumn() throws Exception {
    ResultSet res = null;
    String tableName = CatalogUtil.normalizeIdentifier("testTimestampPartitionColumn");
    String expectedResult;

    if (nodeType == NodeType.INSERT) {
      executeString("create table " + tableName
        + " (col1 int4, col2 int4) partition by column(key timestamp) ").close();

      assertTrue(catalog.existsTable(DEFAULT_DATABASE_NAME, tableName));
      assertEquals(2, catalog.getTableDesc(DEFAULT_DATABASE_NAME, tableName).getSchema().size());
      assertEquals(3, catalog.getTableDesc(DEFAULT_DATABASE_NAME, tableName).getLogicalSchema().size());

      executeString(
        "insert overwrite into " + tableName
          + " select l_orderkey, l_partkey, to_timestamp(l_shipdate, 'YYYY-MM-DD') from lineitem");
    } else {
      executeString(
        "create table " + tableName + "(col1 int4, col2 int4) partition by column(key timestamp) "
          + " as select l_orderkey, l_partkey, to_timestamp(l_shipdate, 'YYYY-MM-DD') from lineitem");
    }

    assertTrue(client.existTable(tableName));

    // LessThanOrEquals
    res = executeString("SELECT * FROM " + tableName
      + " WHERE key <= to_timestamp('1995-09-01', 'YYYY-MM-DD') order by col1, col2, key");

    expectedResult = "col1,col2,key\n" +
      "-------------------------------\n" +
      "3,2,1994-02-02 00:00:00\n" +
      "3,3,1993-11-09 00:00:00\n";

    assertEquals(expectedResult, resultSetToString(res));
    res.close();

    // LessThan and GreaterThan
    res = executeString("SELECT * FROM " + tableName
      + " WHERE key > to_timestamp('1993-01-01', 'YYYY-MM-DD') and " +
      "key < to_timestamp('1996-01-01', 'YYYY-MM-DD') order by col1, col2, key desc");

    expectedResult = "col1,col2,key\n" +
      "-------------------------------\n" +
      "3,2,1994-02-02 00:00:00\n" +
      "3,3,1993-11-09 00:00:00\n";

    assertEquals(expectedResult, resultSetToString(res));
    res.close();

    // Between
    res = executeString("SELECT * FROM " + tableName
      + " WHERE key between to_timestamp('1993-01-01', 'YYYY-MM-DD') " +
      "and to_timestamp('1997-01-01', 'YYYY-MM-DD') order by col1, col2, key desc");

    expectedResult = "col1,col2,key\n" +
      "-------------------------------\n" +
      "1,1,1996-04-12 00:00:00\n" +
      "1,1,1996-03-13 00:00:00\n" +
      "3,2,1994-02-02 00:00:00\n" +
      "3,3,1993-11-09 00:00:00\n";

    assertEquals(expectedResult, resultSetToString(res));
    res.close();

    executeString("DROP TABLE " + tableName + " PURGE").close();
    res.close();
  }

  @Test
  public final void testTimePartitionColumn() throws Exception {
    ResultSet res = null;
    String tableName = CatalogUtil.normalizeIdentifier("testTimePartitionColumn");
    String  expectedResult;

    if (nodeType == NodeType.INSERT) {
      executeString("create table " + tableName
        + " (col1 int4, col2 int4) partition by column(key time) ").close();

      assertTrue(catalog.existsTable(DEFAULT_DATABASE_NAME, tableName));
      assertEquals(2, catalog.getTableDesc(DEFAULT_DATABASE_NAME, tableName).getSchema().size());
      assertEquals(3, catalog.getTableDesc(DEFAULT_DATABASE_NAME, tableName).getLogicalSchema().size());

      executeString(
        "insert overwrite into " + tableName
          + " select l_orderkey, l_partkey " +
          " , CASE l_shipdate WHEN '1996-03-13' THEN cast ('11:20:40' as time) " +
          " WHEN '1997-01-28' THEN cast ('12:10:20' as time) " +
          " WHEN '1994-02-02' THEN cast ('12:10:30' as time) " +
          " ELSE cast ('00:00:00' as time) END " +
          " from lineitem");
    } else {
      executeString(
        "create table " + tableName + "(col1 int4, col2 int4) partition by column(key time) "
          + " as select l_orderkey, l_partkey " +
          " , CASE l_shipdate WHEN '1996-03-13' THEN cast ('11:20:40' as time) " +
          " WHEN '1997-01-28' THEN cast ('12:10:20' as time) " +
          " WHEN '1994-02-02' THEN cast ('12:10:30' as time) " +
          " ELSE cast ('00:00:00' as time) END " +
          " from lineitem");
    }

    assertTrue(client.existTable(tableName));
    // LessThanOrEquals
    res = executeString("SELECT * FROM " + tableName
      + " WHERE key <= cast('12:10:20' as time) order by col1, col2, key");

    expectedResult = "col1,col2,key\n" +
      "-------------------------------\n" +
      "1,1,00:00:00\n" +
      "1,1,11:20:40\n" +
      "2,2,12:10:20\n" +
      "3,3,00:00:00\n" +
        "null,null,00:00:00\n" +
        "null,null,00:00:00\n" +
        "null,null,00:00:00\n";

    assertEquals(expectedResult, resultSetToString(res));
    res.close();

    // LessThan and GreaterThan
    res = executeString("SELECT * FROM " + tableName
      + " WHERE key > cast('00:00:00' as time) and " +
      "key < cast('12:10:00' as time) order by col1, col2, key desc");

    expectedResult = "col1,col2,key\n" +
      "-------------------------------\n" +
      "1,1,11:20:40\n";

    assertEquals(expectedResult, resultSetToString(res));
    res.close();

    // Between
    res = executeString("SELECT * FROM " + tableName
      + " WHERE key between cast('11:00:00' as time) " +
      "and cast('13:00:00' as time) order by col1, col2, key desc");

    expectedResult = "col1,col2,key\n" +
      "-------------------------------\n" +
      "1,1,11:20:40\n" +
      "2,2,12:10:20\n" +
      "3,2,12:10:30\n";

    assertEquals(expectedResult, resultSetToString(res));
    res.close();

    executeString("DROP TABLE " + tableName + " PURGE").close();
    res.close();
  }

  @Test
  public final void testDatabaseNameIncludeTableName() throws Exception {
    executeString("create database test_partition").close();

    String databaseName = "test_partition";
    String tableName = CatalogUtil.normalizeIdentifier("part");

    if (nodeType == NodeType.INSERT) {
      executeString(
        "create table " + databaseName + "." + tableName + " (col1 int4, col2 int4) partition by column(key float8) ");

      assertTrue(catalog.existsTable(databaseName, tableName));
      assertEquals(2, catalog.getTableDesc(databaseName, tableName).getSchema().size());
      assertEquals(3, catalog.getTableDesc(databaseName, tableName).getLogicalSchema().size());

      executeString(
        "insert overwrite into " + databaseName + "." + tableName + " select l_orderkey, l_partkey, " +
          "l_quantity from lineitem");
    } else {
      executeString(
        "create table "+ databaseName + "." + tableName + "(col1 int4, col2 int4) partition by column(key float8) "
          + " as select l_orderkey, l_partkey, l_quantity from lineitem");
    }

    TableDesc tableDesc = catalog.getTableDesc(databaseName, tableName);
    verifyPartitionDirectoryFromCatalog(databaseName, tableName, new String[]{"key"},
      tableDesc.getStats().getNumRows());

    ResultSet res = executeString("select * from " + databaseName + "." + tableName + " ORDER BY key");

    String result = resultSetToString(res);
    String expectedResult = "col1,col2,key\n" +
      "-------------------------------\n" +
      "1,1,17.0\n" +
      "1,1,36.0\n" +
      "2,2,38.0\n" +
      "3,2,45.0\n" +
      "3,3,49.0\n" +
        "null,null,null\n" +
        "null,null,null\n" +
        "null,null,null\n";
    res.close();
    assertEquals(expectedResult, result);

    executeString("DROP TABLE " + databaseName + "." + tableName + " PURGE").close();
    executeString("DROP database " + databaseName).close();
  }

  @Test
  public void testAbnormalDirectories()  throws Exception {
    ResultSet res = null;
    FileSystem fs = FileSystem.get(conf);
    Path path = null;

    String tableName = CatalogUtil.normalizeIdentifier("testAbnormalDirectories");
    if (nodeType == NodeType.INSERT) {
      executeString(
        "create table " + tableName + " (col1 int4, col2 int4) partition by column(key float8) ").close();
      executeString(
        "insert overwrite into " + tableName + " select l_orderkey, l_partkey, " +
          "l_quantity from lineitem").close();
    } else {
      executeString(
        "create table " + tableName + "(col1 int4, col2 int4) partition by column(key float8) "
        + " as select l_orderkey, l_partkey, l_quantity from lineitem").close();
    }

    TableDesc tableDesc = catalog.getTableDesc(DEFAULT_DATABASE_NAME, tableName);

    verifyPartitionDirectoryFromCatalog(DEFAULT_DATABASE_NAME, tableName, new String[]{"key"},
      tableDesc.getStats().getNumRows());

    // When partitions only exist on file system without catalog.
    String externalTableName = "testCreateExternalColumnPartitionedTable";

    executeString("create external table " + externalTableName + " (col1 int4, col2 int4) " +
      " USING TEXT WITH ('text.delimiter'='|') PARTITION BY COLUMN (key float8) " +
      " location '" + tableDesc.getUri().getPath() + "'").close();

    res = executeString("SELECT COUNT(*) AS cnt FROM " + externalTableName);
    String result = resultSetToString(res);
    String expectedResult = "cnt\n" +
      "-------------------------------\n" +
      "8\n";
    res.close();
    assertEquals(expectedResult, result);

    // Make abnormal directories
    path = new Path(tableDesc.getUri().getPath(), "key=100.0");
    fs.mkdirs(path);
    path = new Path(tableDesc.getUri().getPath(), "key=");
    fs.mkdirs(path);
    path = new Path(tableDesc.getUri().getPath(), "col1=a");
    fs.mkdirs(path);

    res = executeString("SELECT COUNT(*) AS cnt FROM " + externalTableName + " WHERE key > 40.0");
    result = resultSetToString(res);
    expectedResult = "cnt\n" +
      "-------------------------------\n" +
      "2\n";
    res.close();
    assertEquals(expectedResult, result);

    // Remove existing partition directory
    path = new Path(tableDesc.getUri().getPath(), "key=36.0");
    fs.delete(path, true);

    res = executeString("SELECT * FROM " + tableName + " ORDER BY key");
    result = resultSetToString(res);
    expectedResult = "col1,col2,key\n" +
      "-------------------------------\n" +
      "1,1,17.0\n" +
      "2,2,38.0\n" +
      "3,2,45.0\n" +
      "3,3,49.0\n" +
        "null,null,null\n" +
        "null,null,null\n" +
        "null,null,null\n";
    res.close();
    assertEquals(expectedResult, result);

    res = executeString("SELECT COUNT(*) AS cnt FROM " + tableName + " WHERE key > 30.0");
    result = resultSetToString(res);
    expectedResult = "cnt\n" +
      "-------------------------------\n" +
      "6\n";
    res.close();
    assertEquals(expectedResult, result);

    // Sort
    String sortedTableName = "sortedPartitionTable";
    executeString("create table " + sortedTableName + " AS SELECT * FROM " + tableName
        + " ORDER BY col1, col2 desc").close();

    res = executeString("SELECT * FROM " + sortedTableName + " ORDER BY col1, col2 desc;");
    result = resultSetToString(res);
    expectedResult = "col1,col2,key\n" +
      "-------------------------------\n" +
      "1,1,17.0\n" +
      "2,2,38.0\n" +
      "3,3,49.0\n" +
      "3,2,45.0\n" +
        "null,null,null\n" +
        "null,null,null\n" +
        "null,null,null\n";
    res.close();
    assertEquals(expectedResult, result);

    executeString("DROP TABLE " + sortedTableName + " PURGE").close();
    executeString("DROP TABLE " + externalTableName).close();
    executeString("DROP TABLE " + tableName + " PURGE").close();
  }

  @Test
  public final void testPartitionWithInOperator() throws Exception {
    ResultSet res = null;
    String tableName = CatalogUtil.normalizeIdentifier("testPartitionWithInOperator");
    String result, expectedResult;

    if (nodeType == NodeType.INSERT) {
      res = testBase.execute(
        "create table " + tableName + " (col4 text) partition by column(col1 int4, col2 int4, col3 float8) ");
      res.close();
      TajoTestingCluster cluster = testBase.getTestingCluster();
      CatalogService catalog = cluster.getMaster().getCatalog();
      assertTrue(catalog.existsTable(DEFAULT_DATABASE_NAME, tableName));

      res = executeString("insert overwrite into " + tableName
        + " select l_returnflag, l_orderkey, l_partkey, l_quantity from lineitem");
    } else {
      res = executeString( "create table " + tableName + " (col4 text) "
        + " partition by column(col1 int4, col2 int4, col3 float8) as select l_returnflag, l_orderkey, l_partkey, " +
        "l_quantity from lineitem");
    }
    res.close();

    res = executeString("select * from " + tableName);
    result = resultSetToString(res);
    expectedResult = "col4,col1,col2,col3\n" +
      "-------------------------------\n" +
      "N,1,1,17.0\n" +
      "N,1,1,36.0\n" +
      "N,2,2,38.0\n" +
      "R,3,2,45.0\n" +
      "R,3,3,49.0\n" +
        "null,null,null,null\n" +
        "null,null,null,null\n" +
        "null,null,null,null\n";
    res.close();
    assertEquals(expectedResult, result);

    res = executeString("select * from " + tableName + " WHERE col1 in (1, 2) order by col3");
    result = resultSetToString(res);
    expectedResult = "col4,col1,col2,col3\n" +
      "-------------------------------\n" +
      "N,1,1,17.0\n" +
      "N,1,1,36.0\n" +
      "N,2,2,38.0\n";
    res.close();
    assertEquals(expectedResult, result);

    res = executeString("select * from " + tableName + " WHERE col1 in (2, 3) and col2 = 2 order by col3");
    result = resultSetToString(res);
    expectedResult = "col4,col1,col2,col3\n" +
      "-------------------------------\n" +
      "N,2,2,38.0\n" +
      "R,3,2,45.0\n";
    res.close();
    assertEquals(expectedResult, result);

    res = executeString("select * from " + tableName + " WHERE col1 in (1, 2, 3) and col2 in (1, 3) and col3 < 30 " +
      " order by col3");
    result = resultSetToString(res);
    expectedResult = "col4,col1,col2,col3\n" +
      "-------------------------------\n" +
      "N,1,1,17.0\n";
    res.close();
    assertEquals(expectedResult, result);

    executeString("DROP TABLE " + tableName + " PURGE").close();
    res.close();
  }

}<|MERGE_RESOLUTION|>--- conflicted
+++ resolved
@@ -38,11 +38,8 @@
 import org.apache.tajo.querymaster.QueryMasterTask;
 import org.apache.tajo.storage.StorageConstants;
 import org.apache.tajo.util.CommonTestingUtil;
-<<<<<<< HEAD
 import org.apache.tajo.util.KeyValueSet;
 import org.junit.After;
-=======
->>>>>>> fafb7063
 import org.junit.Test;
 import org.junit.runner.RunWith;
 import org.junit.runners.Parameterized;
@@ -221,7 +218,7 @@
 
     TableDesc tableDesc = catalog.getTableDesc(DEFAULT_DATABASE_NAME, tableName);
     verifyPartitionDirectoryFromCatalog(DEFAULT_DATABASE_NAME, tableName, new String[]{"key"},
-      tableDesc.getStats().getNumRows());
+        tableDesc.getStats().getNumRows());
 
     executeString("DROP TABLE " + tableName + " PURGE").close();
   }
