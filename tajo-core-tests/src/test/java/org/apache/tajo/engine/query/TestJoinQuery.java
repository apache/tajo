--- conflicted
+++ resolved
@@ -245,14 +245,6 @@
     TableMeta tableMeta = table.getMeta();
     Schema schema = table.getLogicalSchema();
 
-<<<<<<< HEAD
-//    File file = new File("src/test/tpch/" + tableName + ".tbl");
-//
-//    if (!file.exists()) {
-//      file = new File(System.getProperty("user.dir") + "/tajo-core/src/test/tpch/" + tableName + ".tbl");
-//    }
-=======
->>>>>>> 2a850cfc
     String[] rows = FileUtil.readTextFileFromResource("tpch/" + tableName + ".tbl").split("\n");
 
     assertTrue(rows.length > 0);
