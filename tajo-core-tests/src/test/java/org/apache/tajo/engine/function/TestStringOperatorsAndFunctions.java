--- conflicted
+++ resolved
@@ -613,18 +613,11 @@
     testSimpleEval("select find_in_set('딸기','사과,배,옥수수,감자,딸기,수박') as col1 ", new String[]{"5"});
 
     // null test
-<<<<<<< HEAD
-    Schema schema = SchemaFactory.newV1();
-    schema.addColumn("col1", TEXT);
-    schema.addColumn("col2", TEXT);
+    Schema schema = SchemaBuilder.builder()
+        .add("col1", TEXT)
+        .add("col2", TEXT)
+        .build();
     testEval(schema, "table1", "\\NULL|crt,c,cr,c,def", "select find_in_set(col1, col2) is null from table1",
-=======
-    Schema schema = SchemaBuilder.builder()
-        .add("col1", TEXT)
-        .add("col2", TEXT)
-        .build();
-    testEval(schema, "table1", "|crt,c,cr,c,def", "select find_in_set(col1, col2) is null from table1",
->>>>>>> 4aef83a3
         new String[]{"t"}, '|', true);
     testEval(schema, "table1", "cr|\\NULL", "select find_in_set(col1, col2) is null from table1",
         new String[]{"t"}, '|', true);
