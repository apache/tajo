/**
 * Licensed to the Apache Software Foundation (ASF) under one
 * or more contributor license agreements.  See the NOTICE file
 * distributed with this work for additional information
 * regarding copyright ownership.  The ASF licenses this file
 * to you under the Apache License, Version 2.0 (the
 * "License"); you may not use this file except in compliance
 * with the License.  You may obtain a copy of the License at
 *
 *     http://www.apache.org/licenses/LICENSE-2.0
 *
 * Unless required by applicable law or agreed to in writing, software
 * distributed under the License is distributed on an "AS IS" BASIS,
 * WITHOUT WARRANTIES OR CONDITIONS OF ANY KIND, either express or implied.
 * See the License for the specific language governing permissions and
 * limitations under the License.
 */

package org.apache.tajo.engine.planner;

import com.google.common.base.Preconditions;
import com.google.common.collect.Lists;
import com.google.common.collect.Sets;
import org.apache.tajo.LocalTajoTestingUtility;
import org.apache.tajo.QueryVars;
import org.apache.tajo.TajoConstants;
import org.apache.tajo.TajoTestingCluster;
import org.apache.tajo.algebra.AlterTableOpType;
import org.apache.tajo.algebra.Expr;
import org.apache.tajo.algebra.JoinType;
import org.apache.tajo.benchmark.TPCH;
import org.apache.tajo.catalog.*;
import org.apache.tajo.catalog.partition.PartitionMethodDesc;
import org.apache.tajo.catalog.proto.CatalogProtos;
import org.apache.tajo.catalog.proto.CatalogProtos.FunctionType;
import org.apache.tajo.common.TajoDataTypes.Type;
import org.apache.tajo.datum.Int4Datum;
import org.apache.tajo.datum.TextDatum;
import org.apache.tajo.engine.function.FunctionLoader;
import org.apache.tajo.engine.function.builtin.SumInt;
import org.apache.tajo.engine.json.CoreGsonHelper;
import org.apache.tajo.engine.query.QueryContext;
import org.apache.tajo.exception.TajoException;
import org.apache.tajo.parser.sql.SQLAnalyzer;
import org.apache.tajo.plan.LogicalOptimizer;
import org.apache.tajo.plan.LogicalPlan;
import org.apache.tajo.plan.LogicalPlanner;
import org.apache.tajo.plan.Target;
import org.apache.tajo.plan.expr.*;
import org.apache.tajo.plan.logical.*;
import org.apache.tajo.plan.util.PlannerUtil;
import org.apache.tajo.session.Session;
import org.apache.tajo.storage.TablespaceManager;
import org.apache.tajo.util.CommonTestingUtil;
import org.apache.tajo.util.FileUtil;
import org.apache.tajo.util.KeyValueSet;
import org.apache.tajo.util.TUtil;
import org.junit.AfterClass;
import org.junit.BeforeClass;
import org.junit.Test;

import java.io.File;
import java.io.IOException;
import java.util.*;

import static org.apache.tajo.TajoConstants.DEFAULT_DATABASE_NAME;
import static org.apache.tajo.TajoConstants.DEFAULT_TABLESPACE_NAME;
import static org.junit.Assert.*;

public class TestLogicalPlanner {
  private static TajoTestingCluster util;
  private static CatalogService catalog;
  private static SQLAnalyzer sqlAnalyzer;
  private static LogicalPlanner planner;
  private static TPCH tpch;
  private static Session session = LocalTajoTestingUtility.createDummySession();

  @BeforeClass
  public static void setUp() throws Exception {
    util = new TajoTestingCluster();
    catalog = util.startCatalogCluster().getCatalog();
    catalog.createTablespace(DEFAULT_TABLESPACE_NAME, "hdfs://localhost:1234");
    catalog.createDatabase(DEFAULT_DATABASE_NAME, DEFAULT_TABLESPACE_NAME);

    for (FunctionDesc funcDesc : FunctionLoader.findLegacyFunctions()) {
      catalog.createFunction(funcDesc);
    }

    Schema schema = new Schema();
    schema.addColumn("name", Type.TEXT);
    schema.addColumn("empid", Type.INT4);
    schema.addColumn("deptname", Type.TEXT);

    Schema schema2 = new Schema();
    schema2.addColumn("deptname", Type.TEXT);
    schema2.addColumn("manager", Type.TEXT);

    Schema schema3 = new Schema();
    schema3.addColumn("deptname", Type.TEXT);
    schema3.addColumn("score", Type.INT4);

    TableMeta meta = CatalogUtil.newTableMeta("TEXT");
    TableDesc people = new TableDesc(
        CatalogUtil.buildFQName(TajoConstants.DEFAULT_DATABASE_NAME, "employee"), schema, meta,
        CommonTestingUtil.getTestDir().toUri());
    catalog.createTable(people);

    TableDesc student = new TableDesc(
        CatalogUtil.buildFQName(DEFAULT_DATABASE_NAME, "dept"), schema2, "TEXT", new KeyValueSet(),
        CommonTestingUtil.getTestDir().toUri());
    catalog.createTable(student);

    TableDesc score = new TableDesc(
        CatalogUtil.buildFQName(DEFAULT_DATABASE_NAME, "score"), schema3, "TEXT", new KeyValueSet(),
        CommonTestingUtil.getTestDir().toUri());
    catalog.createTable(score);

    FunctionDesc funcDesc = new FunctionDesc("sumtest", SumInt.class, FunctionType.AGGREGATION,
        CatalogUtil.newSimpleDataType(Type.INT4),
        CatalogUtil.newSimpleDataTypeArray(Type.INT4));


    // TPC-H Schema for Complex Queries
    String [] tpchTables = {
        "part", "supplier", "partsupp", "nation", "region", "lineitem"
    };
    tpch = new TPCH();
    tpch.loadSchemas();
    tpch.loadOutSchema();
    for (String table : tpchTables) {
      TableMeta m = CatalogUtil.newTableMeta("TEXT");
      TableDesc d = CatalogUtil.newTableDesc(
          CatalogUtil.buildFQName(DEFAULT_DATABASE_NAME, table), tpch.getSchema(table), m,
          CommonTestingUtil.getTestDir());
      catalog.createTable(d);
    }

    catalog.createFunction(funcDesc);
    sqlAnalyzer = new SQLAnalyzer();
    planner = new LogicalPlanner(catalog, TablespaceManager.getInstance());
  }

  @AfterClass
  public static void tearDown() throws Exception {
    util.shutdownCatalogCluster();
  }

  static String[] QUERIES = {
      "select name, empid, deptname from employee where empId > 500", // 0
      "select name, empid, e.deptname, manager from employee as e, dept as dp", // 1
      "select name, empid, e.deptname, manager, score from employee as e, dept, score", // 2
      "select p.deptname, sumtest(score) from dept as p, score group by p.deptName having sumtest(score) > 30", // 3
      "select p.deptname, score*200 from dept as p, score order by score*10 asc", // 4
      "select name from employee where empId = 100", // 5
      "select name, score from employee, score", // 6
      "select p.deptName, sumtest(score) from dept as p, score group by p.deptName", // 7
      "create table store1 as select p.deptName, sumtest(score) from dept as p, score group by p.deptName", // 8
      "select deptName, sumtest(score) from score group by deptName having sumtest(score) > 30", // 9
      "select 7 + 8 as res1, 8 * 9 as res2, 10 * 10 as res3", // 10
      "create index idx_employee on employee using bitmap_idx (name null first, empId desc) where empid > 100", // 11
      "select name, score from employee, score order by score limit 3", // 12
      "select length(name), length(deptname), *, empid+10 from employee where empId > 500", // 13
  };

  private static QueryContext createQueryContext() {
    QueryContext qc = new QueryContext(util.getConfiguration(), session);
    qc.put(QueryVars.DEFAULT_SPACE_URI, "file:/");
    qc.put(QueryVars.DEFAULT_SPACE_ROOT_URI, "file:/");
    return qc;
  }

  public static final void testCloneLogicalNode(LogicalNode n1) throws CloneNotSupportedException {
    LogicalNode copy = (LogicalNode) n1.clone();
    assertTrue(n1.deepEquals(copy));
  }

  @Test
  public final void testSingleRelation() throws CloneNotSupportedException, TajoException {
    QueryContext qc = createQueryContext();

    Expr expr = sqlAnalyzer.parse(QUERIES[0]);
    LogicalPlan planNode = planner.createPlan(qc, expr);
    LogicalNode plan = planNode.getRootBlock().getRoot();
    assertEquals(NodeType.ROOT, plan.getType());
    testCloneLogicalNode(plan);
    LogicalRootNode root = (LogicalRootNode) plan;
    testJsonSerDerObject(root);

    assertEquals(NodeType.PROJECTION, root.getChild().getType());
    ProjectionNode projNode = root.getChild();

    assertEquals(NodeType.SELECTION, projNode.getChild().getType());
    SelectionNode selNode = projNode.getChild();

    assertEquals(NodeType.SCAN, selNode.getChild().getType());
    ScanNode scanNode = selNode.getChild();
    assertEquals(CatalogUtil.buildFQName(DEFAULT_DATABASE_NAME, "employee"), scanNode.getTableName());
  }

  public static void assertSchema(Schema expected, Schema schema) {
    Column expectedColumn;
    Column column;
    for (int i = 0; i < expected.size(); i++) {
      expectedColumn = expected.getColumn(i);
      column = schema.getColumn(expectedColumn.getSimpleName());
      assertEquals(expectedColumn.getSimpleName(), column.getSimpleName());
      assertEquals(expectedColumn.getDataType(), column.getDataType());
    }
  }

  @Test
  public final void testImplicityJoinPlan() throws CloneNotSupportedException, TajoException {
    QueryContext qc = createQueryContext();

    // two relations
    Expr expr = sqlAnalyzer.parse(QUERIES[1]);
    LogicalPlan planNode = planner.createPlan(qc, expr);
    LogicalNode plan = planNode.getRootBlock().getRoot();

    assertEquals(NodeType.ROOT, plan.getType());
    LogicalRootNode root = (LogicalRootNode) plan;
    testJsonSerDerObject(root);
    testCloneLogicalNode(root);

    Schema expectedSchema = new Schema();
    expectedSchema.addColumn("name", Type.TEXT);
    expectedSchema.addColumn("empid", Type.INT4);
    expectedSchema.addColumn("deptname", Type.TEXT);
    expectedSchema.addColumn("manager", Type.TEXT);
    for (int i = 0; i < expectedSchema.size(); i++) {
      Column found = root.getOutSchema().getColumn(expectedSchema.getColumn(i).getSimpleName());
      assertEquals(expectedSchema.getColumn(i).getDataType(), found.getDataType());
    }

    assertEquals(NodeType.PROJECTION, root.getChild().getType());
    ProjectionNode projNode = root.getChild();

    assertEquals(NodeType.JOIN, projNode.getChild().getType());
    JoinNode joinNode = projNode.getChild();

    assertEquals(NodeType.SCAN, joinNode.getLeftChild().getType());
    ScanNode leftNode = joinNode.getLeftChild();
    assertEquals(CatalogUtil.buildFQName(DEFAULT_DATABASE_NAME, "employee"), leftNode.getTableName());
    assertEquals(NodeType.SCAN, joinNode.getRightChild().getType());
    ScanNode rightNode = joinNode.getRightChild();
    assertEquals(CatalogUtil.buildFQName(DEFAULT_DATABASE_NAME, "dept"), rightNode.getTableName());

    // three relations
    expr = sqlAnalyzer.parse(QUERIES[2]);
    plan = planner.createPlan(qc, expr).getRootBlock().getRoot();
    testJsonSerDerObject(plan);
    testCloneLogicalNode(plan);

    expectedSchema.addColumn("score", Type.INT4);
    assertSchema(expectedSchema, plan.getOutSchema());

    assertEquals(NodeType.ROOT, plan.getType());
    root = (LogicalRootNode) plan;

    assertEquals(NodeType.PROJECTION, root.getChild().getType());
    projNode = root.getChild();

    assertEquals(NodeType.JOIN, projNode.getChild().getType());
    joinNode = projNode.getChild();

    assertEquals(NodeType.JOIN, joinNode.getLeftChild().getType());

    assertEquals(NodeType.SCAN, joinNode.getRightChild().getType());
    ScanNode scan1 = joinNode.getRightChild();
    assertEquals(CatalogUtil.buildFQName(DEFAULT_DATABASE_NAME, "score"), scan1.getTableName());

    JoinNode leftNode2 = joinNode.getLeftChild();
    assertEquals(NodeType.JOIN, leftNode2.getType());

    assertEquals(NodeType.SCAN, leftNode2.getLeftChild().getType());
    ScanNode leftScan = leftNode2.getLeftChild();
    assertEquals(CatalogUtil.buildFQName(DEFAULT_DATABASE_NAME, "employee"), leftScan.getTableName());

    assertEquals(NodeType.SCAN, leftNode2.getRightChild().getType());
    ScanNode rightScan = leftNode2.getRightChild();
    assertEquals(CatalogUtil.buildFQName(DEFAULT_DATABASE_NAME, "dept"), rightScan.getTableName());
  }



  String [] JOINS = {
      "select name, dept.deptName, score from employee natural join dept natural join score", // 0
      "select name, dept.deptName, score from employee inner join dept on employee.deptName = dept.deptName inner join score on dept.deptName = score.deptName", // 1
      "select name, dept.deptName, score from employee left outer join dept on employee.deptName = dept.deptName right outer join score on dept.deptName = score.deptName" // 2
  };

  static Schema expectedJoinSchema;
  static {
    expectedJoinSchema = new Schema();
    expectedJoinSchema.addColumn("name", Type.TEXT);
    expectedJoinSchema.addColumn("deptname", Type.TEXT);
    expectedJoinSchema.addColumn("score", Type.INT4);
  }

  @Test
  public final void testNaturalJoinPlan() throws TajoException {
    QueryContext qc = createQueryContext();
    // two relations
    Expr context = sqlAnalyzer.parse(JOINS[0]);
    LogicalNode plan = planner.createPlan(qc, context).getRootBlock().getRoot();
    testJsonSerDerObject(plan);
    assertSchema(expectedJoinSchema, plan.getOutSchema());

    assertEquals(NodeType.ROOT, plan.getType());
    LogicalRootNode root = (LogicalRootNode) plan;
    assertEquals(NodeType.PROJECTION, root.getChild().getType());
    ProjectionNode proj = root.getChild();
    assertEquals(NodeType.JOIN, proj.getChild().getType());
    JoinNode join = proj.getChild();
    assertEquals(JoinType.INNER, join.getJoinType());
    assertEquals(NodeType.SCAN, join.getRightChild().getType());
    assertTrue(join.hasJoinQual());
    ScanNode scan = join.getRightChild();
    assertEquals("default.score", scan.getTableName());

    assertEquals(NodeType.JOIN, join.getLeftChild().getType());
    join = join.getLeftChild();
    assertEquals(JoinType.INNER, join.getJoinType());
    assertEquals(NodeType.SCAN, join.getLeftChild().getType());
    ScanNode outer = join.getLeftChild();
    assertEquals("default.employee", outer.getTableName());
    assertEquals(NodeType.SCAN, join.getRightChild().getType());
    ScanNode inner = join.getRightChild();
    assertEquals("default.dept", inner.getTableName());
  }

  @Test
  public final void testInnerJoinPlan() throws TajoException {
    QueryContext qc = createQueryContext();
    // two relations
    Expr expr = sqlAnalyzer.parse(JOINS[1]);
    LogicalPlan plan = planner.createPlan(qc, expr);
    LogicalNode root = plan.getRootBlock().getRoot();
    testJsonSerDerObject(root);
    assertSchema(expectedJoinSchema, root.getOutSchema());

    assertEquals(NodeType.ROOT, root.getType());
    assertEquals(NodeType.PROJECTION, ((LogicalRootNode)root).getChild().getType());
    ProjectionNode proj = ((LogicalRootNode)root).getChild();
    assertEquals(NodeType.JOIN, proj.getChild().getType());
    JoinNode join = proj.getChild();
    assertEquals(JoinType.INNER, join.getJoinType());
    assertEquals(NodeType.SCAN, join.getRightChild().getType());
    ScanNode scan = join.getRightChild();
    assertEquals("default.score", scan.getTableName());

    assertEquals(NodeType.JOIN, join.getLeftChild().getType());
    join = join.getLeftChild();
    assertEquals(JoinType.INNER, join.getJoinType());
    assertEquals(NodeType.SCAN, join.getLeftChild().getType());
    ScanNode outer = join.getLeftChild();
    assertEquals("default.employee", outer.getTableName());
    assertEquals(NodeType.SCAN, join.getRightChild().getType());
    ScanNode inner = join.getRightChild();
    assertEquals("default.dept", inner.getTableName());
    assertTrue(join.hasJoinQual());
    assertEquals(EvalType.EQUAL, join.getJoinQual().getType());
  }

  @Test
  public final void testOuterJoinPlan() throws TajoException {
    QueryContext qc = createQueryContext();

    // two relations
    Expr expr = sqlAnalyzer.parse(JOINS[2]);
    LogicalNode plan = planner.createPlan(qc, expr).getRootBlock().getRoot();
    testJsonSerDerObject(plan);
    assertSchema(expectedJoinSchema, plan.getOutSchema());

    assertEquals(NodeType.ROOT, plan.getType());
    LogicalRootNode root = (LogicalRootNode) plan;
    assertEquals(NodeType.PROJECTION, root.getChild().getType());
    ProjectionNode proj = root.getChild();
    assertEquals(NodeType.JOIN, proj.getChild().getType());
    JoinNode join = proj.getChild();
    assertEquals(JoinType.RIGHT_OUTER, join.getJoinType());
    assertEquals(NodeType.SCAN, join.getRightChild().getType());
    ScanNode scan = join.getRightChild();
    assertEquals("default.score", scan.getTableName());

    assertEquals(NodeType.JOIN, join.getLeftChild().getType());
    join = join.getLeftChild();
    assertEquals(JoinType.LEFT_OUTER, join.getJoinType());
    assertEquals(NodeType.SCAN, join.getLeftChild().getType());
    ScanNode outer = join.getLeftChild();
    assertEquals("default.employee", outer.getTableName());
    assertEquals(NodeType.SCAN, join.getRightChild().getType());
    ScanNode inner = join.getRightChild();
    assertEquals("default.dept", inner.getTableName());
    assertTrue(join.hasJoinQual());
    assertEquals(EvalType.EQUAL, join.getJoinQual().getType());
  }


  @Test
  public final void testGroupby() throws CloneNotSupportedException, TajoException {
    QueryContext qc = createQueryContext();

    // without 'having clause'
    Expr context = sqlAnalyzer.parse(QUERIES[7]);
    LogicalNode plan = planner.createPlan(qc, context).getRootBlock().getRoot();

    assertEquals(NodeType.ROOT, plan.getType());
    LogicalRootNode root = (LogicalRootNode) plan;
    testJsonSerDerObject(root);
    testQuery7(root.getChild());

    // with having clause
    context = sqlAnalyzer.parse(QUERIES[3]);
    plan = planner.createPlan(qc, context).getRootBlock().getRoot();
    testCloneLogicalNode(plan);

    assertEquals(NodeType.ROOT, plan.getType());
    root = (LogicalRootNode) plan;

    assertEquals(NodeType.PROJECTION, root.getChild().getType());
    ProjectionNode projNode = root.getChild();
    assertEquals(NodeType.HAVING, projNode.getChild().getType());
    HavingNode havingNode = projNode.getChild();
    assertEquals(NodeType.GROUP_BY, havingNode.getChild().getType());
    GroupbyNode groupByNode =  havingNode.getChild();

    assertEquals(NodeType.JOIN, groupByNode.getChild().getType());
    JoinNode joinNode = groupByNode.getChild();

    assertEquals(NodeType.SCAN, joinNode.getLeftChild().getType());
    ScanNode leftNode = joinNode.getLeftChild();
    assertEquals("default.dept", leftNode.getTableName());
    assertEquals(NodeType.SCAN, joinNode.getRightChild().getType());
    ScanNode rightNode = joinNode.getRightChild();
    assertEquals("default.score", rightNode.getTableName());

    //LogicalOptimizer.optimize(context, plan);
  }


  @Test
  public final void testMultipleJoin() throws IOException, TajoException {
    Expr expr = sqlAnalyzer.parse(
        FileUtil.readTextFile(new File("src/test/resources/queries/TestJoinQuery/testTPCHQ2Join.sql")));
    QueryContext qc = createQueryContext();
    LogicalNode plan = planner.createPlan(qc, expr).getRootBlock().getRoot();
    testJsonSerDerObject(plan);
    Schema expected = tpch.getOutSchema("q2");
    assertSchema(expected, plan.getOutSchema());
  }

  private final void findJoinQual(EvalNode evalNode, Map<BinaryEval, Boolean> qualMap,
                                  EvalType leftType, EvalType rightType)
      throws IOException, TajoException {
    Preconditions.checkArgument(evalNode instanceof BinaryEval);
    BinaryEval qual = (BinaryEval)evalNode;

    if (qual.getLeftExpr().getType() == leftType && qual.getRightExpr().getType() == rightType) {
      assertEquals(qual.getLeftExpr().getType(), EvalType.FIELD);
      FieldEval leftField = (FieldEval)qual.getLeftExpr();

      for (Map.Entry<BinaryEval, Boolean> entry : qualMap.entrySet()) {
        FieldEval leftJoinField = (FieldEval)entry.getKey().getLeftExpr();

        if (qual.getRightExpr().getType() == entry.getKey().getRightExpr().getType()) {
          if (rightType == EvalType.FIELD) {
            FieldEval rightField = (FieldEval)qual.getRightExpr();
            FieldEval rightJoinField = (FieldEval)entry.getKey().getRightExpr();

            if (leftJoinField.getColumnRef().getQualifiedName().equals(leftField.getColumnRef().getQualifiedName())
                && rightField.getColumnRef().getQualifiedName().equals(rightJoinField.getColumnRef().getQualifiedName())) {
              qualMap.put(entry.getKey(), Boolean.TRUE);
            }
          } else if (rightType == EvalType.CONST) {
            ConstEval rightField = (ConstEval)qual.getRightExpr();
            ConstEval rightJoinField = (ConstEval)entry.getKey().getRightExpr();

            if (leftJoinField.getColumnRef().getQualifiedName().equals(leftField.getColumnRef().getQualifiedName()) &&
                rightField.getValue().equals(rightJoinField.getValue())) {
              qualMap.put(entry.getKey(), Boolean.TRUE);
            }
          } else if (rightType == EvalType.ROW_CONSTANT) {
            RowConstantEval rightField = qual.getRightExpr();
            RowConstantEval rightJoinField = entry.getKey().getRightExpr();

            if (leftJoinField.getColumnRef().getQualifiedName().equals(leftField.getColumnRef().getQualifiedName())) {
              assertEquals(rightField.getValues().length, rightJoinField.getValues().length);
              for (int i = 0; i < rightField.getValues().length; i++) {
                assertEquals(rightField.getValues()[i], rightJoinField.getValues()[i]);
              }
              qualMap.put(entry.getKey(), Boolean.TRUE);
            }
          }
        }
      }
    }
  }

  @Test
  public final void testJoinWithMultipleJoinQual1() throws IOException, TajoException {
    Expr expr = sqlAnalyzer.parse(
        FileUtil.readTextFile(new File
            ("src/test/resources/queries/TestJoinQuery/testJoinWithMultipleJoinQual1.sql")));
    QueryContext qc = createQueryContext();

    LogicalPlan plan = planner.createPlan(qc, expr);
    LogicalNode node = plan.getRootBlock().getRoot();
    testJsonSerDerObject(node);

    Schema expected = tpch.getOutSchema("q2");
    assertSchema(expected, node.getOutSchema());

    LogicalOptimizer optimizer = new LogicalOptimizer(util.getConfiguration(), catalog);
    optimizer.optimize(plan);

    LogicalNode[] nodes = PlannerUtil.findAllNodes(node, NodeType.JOIN);
    Map<BinaryEval, Boolean> qualMap = TUtil.newHashMap();
    BinaryEval joinQual = new BinaryEval(EvalType.EQUAL
        , new FieldEval(new Column("default.n.n_regionkey", Type.INT4))
        , new FieldEval(new Column("default.ps.ps_suppkey", Type.INT4))
        );
    qualMap.put(joinQual, Boolean.FALSE);

    for(LogicalNode eachNode : nodes) {
      JoinNode joinNode = (JoinNode)eachNode;
      EvalNode[] evalNodes = AlgebraicUtil.toConjunctiveNormalFormArray(joinNode.getJoinQual());

      for(EvalNode evalNode : evalNodes) {
        findJoinQual(evalNode, qualMap, EvalType.FIELD, EvalType.FIELD);
      }
    }

    for (Map.Entry<BinaryEval, Boolean> entry : qualMap.entrySet()) {
      if (!entry.getValue()) {
        Preconditions.checkArgument(false,
            "JoinQual not found. -> required JoinQual:" + entry.getKey().toJson());
      }
    }
  }

  @Test
  public final void testJoinWithMultipleJoinQual2() throws IOException, TajoException {
    Expr expr = sqlAnalyzer.parse(
        FileUtil.readTextFile(new File
            ("src/test/resources/queries/TestJoinQuery/testJoinWithMultipleJoinQual2.sql")));
    QueryContext qc = createQueryContext();

    LogicalPlan plan = planner.createPlan(qc,expr);
    LogicalNode node = plan.getRootBlock().getRoot();
    testJsonSerDerObject(node);

    LogicalOptimizer optimizer = new LogicalOptimizer(util.getConfiguration(), catalog);
    optimizer.optimize(plan);

    LogicalNode[] nodes = PlannerUtil.findAllNodes(node, NodeType.SCAN);
    Map<BinaryEval, Boolean> qualMap = TUtil.newHashMap();
    BinaryEval joinQual = new BinaryEval(EvalType.EQUAL
        , new FieldEval(new Column("default.n.n_name", Type.TEXT))
        , new ConstEval(new TextDatum("MOROCCO"))
    );
    qualMap.put(joinQual, Boolean.FALSE);

    for(LogicalNode eachNode : nodes) {
      ScanNode scanNode = (ScanNode)eachNode;
      if (scanNode.hasQual()) {
        EvalNode[] evalNodes = AlgebraicUtil.toConjunctiveNormalFormArray(scanNode.getQual());

        for(EvalNode evalNode : evalNodes) {
          findJoinQual(evalNode, qualMap, EvalType.FIELD, EvalType.CONST);
        }
      }
    }

    for (Map.Entry<BinaryEval, Boolean> entry : qualMap.entrySet()) {
      if (!entry.getValue()) {
        Preconditions.checkArgument(false,
            "SelectionQual not found. -> required JoinQual:" + entry.getKey().toJson());
      }
    }
  }

  @Test
  public final void testJoinWithMultipleJoinQual3() throws IOException, TajoException {
    Expr expr = sqlAnalyzer.parse(
        FileUtil.readTextFile(new File
            ("src/test/resources/queries/TestJoinQuery/testJoinWithMultipleJoinQual3.sql")));
    QueryContext qc = createQueryContext();

    LogicalPlan plan = planner.createPlan(qc, expr);
    LogicalNode node = plan.getRootBlock().getRoot();
    testJsonSerDerObject(node);

    LogicalOptimizer optimizer = new LogicalOptimizer(util.getConfiguration(), catalog);
    optimizer.optimize(plan);

    LogicalNode[] nodes = PlannerUtil.findAllNodes(node, NodeType.SCAN);
    Map<BinaryEval, Boolean> qualMap = TUtil.newHashMap();
    TextDatum[] datums = new TextDatum[3];
    datums[0] = new TextDatum("ARGENTINA");
    datums[1] = new TextDatum("ETHIOPIA");
    datums[2] = new TextDatum("MOROCCO");

    BinaryEval joinQual = new BinaryEval(EvalType.EQUAL
        , new FieldEval(new Column("default.n.n_name", Type.TEXT))
        , new RowConstantEval(datums)
    );
    qualMap.put(joinQual, Boolean.FALSE);

    for(LogicalNode eachNode : nodes) {
      ScanNode scanNode = (ScanNode)eachNode;
      if (scanNode.hasQual()) {
        EvalNode[] evalNodes = AlgebraicUtil.toConjunctiveNormalFormArray(scanNode.getQual());

        for(EvalNode evalNode : evalNodes) {
          findJoinQual(evalNode, qualMap, EvalType.FIELD, EvalType.ROW_CONSTANT);
        }
      }
    }

    for (Map.Entry<BinaryEval, Boolean> entry : qualMap.entrySet()) {
      if (!entry.getValue()) {
        Preconditions.checkArgument(false,
            "ScanQual not found. -> required JoinQual:" + entry.getKey().toJson());
      }
    }
  }


  @Test
  public final void testJoinWithMultipleJoinQual4() throws IOException, TajoException {
    Expr expr = sqlAnalyzer.parse(
        FileUtil.readTextFile(new File
            ("src/test/resources/queries/TestJoinQuery/testJoinWithMultipleJoinQual4.sql")));
    QueryContext qc = createQueryContext();

    LogicalPlan plan = planner.createPlan(qc, expr);
    LogicalNode node = plan.getRootBlock().getRoot();
    testJsonSerDerObject(node);

    LogicalOptimizer optimizer = new LogicalOptimizer(util.getConfiguration(), catalog);
    optimizer.optimize(plan);

    Map<BinaryEval, Boolean> scanMap = TUtil.newHashMap();
    TextDatum[] datums = new TextDatum[3];
    datums[0] = new TextDatum("ARGENTINA");
    datums[1] = new TextDatum("ETHIOPIA");
    datums[2] = new TextDatum("MOROCCO");

    BinaryEval scanQual = new BinaryEval(EvalType.EQUAL
        , new FieldEval(new Column("default.n.n_name", Type.TEXT))
        , new RowConstantEval(datums)
    );
    scanMap.put(scanQual, Boolean.FALSE);

    Map<BinaryEval, Boolean> joinQualMap = TUtil.newHashMap();
    BinaryEval joinQual = new BinaryEval(EvalType.GTH
        , new FieldEval(new Column("default.t.n_nationkey", Type.INT4))
        , new FieldEval(new Column("default.s.s_suppkey", Type.INT4))
    );

    /* following code is commented because theta join is not supported yet
     * TODO It SHOULD be restored after TAJO-742 is resolved. */
    //joinQualMap.put(joinQual, Boolean.FALSE);

    LogicalNode[] nodes = PlannerUtil.findAllNodes(node, NodeType.JOIN);
    for(LogicalNode eachNode : nodes) {
      JoinNode joinNode = (JoinNode)eachNode;
      if (joinNode.hasJoinQual()) {
        EvalNode[] evalNodes = AlgebraicUtil.toConjunctiveNormalFormArray(joinNode.getJoinQual());

        for(EvalNode evalNode : evalNodes) {
          findJoinQual(evalNode, joinQualMap, EvalType.FIELD, EvalType.FIELD);
        }
      }
    }

    nodes = PlannerUtil.findAllNodes(node, NodeType.SCAN);
    for(LogicalNode eachNode : nodes) {
      ScanNode scanNode = (ScanNode)eachNode;
      if (scanNode.hasQual()) {
        EvalNode[] evalNodes = AlgebraicUtil.toConjunctiveNormalFormArray(scanNode.getQual());

        for(EvalNode evalNode : evalNodes) {
          findJoinQual(evalNode, scanMap, EvalType.FIELD, EvalType.ROW_CONSTANT);
        }
      }
    }


    for (Map.Entry<BinaryEval, Boolean> entry : joinQualMap.entrySet()) {
      if (!entry.getValue()) {
        Preconditions.checkArgument(false,
            "JoinQual not found. -> required JoinQual:" + entry.getKey().toJson());
      }
    }

    for (Map.Entry<BinaryEval, Boolean> entry : scanMap.entrySet()) {
      if (!entry.getValue()) {
        Preconditions.checkArgument(false,
            "ScanQual not found. -> required JoinQual:" + entry.getKey().toJson());
      }
    }
  }

  static void testQuery7(LogicalNode plan) {
    assertEquals(NodeType.PROJECTION, plan.getType());
    ProjectionNode projNode = (ProjectionNode) plan;
    assertEquals(NodeType.GROUP_BY, projNode.getChild().getType());
    GroupbyNode groupByNode = projNode.getChild();

    assertEquals(NodeType.JOIN, groupByNode.getChild().getType());
    JoinNode joinNode = groupByNode.getChild();

    assertEquals(NodeType.SCAN, joinNode.getLeftChild().getType());
    ScanNode leftNode = joinNode.getLeftChild();
    assertEquals(CatalogUtil.buildFQName(DEFAULT_DATABASE_NAME, "dept"), leftNode.getTableName());
    assertEquals(NodeType.SCAN, joinNode.getRightChild().getType());
    ScanNode rightNode = joinNode.getRightChild();
    assertEquals(CatalogUtil.buildFQName(DEFAULT_DATABASE_NAME, "score"), rightNode.getTableName());
  }


  @Test
  public final void testStoreTable() throws CloneNotSupportedException, TajoException {
    QueryContext qc = createQueryContext();

    Expr context = sqlAnalyzer.parse(QUERIES[8]);

    LogicalNode plan = planner.createPlan(qc, context).getRootBlock().getRoot();
    testCloneLogicalNode(plan);
    testJsonSerDerObject(plan);

    assertEquals(NodeType.ROOT, plan.getType());
    LogicalRootNode root = (LogicalRootNode) plan;

    assertEquals(NodeType.CREATE_TABLE, root.getChild().getType());
    StoreTableNode storeNode = root.getChild();
    testQuery7(storeNode.getChild());
  }

  @Test
  public final void testOrderBy() throws CloneNotSupportedException, TajoException {
    QueryContext qc = createQueryContext();

    Expr expr = sqlAnalyzer.parse(QUERIES[4]);

    LogicalNode plan = planner.createPlan(qc, expr).getRootBlock().getRoot();
    testJsonSerDerObject(plan);
    testCloneLogicalNode(plan);

    assertEquals(NodeType.ROOT, plan.getType());
    LogicalRootNode root = (LogicalRootNode) plan;

    assertEquals(NodeType.PROJECTION, root.getChild().getType());
    ProjectionNode projNode = root.getChild();

    assertEquals(NodeType.SORT, projNode.getChild().getType());
    SortNode sortNode = projNode.getChild();

    assertEquals(NodeType.JOIN, sortNode.getChild().getType());
    JoinNode joinNode = sortNode.getChild();

    assertEquals(NodeType.SCAN, joinNode.getLeftChild().getType());
    ScanNode leftNode = joinNode.getLeftChild();
    assertEquals(CatalogUtil.buildFQName(DEFAULT_DATABASE_NAME, "dept"), leftNode.getTableName());
    assertEquals(NodeType.SCAN, joinNode.getRightChild().getType());
    ScanNode rightNode = joinNode.getRightChild();
    assertEquals(CatalogUtil.buildFQName(DEFAULT_DATABASE_NAME, "score"), rightNode.getTableName());
  }

  @Test
  public final void testLimit() throws CloneNotSupportedException, TajoException {
    QueryContext qc = createQueryContext();

    Expr expr = sqlAnalyzer.parse(QUERIES[12]);

    LogicalNode plan = planner.createPlan(qc, expr).getRootBlock().getRoot();
    testJsonSerDerObject(plan);
    testCloneLogicalNode(plan);

    assertEquals(NodeType.ROOT, plan.getType());
    LogicalRootNode root = (LogicalRootNode) plan;

    assertEquals(NodeType.PROJECTION, root.getChild().getType());
    ProjectionNode projNode = root.getChild();

    assertEquals(NodeType.LIMIT, projNode.getChild().getType());
    LimitNode limitNode = projNode.getChild();

    assertEquals(NodeType.SORT, limitNode.getChild().getType());
  }

  @Test
  public final void testSPJPush() throws CloneNotSupportedException, TajoException {
    QueryContext qc = createQueryContext();

    Expr expr = sqlAnalyzer.parse(QUERIES[5]);
    LogicalNode plan = planner.createPlan(qc, expr).getRootBlock().getRoot();
    testJsonSerDerObject(plan);
    testCloneLogicalNode(plan);

    assertEquals(NodeType.ROOT, plan.getType());
    LogicalRootNode root = (LogicalRootNode) plan;
    assertEquals(NodeType.PROJECTION, root.getChild().getType());
    ProjectionNode projNode = root.getChild();
    assertEquals(NodeType.SELECTION, projNode.getChild().getType());
    SelectionNode selNode = projNode.getChild();
    assertEquals(NodeType.SCAN, selNode.getChild().getType());
    ScanNode scanNode = selNode.getChild();
    assertEquals(CatalogUtil.buildFQName(DEFAULT_DATABASE_NAME, "employee"), scanNode.getTableName());
  }



  @Test
  public final void testSPJ() throws CloneNotSupportedException, TajoException {
    QueryContext qc = createQueryContext();

    Expr expr = sqlAnalyzer.parse(QUERIES[6]);
    LogicalNode plan = planner.createPlan(qc, expr).getRootBlock().getRoot();
    testJsonSerDerObject(plan);
    testCloneLogicalNode(plan);
  }

  @Test
  public final void testJson() throws TajoException {
    QueryContext qc = createQueryContext();

	  Expr expr = sqlAnalyzer.parse(QUERIES[9]);
	  LogicalNode plan = planner.createPlan(qc, expr).getRootBlock().getRoot();
    testJsonSerDerObject(plan);

	  String json = plan.toJson();
	  LogicalNode fromJson = CoreGsonHelper.fromJson(json, LogicalNode.class);
	  assertEquals(NodeType.ROOT, fromJson.getType());
	  LogicalNode project = ((LogicalRootNode)fromJson).getChild();
	  assertEquals(NodeType.PROJECTION, project.getType());
	  assertEquals(NodeType.HAVING, ((ProjectionNode) project).getChild().getType());
    HavingNode havingNode = ((ProjectionNode) project).getChild();
    assertEquals(NodeType.GROUP_BY, havingNode.getChild().getType());
    GroupbyNode groupbyNode = havingNode.getChild();
    assertEquals(NodeType.SCAN, groupbyNode.getChild().getType());
	  LogicalNode scan = groupbyNode.getChild();
	  assertEquals(NodeType.SCAN, scan.getType());
  }

  @Test
  public final void testVisitor() throws TajoException {
    QueryContext qc = createQueryContext();

    // two relations
    Expr expr = sqlAnalyzer.parse(QUERIES[1]);
    LogicalNode plan = planner.createPlan(qc, expr).getRootBlock().getRoot();

    TestVisitor vis = new TestVisitor();
    plan.postOrder(vis);

    assertEquals(NodeType.ROOT, vis.stack.pop().getType());
    assertEquals(NodeType.PROJECTION, vis.stack.pop().getType());
    assertEquals(NodeType.JOIN, vis.stack.pop().getType());
    assertEquals(NodeType.SCAN, vis.stack.pop().getType());
    assertEquals(NodeType.SCAN, vis.stack.pop().getType());
  }

  private static class TestVisitor implements LogicalNodeVisitor {
    Stack<LogicalNode> stack = new Stack<LogicalNode>();
    @Override
    public void visit(LogicalNode node) {
      stack.push(node);
    }
  }


  @Test
  public final void testExprNode() throws TajoException {
    QueryContext qc = createQueryContext();

    Expr expr = sqlAnalyzer.parse(QUERIES[10]);
    LogicalPlan rootNode = planner.createPlan(qc, expr);
    LogicalNode plan = rootNode.getRootBlock().getRoot();
    testJsonSerDerObject(plan);
    assertEquals(NodeType.ROOT, plan.getType());
    LogicalRootNode root = (LogicalRootNode) plan;
    assertEquals(NodeType.EXPRS, root.getChild().getType());
    Schema out = root.getOutSchema();

    Iterator<Column> it = out.getRootColumns().iterator();
    Column col = it.next();
    assertEquals("res1", col.getSimpleName());
    col = it.next();
    assertEquals("res2", col.getSimpleName());
    col = it.next();
    assertEquals("res3", col.getSimpleName());
  }

  @Test
  public final void testCreateIndexNode() throws TajoException {
    QueryContext qc = new QueryContext(util.getConfiguration(), session);
    Expr expr = sqlAnalyzer.parse(QUERIES[11]);
    LogicalPlan rootNode = planner.createPlan(qc, expr);
    LogicalNode plan = rootNode.getRootBlock().getRoot();
    testJsonSerDerObject(plan);

    LogicalRootNode root = (LogicalRootNode) plan;
    assertEquals(NodeType.CREATE_INDEX, root.getChild().getType());
    CreateIndexNode createIndexNode = root.getChild();

    assertEquals(NodeType.PROJECTION, createIndexNode.getChild().getType());
    ProjectionNode projNode = createIndexNode.getChild();

    assertEquals(NodeType.SELECTION, projNode.getChild().getType());
    SelectionNode selNode = projNode.getChild();

    assertEquals(NodeType.SCAN, selNode.getChild().getType());
    ScanNode scanNode = selNode.getChild();
    assertEquals(CatalogUtil.buildFQName(DEFAULT_DATABASE_NAME, "employee"), scanNode.getTableName());
  }

  @Test
  public final void testAsterisk() throws CloneNotSupportedException, TajoException {
    QueryContext qc = createQueryContext();

    Expr expr = sqlAnalyzer.parse(QUERIES[13]);
    LogicalPlan planNode = planner.createPlan(qc, expr);
    LogicalNode plan = planNode.getRootBlock().getRoot();
    assertEquals(NodeType.ROOT, plan.getType());
    testCloneLogicalNode(plan);
    LogicalRootNode root = (LogicalRootNode) plan;
    testJsonSerDerObject(root);

    assertEquals(NodeType.PROJECTION, root.getChild().getType());
    ProjectionNode projNode = root.getChild();
    assertEquals(6, projNode.getOutSchema().size());

    assertEquals(NodeType.SELECTION, projNode.getChild().getType());
    SelectionNode selNode = projNode.getChild();

    assertEquals(NodeType.SCAN, selNode.getChild().getType());
    ScanNode scanNode = selNode.getChild();
    assertEquals(CatalogUtil.buildFQName(DEFAULT_DATABASE_NAME, "employee"), scanNode.getTableName());
  }

  static final String ALIAS [] = {
    "select deptName, sum(score) as total from score group by deptName",
    "select em.empId as id, sum(score) as total from employee as em inner join score using (em.deptName) group by id"
  };


  @Test
  public final void testAlias1() throws TajoException {
    QueryContext qc = createQueryContext();

    Expr expr = sqlAnalyzer.parse(ALIAS[0]);
    LogicalNode plan = planner.createPlan(qc, expr).getRootBlock().getRoot();
    LogicalRootNode root = (LogicalRootNode) plan;
    testJsonSerDerObject(root);

    Schema finalSchema = root.getOutSchema();
    Iterator<Column> it = finalSchema.getRootColumns().iterator();
    Column col = it.next();
    assertEquals("deptname", col.getSimpleName());
    col = it.next();
    assertEquals("total", col.getSimpleName());

    expr = sqlAnalyzer.parse(ALIAS[1]);
    plan = planner.createPlan(qc, expr).getRootBlock().getRoot();
    root = (LogicalRootNode) plan;

    finalSchema = root.getOutSchema();
    it = finalSchema.getRootColumns().iterator();
    col = it.next();
    assertEquals("id", col.getSimpleName());
    col = it.next();
    assertEquals("total", col.getSimpleName());
  }

  @Test
  public final void testAlias2() throws TajoException {
    QueryContext qc = createQueryContext();

    Expr expr = sqlAnalyzer.parse(ALIAS[1]);
    LogicalNode plan = planner.createPlan(qc, expr).getRootBlock().getRoot();
    LogicalRootNode root = (LogicalRootNode) plan;
    testJsonSerDerObject(root);

    Schema finalSchema = root.getOutSchema();
    Iterator<Column> it = finalSchema.getRootColumns().iterator();
    Column col = it.next();
    assertEquals("id", col.getSimpleName());
    col = it.next();
    assertEquals("total", col.getSimpleName());
  }

  static final String CREATE_TABLE [] = {
    "create external table table1 (name text, age int, earn bigint, score real) using csv with ('csv.delimiter'='|') location '/tmp/data'"
  };

  @Test
  public final void testCreateTableDef() throws TajoException {
    QueryContext qc = createQueryContext();

    Expr expr = sqlAnalyzer.parse(CREATE_TABLE[0]);
    LogicalNode plan = planner.createPlan(qc, expr).getRootBlock().getRoot();
    LogicalRootNode root = (LogicalRootNode) plan;
    testJsonSerDerObject(root);
    assertEquals(NodeType.CREATE_TABLE, root.getChild().getType());
    CreateTableNode createTable = root.getChild();

    Schema def = createTable.getTableSchema();
    assertEquals("name", def.getColumn(0).getSimpleName());
    assertEquals(Type.TEXT, def.getColumn(0).getDataType().getType());
    assertEquals("age", def.getColumn(1).getSimpleName());
    assertEquals(Type.INT4, def.getColumn(1).getDataType().getType());
    assertEquals("earn", def.getColumn(2).getSimpleName());
    assertEquals(Type.INT8, def.getColumn(2).getDataType().getType());
    assertEquals("score", def.getColumn(3).getSimpleName());
    assertEquals(Type.FLOAT4, def.getColumn(3).getDataType().getType());
    assertTrue("TEXT".equalsIgnoreCase(createTable.getStorageType()));
    assertEquals("file://tmp/data", createTable.getUri().toString());
    assertTrue(createTable.hasOptions());
    assertEquals("|", createTable.getOptions().get("csv.delimiter"));
  }

  private static final List<Set<Column>> testGenerateCuboidsResult
    = Lists.newArrayList();
  private static final int numCubeColumns = 3;
  private static final Column [] testGenerateCuboids = new Column[numCubeColumns];

  private static final List<Set<Column>> testCubeByResult
    = Lists.newArrayList();
  private static final Column [] testCubeByCuboids = new Column[2];
  static {
    testGenerateCuboids[0] = new Column("col1", Type.INT4);
    testGenerateCuboids[1] = new Column("col2", Type.INT8);
    testGenerateCuboids[2] = new Column("col3", Type.FLOAT4);

    testGenerateCuboidsResult.add(new HashSet<Column>());
    testGenerateCuboidsResult.add(Sets.newHashSet(testGenerateCuboids[0]));
    testGenerateCuboidsResult.add(Sets.newHashSet(testGenerateCuboids[1]));
    testGenerateCuboidsResult.add(Sets.newHashSet(testGenerateCuboids[2]));
    testGenerateCuboidsResult.add(Sets.newHashSet(testGenerateCuboids[0],
        testGenerateCuboids[1]));
    testGenerateCuboidsResult.add(Sets.newHashSet(testGenerateCuboids[0],
        testGenerateCuboids[2]));
    testGenerateCuboidsResult.add(Sets.newHashSet(testGenerateCuboids[1],
        testGenerateCuboids[2]));
    testGenerateCuboidsResult.add(Sets.newHashSet(testGenerateCuboids[0],
        testGenerateCuboids[1], testGenerateCuboids[2]));

    testCubeByCuboids[0] = new Column("employee.name", Type.TEXT);
    testCubeByCuboids[1] = new Column("employee.empid", Type.INT4);
    testCubeByResult.add(new HashSet<Column>());
    testCubeByResult.add(Sets.newHashSet(testCubeByCuboids[0]));
    testCubeByResult.add(Sets.newHashSet(testCubeByCuboids[1]));
    testCubeByResult.add(Sets.newHashSet(testCubeByCuboids[0],
        testCubeByCuboids[1]));
  }

  @Test
  public final void testGenerateCuboids() {
    Column [] columns = new Column[3];

    columns[0] = new Column("col1", Type.INT4);
    columns[1] = new Column("col2", Type.INT8);
    columns[2] = new Column("col3", Type.FLOAT4);

    List<Column[]> cube = LogicalPlanner.generateCuboids(columns);
    assertEquals(((int)Math.pow(2, numCubeColumns)), cube.size());

    Set<Set<Column>> cuboids = Sets.newHashSet();
    for (Column [] cols : cube) {
      cuboids.add(Sets.newHashSet(cols));
    }

    for (Set<Column> result : testGenerateCuboidsResult) {
      assertTrue(cuboids.contains(result));
    }
  }

  static final String setStatements [] = {
    "select deptName from employee where deptName like 'data%' union all select deptName from score where deptName like 'data%'",
  };

  @Test
  public final void testSetPlan() throws TajoException {
    QueryContext qc = createQueryContext();

    Expr expr = sqlAnalyzer.parse(setStatements[0]);
    LogicalNode plan = planner.createPlan(qc, expr).getRootBlock().getRoot();
    testJsonSerDerObject(plan);
    assertEquals(NodeType.ROOT, plan.getType());
    LogicalRootNode root = (LogicalRootNode) plan;
    assertEquals(NodeType.UNION, root.getChild().getType());
    UnionNode union = root.getChild();
    assertEquals(NodeType.PROJECTION, union.getLeftChild().getType());
    assertEquals(NodeType.PROJECTION, union.getRightChild().getType());
  }

  static final String [] setQualifiers = {
    "select name, empid from employee",
    "select distinct name, empid from employee",
    "select all name, empid from employee",
  };

  @Test
  public void testSetQualifier() throws TajoException {
    QueryContext qc = createQueryContext();

    Expr context = sqlAnalyzer.parse(setQualifiers[0]);
    LogicalNode plan = planner.createPlan(qc, context).getRootBlock().getRoot();
    testJsonSerDerObject(plan);
    assertEquals(NodeType.ROOT, plan.getType());
    LogicalRootNode root = (LogicalRootNode) plan;
    assertEquals(NodeType.PROJECTION, root.getChild().getType());
    ProjectionNode projectionNode = root.getChild();
    assertEquals(NodeType.SCAN, projectionNode.getChild().getType());

    context = sqlAnalyzer.parse(setQualifiers[1]);
    plan = planner.createPlan(qc, context).getRootBlock().getRoot();
    testJsonSerDerObject(plan);
    assertEquals(NodeType.ROOT, plan.getType());
    root = (LogicalRootNode) plan;
    assertEquals(NodeType.PROJECTION, root.getChild().getType());
    projectionNode = root.getChild();
    assertEquals(NodeType.GROUP_BY, projectionNode.getChild().getType());

    context = sqlAnalyzer.parse(setQualifiers[2]);
    plan = planner.createPlan(qc, context).getRootBlock().getRoot();
    testJsonSerDerObject(plan);
    root = (LogicalRootNode) plan;
    assertEquals(NodeType.PROJECTION, root.getChild().getType());
    projectionNode = root.getChild();
    assertEquals(NodeType.SCAN, projectionNode.getChild().getType());
  }

  public void testJsonSerDerObject(LogicalNode rootNode) {
    String json = rootNode.toJson();
    LogicalNode fromJson = CoreGsonHelper.fromJson(json, LogicalNode.class);
    assertTrue("JSON (de) serialization equivalence check", rootNode.deepEquals(fromJson));
  }

  // Table descriptions
  //
  // employee (name text, empid int4, deptname text)
  // dept (deptname text, manager text)
  // score (deptname text, score inet4)

  static final String [] insertStatements = {
      "insert into score select name from employee",                        // 0
      "insert into score select name, empid from employee",                 // 1
      "insert into employee (name, deptname) select * from dept",           // 2
      "insert into location '/tmp/data' select name, empid from employee",  // 3
      "insert overwrite into employee (name, deptname) select * from dept", // 4
      "insert overwrite into LOCATION '/tmp/data' select * from dept",      // 5
      "insert into employee (deptname, name) select deptname, manager from dept"  // 6
  };

  @Test
  public final void testInsertInto0() throws TajoException {
    QueryContext qc = createQueryContext();

    Expr expr = sqlAnalyzer.parse(insertStatements[0]);
    LogicalPlan plan = planner.createPlan(qc, expr);
    assertEquals(1, plan.getQueryBlocks().size());
    InsertNode insertNode = getInsertNode(plan);
    assertFalse(insertNode.isOverwrite());
    assertTrue(insertNode.hasTargetTable());
    assertEquals(CatalogUtil.buildFQName(DEFAULT_DATABASE_NAME, "score"), insertNode.getTableName());
  }

  @Test
  public final void testInsertInto1() throws TajoException {
    QueryContext qc = createQueryContext();

    Expr expr = sqlAnalyzer.parse(insertStatements[1]);
    LogicalPlan plan = planner.createPlan(qc, expr);
    assertEquals(1, plan.getQueryBlocks().size());
    InsertNode insertNode = getInsertNode(plan);
    assertFalse(insertNode.isOverwrite());
    assertEquals(CatalogUtil.buildFQName(DEFAULT_DATABASE_NAME, "score"), insertNode.getTableName());
  }

  @Test
  public final void testInsertInto2() throws TajoException {
    QueryContext qc = createQueryContext();

    Expr expr = sqlAnalyzer.parse(insertStatements[2]);
    LogicalPlan plan = planner.createPlan(qc, expr);
    assertEquals(1, plan.getQueryBlocks().size());
    InsertNode insertNode = getInsertNode(plan);
    assertFalse(insertNode.isOverwrite());
    assertEquals(CatalogUtil.buildFQName(DEFAULT_DATABASE_NAME, "employee"), insertNode.getTableName());
    assertTrue(insertNode.hasTargetSchema());
    assertEquals(insertNode.getTargetSchema().getColumn(0).getSimpleName(), "name");
    assertEquals(insertNode.getTargetSchema().getColumn(1).getSimpleName(), "deptname");
  }

  @Test
  public final void testInsertInto3() throws TajoException {
    QueryContext qc = createQueryContext();

    Expr expr = sqlAnalyzer.parse(insertStatements[3]);
    LogicalPlan plan = planner.createPlan(qc, expr);
    assertEquals(1, plan.getQueryBlocks().size());
    InsertNode insertNode = getInsertNode(plan);
    assertFalse(insertNode.isOverwrite());
    assertTrue(insertNode.hasUri());
  }

  @Test
  public final void testInsertInto4() throws TajoException {
    QueryContext qc = createQueryContext();

    Expr expr = sqlAnalyzer.parse(insertStatements[4]);
    LogicalPlan plan = planner.createPlan(qc, expr);
    assertEquals(1, plan.getQueryBlocks().size());
    InsertNode insertNode = getInsertNode(plan);
    assertTrue(insertNode.isOverwrite());
    assertTrue(insertNode.hasTargetTable());
    assertEquals(CatalogUtil.buildFQName(DEFAULT_DATABASE_NAME, "employee"), insertNode.getTableName());
    assertTrue(insertNode.hasTargetSchema());
    assertEquals(insertNode.getTargetSchema().getColumn(0).getSimpleName(), "name");
    assertEquals(insertNode.getTargetSchema().getColumn(1).getSimpleName(), "deptname");
  }

  @Test
  public final void testInsertInto5() throws TajoException {
    QueryContext qc = createQueryContext();

    Expr expr = sqlAnalyzer.parse(insertStatements[5]);
    LogicalPlan plan = planner.createPlan(qc, expr);
    assertEquals(1, plan.getQueryBlocks().size());
    InsertNode insertNode = getInsertNode(plan);
    assertTrue(insertNode.isOverwrite());
    assertTrue(insertNode.hasUri());
  }

  @Test
  public final void testInsertInto6() throws TajoException {
    QueryContext qc = createQueryContext();

    Expr expr = sqlAnalyzer.parse(insertStatements[6]);
    LogicalPlan plan = planner.createPlan(qc, expr);
    assertEquals(1, plan.getQueryBlocks().size());
    InsertNode insertNode = getInsertNode(plan);

    ProjectionNode subquery = insertNode.getChild();
    Target[] targets = subquery.getTargets();
    // targets MUST be manager, NULL as empid, deptname
    assertEquals(targets[0].getNamedColumn().getQualifiedName(), "default.dept.manager");
    assertEquals(targets[1].getAlias(), "empid");
    assertEquals(targets[1].getEvalTree().getType(), EvalType.CONST);
    assertEquals(targets[2].getNamedColumn().getQualifiedName(), "default.dept.deptname");
  }

  private static InsertNode getInsertNode(LogicalPlan plan) {
    LogicalRootNode root = plan.getRootBlock().getRoot();
    assertEquals(NodeType.INSERT, root.getChild().getType());
    return root.getChild();
  }

  String [] ALTER_PARTITIONS = {
    "ALTER TABLE partitioned_table ADD PARTITION (col1 = 1 , col2 = 2) LOCATION 'hdfs://xxx" +
      ".com/warehouse/partitioned_table/col1=1/col2=2'", //0
    "ALTER TABLE partitioned_table DROP PARTITION (col1 = '2015' , col2 = '01', col3 = '11' )", //1
  };

  @Test
  public final void testAddPartitionAndDropPartition() throws TajoException {
    String tableName = CatalogUtil.normalizeIdentifier("partitioned_table");
    String qualifiedTableName = CatalogUtil.buildFQName(DEFAULT_DATABASE_NAME, tableName);

    Schema schema = new Schema();
    schema.addColumn("id", Type.INT4)
      .addColumn("name", Type.TEXT)
      .addColumn("age", Type.INT4)
      .addColumn("score", Type.FLOAT8);

    KeyValueSet opts = new KeyValueSet();
    opts.set("file.delimiter", ",");

    Schema partSchema = new Schema();
    partSchema.addColumn("id", Type.INT4);
    partSchema.addColumn("name", Type.TEXT);

    PartitionMethodDesc partitionMethodDesc =
      new PartitionMethodDesc(DEFAULT_DATABASE_NAME, tableName,
        CatalogProtos.PartitionType.COLUMN, "id,name", partSchema);

    TableDesc desc = null;

    try {
      desc = new TableDesc(qualifiedTableName, schema, "TEXT", new KeyValueSet(),
        CommonTestingUtil.getTestDir().toUri());
    } catch (Exception e) {
      throw new RuntimeException(e);
    }

    desc.setPartitionMethod(partitionMethodDesc);
    assertFalse(catalog.existsTable(qualifiedTableName));
    catalog.createTable(desc);
    assertTrue(catalog.existsTable(qualifiedTableName));

    TableDesc retrieved = catalog.getTableDesc(qualifiedTableName);
    assertEquals(retrieved.getName(), qualifiedTableName);
    assertEquals(retrieved.getPartitionMethod().getPartitionType(), CatalogProtos.PartitionType.COLUMN);
    assertEquals(retrieved.getPartitionMethod().getExpressionSchema().getColumn(0).getSimpleName(), "id");

    QueryContext qc = new QueryContext(util.getConfiguration(), session);

    // Testing alter table add partition
    Expr expr = sqlAnalyzer.parse(ALTER_PARTITIONS[0]);
    LogicalPlan rootNode = planner.createPlan(qc, expr);
    LogicalNode plan = rootNode.getRootBlock().getRoot();
    testJsonSerDerObject(plan);
    assertEquals(NodeType.ROOT, plan.getType());
    LogicalRootNode root = (LogicalRootNode) plan;
    assertEquals(NodeType.ALTER_TABLE, root.getChild().getType());

    AlterTableNode alterTableNode = root.getChild();

    assertEquals(alterTableNode.getAlterTableOpType(), AlterTableOpType.ADD_PARTITION);

    assertEquals(alterTableNode.getPartitionColumns().length, 2);
    assertEquals(alterTableNode.getPartitionValues().length, 2);

    assertEquals(alterTableNode.getPartitionColumns()[0], "col1");
    assertEquals(alterTableNode.getPartitionColumns()[1], "col2");

    assertEquals(alterTableNode.getPartitionValues()[0], "1");
    assertEquals(alterTableNode.getPartitionValues()[1], "2");

    assertEquals(alterTableNode.getLocation(), "hdfs://xxx.com/warehouse/partitioned_table/col1=1/col2=2");

    // Testing alter table drop partition
    expr = sqlAnalyzer.parse(ALTER_PARTITIONS[1]);
    rootNode = planner.createPlan(qc, expr);
    plan = rootNode.getRootBlock().getRoot();
    testJsonSerDerObject(plan);
    assertEquals(NodeType.ROOT, plan.getType());
    root = (LogicalRootNode) plan;
    assertEquals(NodeType.ALTER_TABLE, root.getChild().getType());

    alterTableNode = root.getChild();

    assertEquals(alterTableNode.getAlterTableOpType(), AlterTableOpType.DROP_PARTITION);

    assertEquals(alterTableNode.getPartitionColumns().length, 3);
    assertEquals(alterTableNode.getPartitionValues().length, 3);

    assertEquals(alterTableNode.getPartitionColumns()[0], "col1");
    assertEquals(alterTableNode.getPartitionColumns()[1], "col2");
    assertEquals(alterTableNode.getPartitionColumns()[2], "col3");

    assertEquals(alterTableNode.getPartitionValues()[0], "2015");
    assertEquals(alterTableNode.getPartitionValues()[1], "01");
    assertEquals(alterTableNode.getPartitionValues()[2], "11");
  }

<<<<<<< HEAD
=======
  String[] SELF_DESC = {
      "select id, name, dept from default.self_desc_table1", // 0
      "select name, dept from default.self_desc_table1 where id > 10",
  };

>>>>>>> 75a212b6
  @Test
  public void testSelectFromSelfDescTable() throws Exception {
    TableDesc tableDesc = new TableDesc("default.self_desc_table1", null, CatalogUtil.newTableMeta("TEXT"),
        CommonTestingUtil.getTestDir().toUri(), true, true);
    catalog.createTable(tableDesc);
    assertTrue(catalog.existsTable("default.self_desc_table1"));
    tableDesc = catalog.getTableDesc("default.self_desc_table1");
    assertTrue(tableDesc.hasSelfDescSchema());

<<<<<<< HEAD
    QueryContext context = LocalTajoTestingUtility.createDummyContext(util.getConfiguration());
    String sql = "select id, name, dept from default.self_desc_table1";
    Expr expr = sqlAnalyzer.parse(sql);
    LogicalPlan logicalPlan = planner.createPlan(context, expr);

    LogicalNode node = logicalPlan.getRootNode().getChild();
    System.out.println(node.getPlanString());
=======
    QueryContext context = createQueryContext();
    Expr expr = sqlAnalyzer.parse(SELF_DESC[0]);
    LogicalPlan logicalPlan = planner.createPlan(context, expr);

    LogicalNode node = logicalPlan.getRootNode();
    assertEquals(NodeType.ROOT, node.getType());
    LogicalRootNode root = (LogicalRootNode) node;
    testJsonSerDerObject(root);
    testCloneLogicalNode(root);

    assertEquals(NodeType.PROJECTION, root.getChild().getType());
    ProjectionNode projectionNode = root.getChild();
    testJsonSerDerObject(projectionNode);
    testCloneLogicalNode(projectionNode);

    // projection column test
    Target[] targets = projectionNode.getTargets();
    Arrays.sort(targets, new Comparator<Target>() {
      @Override
      public int compare(Target o1, Target o2) {
        return o1.getCanonicalName().compareTo(o2.getCanonicalName());
      }
    });
    assertEquals(3, targets.length);
    assertEquals("default.self_desc_table1.dept", targets[0].getCanonicalName());
    assertEquals("default.self_desc_table1.id", targets[1].getCanonicalName());
    assertEquals("default.self_desc_table1.name", targets[2].getCanonicalName());

    // scan column test
    assertEquals(NodeType.SCAN, projectionNode.getChild().getType());
    ScanNode scanNode = projectionNode.getChild();
    targets = scanNode.getTargets();
    Arrays.sort(targets, new Comparator<Target>() {
      @Override
      public int compare(Target o1, Target o2) {
        return o1.getCanonicalName().compareTo(o2.getCanonicalName());
      }
    });
    assertEquals(3, targets.length);
    assertEquals("default.self_desc_table1.dept", targets[0].getCanonicalName());
    assertEquals("default.self_desc_table1.id", targets[1].getCanonicalName());
    assertEquals("default.self_desc_table1.name", targets[2].getCanonicalName());

    catalog.dropTable("default.self_desc_table1");
>>>>>>> 75a212b6
  }

  @Test
  public void testSelectWhereFromSelfDescTable() throws Exception {
<<<<<<< HEAD

=======
    TableDesc tableDesc = new TableDesc("default.self_desc_table1", null, CatalogUtil.newTableMeta("TEXT"),
        CommonTestingUtil.getTestDir().toUri(), true, true);
    catalog.createTable(tableDesc);
    assertTrue(catalog.existsTable("default.self_desc_table1"));
    tableDesc = catalog.getTableDesc("default.self_desc_table1");
    assertTrue(tableDesc.hasSelfDescSchema());

    QueryContext context = createQueryContext();
    Expr expr = sqlAnalyzer.parse(SELF_DESC[1]);
    LogicalPlan logicalPlan = planner.createPlan(context, expr);

    LogicalNode node = logicalPlan.getRootNode();
    assertEquals(NodeType.ROOT, node.getType());
    LogicalRootNode root = (LogicalRootNode) node;
    testJsonSerDerObject(root);
    testCloneLogicalNode(root);

    assertEquals(NodeType.PROJECTION, root.getChild().getType());
    ProjectionNode projectionNode = root.getChild();
    testJsonSerDerObject(projectionNode);
    testCloneLogicalNode(projectionNode);

    // projection column test
    Target[] targets = projectionNode.getTargets();
    Arrays.sort(targets, new Comparator<Target>() {
      @Override
      public int compare(Target o1, Target o2) {
        return o1.getCanonicalName().compareTo(o2.getCanonicalName());
      }
    });
    assertEquals(2, targets.length);
    assertEquals("default.self_desc_table1.dept", targets[0].getCanonicalName());
    assertEquals("default.self_desc_table1.name", targets[1].getCanonicalName());

    assertEquals(NodeType.SELECTION, projectionNode.getChild().getType());
    SelectionNode selectionNode = projectionNode.getChild();
    assertEquals(new BinaryEval(EvalType.GTH, new FieldEval("default.self_desc_table1.id", CatalogUtil.newSimpleDataType(Type.TEXT)), new ConstEval(new Int4Datum(10))),
        selectionNode.getQual());

    // scan column test
    assertEquals(NodeType.SCAN, selectionNode.getChild().getType());
    ScanNode scanNode = selectionNode.getChild();
    targets = scanNode.getTargets();
    Arrays.sort(targets, new Comparator<Target>() {
      @Override
      public int compare(Target o1, Target o2) {
        return o1.getCanonicalName().compareTo(o2.getCanonicalName());
      }
    });
    assertEquals(4, targets.length);
    assertEquals("?greaterthan", targets[0].getCanonicalName());
    assertEquals("default.self_desc_table1.dept", targets[1].getCanonicalName());
    assertEquals("default.self_desc_table1.id", targets[2].getCanonicalName());
    assertEquals("default.self_desc_table1.name", targets[3].getCanonicalName());

    catalog.dropTable("default.self_desc_table1");
>>>>>>> 75a212b6
  }
}<|MERGE_RESOLUTION|>--- conflicted
+++ resolved
@@ -1358,14 +1358,11 @@
     assertEquals(alterTableNode.getPartitionValues()[2], "11");
   }
 
-<<<<<<< HEAD
-=======
   String[] SELF_DESC = {
       "select id, name, dept from default.self_desc_table1", // 0
       "select name, dept from default.self_desc_table1 where id > 10",
   };
 
->>>>>>> 75a212b6
   @Test
   public void testSelectFromSelfDescTable() throws Exception {
     TableDesc tableDesc = new TableDesc("default.self_desc_table1", null, CatalogUtil.newTableMeta("TEXT"),
@@ -1375,15 +1372,6 @@
     tableDesc = catalog.getTableDesc("default.self_desc_table1");
     assertTrue(tableDesc.hasSelfDescSchema());
 
-<<<<<<< HEAD
-    QueryContext context = LocalTajoTestingUtility.createDummyContext(util.getConfiguration());
-    String sql = "select id, name, dept from default.self_desc_table1";
-    Expr expr = sqlAnalyzer.parse(sql);
-    LogicalPlan logicalPlan = planner.createPlan(context, expr);
-
-    LogicalNode node = logicalPlan.getRootNode().getChild();
-    System.out.println(node.getPlanString());
-=======
     QueryContext context = createQueryContext();
     Expr expr = sqlAnalyzer.parse(SELF_DESC[0]);
     LogicalPlan logicalPlan = planner.createPlan(context, expr);
@@ -1428,14 +1416,10 @@
     assertEquals("default.self_desc_table1.name", targets[2].getCanonicalName());
 
     catalog.dropTable("default.self_desc_table1");
->>>>>>> 75a212b6
   }
 
   @Test
   public void testSelectWhereFromSelfDescTable() throws Exception {
-<<<<<<< HEAD
-
-=======
     TableDesc tableDesc = new TableDesc("default.self_desc_table1", null, CatalogUtil.newTableMeta("TEXT"),
         CommonTestingUtil.getTestDir().toUri(), true, true);
     catalog.createTable(tableDesc);
@@ -1492,6 +1476,5 @@
     assertEquals("default.self_desc_table1.name", targets[3].getCanonicalName());
 
     catalog.dropTable("default.self_desc_table1");
->>>>>>> 75a212b6
   }
 }