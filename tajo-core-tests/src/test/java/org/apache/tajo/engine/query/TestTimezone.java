/*
 * Licensed to the Apache Software Foundation (ASF) under one
 * or more contributor license agreements.  See the NOTICE file
 * distributed with this work for additional information
 * regarding copyright ownership.  The ASF licenses this file
 * to you under the Apache License, Version 2.0 (the
 * "License"); you may not use this file except in compliance
 * with the License.  You may obtain a copy of the License at
 *
 *     http://www.apache.org/licenses/LICENSE-2.0
 *
 * Unless required by applicable law or agreed to in writing, software
 * distributed under the License is distributed on an "AS IS" BASIS,
 * WITHOUT WARRANTIES OR CONDITIONS OF ANY KIND, either express or implied.
 * See the License for the specific language governing permissions and
 * limitations under the License.
 */

package org.apache.tajo.engine.query;

import org.apache.tajo.QueryTestCaseBase;
import org.apache.tajo.exception.TajoException;
import org.junit.Test;
import org.junit.runner.RunWith;
import org.junit.runners.Parameterized;
import org.junit.runners.Parameterized.Parameters;

import java.io.IOException;
import java.sql.ResultSet;
import java.sql.SQLException;
import java.util.Arrays;
import java.util.Collection;

import static org.junit.Assert.assertEquals;
import static org.junit.Assert.assertTrue;


@RunWith(Parameterized.class)
public class TestTimezone extends QueryTestCaseBase {
  private String timezone;

  public TestTimezone(String timezone) {
    this.timezone = timezone;
  }

  @Test
  public void testToTimestamp() throws TajoException, SQLException, IOException {
    executeString(String.format("SET TIME ZONE TO '%s'", timezone)).close();

    try (ResultSet res =
             executeString("select to_timestamp('2015/08/12 14:00:00', 'FMYYYY/FMMM/FMDD HH24:FMMI:FMSS');")) {
      assertTrue(res.next());
      assertEquals("2015-08-12 14:00:00", res.getString(1));
    }
  }

  @Test
  public void testCastWithTimezone() throws TajoException, SQLException, IOException {
    executeString(String.format("SET TIME ZONE TO '%s'", timezone)).close();

    try (ResultSet res = executeString("select CAST('2015-08-12 14:00:00' AS timestamp);")) {
      assertTrue(res.next());
      assertEquals("2015-08-12 14:00:00", res.getString(1));
    }
  }

  @Test
  public void testCastWithTimezone2() throws TajoException, SQLException, IOException {
    executeString(String.format("SET TIME ZONE TO '%s'", timezone)).close();

    try (ResultSet res = executeString("select '2015-08-12 14:00:00'::TIMESTAMP;")) {
      assertTrue(res.next());
      assertEquals("2015-08-12 14:00:00", res.getString(1));
    }
  }

  @Test
  public void testToChar() throws TajoException, SQLException, IOException {
    executeString(String.format("SET TIME ZONE TO '%s'", timezone)).close();

    try (ResultSet res = executeString("select to_char('2015-08-12 14:00:00'::TIMESTAMP, 'yyyy-mm-dd hh24:mi:ss')")) {
      assertTrue(res.next());
      assertEquals("2015-08-12 14:00:00", res.getString(1));
    }
  }

<<<<<<< HEAD
  @Test
  public void testCTASWithTimezone() throws TajoException, SQLException, IOException {
    executeString(String.format("SET TIME ZONE TO '%s'", timezone)).close();
    try {
      executeString("create table test1 (col1 TIMESTAMP)").close();
      executeString("insert overwrite into test1 select '2015-08-12 14:00:00'::TIMESTAMP").close();
      try (ResultSet res = executeString("select * from test1")) {
        assertTrue(res.next());
        assertEquals("2015-08-12 14:00:00", res.getString(1));
      }

      executeString("create table test2 as select * from test1").close();
      try (ResultSet res = executeString("select * from test2")) {
        assertTrue(res.next());
        assertEquals("2015-08-12 14:00:00", res.getString(1));
      }
    } finally {
      executeString("drop table test1 purge").close();
      executeString("drop table test2 purge").close();
    }
  }

  @Parameterized.Parameters
=======
  @Parameters(name = "{index}: {0}")
>>>>>>> 71193b21
  public static Collection<Object []> getParameters() {
    return Arrays.asList(new Object[][]{
        {"GMT"},
        {"GMT+9"}
    });
  }
}<|MERGE_RESOLUTION|>--- conflicted
+++ resolved
@@ -84,7 +84,6 @@
     }
   }
 
-<<<<<<< HEAD
   @Test
   public void testCTASWithTimezone() throws TajoException, SQLException, IOException {
     executeString(String.format("SET TIME ZONE TO '%s'", timezone)).close();
@@ -107,10 +106,7 @@
     }
   }
 
-  @Parameterized.Parameters
-=======
   @Parameters(name = "{index}: {0}")
->>>>>>> 71193b21
   public static Collection<Object []> getParameters() {
     return Arrays.asList(new Object[][]{
         {"GMT"},
