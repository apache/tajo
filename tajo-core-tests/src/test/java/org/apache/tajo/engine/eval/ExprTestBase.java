/**
 * Licensed to the Apache Software Foundation (ASF) under one
 * or more contributor license agreements.  See the NOTICE file
 * distributed with this work for additional information
 * regarding copyright ownership.  The ASF licenses this file
 * to you under the Apache License, Version 2.0 (the
 * "License"); you may not use this file except in compliance
 * with the License.  You may obtain a copy of the License at
 *
 *     http://www.apache.org/licenses/LICENSE-2.0
 *
 * Unless required by applicable law or agreed to in writing, software
 * distributed under the License is distributed on an "AS IS" BASIS,
 * WITHOUT WARRANTIES OR CONDITIONS OF ANY KIND, either express or implied.
 * See the License for the specific language governing permissions and
 * limitations under the License.
 */

package org.apache.tajo.engine.eval;

import org.apache.tajo.LocalTajoTestingUtility;
import org.apache.tajo.OverridableConf;
import org.apache.tajo.SessionVars;
import org.apache.tajo.TajoTestingCluster;
import org.apache.tajo.algebra.Expr;
import org.apache.tajo.catalog.*;
import org.apache.tajo.cli.tsql.InvalidStatementException;
import org.apache.tajo.cli.tsql.ParsedResult;
import org.apache.tajo.cli.tsql.SimpleParser;
import org.apache.tajo.common.TajoDataTypes.Type;
import org.apache.tajo.conf.TajoConf;
import org.apache.tajo.datum.*;
import org.apache.tajo.engine.codegen.EvalCodeGenerator;
import org.apache.tajo.engine.codegen.TajoClassLoader;
import org.apache.tajo.engine.function.FunctionLoader;
import org.apache.tajo.engine.json.CoreGsonHelper;
import org.apache.tajo.parser.sql.SQLAnalyzer;
import org.apache.tajo.engine.query.QueryContext;
import org.apache.tajo.exception.TajoException;
import org.apache.tajo.exception.TajoInternalError;
import org.apache.tajo.function.FunctionSignature;
import org.apache.tajo.master.exec.QueryExecutor;
import org.apache.tajo.plan.*;
import org.apache.tajo.plan.expr.EvalContext;
import org.apache.tajo.plan.expr.EvalNode;
import org.apache.tajo.plan.serder.EvalNodeDeserializer;
import org.apache.tajo.plan.serder.EvalNodeSerializer;
import org.apache.tajo.plan.serder.PlanProto;
import org.apache.tajo.plan.verifier.LogicalPlanVerifier;
import org.apache.tajo.plan.verifier.PreLogicalPlanVerifier;
import org.apache.tajo.plan.verifier.VerificationState;
import org.apache.tajo.storage.LazyTuple;
import org.apache.tajo.storage.TablespaceManager;
import org.apache.tajo.storage.Tuple;
import org.apache.tajo.storage.VTuple;
import org.apache.tajo.util.BytesUtils;
import org.apache.tajo.util.CommonTestingUtil;
import org.apache.tajo.util.KeyValueSet;
import org.apache.tajo.util.datetime.DateTimeUtil;
import org.junit.AfterClass;
import org.junit.BeforeClass;

import java.io.IOException;
import java.util.ArrayList;
import java.util.List;
import java.util.Map;
import java.util.TimeZone;

import static org.apache.tajo.TajoConstants.DEFAULT_DATABASE_NAME;
import static org.apache.tajo.TajoConstants.DEFAULT_TABLESPACE_NAME;
import static org.junit.Assert.*;

public class ExprTestBase {
  private static TajoTestingCluster cluster;
  private static TajoConf conf;
  private static CatalogService cat;
  private static SQLAnalyzer analyzer;
  private static PreLogicalPlanVerifier preLogicalPlanVerifier;
  private static LogicalPlanner planner;
  private static LogicalOptimizer optimizer;
  private static LogicalPlanVerifier annotatedPlanVerifier;

  public static String getUserTimeZoneDisplay(TimeZone tz) {
    return DateTimeUtil.getTimeZoneDisplayTime(tz);
  }

  public ExprTestBase() {
  }

  @BeforeClass
  public static void setUp() throws Exception {
    cluster = new TajoTestingCluster();
    conf = cluster.getConfiguration();
    cluster.startCatalogCluster();
    cat = cluster.getCatalogService();
    cat.createTablespace(DEFAULT_TABLESPACE_NAME, "hdfs://localhost:1234/warehouse");
    cat.createDatabase(DEFAULT_DATABASE_NAME, DEFAULT_TABLESPACE_NAME);
    Map<FunctionSignature, FunctionDesc> map = FunctionLoader.loadBuiltinFunctions();
    List<FunctionDesc> list = new ArrayList<>(map.values());
    list.addAll(FunctionLoader.loadUserDefinedFunctions(conf));
    for (FunctionDesc funcDesc : list) {
      cat.createFunction(funcDesc);
    }

    analyzer = new SQLAnalyzer();
    preLogicalPlanVerifier = new PreLogicalPlanVerifier(cat);
    planner = new LogicalPlanner(cat, TablespaceManager.getInstance());
<<<<<<< HEAD
    optimizer = new LogicalOptimizer(cluster.getConfiguration(), cat);
=======
    optimizer = new LogicalOptimizer(util.getConfiguration(), cat, TablespaceManager.getInstance());
>>>>>>> 17af809c
    annotatedPlanVerifier = new LogicalPlanVerifier();
  }

  @AfterClass
  public static void tearDown() throws Exception {
    cluster.shutdownCatalogCluster();
  }

  private static void assertJsonSerDer(EvalNode expr) {
    String json = CoreGsonHelper.toJson(expr, EvalNode.class);
    EvalNode fromJson = CoreGsonHelper.fromJson(json, EvalNode.class);
    assertEquals(expr, fromJson);
  }

  public TajoConf getConf() {
    return new TajoConf(conf);
  }

  /**
   * verify query syntax and get raw targets.
   *
   * @param context QueryContext
   * @param query a query for execution
   * @param condition this parameter means whether it is for success case or is not for failure case.
   * @return
   */
  private static List<Target> getRawTargets(QueryContext context, String query, boolean condition)
      throws TajoException, InvalidStatementException {

    List<ParsedResult> parsedResults = SimpleParser.parseScript(query);
    if (parsedResults.size() > 1) {
      throw new RuntimeException("this query includes two or more statements.");
    }
    Expr expr = analyzer.parse(parsedResults.get(0).getHistoryStatement());
    VerificationState state = new VerificationState();
    preLogicalPlanVerifier.verify(context, state, expr);
    if (state.getErrors().size() > 0) {
      if (!condition && state.getErrors().size() > 0) {
        throw new RuntimeException(state.getErrors().get(0));
      }
      assertFalse(state.getErrors().get(0).getMessage(), true);
    }
    LogicalPlan plan = planner.createPlan(context, expr, true);
    optimizer.optimize(context, plan);
    annotatedPlanVerifier.verify(state, plan);

    if (state.getErrors().size() > 0) {
      assertFalse(state.getErrors().get(0).getMessage(), true);
    }

    List<Target> targets = plan.getRootBlock().getRawTargets();
    if (targets == null) {
      throw new RuntimeException("Wrong query statement or query plan: " + parsedResults.get(0).getHistoryStatement());
    }

    // Trying regression test for cloning, (de)serialization for json and protocol buffer
    for (Target t : targets) {
      try {
        assertEquals(t.getEvalTree(), t.getEvalTree().clone());
      } catch (CloneNotSupportedException e) {
        fail(e.getMessage());
      }
    }
    for (Target t : targets) {
      assertJsonSerDer(t.getEvalTree());
    }
    for (Target t : targets) {
      assertEvalTreeProtoSerDer(context, t.getEvalTree());
    }
    return targets;
  }

  public void testSimpleEval(String query, String [] expected) throws TajoException {
    testEval(null, null, null, query, expected);
  }

  public void testSimpleEval(OverridableConf context, String query, String [] expected) throws TajoException {
    testEval(context, null, null, null, query, expected);
  }

  public void testSimpleEval(String query, String [] expected, boolean successOrFail)
      throws TajoException, IOException {

    testEval(null, null, null, null, query, expected, ',', successOrFail);
  }

  public void testSimpleEval(OverridableConf context, String query, String [] expected, boolean successOrFail)
      throws TajoException, IOException {
    testEval(context, null, null, null, query, expected, ',', successOrFail);
  }

  public void testEval(Schema schema, String tableName, String csvTuple, String query, String [] expected)
      throws TajoException {
    testEval(null, schema, tableName != null ? CatalogUtil.normalizeIdentifier(tableName) : null, csvTuple, query,
        expected, ',', true);
  }

  public void testEval(OverridableConf context, Schema schema, String tableName, String csvTuple, String query,
                       String [] expected)
      throws TajoException {
    testEval(context, schema, tableName != null ? CatalogUtil.normalizeIdentifier(tableName) : null, csvTuple,
        query, expected, ',', true);
  }

  public void testEval(Schema schema, String tableName, String csvTuple, String query,
                       String [] expected, char delimiter, boolean condition) throws TajoException {
    testEval(null, schema, tableName != null ? CatalogUtil.normalizeIdentifier(tableName) : null, csvTuple,
        query, expected, delimiter, condition);
  }

  public void testEval(OverridableConf context, Schema schema, String tableName, String csvTuple, String query,
                       String [] expected, char delimiter, boolean condition) throws TajoException {
    QueryContext queryContext;
    if (context == null) {
      queryContext = LocalTajoTestingUtility.createDummyContext(conf);
    } else {
      queryContext = LocalTajoTestingUtility.createDummyContext(conf);
      queryContext.putAll(context);
    }

    String timezoneId = queryContext.get(SessionVars.TIMEZONE);
    TimeZone timeZone = TimeZone.getTimeZone(timezoneId);

    LazyTuple lazyTuple;
    VTuple vtuple  = null;
    String qualifiedTableName =
        CatalogUtil.buildFQName(DEFAULT_DATABASE_NAME,
            tableName != null ? CatalogUtil.normalizeIdentifier(tableName) : null);
    Schema inputSchema = null;
    if (schema != null) {
      inputSchema = SchemaUtil.clone(schema);
      inputSchema.setQualifier(qualifiedTableName);

      int targetIdx [] = new int[inputSchema.size()];
      for (int i = 0; i < targetIdx.length; i++) {
        targetIdx[i] = i;
      }

      byte[][] tokens = BytesUtils.splitPreserveAllTokens(
          csvTuple.getBytes(), delimiter, targetIdx, inputSchema.size());
      lazyTuple = new LazyTuple(inputSchema, tokens,0);
      vtuple = new VTuple(inputSchema.size());
      for (int i = 0; i < inputSchema.size(); i++) {

        // If null value occurs, null datum is manually inserted to an input tuple.
        boolean nullDatum;
        Datum datum = lazyTuple.get(i);
        nullDatum = (datum instanceof TextDatum || datum instanceof CharDatum);
        nullDatum = nullDatum &&
            datum.asChars().equals("") || datum.asChars().equals(queryContext.get(SessionVars.NULL_CHAR));
        nullDatum |= datum.isNull();

        if (nullDatum) {
          vtuple.put(i, NullDatum.get());
        } else {
          vtuple.put(i, lazyTuple.get(i));
        }
      }
      try {
        cat.createTable(new TableDesc(qualifiedTableName, inputSchema,"TEXT",
            new KeyValueSet(), CommonTestingUtil.getTestDir().toUri()));
      } catch (IOException e) {
        throw new TajoInternalError(e);
      }
    }

    List<Target> targets;

    TajoClassLoader classLoader = new TajoClassLoader();
    EvalContext evalContext = new EvalContext();

    try {
      targets = getRawTargets(queryContext, query, condition);

      EvalCodeGenerator codegen = null;
      if (queryContext.getBool(SessionVars.CODEGEN)) {
        codegen = new EvalCodeGenerator(classLoader);
      }

      QueryExecutor.startScriptExecutors(queryContext, evalContext, targets);
      Tuple outTuple = new VTuple(targets.size());
      for (int i = 0; i < targets.size(); i++) {
        EvalNode eval = targets.get(i).getEvalTree();

        if (queryContext.getBool(SessionVars.CODEGEN)) {
          eval = codegen.compile(inputSchema, eval);
        }
        eval.bind(evalContext, inputSchema);

        outTuple.put(i, eval.eval(vtuple));
      }

      try {
        classLoader.clean();
      } catch (Throwable throwable) {
        throwable.printStackTrace();
      }

      for (int i = 0; i < expected.length; i++) {
        String outTupleAsChars;
        if (outTuple.type(i) == Type.TIMESTAMP) {
          outTupleAsChars = TimestampDatum.asChars(outTuple.getTimeDate(i), timeZone, false);
        } else if (outTuple.type(i) == Type.TIME) {
          outTupleAsChars = TimeDatum.asChars(outTuple.getTimeDate(i), timeZone, false);
        } else {
          outTupleAsChars = outTuple.getText(i);
        }
        assertEquals(query, expected[i], outTupleAsChars);
      }
    } catch (IOException e) {
      throw new TajoInternalError(e);
    } catch (InvalidStatementException e) {
      assertFalse(e.getMessage(), true);
    } catch (TajoException e) {
      // In failure test case, an exception must occur while executing query.
      // So, we should check an error message, and return it.
      if (!condition) {
        assertEquals(expected[0], e.getMessage());
      } else {
        throw e;
      }
    } finally {
      if (schema != null) {
        cat.dropTable(qualifiedTableName);
      }
      QueryExecutor.stopScriptExecutors(evalContext);
    }
  }

  public static void assertEvalTreeProtoSerDer(OverridableConf context, EvalNode evalNode) {
    PlanProto.EvalNodeTree converted = EvalNodeSerializer.serialize(evalNode);
    assertEquals(evalNode, EvalNodeDeserializer.deserialize(context, null, converted));
  }
}<|MERGE_RESOLUTION|>--- conflicted
+++ resolved
@@ -105,11 +105,7 @@
     analyzer = new SQLAnalyzer();
     preLogicalPlanVerifier = new PreLogicalPlanVerifier(cat);
     planner = new LogicalPlanner(cat, TablespaceManager.getInstance());
-<<<<<<< HEAD
-    optimizer = new LogicalOptimizer(cluster.getConfiguration(), cat);
-=======
-    optimizer = new LogicalOptimizer(util.getConfiguration(), cat, TablespaceManager.getInstance());
->>>>>>> 17af809c
+    optimizer = new LogicalOptimizer(cluster.getConfiguration(), cat, TablespaceManager.getInstance());
     annotatedPlanVerifier = new LogicalPlanVerifier();
   }
 
