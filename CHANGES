Tajo Change Log 

Release 0.11.0 - unreleased

  NEW FEATURES

    TAJO-1661: Implement CORR function. (jihoon)

    TAJO-1537: Implement a virtual table for sessions. 
    (Contributed by Yongjin Choi, Committed by hyunsik)

    TAJO-1562: Python UDAF support. (jihoon)

    TAJO-1344: Python UDF support. (jihoon)

    TAJO-923: Add VAR_SAMP and VAR_POP window functions. 
    (Contributed by Dongjoon Hyun, Committed by jihoon)

    TAJO-1494: Add SeekableScanner support to DelimitedTextFileScanner.
    (jinho)

    TAJO-921: Add STDDEV_SAMP and STDDEV_POP window functions. (Keuntae Park)

    TAJO-1135: Implement queryable virtual table for cluster information.
    (jihun)

    TAJO-1430: Improve SQLAnalyzer by session-based parsing-result caching.
    (Contributed by Dongjoon Hyun, Committed by jihoon)

  IMPROVEMENT

    TAJO-1677: Remove unnecessary messages for the Travis CI build. (jaehwa)

    TAJO-1672: Removing rest api to create table
    POST /databases/{database-name}/tables interface
    (Contributed by DaeMyung Kang, Committed by jaehwa)

    TAJO-1638: Remove offset parameter from rest api result/{cacheId}.
    (Contributed by DaeMyung Kang, Committed by jaehwa)

    TAJO-1659: Simplify scan iteration in SeqScan. (hyunsik)

    TAJO-751: JDBC driver should support cancel() method.
    (Contributed by navis, Committed by jihoon)

    TAJO-1649: Change Rest API /databases/{database-name}/functions to 
    /functions. (Contributed by DaeMyung Kang, Committed by hyunsik)

    TAJO-1646: Add extlib directory for third-party libraries. (hyunsik)

    TAJO-1636: query rest api uri should change
    from /databases/{database_name}/queies to /queries.
    (Contributed by DaeMyung Kang, Committed by jaehwa)

    TAJO-1624: Add managed table or external description in Table management 
    section. (hyunsik)

    TAJO-1626: JdbcConnection::setAutoCommit() should not throw an exception.
    (hyunsik)

    TAJO-1130: Concurrent execution of independent execution blocks.
    (Contributed by navis, Committed by jihoon)

    TAJO-1618: [Rest API] queries/{queryId} should set default print type.
    (Contributed by DaeMyung Kang, Committed by jihoon)

    TAJO-1553: Improve broadcast join planning. (jihoon)

    TAJO-1577: Add test cases to verify join plans. (jihoon)

    TAJO-1607: Tajo Rest Cache-Id should be bigger than zero. (Contributed by 
    DaeMyung Kang, Committed by hyunsik)

    TAJO-1603: Refactor StorageManager. (hyunsik)

    TAJO-1542: Refactoring of HashJoinExecs. (Contributed by Navis, 
    Committed by hyunsik)

    TAJO-1591: Change StoreType represented as Enum to String type. (hyunsik)

    TAJO-1452: Improve function listing order (Contributed Dongjoon Hyun, 
    Committed by hyunsik)

    TAJO-1576: Sometimes DefaultTajoCliOutputFormatter.parseErrorMessage() 
    eliminates an important kind of information. 
    (Contributed by Jongyoung Park, Committed by jihoon)

    TAJO-1584: Remove QueryMaster client sharing in TajoMaster and TajoWorker.
    (jinho)

    TAJO-1563: Improve RPC error handling. (jinho)

    TAJO-1311: Enable Scattered Hash Shuffle for CTAS statement. (jaehwa)

    TAJO-1548: Refactoring condition code for CHAR into CatalogUtil.
    (Contributed by DaeMyung Kang, Committed by jaehwa)

    TAJO-1570: CatalogUtil newSimpleDataTypeArray should use newSimpleDataType.
    (Contributed by DaeMyung Kang, Committed by jihoon)

    TAJO-1442: Improve Hive Compatibility. (jaehwa)

    TAJO-1530: Display warn message when the query kill button is clicked in 
    WEB UI. (Contributed by Dongjoon Hyun, Committed by hyoungjun)
  
    TAJO-1509: Use dedicated thread to release resource allocated to container.
    (Contributed by navis, Committed by hyoungjun)

    TAJO-1454: Comparing two date or two timestamp need not normalizing
    (Contributed by navis, Committed by hyoungjun)

    TAJO-1385: Remove locking on RMContext. (Contributed by navis, 
    Committed by jihoon)

    TAJO-1499: Check the bind status when EvalNode::eval() is called. (jihoon)

    TAJO-1400: Add TajoStatement::setMaxRows method support.
    (Contributed by YeonSu Han, Committed by jihoon)

    TAJO-1421: Add 'ALTER TABLE SET PROPERTY' statement.
    (Contributed by Yongjin Choi. Committed by jaehwa)

    TAJO-1501: Too many log message of HashShuffleAppenderManager.
    (Contributed by Jongyoung Park. Committed by jaehwa)

    TAJO-1428: Support min, max builtin functions for DATE, TIME, TIMESTAMP.
    (Contributed by Dongjoon Hyun, Committed by Keuntae Park)

    TAJO-1436: Add Bind method to EvalNode. (Contributed by navis,
    Committed by jihoon)

    TAJO-1495: Clean up CatalogStore. (jaehwa)
   
    TAJO-1460: Apply TAJO-1407 to ExternalSortExec. (Contributed by navis, 
    Committed by hyoungjun)

    TAJO-1350: Refactor FilterPushDownRule::visitJoin() into well-defined, 
    small methods. (jihoon)

    TAJO-1426: Support "explain global" to get physical plan. (Contributed by
    navis, Committed by jihoon)

    TAJO-1407: Minor performance improvement of MemSortExec. (Contributed by
    navis, Committed by jihoon)

    TAJO-1403: Improve 'Simple Query' with only partition columns and constant 
    values. (Contributed by Dongjoon Hyun, Committed by jihoon)

    TAJO-1418: Comment on TAJO_PULLSERVER_STANDALONE in tajo-env.sh 
    is not consistent. (Contributed by navis, Committed by hyunsik)

    TAJO-1381: Support multi-bytes delimiter for Text file.
    (Contributed by navis, Committed by jinho)

    TAJO-1391: RpcConnectionPool should check reference counter of connection 
    before close. (Contributed by navis, Committed by jihun)

    TAJO-1383: Improve broadcast table cache. (jinho)

    TAJO-1374: Support multi-bytes delimiter for CSV file.
    (Contributed by navis, Committed by jinho)

    TAJO-1395: Remove deprecated sql files for Oracle and PostgreSQL. (jihun)

    TAJO-1394: Support reconnect on tsql. 
    (Contributed by navis, Committed by hyunsik)

    TAJO-527: Upgrade to Netty 4. (jihun)

    TAJO-1369: Some stack trace information is missed in error/fail logging. 
    (Contributed by navis, Committed by hyunsik)

  BUG FIXES

<<<<<<< HEAD
    TAJO-1608: Fix test failure in index_support branch. (jihoon)

    TAJO-1594: Catalog schema is invalid for some databases. (jihoon)

    TAJO-1657: Tajo Rest API /database/{database-name]/tables should return table 
    names only without invalid external table info. 
=======
    TAJO-1657: Tajo Rest API /database/{database-name]/tables should return 
    table names only without invalid external table info. 
>>>>>>> a1a9d624
    (Contributed by  DaeMyung Kang, Committed by jihoon)

    TAJO-1644: When inserting empty data into a partitioned table,
    existing data would be removed. (jaehwa)

    TAJO-1642: CatalogServer need to check meta table first. (jaehwa)

    TAJO-1650: TestQueryResource.testGetAllQueries() occasionally fails.
    (Contributed by jinho, Committed by jaehwa)
 
    TAJO-1634: REST API: fix error when offset is zero.
    (Contributed by DaeMyung Kang, Committed by jaehwa)

    TAJO-1630: Test failure after TAJO-1130. (jihoon)

    TAJO-1623: INSERT INTO with wrong target columns causes NPE. (hyunsik)

    TAJO-1621: Compilation error with hadoop 2.7.0. (jinho)

    TAJO-1619: JDBC program is stuck after closing. (jihoon)

    TAJO-1620: random() in an SQL should generate RANDOM numbers.
    (Contributed by Jongyoung Park, Committed by jihoon)

    TAJO-1558: HBASE_LIB/hbase-server-*.jar should be included in the CLASSPATH.
    (Contributed by Jongyoung Park, Committed by jaehwa)

    TAJO-1605: Fix master build failure on jdk 1.6. (jinho)

    TAJO-1485: Datum 'Char' returned only 1byte.
    (Contributed by DaeMyung Kang, Committed by jihoon)

    TAJO-1586: TajoMaster HA startup failure on Yarn. (jaehwa)

    TAJO-1598: TableMeta should change equals mechanism.
    (Contributed by DaeMyung Kang, Committed by jihoon)

    TAJO-1593: Add missing stop condition to Taskrunner. (jinho)

    TAJO-1556: "insert into select" with reordered column list does not work.
    (Contributed by Yongjin Choi, Committed by jihoon)

    TAJO-1534: DelimitedTextFile return null instead of a NullDatum. (jinho)

    TAJO-1574: Fix NPE on natural join.
    (Contributed by Dongjoon Hyun, Committed by jihoon)

    TAJO-1581: Does not update last state of query stage in non-hash shuffle.
    (jinho)

    TAJO-1580: Error line number is incorrect.
    (Contributed by Jongyoung Park. Committed by jaehwa)

    TAJO-1419: Tsql session command doesn't work. (Contributed by DaeMyung Kang,
    Committed by jihoon)

    TAJO-1481: Numeric conversion of Inet4 type should be considered as unsigned.
    (Contributed by navis, Committed by jihoon)

    TAJO-1522: NPE making stage history before task scheduler is initialized.
    (Contributed by navis, Committed by jinho)

    TAJO-1560: HashShuffle report should be ignored when a succeed tasks are not
    included. (jinho)

    TAJO-1569: BlockingRpcClient can make other request fail. (jinho)

    TAJO-1564: TestFetcher fails occasionally. (jinho)

    TAJO-1497: RPC client does not share a connection. (jinho)

    TAJO-1467: Parenthesis at the start of SQL query is ignored. 
    (Keuntae Park)

    TAJO-1541: Connection timeout in netty client is not working.
    (Contributed by navis, Committed by jihun)

    TAJO-1500: FinishedTaskCleanThread is not interrupted when worker stops.
    (Contributed by navis, Committed by jihoon)

    TAJO-1469: allocateQueryMaster can leak resources if it times-out (3sec, 
    hardcoded) (Contributed by navis, Committed by hyoungjun)

    TAJO-1538: TajoWorkerResourceManager.allocatedResourceMap is increasing 
    forever. (Contributed by navis. Committed by jinho)

    TAJO-1510: Change a function name from getFileCunks to getFileChunks.
    (Contributed by Soonwoong Lee, Committed by jaehwa)

    TAJO-1360: VALUES_ field in OPTIONS table of catalog store should be longer.
    (Contributed by DaeMyung Kang, Committed by jihun)

    TAJO-1479: NPE during startup CatalogStore. (jaehwa)

    TAJO-1437: Resolve findbug warnings on Tajo JDBC Module. 
    (Contributed by Dongjoon Hyun, Committed by jihoon)

    TAJO-1438: Resolve findbug warnings on Tajo Client Module. 
    (Contributed by Dongjoon Hyun, Committed by jihoon)

    TAJO-1440: Some tests fail in parallel test environment in TestKillQuery.
    (Contributed by Jongyoung Park. Committed by jinho)

    TAJO-1147: Simple query doesn't work in Web UI.
    (Contributed by Jongyoung Park. Committed by jaehwa)

    TAJO-1434: Fix supporting version of Hadoop. 
    (Contributed by Dongjoon Hyun, Committed by jinho)

    TAJO-1449: TestSelectQuery.testExplainSelect() fails. (jihoon)

    TAJO-1396: Unexpected IllegalMonitorStateException can be thrown 
    in QueryInProgress. (Contributed by navis. Committed by jinho)

    TAJO-1414: Two RemoteException in rpc module. 
    (Contributed by navis. Committed by jihun)

    TAJO-1368: Exceptions during processing nested union queries.
    (jihun)

    TAJO-1405: Fix some illegal way of usages on connection pool. 
    (Contributed by navis, Committed by Keuntae Park)

    TAJO-1384: Duplicated output file path problem. (jihoon)

    TAJO-1386: CURRENT_DATE generates parsing errors sometimes.
    (Contributed by navis, Committed by hyunsik)

    TAJO-1387: Correct error message for EXISTS clause.
    (Contributed by Dongjoon Hyun, Committed by hyunsik)

    TAJO-1378: Incorrect version(0.8.0) info in tajo-doc. 
    (Contributed by Dongjoon Hyun, Committed by jihoon)

    TAJO-1370: TUtils.checkEquals() is not consistent with description 
    in javadoc. (Contributed by navis, Committed by hyunsik)

    TAJO-1362: Resolve findbug warnings on Tajo Core Module. (jihun)

    TAJO-1366: The timestamp type conversion occasionally leads to wrong 
    results. (jihoon)

    TAJO-1365: Suppress release audit warnings on Jekins builds. (jihun)

    TAJO-1357: Resolve findbugs warnings on Tajo Catalog Modules. (jihun)

    TAJO-1351: Resolve findbug warnings on Tajo Common Module. (jihun)
  
  TASKS

    TAJO-1687: sphinx-mavan-plugin version should be 1.0.3. 
    (Contributed by Jongyoung Park, Committed by jihoon)

    TAJO-1345: Implement logical plan part and DDL executor
    for alter partition. (jaehwa)

    TAJO-1450: Encapsulate Datum in Tuple. (Contributed by navis,
    Committed by jihoon)

    TAJO-1583: Remove ServerCallable in RPC client. (jinho)

    TAJO-1587: Upgrade java version to 1.7 for Travis CI. (jihoon)

    TAJO-1559: Fix data model description (tinyint, smallint).
    (Contributed by Dongjoon Hyun, Committed by jihoon)

    TAJO-1575: HBASE_HOME guidance is duplicated in tajo-env.sh.
    (Contributed by Jongyoung Park, Committed by jihoon)

    TAJO-1568: Apply UnpooledByteBufAllocator when a tajo.test.enabled
    is set to enable. (jinho)

    TAJO-1567: Update old license in some pom.xml files.
    (Contributed by Dongjoon Hyun, Committed by jinho)

    TAJO-1526: Investigate the frequent failures of Travis CI. (jihoon)

    TAJO-1462: Replace CSV examples into TEXT examples in docs. 
    (Contributed by Dongjoon Hyun, Committed by jihoon)

    TAJO-1424: Investigate the problem of too many "Try to connect" messeges 
    during Travic CI build. (Contributed by navis, Committed by jihoon)

    TAJO-1482: Cleanup the legacy cluster mode. (jinho)

    TAJO-1439: Some method name is written wrongly. 
    (Contributed by Jongyoung Park. Committed by jihoon)

    TAJO-1398: Fix 'Getting Started' link error from 0.9.0 into 0.10.0. 
    (Contributed by Dongjoon Hyun, Committed by jihoon)

    TAJO-1380: Update JDBC documentation for new JDBC driver.
    (Contributed by Dongjoon Hyun, Committed by hyunsik)

    TAJO-1335: Bump up 0.10.0-SNAPSHOT to 0.11.0-SNAPSHOT in master branch. 
    (hyunsik)

    TAJO-1314: Documentation for the support of the swift. (jihoon)


  SUB TASKS

    TAJO-1514: Distinguish UNION and UNION ALL. (contributed by Keuntae Park,
    committed by hyunsik)

    TAJO-1658: Filter push down to underlying storages. (hyunsik)

    TAJO-1616: Implement TablespaceManager to load Tablespaces. (hyunsik)

    TAJO-1615: Implement TaskManager. (jinho)

    TAJO-1599: Implement NodeResourceManager and Status updater. (jinho)

    TAJO-1613: Rename StorageManager to Tablespace. (hyunsik)

    TAJO-1359: Add nested field projector and language extension to project 
    nested record. (hyunsik)

    TAJO-1529: Implement json_extract_path_text(string, string) function.
    (jinho)

    TAJO-1338: Defines RESTful API for Clients. (jihun)

    TAJO-1284: Add alter partition method to CatalogStore. (jaehwa)

    TAJO-1392: Resolve findbug warnings on Tajo Plan Module. (jihun)

    TAJO-1393: Resolve findbug warnings on Tajo Cli Module.
    (Contributed by Dongjoon Hyun, Committed by hyunsik)

    TAJO-1337: Implements common modules to handle RESTful API. (jihun)

    TAJO-1329: Improve Schema class to support nested struct support.
    (hyunsik)

    TAJO-1353: Nested record support in CREATE TABLE statement. (hyunsik)


Release 0.10.0 - Released

  NEW FEATURES

    TAJO-919: Implement LAG and LEAD window functions. (Keuntae Park)

    TAJO-920: Add FIRST_VALUE and LAST_VALUE window functions. 
    (Keuntae Park via hyunsik)

    TAJO-1238: Add SET SESSION and RESET statement. (hyunsik)

    TAJO-1222: DelimitedTextFile should be tolerant against parsing errors.
    (hyunsik)

    TAJO-1131: Supports Inserting or Creating table into 
    the HBase mapped table.(Hyoungjun Kim)


    TAJO-1026: Implement Query history persistency manager.(Hyoungjun Kim)

    TAJO-233: Support PostgreSQL CatalogStore. (Jihun Kang via hyunsik)

    TAJO-235: Support Oracle CatalogStore. (Jihun Kang via hyunsik)

    TAJO-1095: Implement Json file scanner. (hyunsik)

  IMPROVEMENT

    TAJO-1160: Remove Hadoop dependency from tajo-client module. (jinho)

    TAJO-1269: Separate cli from tajo-client. (hyunsik)

    TAJO-1328: Fix deprecated property names in the catalog configuration
    document. (jihun)

    TAJO-1317: Parallel Test Executions on Tajo Core Project. (jihun)

    TAJO-1320: HBaseStorageManager need to support Zookeeper Client Port.
    (jaehwa)

    TAJO-1309: Add missing break point in physical operator. (jinho)

    TAJO-1307: HBaseStorageManager need to support for users to use
    hbase-site.xml file. (jaehwa)

    TAJO-1290: Add HBase Storage Integration Documentation. (jaehwa)

    TAJO-1293: Tajo have to accept hostname beginning with digits.
    (Jinhang Choi via jihun)

    TAJO-1281: Remove hadoop-common dependency from tajo-rpc. (hyunsik)

    TAJO-1291: Rename TajoMasterProtocol to QueryCoordinatorProtocol.
    (hyunsik)

    TAJO-1286: Remove netty dependency from tajo-jdbc. (jihun)

    TAJO-1282: Cleanup the relationship of QueryInProgress and 
    QueryJobManager. (hyunsik)

    TAJO-1258: Close() for classes derived from FileAppender should be robust.
    (Jongyoung Park via jinho)

    TAJO-1288: Refactoring org.apache.tajo.master package. (hyunsik)

    TAJO-1279: Cleanup TajoAsyncDispatcher and interrupt stop events. 
    (jinho)

    TAJO-1285: Refactoring Magic Number to HAConstants. 
    (DaeMyung Kang via jaehwa)

    TAJO-1245: Add documentation about PostgreSQL and Oracle Catalog driver. 
    (jihoon)

    TAJO-1228: TajoClient should communicate with only TajoMaster without 
    TajoWorker. (hyunsik)

    TAJO-1176: Implements queryable virtual tables for catalog information
    (jihun)

    TAJO-269: Protocol buffer De/Serialization for LogicalNode. (hyunsik)

    TAJO-1266: Too many logs when writing a parquet relation. 
    (DaeMyung Kang via jihoon)

    TAJO-1268: tajo-client module should not use UserGroupInformation. 
    (hyunsik)

    TAJO-1259: Change tsql history behavior. (Jaewoong Jung via hyunsik)

    TAJO-1261: Separate query and ddl execution codes from GlobalEngine. 
    (hyunsik)

    TAJO-1247: Store type 'TEXTFILE' should be TEXT while keeping enum 
    'TEXTFILE' in protobuf. (DaeMyung Kang via hyunsik)

    TAJO-1221: HA TajoClient should not connect TajoMaster at the first. 
    (jaehwa)

    TAJO-1241: Change default client and table time zone behavior. (hyunsik)

    TAJO-1243: *-site.xml.template should have default configs commented out.
    (hyunsik)

    TAJO-1143: TajoMaster, TajoWorker, and TajoClient should have 
    diagnosis phase at startup. (Jihun Kang via hyunsik)

    TAJO-1236: Remove slow 'new String' operation in parquet format. 
    (jinho)

    TAJO-1230: Disable ipv6 support on JVM. (Jihun Kang via hyunsik)

    TAJO-1213: Implement CatalogStore::updateTableStats. (jaehwa)

    TAJO-1122: Refactor the tajo-storage project structure.
    (Hyoungjun Kim)
    
    TAJO-1165: Needs to show error messages on query_executor.jsp. 
    (Jihun Kang via jaehwa)

    TAJO-1204: Remove unused ServerName class. (DaeMyung Kang via jaehwa)

    TAJO-1053: ADD PARTITIONS for HCatalogStore. (jaehwa)

    TAJO-1195: Remove unused CachedDNSResolver Class. (DaeMyung Kang via jaehwa)

    TAJO-1184: Upgrade netty-buffer to 4.0.24.Final. (jinho)

    TAJO-1156: Improve the comparison of timestamp and date types. 
    (Jihun Kang via jihoon)
   
    TAJO-1109: Separate SQL Statements from Catalog Stores.
    (Jihun Kang via hyunsik)

    TAJO-1161: Remove joda time dependency from tajo-core. 
    (Jihun Kang via hyunsik)

    TAJO-1133: Add 'bin/tajo version' command. (Jihun Kang via hyunsik)

    TAJO-1145: Add 'bin/tajo --help' command. (Jihun Kang via hyunsik)

    TAJO-1114: Improve ConfVars (SessionVar) to take a validator 
    interface to check its input. (Jihun Kang via hyunsik)

    TAJO-1140: Separate TajoClient into fine grained parts. (hyunsik)

    TAJO-1132: More detailed version info in tsql. (hyunsik)

    TAJO-1125: Separate logical plan and optimizer into a maven module.
    (hyunsik)

    TAJO-1123: Use Fragment instead of FileFragment.(Hyoungjun Kim)

    TAJO-1092: Improve the function system to allow other function 
    implementation types. (hyunsik)

    TAJO-1121: Remove the 'v2' storage package. (Hyoungjun Kim)

    TAJO-1128: Implement a select box for database at web interface. 
    (Jongyoung Park via hyunsik)

    TAJO-1174: remove unnessary codes for blobdatum.
    (DaeMyung Kang via hyunsik)

    TAJO-1169: Some older version of OpenJDK 1.6 does not get default 
    timezone id. (Jihun Kang via hyunsik)

    TAJO-1177: Reduce the use of Sun proprietary API. 
    (Jihun Kang via hyunsik)

    TAJO-1172: Remove Trevni storage type and its related classes.
    (DaeMyung Kang via hyunsik)

    TAJO-1163: TableDesc should use URI instead of Path. (hyunsik)

    TAJO-1188: Fix testcase testTimestampConstructor in TestTimestampDatum.
    (DaeMyung Kang via hyunsik)

    TAJO-1209: Pluggable line (de)serializer for DelimitedTextFile.
    (hyunsik)


  BUG FIXES

    TAJO-1356: Race conditions in QueryInProgress. (jinho)

    TAJO-1277: GreedyHeuristicJoinOrderAlgorithm sometimes wrongly assumes 
    associativity of joins. (Keuntae Park via jihoon)

    TAJO-1336: Fix task failure of stopped task. (jinho)

    TAJO-1316: NPE occurs when performing window functions after join.
    (jihun)

    TAJO-1325: Invalid history cleaner timeout. (jinho)

    TAJO-1283: ORDER BY with the first descending order causes wrong results.
    (Keuntae Park)

    TAJO-1324: Remove warehouse directory rewriting in Unit Test. (jinho)

    TAJO-1321: Cli prints wrong response time. (jihoon)

    TAJO-1313: Tajo-dump creates DDLs for information_schema tables.
    (jihun)

    TAJO-1322: Invalid stored caching on StorageManager. (jinho)

    TAJO-1319: Tajo can't find HBase configuration file. (jaehwa)

    TAJO-1312: Stage causes Invalid event error: SQ_SHUFFLE_REPORT 
    at KILLED. (jinho)

    TAJO-1318: Unit test failure after miniDFS cluster restart. (jinho)

    TAJO-1289: History reader fails to get the query information after 
    a successful query execution. (jinho)

    TAJO-1303: CDH cannot pass hadoop version check test.
    (Keuntae Park via jihun)

    TAJO-1308: QueryInprogress can not release when query is QUERY_ERROR.
    (jinho)

    TAJO-1305: With metadata storage of MySQL, columns with the same 
    character but difference case are not allowed. (jihun)

    TAJO-1257: ORDER BY with NULL FIRST misses some data. (Keuntae Park)

    TAJO-1225: Fix wrong schema name in JDBC driver. (jaehwa)

    TAJO-1304: Can not found TextFile in catalog. (jinho)

    TAJO-1299: TB and PB representations in StorageUnit are overflow.
    (jihun)

    TAJO-1297: Tajo Web UI does not work after TAJO-1291. (jihoon)

    TAJO-1251: Query is hanging occasionally by shuffle report. (jinho)

    TAJO-1287: Repeated using of the same order by key in multiple 
    window clauses should be supported. (Keuntae Park)

    TAJO-1265: min(), max() does not handle null properly. (Keuntae Park)

    TAJO-1270: Fix typos. (DaeMyung Kang via hyunsik)

    TAJO-1180: digitValue should throw Exception when char is not in 
    valid range. (DaeMyung Kang via hyunsik)

    TAJO-1276: Link to tsql guide 404s in tajo cli. (Jakob Homan via jihoon)

    TAJO-1275: Optimizer pushs down non-equi filter as theta join qualifier.
    (Keuntae Park)

    TAJO-1249: Tajo should check if a file format given in DDL is supported.
    (DaeMyung Kang via hyunsik)
 
    TAJO-1250: RawFileAppender occasionally causes BufferOverflowException. 
    (jinho)

    TAJO-1259: A title in catalog configuration document is different from 
    others. (Jongyoung Park via hyunsik)

    TAJO-1232: Implicit groupby queries with LIMIT lead to wrong results. 
    (jihoon)

    TAJO-1254: Fix getProgress race conditions in Query. (jinho)

    TAJO-1252: PathValidator should allow hdfs paths which contain IP addresses. 
    (jihoon)

    TAJO-1246: HBase info port conflict occasionally causes unit test 
    failures in Jenkins CI. (hyunsik)

    TAJO-1242: Json scanner can not read some case of trucated text. (jinho) 

    TAJO-1239: ORDER BY with null column desc miss some data. 
    (Hyoungjun Kim via hyunsik)

    TAJO-1244: tajo.worker.tmpdir.locations should use a validator for a list 
    of paths. (hyunsik)

    TAJO-1235: ByteBufLineReader can not read text line with CRLF.
    (jinho)

    TAJO-1237: Fix missing maven-module for pullserver. (jinho)

    TAJO-1196: Unit test hangs occasionally and randomly. (jihoon)

    TAJO-1234: Rearrange timezone in date/time types. (hyunsik)

    TAJO-1231: Implicit table properties in session are not stored in 
    table property. (hyunsik)

    TAJO-1194: 'INSERT OVERWRITE .. SELECT' does not remove existing data 
    when result is empty. (jaehwa)

    TAJO-1191: Change DateDatum timezone to UTC. (Jaewoong Jung via hyunsik)

    TAJO-1224: When there is no projected column, json scan can be hang. 
    (hyunsik) 

    TAJO-1220: Implement createStatement() and setEscapeProcessing() in 
    JdbcConnection. (YeonSu Han via hyunsik)

    TAJO-1183: Keep command execution even with errors. (Jaewoong Jung via 
    hyunsik)

    TAJO-1190: INSERT INTO to partition tables may cause NPE. (hyunsik)

    TAJO-1211: Staging directory for CTAS and INSERT should be in 
    the output dir. (hyunsik)

    TAJO-1210: ByteBufLineReader does not handle the end of file, 
    if newline is not appeared. (jinho)

    TAJO-1119: JDBC driver should support TIMESTAMP type. (jaehwa)

    TAJO-1166: S3 related storage causes compilation error in Hadoop 
    2.6.0-SNAPSHOT. (jaehwa)

    TAJO-1208: Failure of create table using textfile on hivemeta.
    (jinho)

    TAJO-1205: Remove possible memory leak in TajoMaster. (jinho)

    TAJO-1181: Avro schema URL should support various protocols. 
    (jinho)

    TAJO-1200: Invalid shuffle data of multiple worker in same server.
    (jinho)

    TAJO-1197: Unit test failed: unable to create new native thread.
    (jinho)

    TAJO-1178: Some error messages for wrong JSON queries are not so 
    much helpful. (Jaewoong Jung via jihoon)
    
    TAJO-1162: to_char() returns "-00" second. (Hyoungjun Kim)

    TAJO-1154: TajoCli doesn't pause while running the non-forwarded 
    query. (Hyoungjun Kim via hyunsik)

    TAJO-1150: Some weird methods in QueryClientImpl should be fixed. 
    (Jongyoung Park via hyunsik)

    TAJO-1139: ExternalSortExec should delete the intermediate files. 
    (jinho via hyunsik)

    TAJO-1126: Join condition including functions throws 
    IllegalArgumentException. (hyunsik)

    TAJO-1179: Integration tests in TravisCI are occasionally failed 
    due to log size. (hyunsik)


  TASKS

    TAJO-1260: Add ALTER TABLE ADD/DROP PARTITION statement to parser. (jaehwa)

    TAJO-1323: Cleanup the unstable test case. (jinho)

    TAJO-1295: Remove legacy worker.dataserver package and its unit tests.
    (hyunsik)

    TAJO-1296: Remove obsolete classes from tajo.master.container package.
    (hyunsik)

    TAJO-1294: Add index documents. (jihoon)

    TAJO-1280: Update the roles of Hyoungjun and Jihun in web site.
    (hyunsik)

    TAJO-1274: Merge separate pages of getting started document into a single 
    page. (hyunsik)

    TAJO-967: tajoCli doesn't remeber the last '\q' command.
    (Jaewoong Jung via jihoon)

    TAJO-1272: Change snapshot version from 0.9.1 to 0.10. (hyunsik)

    TAJO-1267: Remove LazyTaskScheduler. (DaeMyung Kang via jihoon)

    TAJO-1233: Merge hbase_storage branch to the master branch. 
    (Hyoungjun via hyunsik)
 
    TAJO-1229: rename tajo-yarn-pullserver to tajo-pullserver.
    (hyunsik)

    TAJO-1157: Required Java version in tutorial doc needs to be updated.
    (hyunsik)

    TAJO-1129: Remove hadoop 2.2.0 support. (jinho via hyunsik)

    TAJO-1153: Merge off-heap package in block_iteration branch to master 
    branch. (hyunsik)

    TAJO-1032: Improve TravisCI scripts to adjust log4j log level. (jinho)

    TAJO-1141: Refactor the packages hierarchy of tajo-client. (hyunsik)


  SUB TASKS

    TAJO-1262: Rename the prefix 'SubQuery' to 'Stage'. (hyunsik)

    TAJO-324: Rename the prefix 'QueryUnit' to Task. (hyunsik)

    TAJO-1151: Implement the ByteBuffer-based De/Serializer. (jinho)

    TAJO-1152: RawFile ByteBuffer should be reuse. (jinho)

    TAJO-1149: Implement direct read of DelimitedTextFile. (jinho)



Release 0.9.0

  NEW FEATURES 

    TAJO-1105: Add thread which detects JVM pauses like HADOOP's. (jinho)

    TAJO-704: TajoMaster HA (jaehwa)

    TAJO-20: INSERT INTO ... SELECT. (Hyoungjun Kim via hyunsik)

    TAJO-774: Implement logical plan part and physical executor for window 
    function. (hyunsik)

    TAJO-847: Supporting MariaDB-based Store, which is compatible with MySQL.
    (Jinhang Choi via jihoon)

    TAJO-860: Implements TRUNCATE table. (Hyoungjun Kim via hyunsik)

    TAJO-849: Add Parquet storage to HCatalogStore. (jaehwa)

    TAJO-494: Extend TajoClient to run a query with a plan context serialized 
    as the JSON form. (jihoon)

    TAJO-761: Implements INTERVAL type. (Hyoungjun Kim via hyunsik)

    TAJO-790: Implements ADD_MONTHS() function. (Hyoungjun Kim via hyunsik)

    TAJO-791: Implements ADD_DAYS() function. (Hyoungjun Kim via hyunsik)

    TAJO-762: Implements current date/time function (Hyoungjun Kim via hyunsik)

  IMPROVEMENT

    TAJO-1110: JAVA_PULLSERVER_HEAP_MAX in bin/tajo should be increased.
    (hyunsik)

    TAJO-1010: Improve multiple DISTINCT aggregation. (Hyoungjun Kim and jaehwa)

    TAJO-1093: DateTimeFormat.to_char() is slower than SimpleDateFormat.format().
    (Jihun Kang via hyunsik)

    TAJO-1030: Not supported JDBC APIs should return empty results instead of 
    Exception. (Hyoungjun Kim via hyunsik)

    TAJO-983: Worker should directly read Intermediate data stored in localhost
    rather than fetching. (Mai Hai Thanh via hyunsik)

    TAJO-910: Simple query (non-forwarded query) should be supported against 
    partition tables. (Hyoungjun Kim)

    TAJO-1035: Add default TAJO_PULLSERVER_HEAPSIZE. (Hyoungjun Kim)

    TAJO-1049: Remove the parallel degree limit up to the maximum cluster 
    capacity. (hyunsik)

    TAJO-1046: Remove hadoop native dependency of pullserver. (jinho)

    TAJO-1040: Misuse netty HashedWheelTimer. (jinho)

    TAJO-1034: Reduce Explicit Use of JVM Internal Class. 
    (Jihun Kang via hyunsik)

    TAJO-1027: Upgrade Hive to 0.13.0 and 0.13.1. (jaehwa)

    TAJO-1028: JDBC should support SET command.(Hyoungjun Kim)

    TAJO-937: Should use tajo.util.VersionInfo instead of 
    TajoConstants.TAJO_VERSION. (Mai Hai Thanh via hyunsik)

    TAJO-991: Running PullServer on a dedicated JVM process which separates 
    from worker. (Hyoungjun Kim)

    TAJO-906: Runtime code generation for evaluating expression trees.
    (hyunsik)

    TAJO-931: Output file can be punctuated depending on the file size.
    (hyunsik)

    TAJO-992: Reduce number of hash shuffle output file.(Hyoungjun Kim)

    TAJO-1008: Protocol buffer De/Serialization for EvalNode. (hyunsik)

    TAJO-984: Improve the default data type handling in RowStoreUtil.
    (jihoon via hyunsik)

    TAJO-895: ConstEval should not be included in target list of projectable 
    nodes. (hyunsik)

    TAJO-928: Session variables should override query configs in TajoConf.
    (hyunsik)

    TAJO-989: Cleanup of child blocks after parent execution block is complete
    (jinho)

    TAJO-966: Range partition should support split of multiple characters.
    (hyunsik)

    TAJO-987: Hash shuffle should be balanced according to intermediate
    volumes. (hyunsik)

    TAJO-955: Add database selection submit button in catalogview.jsp for text
    based browse. (Hyoungjun Kim via jihoon)

    TAJO-956: CONCAT should be support multiple params and null param.
    (Hyoungjun Kim via hyunsik)

    TAJO-953: RawFile should release a DirectBuffer immediately. (jinho)

    TAJO-933: Fork some classes of Parquet as builtin third-party classes.
    (hyunsik)

    TAJO-932: Upgrade Parquet to 1.5.0. (hyunsik)

    TAJO-903: Some left outer join cases are not optimized as the broadcast 
    join. (Hyoungjun Kim via hyunsik)

    TAJO-911: Refactoring Mysql/Maria Catalog Store. (DaeMyung Kang via hyunsik)

    TAJO-853: Refactoring FilterPushDown for OUTER JOIN.
    (Hyoungjun Kim via hyunsik)

    TAJO-840: Improve query result print with counting empty table. (jaehwa)

    TAJO-844: JDBC should be support getTime, getDate, and getTimestamp. 
    (Hyoungjun Kim via hyunsik)

    TAJO-843: implements COALESCE for BOOLEAN, DATE, TIME, TIMESTAMP. 
    (Hyoungjun Kim via hyunsik)

    TAJO-854: Supports INSERT INTO with UNION. (Hyoungjun Kim via jihoon) 

    TAJO-793: CLI should be able to exit when single query is failed.
    (Hyoungjun Kim via jinho)

    TAJO-846: Clean up the task history in woker. (jinho)

    TAJO-842: NULL handling in JDBC. (Hyoungjun Kim via jinho)

    TAJO-699: Create a table using LIKE. (Prafulla T via hyunsik)

    TAJO-825: Datetime type refactoring. (Hyoungjun Kim via jihoon)

    TAJO-811: add simple fifo scheduler support. (jinho)

    TAJO-801: Multiple distinct should be supported. (Hyoungjun Kim via hyunsik)

    TAJO-807: Implement Round(numeric, int) function.
    (Seungun Choe via hyunsik)

    TAJO-797: Implicit type conversion support. (hyunsik)

    TAJO-804: Bump up Parquet version to 1.4.2. (hyunsik)

    TAJO-425: RAWFILE_SYNC_INTERVAL has not default value. (jinho)

    TAJO-617: Rename BIN/tajo_dump BIN/tajo-dump. (jinho)

    TAJO-789: Improve shuffle URI. (jinho)

    TAJO-769: A minor improvements for HCatalogStore (Fengdong Yu via hyunsik)

    TAJO-734: Arrange TajoCli output message. (hyoungjunkim via jihoon)

    TAJO-758: Supports parameter values in the SQL file.
    (Hyoungjun Kim via hyunsik)

  BUG FIXES

    TAJO-1113: SubQuery in KILLED state should handle unexpected events.
    (hyunsik)

    TAJO-1111: TestKillQuery.testKillQueryFromInitState occasionally fails.
    (hyunsik)

    TAJO-1107: Broadcast join on non-leaf node scans only first data file.
    (Hyoungjun Kim)

    TAJO-1106: Missing session check in getFinishedQuery API. 
    (Yongjun Park via hyunsik)

    TAJO-1021: Remove the member variable Builder from all classes inherited 
    from ProtoObject. (hyunsik)

    TAJO-1104: Using asterisk with GROUP BY causes NPE. (hyunsik)

    TAJO-1099: LogicalPlanner::convertDataType causes NPE in some cases.
    (hyunsik)

    TAJO-1102: Self-join with a partitioned table returns wrong result data.
    (Hyoungjun Kim)

    TAJO-1097: IllegalArgumentException: RawFileScanner. (Mai Hai Thanh via 
    jinho)

    TAJO-1103: Insert clause of partitioned table loses some FetchImpls. (jinho)

    TAJO-1101: Broadcast join with a zero-length file table returns wrong 
    result data. (Hyoungjun Kim)

    TAJO-1067: INSERT OVERWRITE INTO should not remove all partitions. (jaehwa)

    TAJO-1065: The \admin -cluster argument doesn't run as expected.
    (Jongyoung Park via hyunsik)

    TAJO-1072: CLI gets stuck when wrong host/port is provided. 
    (Jihun Kang via hyunsik)

    TAJO-1081: Non-forwarded (simple) query shows wrong rows. (hyunsik)

    TAJO-981: Help command (\?) in tsql takes too long time. (YeonSu Han via 
    jaehwa)

    TAJO-962: Column reference used in LIMIT clause incurs NPE.

    TAJO-1074: Query calculates wrong progress before subquery init. (jinho)

    TAJO-1025: Network disconnection during query processing can cause 
    infinite exceptions. (Jihun Kang via jinho)

    TAJO-1047: DefaultTaskScheduler:allocateRackTask is failed occasionally
    on JDK 1.7. (jinho)

    TAJO-1056: Wrong resource release or wrong task scheduling. (jinho)

    TAJO-1050: RPC client does not retry during connecting. 
    (Jihun Kang via jinho)

    TAJO-948: 'INSERT INTO' statement to non existence table casuses 
    NPE. (Jongyoung Park via hyunsik)

    TAJO-1048: Missed use of session variables in GlobalPlanner.
    (hyunsik)

    TAJO-1037: KillQuery hang in subquery init state. (jinho)

    TAJO-1024: RpcConnectionPool::getConnection can cause NPE at 
    initialization. (hyunsik)

    TAJO-1038: Remove use of Builder variable in Schema. (hyunsik)

    TAJO-1022: tsql does not work as background process(Hyoungjun Kim)

    TAJO-1029: TAJO_PULLSERVER_STANDALONE should be false in default tajo-env.sh
    (jinho)

    TAJO-1017: TajoConf misuses read & write locks in some functions. 
    (Mai Hai Thanh via hyunsik)

    TAJO-1020: TajoContainerProxy::assignExecutionBlock causes NPE by race.
    (hyunsik)

    TAJO-986: Task scheduler gets incorrect task size. (Mai Hai Thanh via jihoon)

    TAJO-873: Query status is still RUNNING after session expired.
    (Hyoungjun Kim, jinho)

    TAJO-1004: UniformRangePartition cannot deal with unicode ranges.
    (hyunsik)

    TAJO-1013: A complex equality condition including columns of the same
    table is recognized as a join condition. (hyunsik)

    TAJO-1011: EvalTreeUtil::isJoinQual need to handle other join conditions.
    (jaehwa)

    TAJO-1009: A binary eval for column references of the same tables 
    should not be recognized as a join condition. (hyunsik)

    TAJO-985: Client API should be non-blocking. (jinho)

    TAJO-1006: Fix wrong storage unit for kilo bytes and others. (hyunsik)

    TAJO-1000: TextDatum.asChar() is incorrect, if client charset is different.
    (jinho)

    TAJO-995: HiveMetaStoreClient wrapper should retry the connection. (jinho)

    TAJO-947: ColPartitionStoreExec can cause URISyntaxException due 
    to special characters. (Mai Hai Thanh via hyunsik)

    TAJO-999: SequenceFile key class need to be compatible. (jaehwa)

    TAJO-994: 'count(distinct x)' function counts first null value. (hyunsik)

    TAJO-996: Sometimes, scheduleFetchesByEvenDistributedVolumes loses
    some FetchImpls. (hyunsik)

    TAJO-949: PullServer does not release files, when a channel throws 
    an internal exception. (jinho)
    
    TAJO-975: alias name which is the same to existing column name may cause
    NPE during PPD. (hyunsik)

    TAJO-979: Dividing float value by zero should throw "Divide by zero
    Exception" (Hyoungjun Kim via hyunsik)

    TAJO-978: RoundFloat8 should return Float8Datum type. (Hyoungjun Kim via 
    hyunsik)

    TAJO-957: ROUND should be support INT parameter. (Mai Hai Thanh via hyunsik)

    TAJO-980: execution page in Web UI broken. (hyunsik)

    TAJO-952: Wrong default partition volume config. (Mai Hai Thanh via jihoon)

    TAJO-974: Eliminate unexpected case condition in SubQuery. (Hyoungjun Kim 
    via hyunsik) 

    TAJO-977: INSERT into a partitioned table as SELECT statement uses a wrong 
    schema. (Hyoungjun Kim via hyunsik)

    TAJO-968: Self-Join query (including partitioned table) doesn't run 
    unexpectedly using auto broadcast join. (jaewha)

    TAJO-914: join queries with constant values can cause schema mismatch in
    logical plan. (hyunsik)

    TAJO-969: Distributed sort on a large data set may result in incorrect
    results. (hyunsik)

    TAJO-972: Broadcast join with left outer join returns duplicated rows.
    (Hyoungjun Kim via jaehwa)

    TAJO-666: java.nio.BufferOverflowException occurs when the query includes 
    an order by clause on a TEXT column. (Mai Hai Thanh via jihoon)

    TAJO-939: Refactoring the column resolver in LogicalPlan. (hyunsik)

    TAJO-965: Upgrade Bytes class and move some methods to others. (hyunsik)

    TAJO-961: TajoCli should exit when at least one query faces error while
    executing a SQL script. (hyunsik)

    TAJO-960: TajoCli's problem does not show the current status. (hyunsik)

    TAJO-945: Connecting to Tajo by JDBC driver failed with SQL Exception 
    "Invalid JDBC URI". (Mai Hai Thanh via jihoon)

    TAJO-904: ORDER BY Null first support. (Hyoungjun Kim via hyunsik)

    TAJO-936: TestStorages::testSplitable is failed occasionally. (jinho)

    TAJO-673: Assign proper number of tasks when inserting into partitioned table. (jaehwa)

    TAJO-916: SubQuery::computeStatFromTasks occasionally fail.
    (Hyoungjun Kim via hyunsik)

    TAJO-869: Sometimes, the unit test of testTaskRunnerHistory is failed.
    (jinho)

    TAJO-908: Fetcher does not retry, when pull server connection was closed.
    (jinho)
 
    TAJO-926: Join condition including column references of a row-preserving
    table in left outer join causes incorrect result. (hyunsik)

    TAJO-852: Integration test using HCatalog as a catalog store is failed.
    (jinho)

    TAJO-934: Multiple DISTINCT returns null grouping key value.
    (Hyoungjun Kim via hyunsik)

    TAJO-929: Broadcast join with empty outer join table returns empty result.
    (Hyoungjun Kim via hyunsik)

    TAJO-927: Broadcast Join with Large, Small, Large, Small tables
    makes a wrong plan. (Hyoungjun Kim via hyunsik)

    TAJO-913: Add some missed tests for constant value group-by keys. 
    (hyunsik)

    TAJO-909: {SortBased, Col}PartitionStoreExec should not write partition 
    keys to files. (Hyoungjun Kim via hyunsik)

    TAJO-912: Tsql prints wrong version. (Mai Hai Thanh via hyunsik)

    TAJO-925: Child ExecutionBlock of JOIN node has different number of 
    shuffle keys. (Hyoungjun Kim via hyunsik)

    TAJO-902: Unicode delimiter does not work correctly. (jinho)

    TAJO-905: When to_date() parses some date without day, the result will be 
    wrong. (hyunsik)

    TAJO-898: Left outer join with union returns empty result. 
    (Hyoungjun Kim via hyunsik)

    TAJO-897: PartitionedTableRewriter is repeated several times with same 
    table. (Hyoungjun Kim via hyunsik)

    TAJO-891: Complex join conditions with UNION or inline should be supported.
    (hyunsik)
    
    TAJO-899: Nested now() has different value for each task. (Hyoungjun Kim 
    via hyunsik)

    TAJO-894: Left outer join with partitioned large table and small table 
    returns empty result. (Hyoungjun Kim via hyunsik)

    TAJO-867: OUTER JOIN with empty result subquery produces a wrong result.
    (Hyoungjun Kim via hyunsik)

    TAJO-881: JOIN with union query occurs NPE. (Hyoungjun Kim via hyunsik)

    TAJO-884: complex join conditions should be supported in ON clause.
    (hyunsik)

    TAJO-874: Sometimes InvalidOperationException occurs when aggregates
    TableStat. (Hyoungjun Kim via hyunsik) 

    TAJO-866: COUNT DISTINCT with other aggregation function throws
    ClassCastException. (Hyoungjun Kim via hyunsik)

    TAJO-882: CLI hangs when a error occurs in the GlobalPlanner.
    (Hyoungjun Kim via hyunsik)

    TAJO-850: OUTER JOIN does not properly handle a NULL.
    (Hyoungjun Kim via hyunsik)

    TAJO-879: Some data is missing in the case of BROADCAST JOIN and
    multi-column partition. (Hyoungjun Kim via jaehwa)

    TAJO-848: PreLogicalPlanVerifier::visitInsert need to find smaller
    expressions than target columns for a partitioned table. (jaehwa)

    TAJO-880: NULL in CASE clause occurs Exception. (Hyoungjun Kim via hyunsik)

    TAJO-862: Restore failure of dumped relations. (jihoon)

    TAJO-861: tajo-dump script are not executable. (jinho)

    TAJO-839: If all tables participate in the BROADCAST JOIN, there is some 
    missing data. (Hyoungjun Kim via jihoon)

    TAJO-868: TestDateTimeFunctions unit test is occasionally failed. (hyunsik)

    TAJO-863: Column order mismatched in the JOIN query with asterisk selection. 
    (Hyoungjun Kim via hyunsik)

    TAJO-851: Timestamp type test of TestSQLExpression::testCastFromTable fails 
    in jenkins CI test. (Hyoungjun Kim via hyunsik)

    TAJO-830: Some filter conditions with a SUBQUERY are removed by optimizer.
    (Hyoungjun Kim via hyunsik)

    TAJO-819: KillQuery does not work for running query on TajoWorker. (jaehwa)

    TAJO-808: Fix pre-commit build failure. (jinho)
 
    TAJO-827: SUM() overflow in the case of INT4. (Hyoungjun Kim via hyunsik)

    TAJO-832: NPE occurs when Exception's message is null in Task. 
    (Hyoungjun Kim via hyunsik)

    TAJO-833: NPE occurs when using the column as a alias name in the multiple 
    DISTINCT. (Hyoungjun Kim via hyunsik)

    TAJO-821: IllegalStateException occurs when a NettyClientBase object is created 
    within single thread. (hyoungjunkim via jinho)

    TAJO-816: NULL delimiter doesn't apply with HCatalogStore. (jaehwa)

    TAJO-823: Missing INET4 handling in DatumFactory.cast(). (jihoon)

    TAJO-803: INSERT INTO without FROM throws ClassCastException.
    (Hyoungjun Kim via hyunsik)

    TAJO-813: CLI should support comment character with multi-line query.
    (Hyoungjun Kim via hyunsik)

    TAJO-800: CLI's meta command should be aware "TABLE_NAME" style. 
    (Hyoungjun Kim via hyunsik)

    TAJO-795: PlannerUtil::joinJoinKeyForEachTable need to handle theta-join.
    (jaehwa)

    TAJO-792: Insert table error with database name. 
    (Hyoungjun Kim via hyunsik)

    TAJO-806: CreateTableNode in CTAS uses a wrong schema as output schema and 
    table schema. (hyunsik)

    TAJO-805: Multiple constant in selection emits some columns. 
    (Hyoungjun Kim via hyunsik)

    TAJO-799: Local query without FROM throws IllegalArgumentException in 
    CLI. (Hyoungjun Kim via hyunsik)

    TAJO-802: No partition columns in WEB catalog page. 
    (Hyoungjun Kim via hyunsik)

    TAJO-766: Test failures in TestExecExternalShellCommand. (jihoon)

  TASKS

    TAJO-668: Add datetime function documentation. (Jongyoung Park via hyunsik)

    TAJO-1077: Add Derby configuration documentation. (hyunsik)

    TAJO-1068: Add SQL Query documentation. (hyunsik)

    TAJO-1078: Update contributor list. (hyunsik)

    TAJO-1070: BSTIndexScanExec should not seek a negative offset. (jinho)

    TAJO-1054: Wrong comment in ByteUtils.splitWorker(). 
    (Jongyoung Park via jinho)

    TAJO-1007: Update site for new committer and new contributors. 
    (hyunsik)

    TAJO-1001: Add missed postgresql license to NOTICE.txt and LICENSE.txt.
    (hyunsik)

    TAJO-890: Redirect stdout of maven test to /dev/null in Travis CI 
    script. (hyunsik)

    TAJO-887: Eliminate HiveQL support feature. (hyunsik)

    TAJO-886: Add IRC page to community section in site. (hyunsik)

    TAJO-859: Update site for new committer Alvin Henrick. (hyunsik)

    TAJO-817: tajo-core should not skip deploy. (hyunsik)

    TAJO-814: Set up Travis CI builds. (hyunsik)

    TAJO-820: Add missing license header to 0.8.0 release announcement. 
    (hyunsik)    

    TAJO-810: TAJO-810: Update Tajo site for 0.8.0 release. (hyunsik)

    TAJO-605: Rename Options to KeyValueList. (jinho)

    TAJO-834: Add Travis notification to issues@tajo.a.o and IRC. hyunsik)

  SUB TASKS

    TAJO-1069: TAJO-1069: Add document to explain High Availability support. (jaehwa)

    TAJO-1096: Update download source documentation (Mai Hai Thanh via jaehwa)

    TAJO-1062: Update TSQL documentation. (jaehwa)

    TAJO-1061: TAJO-1061: Update build documentation. (jaehwa)

    TAJO-1060: Apply updated hadoop versions to README and BUILDING files.
    (jinho)

    TAJO-667: Add math function documentation. (Jongyoung Park via hyunsik)

    TAJO-1016: Refactor worker rpc information. (jinho)

    TAJO-1015: Add executionblock event in worker. (jinho)

    TAJO-783: Remove yarn-related code from tajo-core. (hyunsik)

Release 0.8.0

  NEW FEATURES

    TAJO-711: Add Avro storage support. (David Chen via hyunsik)

    TAJO-746: Implements function COALESCE. (hyoungjunkim via hyunsik)

    TAJO-616: SequenceFile support. (jaehwa)

    TAJO-480: Umbrella Jira for adding ALTER TABLE statement.
    (Alvin Henrick via hyunsik)

    TAJO-378: Implement concat_ws function. (Seungun Choe via jaehwa)

    TAJO-377: Implement concat function (Seungun Choe via jaehwa)

    TAJO-30: Parquet Integration. (David Chen via hyunsik)

    TAJO-353: Add Database support to Tajo. (hyunsik)

    TAJO-574: Add a sort-based physical executor for column partition store.
    (hyunsik)

    TAJO-569: Add max(TEXT) function. (hyunsik)

    TAJO-449: Implement extract() function. (Keuntae Park)

    TAJO-482: Implements listing functions and describing a specified
    function. (hyoungjunkim via hyunsik)

    TAJO-498: Implement digest(text, text) function.
    (DaeMyung Kang via hyunsik)

    TAJO-122: Add EXPLAIN clause to show a logical plan.
    (DaeMyung Kang via hyunsik)

    TAJO-438: Date literal support. (Jae Young Lee via jihoon)

    TAJO-474: Add query admin utility. (DaeMyung Kang via hyunsik)

    TAJO-460: CTAS statement should support partitioned table.
    (Min Zhou via hyunsik)

    TAJO-381: Implement find_in_set function. (Jae Young Lee via hyunsik)

    TAJO-439: Time literal support. (DaeMyung Kang via jihoon)

    TAJO-437: Timestamp literal support. (hyunsik)

    TAJO-382: Implement encode/decode functions. (Seungun Choe via jihoon)

    TAJO-436: Implement ceiling(FLOAT8) function. (DaeMyung Kang via hyunsik)

    TAJO-338 : Add Query Optimization Part for Column-Partitioned Tables.
    (hyunsik)

    TAJO-333: Add metric system to Tajo. (hyoungjunkim via jihoon)

    TAJO-413: Implement pi function. (DaeMyung Kang via jihoon)

    TAJO-61: Implement Time Datum Type. (DaeMyung Kang via hyunsik)

    TAJO-60: Implement Date Datum Type. (hyunsik)

    TAJO-400: Implement pow(float8, float8) function. (DaeMyung Kang via jaehwa)

    TAJO-384: to_bin(). (Jae Young Lee via jaehwa)
   
    TAJO-62: Implement Timestamp Datum type. (hyunsik)

    TAJO-307: Implement chr(int) function. (DaeMyung Kang via hyunsik)

    TAJO-365: Implement degrees/radians function. (DaeMyung Kang via hyunsik)

    TAJO-368: Implement quote_ident function. (Seungun Choe via hyunsik)

    TAJO-392: Implement cbrt function. (DaeMyung Kang via hyunsik)

    TAJO-394: Implement abs function. (DaeMyung Kang via hyunsik)

    TAJO-395: Implement exp function. (DaeMyung Kang via hyunsik)

    TAJO-396: Implement sqrt function. (DaeMyung Kang via hyunsik)

    TAJO-397: Implement sign function. (DaeMyung Kang via hyunsik)

    TAJO-343: Implement locate function. (KyoungBok Lee via hyunsik)

    TAJO-364: Implement mod/div function. (DaeMyung Kang via jaehwa)

    TAJO-361: Implement rpad function. (Seungun Choe via jaehwa)

    TAJO-359: Implement lpad function. (Seungun Choe via jaehwa)

    TAJO-306: Implement ascii(string) function. (SeongHwa Ahn via jaehwa)

    TAJO-354: Fix invalid type to valid type for udfs(bit_length/char_length).
    (DaeMyung Kang via hyunsik)

    TAJO-366: Implement trigonometric functions. (Jae Young Lee via jihoon)

    TAJO-358: Implement initcap(string) function. (Seungun Choe via hyunsik)

    TAJO-355: Implement repeat(text,int) function. (DaeMyung Kang via jaehwa)

    TAJO-339: Implement sin( x ) - returns the sine of x (x is in radians). 
    (Jae Young Lee via jaehwa)

    TAJO-348: Implement octet_length(text). (DaeMyung Kang via jaehwa)

    TAJO-357: Fix invalid filename TestMethFunction to TestMathFUnction.
    (DaeMyung Kang via hyunsik)

    TAJO-352: Implement right/left(text, size) function. 
    (DaeMyung Kang via hyunsik)

    TAJO-346: Implement hex function. (DaeMyung Kang via hyunsik)

    TAJO-349: Implement md5(text). (DaeMyung Kang via hyunsik)

    TAJO-351: Implement reverse(text). (DaeMyung Kang via hyunsik)

    TAJO-342: Implement strpos(string, substring) function. 
    (hyoungjunkim via hyunsik)

    TAJO-350: Implement round, floor, ceil. (hyoungjunkim via hyunsik)

    TAJO-207: Implement bit_length(string) function. (DaeMyung Kang via jihoon)

    TAJO-341: Implement substr function. (hyoungjunkim via hyunsik)

    TAJO-308: Implement length(string) function. (hyoungjunkim via hyunsik)

    TAJO-200: RCFile compatible to apache hive. (jinho)

    TAJO-176: Implement Tajo JDBC Driver. (Keuntae Park via jihoon)

    TAJO-16: Enable Tajo catalog to access Hive metastore. (jaehwa)

    TAJO-285: Add CREATE TABLE... BY PARTITION statement to parser. (hyunsik)

    TAJO-267: Implement equals() and deepEquals() functions at LogicalNode.
    (jihoon)

  IMPROVEMENTS

    TAJO-737: Change version message when daemon starts up. (hyunsik)

    TAJO-768: Improve the log4j configuration. (hyoungjunkim via jinho)

    TAJO-755: ALTER TABLESPACE LOCATION support. (hyunsilk)
    
    TAJO-732: Support executing LINUX shell command and HDFS command.
    (hyoungjun kim via hyunsik)

    TAJO-745: APIs in TajoClient and JDBC should be case sensitive.

    TAJO-743: Change the default resource allocation policy of leaf tasks. (jinho)

    TAJO-717: Improve file splitting for large number of splits. (jinho)

    TAJO-356: Improve TajoClient to directly get query results in the first request.
    (hyunsik)

    TAJO-728: Supports expression IN statement. (hyunsik)

    TAJO-725: Broadcast JOIN should supports multiple tables. (hyoungjunkim via jaehwa)

    TAJO-735: Remove multiple SLF4J bindings message. (hyoungjunkim via hyunsik)

    TAJO-709: Add .reviewboardrc and use rbt instead of post-review.
    (David Chen via hyunsik)

    TAJO-714: Enable setting Parquet tuning parameters. (David Chen via hyunsik)

    TAJO-691: HashJoin or HashAggregation is too slow if there is many unique 
    keys. (hyoungjunkim via hyunsik)

    TAJO-685: Add prerequisite to the document of network functions and 
    operators. (jihoon)

    TAJO-644: Support quoted identifiers. (hyunsik)

    TAJO-553: Add a method to the TajoClient to get finished query lists.
    (Ilhyun Suh via jihoon)

    TAJO-670: Change daemon's hostname to canonical hostname 
    (hyoungjunkim via hyunsik)

    TAJO-638: ExecutionBlock must be sorted by start time in querydetail.jsp.
    (hyoungjunkim via hyunsik)

    TAJO-589: Add fine grained progress indicator for each task.
    (hyoungjunkim via hyunsik)

    TAJO-614: Explaining a logical node should use ExplainLogicalPlanVisitor.
    (hyunsik)

    TAJO-610: Refactor Column class. (hyunsik)

    TAJO-601: Improve distinct aggregation query processing. (hyunsik)

    TAJO-305: Implement killQuery feature. (hyunsik)

    TAJO-598: Refactoring Tajo RPC. (jinho)

    TAJO-592: HCatalogStore should supports RCFile and default hive field 
    delimiter. (jaehwa)

    TAJO-548: Investigate frequent young gc. (Min Zhou via hyunsik)

    TAJO-584: Improve distributed merge sort. (hyunsik)

    TAJO-36: Improve ExternalSortExec with N-merge sort and final pass
    omission. (hyunsik)

    TAJO-564: Show execution block's progress in querydetail.jsp.
    (hyoungjunkim via hyunsik)

    TAJO-569: Add max(TEXT) function. (hyunsik)

    TAJO-497: Rearrange reserved and non-reserved keywords. (sirpkt via hyunsik)

    TAJO-475: Table partition catalog recap. (Min Zhou and hyunsik)

    TAJO-539: Change some EvalNode::eval to directly return a Datum value.
    (hyunsik)

    TAJO-543: InsertNode and CreateTableNode should play their roles. (hyunsik)

    TAJO-409: Add explored and explained annotations to Tajo function system.
    (SeongHwa Ahn via hyunsik)

    TAJO-499: Shorten the length of classpath in shell command.
    (hyoungjunkim via hyunsik)

    TAJO-483: Add getParentCount(), getParents(), getParent() functions to DirectedGraph. 
    (jihoon)

    TAJO-433: Improve integration with Hive. (jaehwa)

    TAJO-471: Extract ColumnPartitonUtils class for ColumnPartition rewrite.
    (DaeMyung Kang via hyunsik)

    TAJO-476: Add a test development kit for unit tests based on executions
    of queries. (hyunsik)

    TAJO-464: Rename the name 'partition', actually meaning shuffle to
    'shuffle'. (hyunsik)

    TAJO-385: Refactoring TaskScheduler to assign multiple fragments. (jihoon)

    TAJO-468: Implements task's detail info page in WEB UI.
    (hyoungjunkim via hyunsik)

    TAJO-466: Supporting TIME types in DatumFactory.createFromInt8. (DaeMyung Kang via jihoon)

    TAJO-458: Visit methods of LogicalPlanVisitor should take a query block
    as parameter. (hyunsik)

    TAJO-456: Separate tajo-jdbc and tajo-client from tajo-core-backend. (hyunsik)

    TAJO-432: Add shuffle phase for column-partitioned table store. (Min Zhou via jihoon)

    TAJO-135: Bump up hadoop to 2.2.0. (jihoon)

    TAJO-435: Improve intermediate file. (jinho)

    TAJO-424: Make serializer/deserializer configurable in CSVFile. (jinho)

    TAJO-419: Add missing visitor methods of AlgebraVisitor and
    BaseAlgebraVisitor. (hyunsik)

    TAJO-421: Improve split for compression file. (jinho)

    TAJO-327: Add testcase to verify TAJO-16. (jaehwa)

    TAJO-405: Improve HCatalogStore to support partitioned table. (jaehwa)

    TAJO-336: Separate catalog stores into separate modules. (jaehwa)

    TAJO-329: Implement physical operator to store in column-partitioned table.
    (jaehwa)

    TAJO-391: Change the default type of real values from FLOAT4 to FLOAT8 
    when parsing the user queries. (DaeMyung Kang via jihoon)

    TAJO-304: drop table command should not remove data files in default.
    (hyunsik)

    TAJO-316: Improve GreedyHeuristicJoinOrderAlgorithm to deal with
    non-commutative joins. (hyunsik)

    TAJO-371: Increase the default value of worker memory. (jihoon)

    TAJO-284: Add table partitioning entry to Catalog. (jaehwa)

    TAJO-317: Improve TajoResourceManager to support more elaborate resource 
    management. (Keuntae Park via jihoon)

    TAJO-314: Make TaskScheduler be pluggable. (jihoon)

    TAJO-325: QueryState.NEW and QueryState.INIT should be combined into one
    state. (Min Zhou via hyunsik)

    TAJO-313: Support deprecated variables in CatalogConstants. (jaehwa)

    TAJO-310: Make the DataLocation class as a separate class and move it to 
    the tajo-core-storage package. (jihoon)

    TAJO-311: Improve Hive dependency. (jaehwa)

    TAJO-309: Remove unused fields in FileFragment. (jihoon)

    TAJO-297: Rename JDBC variables in CatalogConstants to be more generic. 
    (jaehwa)

    TAJO-287: Improve Fragment to be more generic. (hyunsik)

    TAJO-274: Maintaining connectivity to Tajo master regardless of the restart
    of the Tajo master. (Keuntae Park via hyunsik)

    TAJO-287: Refactor TableDesc, TableMeta, and Fragment. (hyunsik)

    TAJO-275: Separating QueryMaster and TaskRunner roles in worker.
    (Keuntae Park via jihoon)

  BUG FIXES

    TAJO-787: FilterPushDownRule::visitSubQuery does not consider aliased columns. (jaehwa)

    TAJO-786: TajoDataMetaDatabase::getSchemas creates invalid MetaDataTuple.
    (hyunsik)

    TAJO-652: logical planner cannot handle alias on partition columns.
    (Hyoungjun Kim via hyunsik)

    TAJO-675: maximum frame size of frameDecoder should be increased. (jinho)

    TAJO-748: Shuffle output numbers of join may be inconsistent. (jaehwa)

    TAJO-777: Partition column in function parameter occurs NPE.
    (Hyoungjun Kim via hyunsik)

    TAJO-763: Out of range problem in utc_usec_to(). (Ilhyun Suh via hyunsik)

    TAJO-741: GreedyHeuristicJoinOrderAlgorithm removes some join pairs. (jaehwa)

    TAJO-772: TajoDump cannot dump upper/lower mixed case database names.
    (hyunsik)

    TAJO-765: Incorrect Configuration Classpaths. (jinho)

    TAJO-563: INSERT OVERWRITE should not remove data before query success.
    (hyunsik)

    TAJO-738: NPE occur when failed in QueryMaster's GlobalPlanner.build().
    (hyoungjunkim via hyunsik)

    TAJO-739: A subquery with the same column alias caused planning error.
    (hyoungjunkim via hyunsik)

    TAJO-729: PreLogicalPlanVerifier verifies distinct aggregation functions
    incorrectly. (hyunsik)

    TAJO-719: JUnit test failures. (jinho)

    TAJO-713: Missing INET4 in UniformRangePartition. (jihoon)

    TAJO-718: A group-by clause with the same columns but aliased causes
    planning error. (hyunsik)

    TAJO-679: TimestampDatum, TimeDatum, DateDatum should be able to be
    compared with NullDatum. (Alvin Henrick via jihoon)

    TAJO-716: Using column names actually aliased in aggregation functions
    can cause planning error. (hyunsik)

    TAJO-698: Error occurs when FUNCTION and IN statement are used together.
    (hyunsik)

    TAJO-692: Missing Null handling for INET4 in RowStoreUtil. (jihoon)

    TAJO-712: Fix some bugs after database is supported. (hyunsik)

    TAJO-701: Invalid bytes when creating BlobDatum with offset. (jinho)

    TAJO-708: Test failure after a successful test. (jihoon)

    TAJO-705: CTAS always stores tables with CSV storage type into catalog.
    (jinho)

    TAJO-693: StatusUpdateTransition in QueryUnitAttempt handles TA_UPDATE 
    incorrectly. (hyunsik)

    TAJO-687: TajoMaster should pass tajoConf to create catalogServer. 
    (DaeMyung Kang via jihoon)

    TAJO-690: infinite loop occurs when rack task is assigning. (jinho)

    TAJO-689: NoSuchElementException occurs during assigning the leaf tasks. 
    (jinho)

    TAJO-651: HcatalogStore should support (de)serialization of RCFile. (jinho)

    TAJO-647: Work unbalance on disk scheduling of DefaultScheduler. (jinho)

    TAJO-612: Missing INET4 type in SQLParser. (jihoon)

    TAJO-672: Wrong progress status when overwrites to partition table.
    (hyoungjunkim via hyunsik)

    TAJO-663: CREATE TABLE USING RAW doesn't throw ERROR. (jaehwa)

    TAJO-665: sort buffer size must be dealt as long type values. 
    (hyoungjunkim via hyunsik)

    TAJO-427: Empty table makes IndexOutOfBoundsException at LEFT OUTER JOIN 
    clause. (jaehwa)

    TAJO-650: Repartitioner::scheduleHashShuffledFetches should adjust the
    number of tasks. (hyunsik)

    TAJO-648: TajoWorker does not send correct QM rpc and client rpc ports
    via heartbeat. (hyunsik)

    TAJO-653: RCFileAppender throws IOException. (jinho)

    TAJO-641: NPE in HCatalogStore.addTable(). (jaehwa)

    TAJO-646: TajoClient is blocked while main thread finished.
    (hyoungjunkim via jinho)

    TAJO-645: Task.Reporter can cause NPE during reporting. (hyunsik)

    TAJO-630: QueryMasterTask never finished when Internal error occurs.
    (hyunsik)

    TAJO-638: QueryUnitAttempt causes Invalid event error: TA_UPDATE at
    TA_ASSIGNED. (hyunsik)

    TAJO-640: In inner join clause, empty table can cause a error by order-by
    clause. (jaehwa)

    TAJO-635: Improve tests of query semantic verification. (hyunsik)

    TAJO-620: A join query can cause IndexOutOfBoundsException if one of
    tables is empty. (jaehwa)

    TAJO-628: The second stage of distinct aggregation can be scheduled to
    only one node. (hyunsik)

    TAJO-619: SELECT count(1) after joins on text keys causes wrong plans.
    (hyunsik)

    TAJO-403: HiveQLAnalyzer should supports standard function in the GROUP BY
    Clause. (jaehwa)

    TAJO-594: MySQL store doesn't work. (Yongjun Park via jaehwa)

    TAJO-590: Rename HiveConverter to HiveQLAnalyzer. (jaehwa)

    TAJO-575: Worker's env.jsp has wrong URL which go to worker's index.jsp.
    (hyoungjunkim via jaehwa)

    TAJO-609: PlannerUtil::getRelationLineage ignores PartitionedTableScanNode.
    (hyunsik)

    TAJO-606: Statemachine visualization fails. (Min Zhou via hyunsik)

    TAJO-595: The same expressions without different alias are not allowed.
    (hyunsik)

    TAJO-554: LogicalPlanner should allow additional expressions with asterisk
    in select list. (jihoon)

    TAJO-593: outer groupby and groupby in derived table causes only one
    shuffle output number. (hyunsik)

    TAJO-583: Broadcast join does not work on partitioned tables. (hyunsik)

    TAJO-588: In some case, leaf task of DefaultTaskScheduler are not
    distributed execution. (jinho)

    TAJO-586: containFunction shouldn't throw NoSuchFunctionException. (jinho)

    TAJO-582: Invalid split calculation. (jinho)

    TAJO-581: Inline view on column partitioned table causes NPE. (hyunsik)

    TAJO-577: Support S3FileSystem split. (Yongjun Park via jihoon)

    TAJO-568: Union query with the same alias names cause NPE. (hyunsik)

    TAJO-570: InvalidOperationException in outer join with constant values.
    (hyunsik)

    TAJO-506: RawFile cannot support DATE type. (jinho)

    TAJO-566: BIN/TAJO_DUMP makes wrong ddl script. (hyoungjunkim via hyunsik)

    TAJO-567: Expression projection bugs. (hyunsik)

    TAJO-565: FilterPushDown rewrite rule does not push filters on
    partitioned scans. (hyunsik)

    TAJO-560: CTAS PARTITION BY with UNION can cause invalid global plan.
    (hyunsik)

    TAJO-558: HCatalogStore can't scan columns. (jaehwa)

    TAJO-556: java.lang.NoSuchFieldError: IS_SECURITY_ENABLED. (jaehwa)

    TAJO-372: When an exception except for network issues occurs, the
    operation should not be repeated. (hyunsik)

    TAJO-552: Fix Bug verify-protocbuf.sh runs with bash.
    (DaeMyung Kang via jihoon)

    TAJO-551: Fix bug getFunction can get wrong function that have invalid 
    parameters. (DaeMyung Kang via jihoon)

    TAJO-544: Thread pool abusing. (Min Zhou via hyunsik)

    TAJO-493: maven pom.xml should enforce protobuf 2.5. (jaehwa)

    TAJO-360: If there is no matched function, catalog causes NPE.
    (hyoungjunkim via hyunsik)

    TAJO-537: After TAJO-522, still OutOfMemoryError: unable to create new
    native thread. (Min Zhou  via hyunsik)

    TAJO-522: OutOfMemoryError: unable to create new native thread.
    (hyoungjunkim via hyunsik)

    TAJO-518: tajo-algebra and ProjectionPushDownRule code cleanup. (hyunsik)

    TAJO-503: HCatalogStore can't scan several hive databases. (jaehwa)

    TAJO-502: Jenkins build is failing. (jinho)

    TAJO-485: 'CREATE TABLE AS' does not work properly with partition. (jinho)

    TAJO-488: Data fetcher doesn't close small file in shuffle. (jinho)

    TAJO-496: java.lang.NoSuchFieldError: IS_SECURITY_ENABLED when debugging
    tajo. (Min Zhou via hyunsik)

    TAJO-490: Tajo can't use 'dfs.nameservices' based on namenode ha mode. 
    (jaehwa)

    TAJO-477: Rename killQuery of QMClientProtocol to closeQuery. (hyunsik)

    TAJO-484: Fix bug [: !=: unary operator expected when execute start-tajo.sh.
    (DaeMyung Kang via jihoon)

    TAJO-479: Rename obsolete name 'partition' to 'shuffle and fix the broken
    taskdetail.jsp. (hyunsik).

    TAJO-470: Fetcher's finished time and file length is changed in WEB UI.
    (hyoungjunkim via hyunsik)

    TAJO-469: CTAS with no column definition will get  a NPE.
    (Min Zhou via hyunsik)

    TAJO-467: Too many open FD when master failed. (hyoungjunkim via hyunsik)

    TAJO-455: Throw PlanningException when Creating table with Partition
    exception COLUMN. (DaeMyung Kang via hyunsik)

    TAJO-452: Timstamp literal with fractional seconds results in 
    java.lang.ArrayIndexOutOfBoundsException. (Keuntae Park via hyunsik)

    TAJO-454: pass invalid argument to DateTime constructor in LogicalPlanner.
    (DaeMyung Kang via hyunsik)

    TAJO-451: Update documentation and version constant for Tajo 0.8.
    (hyunsik)

    TAJO-448: Timestamp should be based on unixtime. (hyunsik)
    
    TAJO-450: Incorrect inet4datum comparison. (jinho)

    TAJO-182: Comparison of primitive values including null value should
    return NULL. (hyunsik)

    TAJO-431: HCatalogStore can't write any data using INSERT OVERWRITE clause.
    (jaehwa)

    TAJO-442: Cast operator with nested functions causes NPE. (hyunsik)

    TAJO-426: HCatalogStore created partitions automatically. (jaehwa)

    TAJO-418: sort operator after inline views consisting of unions can cause 
    an incorrect distributed plan. (hyunsik)

    TAJO-417: TestSQLExpression.testCastFromTable causes unit test failure.
    (hyunsik)

    TAJO-415: Some complex queries causes NPE and unlimited recursions.
    (hyunsik)

    TAJO-414: Fix bug of bit operations in decode() method of DateDatum class.
    (Keuntae Park via jihoon)

    TAJO-407: PostgreSQL-style cast should be higher operator priority.
    (hyunsik)

    TAJO-411: Fix Bug: createFromInt8's DATE type should be TIMESTAMP.
    (DaeMyung Kang via jihoon)

    TAJO-390: Queries on history are expired earlier than a given expiry time.
    (hyoungjunkim via hyunsik)

    TAJO-410: A query with a combination of general and distinct aggregation
    functions fails. (hyunsik)

    TAJO-404: Tajo does not recognize boolean literal. (hyunsik)

    TAJO-344: Tajo cannot recognize negative numeric expressions. (hyunsik)

    TAJO-393: Unit tests must use test-data directory. (hyunsik)

    TAJO-388: limit clause does not work properly. (hyunsik)

    TAJO-389: The LazyTuple does not work when number format exception occurs 
    in text deserializer. (jinho)

    TAJO-387: Query is hanging when errors occurs in Query or SubQuery class.
    (hyunsik)

    TAJO-268: Temporal files should be removed after query is finished. (jinho)

    TAJO-292: Too many intermediate partition files. (jinho)

    TAJO-375: TajoClient can't get result data when different os user
    (hyoungjunkim via hyunsik)

    TAJO-347: Fix bug when to call function with insensitive function name.
    (DaeMyung Kang via hyunsik)

    TAJO-345: MergeScanner should support projectable storages. (jihoon)

    TAJO-290: TajoDataType.Type.NULL should be NULL_TYPE. (DaeMyung Kang via 
    jinho)

    TAJO-332: Invalid row count of CSVScanner. (jinho)

    TAJO-326: In ExecutionBlock, isRoot() and isLeafBlock() return invalid 
    values. (jihoon)

    TAJO-296: Late registration of Tajo workers. (hyoungjunkim via hyunsik)

    TAJO-321: Invalid split file of compressed text file. (jinho)

    TAJO-295: ConcurrentModificationException in TaskScheduler. (jinho)

    TAJO-293: querymasters directory not found in single node setup. (hyunsik)

  TASKS

    TAJO-517: Publish Tajo jar to a public maven repository. (hyunsik)

    TAJO-788: Update Tajo documentation and README, and BUILDING. (hyunsik)

    TAJO-752: Escalate sub modules in tajo-core into the top-level modules.
    (hyunsik)

    TAJO-753: Clean up of maven dependencies. (jinho)

    TAJO-730: Update Tajo site to reflect graduation. (hyunsik)

    TAJO-529: Fix warnings in tajo-algebra. (jaehwa)

    TAJO-700: Update site, wikis, pom.xml and other resources to point to the 
    new repository location. (jihoon)

    TAJO-694: Bump up hadoop to 2.3.0. (jinho)

    TAJO-684: Add functions about time. (Alvin Henrick via jihoon)

    TAJO-669: Add cluster setup documentation. (hyunsik)

    TAJO-681: Embed sphinx rtd theme into tajo-docs. (hyunsik)

    TAJO-657: Missing table stat in RCFile. (jinho)

    TAJO-659: Add Tajo JDBC documentation. (hyunsik)

    TAJO-642: Change tajo documentation tool to sphinx. (hyunsik)

    TAJO-632: add intellij idea projects files into git ignore.
    (Min Zhou via hyunsik)

    TAJO-218: HiveQLAnalyzer has to support cast expression. (jaehwa)

    TAJO-621: Add DOAP file for Tajo. (hyunsik)

    TAJO-622: Add TM mark and navigation links required for TLP project.
    (hyunsik)

    TAJO-578: Update configuration for tajo-site.xml. (jaehwa)

    TAJO-530: Fix warnings in tajo-catalog. (jaehwa)

    TAJO-532: Fix warnings in tajo-common. (jinho)

    TAJO-520: Move tajo-core-storage to tajo-storage. (jinho)

    TAJO-536: Fix warnings in tajo-core-storage. (jinho)

    TAJO-545: MySQLStore Documentation. (jaehwa)

    TAJO-526: HCatalogStore Documentation. (jaehwa)

    TAJO-535: Fix warnings in tajo-rpc. (jinho)

    TAJO-531: Fix warnings in tajo-client. (jinho)

    TAJO-478: Add request-patch-review.py that helps submitting patches to
    jira and reviewboard. (hyunsik)

    TAJO-508: Apply findbugs-excludeFilterFile to TajoQA. (jinho)

    TAJO-457: Update committer list and contributor list. (hyunsik)

    TAJO-166: Automatic precommit test using Jenkins. (hyunsik)

    TAJO-322: Documentation by version. (hyunsik)

    TAJO-320: Visualize Tajo statemachine. (Min Zhou via hyunsik)

    TAJO-319: Update homepage and bump tajo version to 0.8. (hyunsik)

  SUB TASKS

    TAJO-215: Catalog should allow compatible types when finding functions.
    (Alvin Henrick via hyunsik)

    TAJO-736: Add table management documentation. (hyunsik)

    TAJO-602: WorkerResourceManager should be broke down into 3 parts.
    (hyunsik)

  TEST

    TAJO-686: Integration test aborted. (jinho)

Release 0.2.0

  NEW FEATURES

    TAJO-260: Add between predicate. (hyunsik)

    TAJO-208: Implement char_length(string) function. (hyunsik)

    TAJO-99: Design the interface of join enumeration algorithm. (hyunsik)

    TAJO-179: Support MySQL CatalogStore. (jinho)

    TAJO-147: Implement trim(text), ltrim(text), and rtrim(text) function.
    (hyunsik)

    TAJO-148: Implement UPPER(text), LOWER(text) function. (hyunsik)

    TAJO-220: Implement catalog dump feature. (hyunsik)

    TAJO-216: Improve FilterPushDownRule and Implement physical operators 
    for outer join. (camelia_c via hyunsik)

    TAJO-211: Implement regexp_replace function. (hyunsik)

    TAJO-212: Implement type cast expresion. (hyunsik)

    TAJO-206: Implement String concatenation operator (||). (hyunsik)

    TAJO-213: NULL characters in meta of csv table should be supported.
    (jinho)    

    TAJO-185: Implement split_part function. (hyunsik)

    TAJO-193: Add string pattern matching operators. (hyunsik)

    TAJO-101: HiveQL converter. (jaehwa)

    TAJO-144: Implement INSERT OVERWRITE clause. (hyunsik)

    TAJO-139: TAJO-139: In predicate support. (hyunsik)

    TAJO-134: Support for compression/decompression of CSVFile. (jinho)

    TAJO-59: Implement Char Datum Type. (jihoon)
   
    TAJO-96: Design and implement rewrite rule interface and the rewrite rule 
    engine. (hyunsik)

    TAJO-19: CREATE TABLE without external data should be supported. (jinho)

    TAJO-57: Recognize Parser and Catalog Standard SQL data types. (hyunsik)

    TAJO-33: Implement a basic query progress indicator. (hyunsik)

  IMPROVEMENTS

    TAJO-270: Boolean datum compatible to apache hive. (jinho)

    TAJO-261: Rearrange default port numbers and config names. (hyunsik)

    TAJO-236: Implement LogicalPlanVerifier to check if a logical plan is 
    valid. (hyunsik)

    TAJO-254: Refactor package names and class names to have proper names.
    (add a missed changelog)

    TAJO-255: Cleanup exceptions of engine. (hyunsik)

    TAJO-253: Clean up tajo-default.xml in test resource. (hyunsik)

    TAJO-239: Improving web UI. (Keuntae Park via hyunsik)

    TAJO-232: Rename join operators and add other join operators to
    PhysicalPlanner. (hyunsik)

    TAJO-229: Implement JoinGraph to represent a graph of relation joins.
    (hyunsik)

    TAJO-223: Maximize disk read bandwidth utilization of StorageManagerV2 by
    moving Tuple creation role to next(). (Keuntae Park via hyunsik)

    TAJO-199: All relations in catalog must have data volume size. (hyunsik)

    TAJO-224: Rearrange DataType enumeration and Refactor type systems.
    (hyunsik)

    TAJO-214: System should inquire finished query history after execution 
    in web. (SeongHwa Ahn via hyunsik)

    TAJO-145: count(distinct column) should be supported. (hyunsik)

    TAJO-197: Implement Enforcer that forces physical planner to choose
    specified algorithms. (hyunsik)

    TAJO-194: LogicalNode should have an identifier to distinguish each
    logical node instance. (hyunsik)

    TAJO-183: Creating too many TableMetaProto objects might lead a potential 
    memory leak. (jihoon)

    TAJO-184: Refactor GlobalPlanner and global plan data structure. (hyunsik)

    TAJO-119: Refactor and Improve Datum. (jinho)

    TAJO-178: Implements StorageManager for scanning asynchronously. 
    (hyoungjunkim via hyunsik)

    TAJO-167: Implement GeneralSetFunctionExpr to represent all SQL standard
    set functions. (hyunsik)

    TAJO-149: Eliminate QueryConf and its file write. (hyunsik)

    TAJO-143: Implement hash semi-join operator. (hyunsik)

    TAJO-142: Implement hash anti-join operator. (hyunsik)

    TAJO-94: Remove duplicate proto files. (hyunsik)

    TAJO-141: Set on demand as the default cluster mode. (hyunsik)

    TAJO-136: Broadcast join should be enabled. (hyunsik)

    TAJO-127: Implement Tajo Resource Manager. (hyoungjunkim via hyunsik)

    TAJO-84: Task scheduling with considering disk load balance. (jinho)

    TAJO-123: Clean up the logical plan's json format. (hyunsik)

    TAJO-129: Enable the constructor of NettyServerBase to take a service
    name. (hyunsik)

    TAJO-91: Launch QueryMaster on NodeManager per query. 
    (hyoungjunkim via hyunsik)

    TAJO-100: Port the parse error handling to the new parser. (jinho)

    TAJO-121: Add LogicalPlanVisitor and Refactor LogicalOptimizer to use the
    visitor. (hyunsik)

    TAJO-118: Refactor and Improve text file Scanner. (jinho)

    TAJO-95: Eliminate the lazy copy approach from the classes wrapping
    protobuf-generated classes. (hyunsik)

    TAJO-102: Add AlgebraVisitor and Refactor LogicalPlanner to use the visitor.
    (hyunsik)

    TAJO-87: Integration of tajo algebra module and SQL parser. (hyunsik)

    TAJO-70: Refactor GlobalEngine to handle DDL statements. (hyunsik)

    TAJO-86: Improved error messages in query analyzer. (jinho)

    TAJO-85: Add an method of create(DataType, byte[]) to DatumFactory. (jihoon)

    TAJO-79: Refactor and Improve TajoCli. (hyunsik)

    TAJO-77: Rename TabletProto as FragmentProto in CatalogProtos.proto. 
    (jihoon)

    TAJO-22: The package prefix should be org.apache.tajo. (DaeMyung Kang via 
    hyunsik)

    TAJO-75: Separate SQL.g into SQLParser.g and SQLLexer.g. (hyunsik)

    TAJO-74: Refactor parser rules of SQL.g. (hyunsik)

    TAJO-7: Enabling TajoCli to take multiple lines as one statement. (jinho)

    TAJO-72: Rename NQL.g to SQL.g. (hyunsik)

    TAJO-71: Case-insensitive parser. (hyunsik)

    TAJO-40: Adopt YarnClient to GlobalEngine. (jihoon)

    TAJO-69: Add .reviewboardrc file to the ignore lists of Rat and .gitignore. 
    (hyunsik)

    TAJO-66: Support compiling and running Tajo with Java7 (Tejas Patil via 
    hsaputra)

    TAJO-51: Parallel Container Launch of TaskRunnerLauncherImpl. (hyunsik)
    
    TAJO-39 Remove the unused package tajo.engine.plan.global and all files 
    inside the directory. (hsaputra)

    TAJO-37: Remove obsolete classes WorkerEventDispatcher, WorkerEvent and 
    WorkerEventType. (sunny.1324 via hyunsik)

    TAJO-50: Cleanup SubQuery. (hyunsik)

    TAJO-44: Adopt AMRMClient to RMContainerAllocator, RMCommunicator. (hyunsik)
    
    TAJO-42: Divide SubQuery into FSM and execution block parts. (hyunsik)

    TAJO-32: Cleanup TaskRunner. (hyunsik)

    TAJO-27: Modify the document links to point the wiki's ones. (hyunsik)
    
    TAJO-17: Improve the examples for jvm version and auxiliary service in 
    getting_started.apt. (hyunsik)

    TAJO-10: Modify git ignore to include Apache derby log file. (hsaputra)

    TAJO-12: Add information in README on how to subscribe to mailing 
    lists (mattmann, hyunsik)

    TAJO-11: Update file README to reflect Apache incubation. (hyunsik)

    TAJO-4: Update the project site. (hyunsik)

    TAJO-2: remove all @author tags and update license header. (hyunsik)

  BUG FIXES

    TAJO-759: Fix findbug errors added recently. (hyunsik)

    TAJO-754: failure of INSERT INTO may remove the target table.
    (hyunsik)

    TAJO-682: RangePartitionAlgorithm should be improved to handle empty
    texts. (hyunsik)

    TAJO-511: Sometimes, a query progress becomes higher than 100%. (jihoon)

    TAJO-281: 'mvn package -Pdist' generates duplicate Tajo jar files.
    (hyunsik)

    TAJO-277: Infinite loop occurs when a table is empty. (jinho)

    TAJO-273: NotEval incurs NPE with boolean column. (hyunsik)

    TAJO-272: boolean test does not work correctly. (hyunsik)

    TAJO-264: Remove hard-coded 'standby' mode. (jinho)

    TAJO-262: Integration test hang on jenkins. (jinho)

    TAJO-257: Unit tests occasionally fail. (hyunsik)

    TAJO-169: the default TAJO_WORKER_STANDBY_MODE in tajo-env.sh is wrong. 
    (hyunsik)

    TAJO-231: In StorageManger v2, TestCSVCompression incurs unexpected end of 
    stream occasionally. (hyunsik)

    TAJO-250: QueryMaster must send the query finish heartbeat. (hyunsik)

    TAJO-245: org.apache.tajo.algebra.FunctionExpr cannot be cast to 
    org.apache.tajo.algebra.ColumnReferenceExpr. (hyunsik)

    TAJO-243: The 'tajo_dump' does not include options of table. (jinho)

    TAJO-244: assignToNonLeafTasks causes NPE occurs occasionally. (hyunsik)

    TAJO-242: Enable omitted broadcast join feature after TAJO-184. (hyunsik)

    TAJO-240: Reformat HiveConverter source code to match adopted conventions 
    (jaehwa)   

    TAJO-241: Does not reconnect the meta store. (jinho)

    TAJO-226: Can't use group by column alias. (hyunsik)

    TAJO-203: Field delimiter does not work correctly. (jinho)

    TAJO-205: Repartitioner occasionally chooses a partition number as one.
    (hyunsik)

    TAJO-191: INSERT OVERWRITE INTO statement should follow the table meta in 
    catalog. (jinho)

    TAJO-198: The split function does not work properly. (jinho)

    TAJO-187: The exception 'Some targets cannot be evaluated' is caused in 
    nested joins. (hyunsik)

    TAJO-46: The "having" clause does not work properly. (hyunsik)

    TAJO-186: Improve column resolving method. (hyunsik)

    TAJO-168: infinite loop occurs when QueryMaster is stopping. (jinho)

    TAJO-180: Better error messages for 
    StorageManager.listStatus$InvalidInputException. (hyunsik)

    TAJO-177: Call by reference bug in MergeJoinExec. (jihoon)

    TAJO-171: BitArray always returned false. (jinho)

    TAJO-172: TajoWorker allocate wrong container slots.(jinho)

    TAJO-174: SQL error handler sometimes occurred NPE. (jinho)

    TAJO-170: mvn compile error when building tar file. (jaehwa)

    TAJO-154: Query calculates wrong progress in multiple step queries.
    (hyunsik)

    TAJO-152: The tajo local directory path is mismatched in PullServer. 
    (jihoon)

    TAJO-80: Remove codes of legacy data paths. (jihoon)
 
    TAJO-159: QueryMaster cannot connect the remote CatalogServer. (hyunsik)

    TAJO-158: Can't allocate worker when single SubQuery requests more than
    cluster capacity. (hyoungjunkim via hyunsik)

    TAJO-157: The CSVScanner.isSplittable() function does not work properly.
    (jinho)

    TAJO-156: BufferUnderflowException occurs during processing the 
    intermediate file. (jinho)

    TAJO-151: Multiple union queries within a table subquery causes NPE.
    (hyunsik)

    TAJO-137: Unreleased resources and wrong allocation requests in
    TajoWorkerResourceManager. (hyoungjunkim via hyunsik)

    TAJO-130: Same queryConf file conflicts. (jinho)

    TAJO-82: NullPointerException occurs when Schema is converted as an array 
    of columns. (jihoon)

    TAJO-65: Invalid pom.xml configurations for source directories. 
    (Takuya Ueshin via hyunsik)

    TAJO-48: BufferUnderflowException occurs during the initialization of 
    RowFile. (jihoon)

    TAJO-58: Remove obsolete methods in GlobalPlanner. (hyunsik)

    TAJO-54: SubQuery::allocateContainers() may ask 0 containers. (hyunsik)

    TAJO-41: Storage handler name row in storage-default.xml must be rowfile. 
    (hsaputra)

    TAJO-47: RowFile has the duplicated initialization problem and unflipped 
    ByteBuffer problem. (jihoon)

    TAJO-38: Update class comment in TaskAttemptContext from Korean to English 
    (hsaputra)

    TAJO-15: The Integration test is getting hanged on Mac OS X. (hyunsik)

    TAJO-8: MapReduce's ShuffleHandler and Tajo's PullServerAuxService conflict
    each other. (jhkim)

    TAJO-13: Update the groupId property in the pom.xml to use ASF org instead
    of kr.ac.korea.dbserver (hsaputra)

    TAJO-1: RCFileWrapper always reads whole columns regardless of the target 
    schema. (jihoonson via hyunsik)

    TAJO-6: Rename tajo.engine.function.builtin.NewSumInt to SumInt. (rsumbaly)

    TAJO-21: CREATE EXTERNAL TABLE should support a file path. (JaeHwa Jung)

  TASKS

    TAJO-288: Correct NOTICE file and LICENSE.txt. (hyunsik)

    TAJO-271: Add MIT license to NOTICE.txt and LICENSE.txt for jquery and 
    jsPlumb. (hyunsik)

    TAJO-265: Update installation guide and other documentation for 0.2
    release. (hyunsik)

    TAJO-252: Add DISCLAIMER file. (hyunsik)

    TAJO-251: Rename the legacy name *.tql to *.sql. (hyunsik)<|MERGE_RESOLUTION|>--- conflicted
+++ resolved
@@ -172,17 +172,15 @@
 
   BUG FIXES
 
-<<<<<<< HEAD
     TAJO-1608: Fix test failure in index_support branch. (jihoon)
 
     TAJO-1594: Catalog schema is invalid for some databases. (jihoon)
 
     TAJO-1657: Tajo Rest API /database/{database-name]/tables should return table 
     names only without invalid external table info. 
-=======
+
     TAJO-1657: Tajo Rest API /database/{database-name]/tables should return 
     table names only without invalid external table info. 
->>>>>>> a1a9d624
     (Contributed by  DaeMyung Kang, Committed by jihoon)
 
     TAJO-1644: When inserting empty data into a partitioned table,
