--- conflicted
+++ resolved
@@ -24,25 +24,22 @@
 
   IMPROVEMENT
 
-<<<<<<< HEAD
+    TAJO-1243: *-site.xml.template should have default configs commented out.
+    (hyunsik)
+
+    TAJO-1143: TajoMaster, TajoWorker, and TajoClient should have 
+    diagnosis phase at startup. (Jihun Kang via hyunsik)
+
+    TAJO-1236: Remove slow 'new String' operation in parquet format. 
+    (jinho)
+
+    TAJO-1230: Disable ipv6 support on JVM. (Jihun Kang via hyunsik)
+
+    TAJO-1213: Implement CatalogStore::updateTableStats. (jaehwa)
+
     TAJO-1122: Refactor the tajo-storage project structure.
     (Hyoungjun Kim)
     
-=======
-    TAJO-1243: *-site.xml.template should have default configs commented out.
-    (hyunsik)
-
-    TAJO-1143: TajoMaster, TajoWorker, and TajoClient should have 
-    diagnosis phase at startup. (Jihun Kang via hyunsik)
-
-    TAJO-1236: Remove slow 'new String' operation in parquet format. 
-    (jinho)
-
-    TAJO-1230: Disable ipv6 support on JVM. (Jihun Kang via hyunsik)
-
-    TAJO-1213: Implement CatalogStore::updateTableStats. (jaehwa)
-
->>>>>>> 3c273b52
     TAJO-1165: Needs to show error messages on query_executor.jsp. 
     (Jihun Kang via jaehwa)
 
