Tajo Change Log 

Release 0.12.0 - unreleased

  NEW FEATURES

  IMPROVEMENT

    TAJO-1899: Calling 'Arrays.asList()' with too few arguments cause memory 
    extravagance. (Contributed by Dongkyu Hwangbo, committed by jihoon)
  
<<<<<<< HEAD
    TAJO-1883: Keep tajo-client and its dependent modules to be 1.7 target.
    (hyunsik)
=======
    TAJO-1461: Follow Protocol Buffer Style Guide. (Contributed by David Chen,
    committed by hyunsik)
>>>>>>> dd16f119

    TAJO-1768: Move Tajo into Java 8. (hyunsik)

  BUG FIXES

    TAJO-1886: Set compilerSourceVM and compilerTargetVM to web.xml. (hyunsik)

  TASKS

    TAJO-1893: Remove unused import. (Contributed by Dongkyu Hwangbo, 
    Committed by jihoon)

  SUB TASKS

    TAJO-1844: Eliminate explicit diamond expressions. 
    (Contributed by Dongkyu Hwangbo, committed by hyunsik)


Release 0.11.0 - unreleased

  NEW FEATURES

    TAJO-1832: Well support for self-describing data formats. (jihoon)

    TAJO-1730: JDBC Tablespace support. (hyunsik)

    TAJO-1812: Timezone support in JSON file format. (hyunsik)

    TAJO-1486: Text file should support to skip header rows when creating 
    external table. (Contributed by Jongyoung Park. Committed by jinho)

    TAJO-1661: Implement CORR function. (jihoon)

    TAJO-1537: Implement a virtual table for sessions. 
    (Contributed by Yongjin Choi, Committed by hyunsik)

    TAJO-1562: Python UDAF support. (jihoon)

    TAJO-1344: Python UDF support. (jihoon)

    TAJO-923: Add VAR_SAMP and VAR_POP window functions. 
    (Contributed by Dongjoon Hyun, Committed by jihoon)

    TAJO-1494: Add SeekableScanner support to DelimitedTextFileScanner.
    (jinho)

    TAJO-921: Add STDDEV_SAMP and STDDEV_POP window functions. (Keuntae Park)

    TAJO-1135: Implement queryable virtual table for cluster information.
    (jihun)

    TAJO-1430: Improve SQLAnalyzer by session-based parsing-result caching.
    (Contributed by Dongjoon Hyun, Committed by jihoon)

  IMPROVEMENT

    TAJO-1663: Change the variable name storeType to dataFormat. (hyunsik)

    TAJO-1885: Simple query with projection should be supported. (hyunsik)

    TAJO-1890: Clean up debug and test modes and unhandled exceptions. 
    (hyunsik)

    TAJO-1860: Refactor Rpc clients to take Connection Parameters. (hyunsik)
 
    TAJO-1868: Allow TablespaceManager::get to return a unregistered 
    tablespace. (hyunsik)

    TAJO-1867: TajoMaster should handle the change of ${tajo.root}. (hyunsik)

    TAJO-1134: start-tajo.sh should display WEB UI URL and TajoMaster RPC 
    address. (Contributed YeonSu Han, committed by hyunsik)

    TAJO-1340: Change the default output file format. (jinho)

    TAJO-1835: TajoClient::executeQueryAndGetResult should throw 
    Query(Failed|Killed)Exception. (hyunsik)

    TAJO-1831: Add a shutdown hook manager in order to set priorities. (jinho)

    TAJO-1817: Improve SQL parser error message. (hyunsik)

    TAJO-1825: Remove zero length fragments when file length is zero. (jinho)

    TAJO-1828: tajo-daemon scripts should kill process after process can not 
    stop gracefully. (jinho)

    TAJO-1729: No handling of default case in DDLExecutor.
    (Contributed by Dongkyu Hwangbo. Committed by jinho)

    TAJO-1818: Separate sql parser into an independent maven module.
    (hyunsik) 

    TAJO-1816: Refactor SQL parser tests. (hyunsik)

    TAJO-1738: Improve off-heap RowBlock. (jinho)

    TAJO-1810: Remove QueryMasterTask cache immediately, if it stored to 
    persistent storage. (jinho)

    TAJO-993: Cleanup the result data in HDFS after query finished.
    (jinho)

    TAJO-1766: Improve the performance of cross join. (jihoon)

    TAJO-1792: tajo-cluster-tests is not available when it is used as an 
    external maven module. (hyunsik)

    TAJO-1775: TAJO-1775: HCatalogStore need to be deprecated. (jaehwa)

    TAJO-1745: Add positive and negative test methods. (hyunsik)
 
    TAJO-1757: Add examples for TajoClient v2. (hyunsik)

    TAJO-1761: Separate an integration unit test kit into an independent 
    module. (hyunsik)

    TAJO-680: Improve the IN operator to support sub queries. (jihoon)

    TAJO-1751: Reduce the client connection timeout. (jinho)

    TAJO-1746: Improve resource usage at first request of DefaultTaskScheduler.
    (jinho)

    TAJO-1743: Improve calculation of intermediate table statistics. (jinho)

    TAJO-1699: Tajo Java Client version 2. (hyunsik)

    TAJO-1721: Separate routine for CREATE TABLE from DDLExecutor. (hyunsik)

    TAJO-1736: Remove unnecessary getMountPath(). 
    (Contributed by YeonSu Han, Committed by jinho)

    TAJO-1645: Bump up hbase to 1.1.1. (hyunsik)

    TAJO-1715: Precompute the hash value of various kinds of ids. (jihoon)

    TAJO-1703: Remove hardcoded value in NodeStatusUpdater. (jinho)

    TAJO-1701: Remove forward or non-forward query concept in TajoClient. 
    (hyunsik)

    TAJO-1651: Too long fetcher default retries. (jinho)

    TAJO-1700: Add better exception handling in TajoMasterClientService. 
    (hyunsik)

    TAJO-1343: Improve the memory usage of physical executors. (jihoon)

    TAJO-1696: Resource calculator should consider the requested disk resource 
    at the first stage. (jihoon)

    TAJO-1695: Shuffle fetcher executor should be consider random writing.
    (jinho)

    TAJO-1397: Resource allocation should be fine grained. (jinho)

    TAJO-1352: Improve the join order algorithm to consider missed cases of 
    associative join operators. (jihoon)

    TAJO-1677: Remove unnecessary messages for the Travis CI build. (jaehwa)

    TAJO-1672: Removing rest api to create table
    POST /databases/{database-name}/tables interface
    (Contributed by DaeMyung Kang, Committed by jaehwa)

    TAJO-1638: Remove offset parameter from rest api result/{cacheId}.
    (Contributed by DaeMyung Kang, Committed by jaehwa)

    TAJO-1659: Simplify scan iteration in SeqScan. (hyunsik)

    TAJO-751: JDBC driver should support cancel() method.
    (Contributed by navis, Committed by jihoon)

    TAJO-1649: Change Rest API /databases/{database-name}/functions to 
    /functions. (Contributed by DaeMyung Kang, Committed by hyunsik)

    TAJO-1646: Add extlib directory for third-party libraries. (hyunsik)

    TAJO-1636: query rest api uri should change
    from /databases/{database_name}/queies to /queries.
    (Contributed by DaeMyung Kang, Committed by jaehwa)

    TAJO-1624: Add managed table or external description in Table management 
    section. (hyunsik)

    TAJO-1626: JdbcConnection::setAutoCommit() should not throw an exception.
    (hyunsik)

    TAJO-1130: Concurrent execution of independent execution blocks.
    (Contributed by navis, Committed by jihoon)

    TAJO-1618: [Rest API] queries/{queryId} should set default print type.
    (Contributed by DaeMyung Kang, Committed by jihoon)

    TAJO-1553: Improve broadcast join planning. (jihoon)

    TAJO-1577: Add test cases to verify join plans. (jihoon)

    TAJO-1607: Tajo Rest Cache-Id should be bigger than zero. (Contributed by 
    DaeMyung Kang, Committed by hyunsik)

    TAJO-1603: Refactor StorageManager. (hyunsik)

    TAJO-1542: Refactoring of HashJoinExecs. (Contributed by Navis, 
    Committed by hyunsik)

    TAJO-1591: Change StoreType represented as Enum to String type. (hyunsik)

    TAJO-1452: Improve function listing order (Contributed Dongjoon Hyun, 
    Committed by hyunsik)

    TAJO-1576: Sometimes DefaultTajoCliOutputFormatter.parseErrorMessage() 
    eliminates an important kind of information. 
    (Contributed by Jongyoung Park, Committed by jihoon)

    TAJO-1584: Remove QueryMaster client sharing in TajoMaster and TajoWorker.
    (jinho)

    TAJO-1563: Improve RPC error handling. (jinho)

    TAJO-1311: Enable Scattered Hash Shuffle for CTAS statement. (jaehwa)

    TAJO-1548: Refactoring condition code for CHAR into CatalogUtil.
    (Contributed by DaeMyung Kang, Committed by jaehwa)

    TAJO-1570: CatalogUtil newSimpleDataTypeArray should use newSimpleDataType.
    (Contributed by DaeMyung Kang, Committed by jihoon)

    TAJO-1442: Improve Hive Compatibility. (jaehwa)

    TAJO-1530: Display warn message when the query kill button is clicked in 
    WEB UI. (Contributed by Dongjoon Hyun, Committed by hyoungjun)
  
    TAJO-1509: Use dedicated thread to release resource allocated to container.
    (Contributed by navis, Committed by hyoungjun)

    TAJO-1454: Comparing two date or two timestamp need not normalizing
    (Contributed by navis, Committed by hyoungjun)

    TAJO-1385: Remove locking on RMContext. (Contributed by navis, 
    Committed by jihoon)

    TAJO-1499: Check the bind status when EvalNode::eval() is called. (jihoon)

    TAJO-1400: Add TajoStatement::setMaxRows method support.
    (Contributed by YeonSu Han, Committed by jihoon)

    TAJO-1421: Add 'ALTER TABLE SET PROPERTY' statement.
    (Contributed by Yongjin Choi. Committed by jaehwa)

    TAJO-1501: Too many log message of HashShuffleAppenderManager.
    (Contributed by Jongyoung Park. Committed by jaehwa)

    TAJO-1428: Support min, max builtin functions for DATE, TIME, TIMESTAMP.
    (Contributed by Dongjoon Hyun, Committed by Keuntae Park)

    TAJO-1436: Add Bind method to EvalNode. (Contributed by navis,
    Committed by jihoon)

    TAJO-1495: Clean up CatalogStore. (jaehwa)
   
    TAJO-1460: Apply TAJO-1407 to ExternalSortExec. (Contributed by navis, 
    Committed by hyoungjun)

    TAJO-1350: Refactor FilterPushDownRule::visitJoin() into well-defined, 
    small methods. (jihoon)

    TAJO-1426: Support "explain global" to get physical plan. (Contributed by
    navis, Committed by jihoon)

    TAJO-1407: Minor performance improvement of MemSortExec. (Contributed by
    navis, Committed by jihoon)

    TAJO-1403: Improve 'Simple Query' with only partition columns and constant 
    values. (Contributed by Dongjoon Hyun, Committed by jihoon)

    TAJO-1418: Comment on TAJO_PULLSERVER_STANDALONE in tajo-env.sh 
    is not consistent. (Contributed by navis, Committed by hyunsik)

    TAJO-1381: Support multi-bytes delimiter for Text file.
    (Contributed by navis, Committed by jinho)

    TAJO-1391: RpcConnectionPool should check reference counter of connection 
    before close. (Contributed by navis, Committed by jihun)

    TAJO-1383: Improve broadcast table cache. (jinho)

    TAJO-1374: Support multi-bytes delimiter for CSV file.
    (Contributed by navis, Committed by jinho)

    TAJO-1395: Remove deprecated sql files for Oracle and PostgreSQL. (jihun)

    TAJO-1394: Support reconnect on tsql. 
    (Contributed by navis, Committed by hyunsik)

    TAJO-527: Upgrade to Netty 4. (jihun)

    TAJO-1369: Some stack trace information is missed in error/fail logging. 
    (Contributed by navis, Committed by hyunsik)

  BUG FIXES

    TAJO-1901: Repair partition throws ArrayIndexOutOfBoundsException 
    occasionally. (Contributed by jaehwa, committed by hyunsik)

    TAJO-1902: Add line delimiter for repair partition in TajoDump. (jaehwa)

    TAJO-1889: UndefinedColumnException when a query with table subquery is
    executed on self-describing tables. (jihoon)

    TAJO-1894: Filter condition is ignored when a query involves multiple 
    subqueries and aggregations. (jihoon)

    TAJO-1827: JSON parsing error at storage-site.json while tajo master
    starts up. (jaehwa)

    TAJO-1884: Add missing jetty-util dependency. (jinho)

    TAJO-1861: TSQL should change line after printout error message during 
    connecting other database. (jihoon)

    TAJO-1873: Fix NPE in QueryExecutorServlet. (jinho)

    TAJO-1871: '-DskipTests' flag does not work. (jihoon)

    TAJO-1869: Incorrect result when sorting table with small files. (jinho)

    TAJO-1846: Python temp directory path should be selected differently based 
    on user platform. (Contributed by Dongkyu Hwangbo, Committed by jihoon)

    TAJO-1848: ShutdownHook in TajoMaster can throw NPE if serviceInit().
    (hyunsik)

    TAJO-1851: Can not release a different rack task. (jinho)

    TAJO-1830: Fix race condition in HdfsServiceTracker. (jinho)

    TAJO-1727: Avoid to create external table using TableSpace. (jaehwa)

    TAJO-1600: Invalid query planning for distinct group-by. (hyunsik)

    TAJO-1782: Check ON_ERROR_STOP flag in TSQL when error is occured. 
    (Contributed by Dongkyu Hwangbo, Committed by jihoon)

    TAJO-1829: Fix DelimitedTextFileAppender NPE in negative tests. (jinho)

    TAJO-1674: Validation of CTAS schema mismatch. (hyunsik)

    TAJO-1819: Cannot find existing tables when pgsql catalog starts up. 
    (jihoon)

    TAJO-1821: Temporary data is not cleared after TestCatalog. (jihoon)

    TAJO-1805: In the 'Execute Query' page of web UI, default database 
    should be set as 'default'. (Contributed by Dongkyu Hwangbo, committed 
    by hyunsik)

    TAJO-1823: Can't start TajoMaster. (hyunsik)

    TAJO-1820: Fix wrong case sensitivity rules of non-reserved keywords.
    (hyunsik)

    TAJO-1610: Cannot find column when the same name is used for table 
    and database. (hyunsik)

    TAJO-1800: WHERE clause is ignored with UNION. (hyunsik)

    TAJO-1815: Catalog store initialization with PostgreSQL failed.
    (Contributed by Jongyoung Park, Committed by hyunsik)

    TAJO-1811: Catalog server address must be set dynamically during test.
    (jihoon)

    TAJO-1802: PythonScriptEngine copies controller and tajo util whenever 
    it is initialized. (jihoon)

    TAJO-1707: Rack local count can be more than actual number of tasks.
    (jinho)

    TAJO-1808: Wrong table type problem in catalog. (jihoon)

    TAJO-1801: Table name is not unique of tableDescMap in QueryMasterTask. 
    (jihoon)

    TAJO-1798: Dynamic partitioning occasionally fails. (jaehwa)
    
    TAJO-1799: Fix incorrect event handler when kill-query failed. (jinho)

    TAJO-1783: Query result is not returned by invalid output path. (jinho)

    TAJO-1596: TestPythonFunctions occasionally fails. (jinho)

    TAJO-1741: Two tables having same time zone display different timestamps.
    (Contributed Jongyoung Park, committed by hyunsik)

    TAJO-1790: TestTajoClientV2::testExecuteQueryAsyncWithListener 
    occasionally is failed. (hyunsik)

    TAJO-1776: Fix Invalid column type in JDBC. (jinho)

    TAJO-1781: Join condition is still not found when it exists in OR clause. 
    (jihoon)

    TAJO-1777: JsonLineDeserializer returns invalid unicode text, 
    if contains control character. (jinho)

    TAJO-1779: Remove "DFSInputStream has been closed already" messages 
    in DelimitedLineReader. (jinho)

    TAJO-1763: tpch/*.tbl files cannot be founded in maven modules except for 
    core-tests. (hyunsik)

    TAJO-1561: Query which contains join condition in "OR" clause does not 
    finish. (jihoon)

    TAJO-1752: NameResolver cannot find nested records properly. (jihoon)

    TAJO-1732: During filter push down phase, join conditions are not set 
    properly. (jihoon)

    TAJO-1742: Remove hadoop dependency in DatumFactory. (jinho)

    TAJO-1733: Finished query occasionally does not appear in Web-UI. (jinho)

    TAJO-1731: With a task failure, query processing is hanged after first 
    retry. (jihoon)

    TAJO-1608: Fix test failure in index_support branch. (jihoon)

    TAJO-1594: Catalog schema is invalid for some databases. (jihoon)

    TAJO-1657: Tajo Rest API /database/{database-name]/tables should return 
    table names only without invalid external table info. 
    (Contributed by DaeMyung Kang, Committed by jihoon)

    TAJO-1552: NPE occurs when GreedyHeuristicJoinOrderAlgorithm.getCost() 
    returns infinity. (Contributed by Hyoungjun Kim, Committed by jihoon)

    TAJO-1712: querytasks.jsp throws NPE occasionally when tasks are running.
    (jinho)

    TAJO-1716: Repartitioner.makeEvenDistributedFetchImpl() does not distribute 
    fetches evenly. (jihoon)

    TAJO-1681: Fix TajoDump invalid null check for database name.
    (Contributed by DaeMyung Kang, Committed by jihoon)

    TAJO-1702: Fix race condition in finished query cache. (jinho)

    TAJO-1597: Problem of ignoring theta join condition. (jihoon)

    TAJO-1697: RCFile progress causes NPE occasionally. (jinho)

    TAJO-1689: Metrics file reporter prints histogram metric without group name.
    (hyunsik)

    TAJO-1657: Tajo Rest API /database/{database-name]/tables should return 
    table names only without invalid external table info. 
    (Contributed by DaeMyung Kang, Committed by jihoon)

    TAJO-1644: When inserting empty data into a partitioned table,
    existing data would be removed. (jaehwa)

    TAJO-1642: CatalogServer need to check meta table first. (jaehwa)

    TAJO-1650: TestQueryResource.testGetAllQueries() occasionally fails.
    (Contributed by jinho, Committed by jaehwa)
 
    TAJO-1634: REST API: fix error when offset is zero.
    (Contributed by DaeMyung Kang, Committed by jaehwa)

    TAJO-1630: Test failure after TAJO-1130. (jihoon)

    TAJO-1623: INSERT INTO with wrong target columns causes NPE. (hyunsik)

    TAJO-1621: Compilation error with hadoop 2.7.0. (jinho)

    TAJO-1619: JDBC program is stuck after closing. (jihoon)

    TAJO-1620: random() in an SQL should generate RANDOM numbers.
    (Contributed by Jongyoung Park, Committed by jihoon)

    TAJO-1558: HBASE_LIB/hbase-server-*.jar should be included in the CLASSPATH.
    (Contributed by Jongyoung Park, Committed by jaehwa)

    TAJO-1605: Fix master build failure on jdk 1.6. (jinho)

    TAJO-1485: Datum 'Char' returned only 1byte.
    (Contributed by DaeMyung Kang, Committed by jihoon)

    TAJO-1586: TajoMaster HA startup failure on Yarn. (jaehwa)

    TAJO-1598: TableMeta should change equals mechanism.
    (Contributed by DaeMyung Kang, Committed by jihoon)

    TAJO-1593: Add missing stop condition to Taskrunner. (jinho)

    TAJO-1556: "insert into select" with reordered column list does not work.
    (Contributed by Yongjin Choi, Committed by jihoon)

    TAJO-1534: DelimitedTextFile return null instead of a NullDatum. (jinho)

    TAJO-1574: Fix NPE on natural join.
    (Contributed by Dongjoon Hyun, Committed by jihoon)

    TAJO-1581: Does not update last state of query stage in non-hash shuffle.
    (jinho)

    TAJO-1580: Error line number is incorrect.
    (Contributed by Jongyoung Park. Committed by jaehwa)

    TAJO-1419: Tsql session command doesn't work. (Contributed by DaeMyung Kang,
    Committed by jihoon)

    TAJO-1481: Numeric conversion of Inet4 type should be considered as unsigned.
    (Contributed by navis, Committed by jihoon)

    TAJO-1522: NPE making stage history before task scheduler is initialized.
    (Contributed by navis, Committed by jinho)

    TAJO-1560: HashShuffle report should be ignored when a succeed tasks are not
    included. (jinho)

    TAJO-1569: BlockingRpcClient can make other request fail. (jinho)

    TAJO-1564: TestFetcher fails occasionally. (jinho)

    TAJO-1497: RPC client does not share a connection. (jinho)

    TAJO-1467: Parenthesis at the start of SQL query is ignored. 
    (Keuntae Park)

    TAJO-1541: Connection timeout in netty client is not working.
    (Contributed by navis, Committed by jihun)

    TAJO-1500: FinishedTaskCleanThread is not interrupted when worker stops.
    (Contributed by navis, Committed by jihoon)

    TAJO-1469: allocateQueryMaster can leak resources if it times-out (3sec, 
    hardcoded) (Contributed by navis, Committed by hyoungjun)

    TAJO-1538: TajoWorkerResourceManager.allocatedResourceMap is increasing 
    forever. (Contributed by navis. Committed by jinho)

    TAJO-1510: Change a function name from getFileCunks to getFileChunks.
    (Contributed by Soonwoong Lee, Committed by jaehwa)

    TAJO-1360: VALUES_ field in OPTIONS table of catalog store should be longer.
    (Contributed by DaeMyung Kang, Committed by jihun)

    TAJO-1479: NPE during startup CatalogStore. (jaehwa)

    TAJO-1437: Resolve findbug warnings on Tajo JDBC Module. 
    (Contributed by Dongjoon Hyun, Committed by jihoon)

    TAJO-1438: Resolve findbug warnings on Tajo Client Module. 
    (Contributed by Dongjoon Hyun, Committed by jihoon)

    TAJO-1440: Some tests fail in parallel test environment in TestKillQuery.
    (Contributed by Jongyoung Park. Committed by jinho)

    TAJO-1147: Simple query doesn't work in Web UI.
    (Contributed by Jongyoung Park. Committed by jaehwa)

    TAJO-1434: Fix supporting version of Hadoop. 
    (Contributed by Dongjoon Hyun, Committed by jinho)

    TAJO-1449: TestSelectQuery.testExplainSelect() fails. (jihoon)

    TAJO-1396: Unexpected IllegalMonitorStateException can be thrown 
    in QueryInProgress. (Contributed by navis. Committed by jinho)

    TAJO-1414: Two RemoteException in rpc module. 
    (Contributed by navis. Committed by jihun)

    TAJO-1368: Exceptions during processing nested union queries.
    (jihun)

    TAJO-1405: Fix some illegal way of usages on connection pool. 
    (Contributed by navis, Committed by Keuntae Park)

    TAJO-1384: Duplicated output file path problem. (jihoon)

    TAJO-1386: CURRENT_DATE generates parsing errors sometimes.
    (Contributed by navis, Committed by hyunsik)

    TAJO-1387: Correct error message for EXISTS clause.
    (Contributed by Dongjoon Hyun, Committed by hyunsik)

    TAJO-1378: Incorrect version(0.8.0) info in tajo-doc. 
    (Contributed by Dongjoon Hyun, Committed by jihoon)

    TAJO-1370: TUtils.checkEquals() is not consistent with description 
    in javadoc. (Contributed by navis, Committed by hyunsik)

    TAJO-1362: Resolve findbug warnings on Tajo Core Module. (jihun)

    TAJO-1366: The timestamp type conversion occasionally leads to wrong 
    results. (jihoon)

    TAJO-1365: Suppress release audit warnings on Jekins builds. (jihun)

    TAJO-1357: Resolve findbugs warnings on Tajo Catalog Modules. (jihun)

    TAJO-1351: Resolve findbug warnings on Tajo Common Module. (jihun)
  
  TASKS

    TAJO-1872: Increase the minimum split size and add a classpath to hadoop 
    tools. (jihoon)

    TAJO-1870: Enable tests of tajo-storage-pgsql module when arch type 
    is 64-bit. (jinho)

    TAJO-1682: Write ORC document. (Contributed by Jongyoung Park, 
    Committed by jihoon)

    TAJO-1744: Porting bash shell scripts to Windows command shell scripts.
    (Contributed by YeonSu Han, Committed by jihoon)

    TAJO-1853: Add tablespace syntax to the CREATE TABLE section of DDL page. 
    (jihoon)

    TAJO-1824: Remove partition_keys table from information_schema. (jaehwa)

    TAJO-1813: Allow external catalog store for unit testing. (jihoon)

    TAJO-1845: Enforcers in the master plan should be printed in a fixed 
    order. (jihoon)

    TAJO-1739: Add a statement for adding partition to TajoDump. (jaehwa)

    TAJO-1833: Refine LogicalPlanPreprocessor to add new rules easily.
    (jihoon)

    TAJO-1809: Change default value of several configurations. (jihoon)

    TAJO-1803: Use in-memory derby as the default catalog for unit tests. 
    (jihoon)

    TAJO-1755: Add documentation for missing built-in functions. (jihoon)

    TAJO-1750: Upgrade hadoop dependency to 2.7.1. (jinho)

    TAJO-1590: Moving to JDK 7. (jinho)

    TAJO-1300: Merge the index branch into the master branch. (jihoon)

    TAJO-1713: Change the type of edge cache in JoinGraphContext from 
    HashMap to LRUMap. (jihoon)

    TAJO-1273: Merge DirectRawFile to master branch. (jinho)

    TAJO-1628: Add a documentation for join operation. (jihoon)

    TAJO-1687: sphinx-mavan-plugin version should be 1.0.3. 
    (Contributed by Jongyoung Park, Committed by jihoon)

    TAJO-1345: Implement logical plan part and DDL executor
    for alter partition. (jaehwa)

    TAJO-1450: Encapsulate Datum in Tuple. (Contributed by navis,
    Committed by jihoon)

    TAJO-1583: Remove ServerCallable in RPC client. (jinho)

    TAJO-1587: Upgrade java version to 1.7 for Travis CI. (jihoon)

    TAJO-1559: Fix data model description (tinyint, smallint).
    (Contributed by Dongjoon Hyun, Committed by jihoon)

    TAJO-1575: HBASE_HOME guidance is duplicated in tajo-env.sh.
    (Contributed by Jongyoung Park, Committed by jihoon)

    TAJO-1568: Apply UnpooledByteBufAllocator when a tajo.test.enabled
    is set to enable. (jinho)

    TAJO-1567: Update old license in some pom.xml files.
    (Contributed by Dongjoon Hyun, Committed by jinho)

    TAJO-1526: Investigate the frequent failures of Travis CI. (jihoon)

    TAJO-1462: Replace CSV examples into TEXT examples in docs. 
    (Contributed by Dongjoon Hyun, Committed by jihoon)

    TAJO-1424: Investigate the problem of too many "Try to connect" messeges 
    during Travic CI build. (Contributed by navis, Committed by jihoon)

    TAJO-1482: Cleanup the legacy cluster mode. (jinho)

    TAJO-1439: Some method name is written wrongly. 
    (Contributed by Jongyoung Park. Committed by jihoon)

    TAJO-1398: Fix 'Getting Started' link error from 0.9.0 into 0.10.0. 
    (Contributed by Dongjoon Hyun, Committed by jihoon)

    TAJO-1380: Update JDBC documentation for new JDBC driver.
    (Contributed by Dongjoon Hyun, Committed by hyunsik)

    TAJO-1335: Bump up 0.10.0-SNAPSHOT to 0.11.0-SNAPSHOT in master branch. 
    (hyunsik)

    TAJO-1314: Documentation for the support of the swift. (jihoon)


  SUB TASKS

    TAJO-1887: Disable the alter table add partition statement temporarily.
    (jaehwa)

    TAJO-1493: Make partition pruning based on catalog informations. (jaehwa)

    TAJO-1673: Implement recover partitions. (jaehwa)

    TAJO-1844: Eliminate explicit diamond expressions. 
    (Contributed by Dongkyu Hwangbo, committed by hyunsik)

    TAJO-1465: Add ORCFileAppender to write into ORCFile table. 
    (Contributed by Joyngyoung Park, committed by hyunsik)

    TAJO-1841: Eliminate explicit diamond expressions in tajo-{algebra,rpc}
    (hyunsik)

    TAJO-1826: Revert 'refining code for Parquet 1.8.1'. 
    (Contributed by Jongyoung Park, committed by hyunsik)

    TAJO-1641: Add window function documentation. (jihoon)

    TAJO-1749: Refine JDBC exceptions to better handle exceptional 
    cases. (hyunsik)

    TAJO-1737: Implement SQL Parser rule for Map type. (hyunsik)

    TAJO-1787: Remove unused and legacy exceptions. (hyunsik)

    TAJO-1758: Some TajoRuntimeException should be restored as TajoException 
    in client side. (hyunsik)

    TAJO-1754: Implement several functions to handle json array. (jihoon)

    TAJO-1748: Refine client APIs to throw specific exceptions. (hyunsik)

    TAJO-1735: Implement MetadataProvider and LinkedMetadataManager. (hyunsik)

    TAJO-1723: INSERT INTO statement should allow nested fields as 
    target columns. (hyunsik)

    TAJO-1302: Support index metadata backup and restore. (jihoon)

    TAJO-1484 Apply on ColPartitionStoreExec. (Contributed by Navis, 
    committed by hyunsik)

    TAJO-1464: Add ORCFileScanner to read ORCFile table. (Contributed by 
    Jongyoung Park, Committed by jihoon)

    TAJO-1693: Rearrange metric names. (hyunsik)

    TAJO-1496: Remove legacy CSVFile. (jinho)

    TAJO-1691: Refactor visitors and planner to throw TajoException. (hyunsik)

    TAJO-1525: Implement INTERSECT [ALL] physical operator. (Contributed 
    Keuntae Park, Committed by hyunsik) 

    TAJO-1684: CREATE EXTERNAL TABLE should allows just a path. (hyunsik)

    TAJO-1670: Refactor client errors and exceptions. (hyunsik)

    TAJO-1514: Distinguish UNION and UNION ALL. (contributed by Keuntae Park,
    committed by hyunsik)

    TAJO-1658: Filter push down to underlying storages. (hyunsik)

    TAJO-1616: Implement TablespaceManager to load Tablespaces. (hyunsik)

    TAJO-1615: Implement TaskManager. (jinho)

    TAJO-1599: Implement NodeResourceManager and Status updater. (jinho)

    TAJO-1613: Rename StorageManager to Tablespace. (hyunsik)

    TAJO-1359: Add nested field projector and language extension to project 
    nested record. (hyunsik)

    TAJO-1529: Implement json_extract_path_text(string, string) function.
    (jinho)

    TAJO-1338: Defines RESTful API for Clients. (jihun)

    TAJO-1284: Add alter partition method to CatalogStore. (jaehwa)

    TAJO-1392: Resolve findbug warnings on Tajo Plan Module. (jihun)

    TAJO-1393: Resolve findbug warnings on Tajo Cli Module.
    (Contributed by Dongjoon Hyun, Committed by hyunsik)

    TAJO-1337: Implements common modules to handle RESTful API. (jihun)

    TAJO-1329: Improve Schema class to support nested struct support.
    (hyunsik)

    TAJO-1353: Nested record support in CREATE TABLE statement. (hyunsik)


Release 0.10.0 - Released

  NEW FEATURES

    TAJO-919: Implement LAG and LEAD window functions. (Keuntae Park)

    TAJO-920: Add FIRST_VALUE and LAST_VALUE window functions. 
    (Keuntae Park via hyunsik)

    TAJO-1238: Add SET SESSION and RESET statement. (hyunsik)

    TAJO-1222: DelimitedTextFile should be tolerant against parsing errors.
    (hyunsik)

    TAJO-1131: Supports Inserting or Creating table into 
    the HBase mapped table.(Hyoungjun Kim)


    TAJO-1026: Implement Query history persistency manager.(Hyoungjun Kim)

    TAJO-233: Support PostgreSQL CatalogStore. (Jihun Kang via hyunsik)

    TAJO-235: Support Oracle CatalogStore. (Jihun Kang via hyunsik)

    TAJO-1095: Implement Json file scanner. (hyunsik)

  IMPROVEMENT

    TAJO-1160: Remove Hadoop dependency from tajo-client module. (jinho)

    TAJO-1269: Separate cli from tajo-client. (hyunsik)

    TAJO-1328: Fix deprecated property names in the catalog configuration
    document. (jihun)

    TAJO-1317: Parallel Test Executions on Tajo Core Project. (jihun)

    TAJO-1320: HBaseStorageManager need to support Zookeeper Client Port.
    (jaehwa)

    TAJO-1309: Add missing break point in physical operator. (jinho)

    TAJO-1307: HBaseStorageManager need to support for users to use
    hbase-site.xml file. (jaehwa)

    TAJO-1290: Add HBase Storage Integration Documentation. (jaehwa)

    TAJO-1293: Tajo have to accept hostname beginning with digits.
    (Jinhang Choi via jihun)

    TAJO-1281: Remove hadoop-common dependency from tajo-rpc. (hyunsik)

    TAJO-1291: Rename TajoMasterProtocol to QueryCoordinatorProtocol.
    (hyunsik)

    TAJO-1286: Remove netty dependency from tajo-jdbc. (jihun)

    TAJO-1282: Cleanup the relationship of QueryInProgress and 
    QueryJobManager. (hyunsik)

    TAJO-1258: Close() for classes derived from FileAppender should be robust.
    (Jongyoung Park via jinho)

    TAJO-1288: Refactoring org.apache.tajo.master package. (hyunsik)

    TAJO-1279: Cleanup TajoAsyncDispatcher and interrupt stop events. 
    (jinho)

    TAJO-1285: Refactoring Magic Number to HAConstants. 
    (DaeMyung Kang via jaehwa)

    TAJO-1245: Add documentation about PostgreSQL and Oracle Catalog driver. 
    (jihoon)

    TAJO-1228: TajoClient should communicate with only TajoMaster without 
    TajoWorker. (hyunsik)

    TAJO-1176: Implements queryable virtual tables for catalog information
    (jihun)

    TAJO-269: Protocol buffer De/Serialization for LogicalNode. (hyunsik)

    TAJO-1266: Too many logs when writing a parquet relation. 
    (DaeMyung Kang via jihoon)

    TAJO-1268: tajo-client module should not use UserGroupInformation. 
    (hyunsik)

    TAJO-1259: Change tsql history behavior. (Jaewoong Jung via hyunsik)

    TAJO-1261: Separate query and ddl execution codes from GlobalEngine. 
    (hyunsik)

    TAJO-1247: Store type 'TEXTFILE' should be TEXT while keeping enum 
    'TEXTFILE' in protobuf. (DaeMyung Kang via hyunsik)

    TAJO-1221: HA TajoClient should not connect TajoMaster at the first. 
    (jaehwa)

    TAJO-1241: Change default client and table time zone behavior. (hyunsik)

    TAJO-1243: *-site.xml.template should have default configs commented out.
    (hyunsik)

    TAJO-1143: TajoMaster, TajoWorker, and TajoClient should have 
    diagnosis phase at startup. (Jihun Kang via hyunsik)

    TAJO-1236: Remove slow 'new String' operation in parquet format. 
    (jinho)

    TAJO-1230: Disable ipv6 support on JVM. (Jihun Kang via hyunsik)

    TAJO-1213: Implement CatalogStore::updateTableStats. (jaehwa)

    TAJO-1122: Refactor the tajo-storage project structure.
    (Hyoungjun Kim)
    
    TAJO-1165: Needs to show error messages on query_executor.jsp. 
    (Jihun Kang via jaehwa)

    TAJO-1204: Remove unused ServerName class. (DaeMyung Kang via jaehwa)

    TAJO-1053: ADD PARTITIONS for HCatalogStore. (jaehwa)

    TAJO-1195: Remove unused CachedDNSResolver Class. (DaeMyung Kang via jaehwa)

    TAJO-1184: Upgrade netty-buffer to 4.0.24.Final. (jinho)

    TAJO-1156: Improve the comparison of timestamp and date types. 
    (Jihun Kang via jihoon)
   
    TAJO-1109: Separate SQL Statements from Catalog Stores.
    (Jihun Kang via hyunsik)

    TAJO-1161: Remove joda time dependency from tajo-core. 
    (Jihun Kang via hyunsik)

    TAJO-1133: Add 'bin/tajo version' command. (Jihun Kang via hyunsik)

    TAJO-1145: Add 'bin/tajo --help' command. (Jihun Kang via hyunsik)

    TAJO-1114: Improve ConfVars (SessionVar) to take a validator 
    interface to check its input. (Jihun Kang via hyunsik)

    TAJO-1140: Separate TajoClient into fine grained parts. (hyunsik)

    TAJO-1132: More detailed version info in tsql. (hyunsik)

    TAJO-1125: Separate logical plan and optimizer into a maven module.
    (hyunsik)

    TAJO-1123: Use Fragment instead of FileFragment.(Hyoungjun Kim)

    TAJO-1092: Improve the function system to allow other function 
    implementation types. (hyunsik)

    TAJO-1121: Remove the 'v2' storage package. (Hyoungjun Kim)

    TAJO-1128: Implement a select box for database at web interface. 
    (Jongyoung Park via hyunsik)

    TAJO-1174: remove unnessary codes for blobdatum.
    (DaeMyung Kang via hyunsik)

    TAJO-1169: Some older version of OpenJDK 1.6 does not get default 
    timezone id. (Jihun Kang via hyunsik)

    TAJO-1177: Reduce the use of Sun proprietary API. 
    (Jihun Kang via hyunsik)

    TAJO-1172: Remove Trevni storage type and its related classes.
    (DaeMyung Kang via hyunsik)

    TAJO-1163: TableDesc should use URI instead of Path. (hyunsik)

    TAJO-1188: Fix testcase testTimestampConstructor in TestTimestampDatum.
    (DaeMyung Kang via hyunsik)

    TAJO-1209: Pluggable line (de)serializer for DelimitedTextFile.
    (hyunsik)


  BUG FIXES

    TAJO-1356: Race conditions in QueryInProgress. (jinho)

    TAJO-1277: GreedyHeuristicJoinOrderAlgorithm sometimes wrongly assumes 
    associativity of joins. (Keuntae Park via jihoon)

    TAJO-1336: Fix task failure of stopped task. (jinho)

    TAJO-1316: NPE occurs when performing window functions after join.
    (jihun)

    TAJO-1325: Invalid history cleaner timeout. (jinho)

    TAJO-1283: ORDER BY with the first descending order causes wrong results.
    (Keuntae Park)

    TAJO-1324: Remove warehouse directory rewriting in Unit Test. (jinho)

    TAJO-1321: Cli prints wrong response time. (jihoon)

    TAJO-1313: Tajo-dump creates DDLs for information_schema tables.
    (jihun)

    TAJO-1322: Invalid stored caching on StorageManager. (jinho)

    TAJO-1319: Tajo can't find HBase configuration file. (jaehwa)

    TAJO-1312: Stage causes Invalid event error: SQ_SHUFFLE_REPORT 
    at KILLED. (jinho)

    TAJO-1318: Unit test failure after miniDFS cluster restart. (jinho)

    TAJO-1289: History reader fails to get the query information after 
    a successful query execution. (jinho)

    TAJO-1303: CDH cannot pass hadoop version check test.
    (Keuntae Park via jihun)

    TAJO-1308: QueryInprogress can not release when query is QUERY_ERROR.
    (jinho)

    TAJO-1305: With metadata storage of MySQL, columns with the same 
    character but difference case are not allowed. (jihun)

    TAJO-1257: ORDER BY with NULL FIRST misses some data. (Keuntae Park)

    TAJO-1225: Fix wrong schema name in JDBC driver. (jaehwa)

    TAJO-1304: Can not found TextFile in catalog. (jinho)

    TAJO-1299: TB and PB representations in StorageUnit are overflow.
    (jihun)

    TAJO-1297: Tajo Web UI does not work after TAJO-1291. (jihoon)

    TAJO-1251: Query is hanging occasionally by shuffle report. (jinho)

    TAJO-1287: Repeated using of the same order by key in multiple 
    window clauses should be supported. (Keuntae Park)

    TAJO-1265: min(), max() does not handle null properly. (Keuntae Park)

    TAJO-1270: Fix typos. (DaeMyung Kang via hyunsik)

    TAJO-1180: digitValue should throw Exception when char is not in 
    valid range. (DaeMyung Kang via hyunsik)

    TAJO-1276: Link to tsql guide 404s in tajo cli. (Jakob Homan via jihoon)

    TAJO-1275: Optimizer pushs down non-equi filter as theta join qualifier.
    (Keuntae Park)

    TAJO-1249: Tajo should check if a file format given in DDL is supported.
    (DaeMyung Kang via hyunsik)
 
    TAJO-1250: RawFileAppender occasionally causes BufferOverflowException. 
    (jinho)

    TAJO-1259: A title in catalog configuration document is different from 
    others. (Jongyoung Park via hyunsik)

    TAJO-1232: Implicit groupby queries with LIMIT lead to wrong results. 
    (jihoon)

    TAJO-1254: Fix getProgress race conditions in Query. (jinho)

    TAJO-1252: PathValidator should allow hdfs paths which contain IP addresses. 
    (jihoon)

    TAJO-1246: HBase info port conflict occasionally causes unit test 
    failures in Jenkins CI. (hyunsik)

    TAJO-1242: Json scanner can not read some case of trucated text. (jinho) 

    TAJO-1239: ORDER BY with null column desc miss some data. 
    (Hyoungjun Kim via hyunsik)

    TAJO-1244: tajo.worker.tmpdir.locations should use a validator for a list 
    of paths. (hyunsik)

    TAJO-1235: ByteBufLineReader can not read text line with CRLF.
    (jinho)

    TAJO-1237: Fix missing maven-module for pullserver. (jinho)

    TAJO-1196: Unit test hangs occasionally and randomly. (jihoon)

    TAJO-1234: Rearrange timezone in date/time types. (hyunsik)

    TAJO-1231: Implicit table properties in session are not stored in 
    table property. (hyunsik)

    TAJO-1194: 'INSERT OVERWRITE .. SELECT' does not remove existing data 
    when result is empty. (jaehwa)

    TAJO-1191: Change DateDatum timezone to UTC. (Jaewoong Jung via hyunsik)

    TAJO-1224: When there is no projected column, json scan can be hang. 
    (hyunsik) 

    TAJO-1220: Implement createStatement() and setEscapeProcessing() in 
    JdbcConnection. (YeonSu Han via hyunsik)

    TAJO-1183: Keep command execution even with errors. (Jaewoong Jung via 
    hyunsik)

    TAJO-1190: INSERT INTO to partition tables may cause NPE. (hyunsik)

    TAJO-1211: Staging directory for CTAS and INSERT should be in 
    the output dir. (hyunsik)

    TAJO-1210: ByteBufLineReader does not handle the end of file, 
    if newline is not appeared. (jinho)

    TAJO-1119: JDBC driver should support TIMESTAMP type. (jaehwa)

    TAJO-1166: S3 related storage causes compilation error in Hadoop 
    2.6.0-SNAPSHOT. (jaehwa)

    TAJO-1208: Failure of create table using textfile on hivemeta.
    (jinho)

    TAJO-1205: Remove possible memory leak in TajoMaster. (jinho)

    TAJO-1181: Avro schema URL should support various protocols. 
    (jinho)

    TAJO-1200: Invalid shuffle data of multiple worker in same server.
    (jinho)

    TAJO-1197: Unit test failed: unable to create new native thread.
    (jinho)

    TAJO-1178: Some error messages for wrong JSON queries are not so 
    much helpful. (Jaewoong Jung via jihoon)
    
    TAJO-1162: to_char() returns "-00" second. (Hyoungjun Kim)

    TAJO-1154: TajoCli doesn't pause while running the non-forwarded 
    query. (Hyoungjun Kim via hyunsik)

    TAJO-1150: Some weird methods in QueryClientImpl should be fixed. 
    (Jongyoung Park via hyunsik)

    TAJO-1139: ExternalSortExec should delete the intermediate files. 
    (jinho via hyunsik)

    TAJO-1126: Join condition including functions throws 
    IllegalArgumentException. (hyunsik)

    TAJO-1179: Integration tests in TravisCI are occasionally failed 
    due to log size. (hyunsik)


  TASKS

    TAJO-1260: Add ALTER TABLE ADD/DROP PARTITION statement to parser. (jaehwa)

    TAJO-1323: Cleanup the unstable test case. (jinho)

    TAJO-1295: Remove legacy worker.dataserver package and its unit tests.
    (hyunsik)

    TAJO-1296: Remove obsolete classes from tajo.master.container package.
    (hyunsik)

    TAJO-1294: Add index documents. (jihoon)

    TAJO-1280: Update the roles of Hyoungjun and Jihun in web site.
    (hyunsik)

    TAJO-1274: Merge separate pages of getting started document into a single 
    page. (hyunsik)

    TAJO-967: tajoCli doesn't remeber the last '\q' command.
    (Jaewoong Jung via jihoon)

    TAJO-1272: Change snapshot version from 0.9.1 to 0.10. (hyunsik)

    TAJO-1267: Remove LazyTaskScheduler. (DaeMyung Kang via jihoon)

    TAJO-1233: Merge hbase_storage branch to the master branch. 
    (Hyoungjun via hyunsik)
 
    TAJO-1229: rename tajo-yarn-pullserver to tajo-pullserver.
    (hyunsik)

    TAJO-1157: Required Java version in tutorial doc needs to be updated.
    (hyunsik)

    TAJO-1129: Remove hadoop 2.2.0 support. (jinho via hyunsik)

    TAJO-1153: Merge off-heap package in block_iteration branch to master 
    branch. (hyunsik)

    TAJO-1032: Improve TravisCI scripts to adjust log4j log level. (jinho)

    TAJO-1141: Refactor the packages hierarchy of tajo-client. (hyunsik)


  SUB TASKS

    TAJO-1262: Rename the prefix 'SubQuery' to 'Stage'. (hyunsik)

    TAJO-324: Rename the prefix 'QueryUnit' to Task. (hyunsik)

    TAJO-1151: Implement the ByteBuffer-based De/Serializer. (jinho)

    TAJO-1152: RawFile ByteBuffer should be reuse. (jinho)

    TAJO-1149: Implement direct read of DelimitedTextFile. (jinho)



Release 0.9.0

  NEW FEATURES 

    TAJO-1105: Add thread which detects JVM pauses like HADOOP's. (jinho)

    TAJO-704: TajoMaster HA (jaehwa)

    TAJO-20: INSERT INTO ... SELECT. (Hyoungjun Kim via hyunsik)

    TAJO-774: Implement logical plan part and physical executor for window 
    function. (hyunsik)

    TAJO-847: Supporting MariaDB-based Store, which is compatible with MySQL.
    (Jinhang Choi via jihoon)

    TAJO-860: Implements TRUNCATE table. (Hyoungjun Kim via hyunsik)

    TAJO-849: Add Parquet storage to HCatalogStore. (jaehwa)

    TAJO-494: Extend TajoClient to run a query with a plan context serialized 
    as the JSON form. (jihoon)

    TAJO-761: Implements INTERVAL type. (Hyoungjun Kim via hyunsik)

    TAJO-790: Implements ADD_MONTHS() function. (Hyoungjun Kim via hyunsik)

    TAJO-791: Implements ADD_DAYS() function. (Hyoungjun Kim via hyunsik)

    TAJO-762: Implements current date/time function (Hyoungjun Kim via hyunsik)

  IMPROVEMENT

    TAJO-1110: JAVA_PULLSERVER_HEAP_MAX in bin/tajo should be increased.
    (hyunsik)

    TAJO-1010: Improve multiple DISTINCT aggregation. (Hyoungjun Kim and jaehwa)

    TAJO-1093: DateTimeFormat.to_char() is slower than SimpleDateFormat.format().
    (Jihun Kang via hyunsik)

    TAJO-1030: Not supported JDBC APIs should return empty results instead of 
    Exception. (Hyoungjun Kim via hyunsik)

    TAJO-983: Worker should directly read Intermediate data stored in localhost
    rather than fetching. (Mai Hai Thanh via hyunsik)

    TAJO-910: Simple query (non-forwarded query) should be supported against 
    partition tables. (Hyoungjun Kim)

    TAJO-1035: Add default TAJO_PULLSERVER_HEAPSIZE. (Hyoungjun Kim)

    TAJO-1049: Remove the parallel degree limit up to the maximum cluster 
    capacity. (hyunsik)

    TAJO-1046: Remove hadoop native dependency of pullserver. (jinho)

    TAJO-1040: Misuse netty HashedWheelTimer. (jinho)

    TAJO-1034: Reduce Explicit Use of JVM Internal Class. 
    (Jihun Kang via hyunsik)

    TAJO-1027: Upgrade Hive to 0.13.0 and 0.13.1. (jaehwa)

    TAJO-1028: JDBC should support SET command.(Hyoungjun Kim)

    TAJO-937: Should use tajo.util.VersionInfo instead of 
    TajoConstants.TAJO_VERSION. (Mai Hai Thanh via hyunsik)

    TAJO-991: Running PullServer on a dedicated JVM process which separates 
    from worker. (Hyoungjun Kim)

    TAJO-906: Runtime code generation for evaluating expression trees.
    (hyunsik)

    TAJO-931: Output file can be punctuated depending on the file size.
    (hyunsik)

    TAJO-992: Reduce number of hash shuffle output file.(Hyoungjun Kim)

    TAJO-1008: Protocol buffer De/Serialization for EvalNode. (hyunsik)

    TAJO-984: Improve the default data type handling in RowStoreUtil.
    (jihoon via hyunsik)

    TAJO-895: ConstEval should not be included in target list of projectable 
    nodes. (hyunsik)

    TAJO-928: Session variables should override query configs in TajoConf.
    (hyunsik)

    TAJO-989: Cleanup of child blocks after parent execution block is complete
    (jinho)

    TAJO-966: Range partition should support split of multiple characters.
    (hyunsik)

    TAJO-987: Hash shuffle should be balanced according to intermediate
    volumes. (hyunsik)

    TAJO-955: Add database selection submit button in catalogview.jsp for text
    based browse. (Hyoungjun Kim via jihoon)

    TAJO-956: CONCAT should be support multiple params and null param.
    (Hyoungjun Kim via hyunsik)

    TAJO-953: RawFile should release a DirectBuffer immediately. (jinho)

    TAJO-933: Fork some classes of Parquet as builtin third-party classes.
    (hyunsik)

    TAJO-932: Upgrade Parquet to 1.5.0. (hyunsik)

    TAJO-903: Some left outer join cases are not optimized as the broadcast 
    join. (Hyoungjun Kim via hyunsik)

    TAJO-911: Refactoring Mysql/Maria Catalog Store. (DaeMyung Kang via hyunsik)

    TAJO-853: Refactoring FilterPushDown for OUTER JOIN.
    (Hyoungjun Kim via hyunsik)

    TAJO-840: Improve query result print with counting empty table. (jaehwa)

    TAJO-844: JDBC should be support getTime, getDate, and getTimestamp. 
    (Hyoungjun Kim via hyunsik)

    TAJO-843: implements COALESCE for BOOLEAN, DATE, TIME, TIMESTAMP. 
    (Hyoungjun Kim via hyunsik)

    TAJO-854: Supports INSERT INTO with UNION. (Hyoungjun Kim via jihoon) 

    TAJO-793: CLI should be able to exit when single query is failed.
    (Hyoungjun Kim via jinho)

    TAJO-846: Clean up the task history in woker. (jinho)

    TAJO-842: NULL handling in JDBC. (Hyoungjun Kim via jinho)

    TAJO-699: Create a table using LIKE. (Prafulla T via hyunsik)

    TAJO-825: Datetime type refactoring. (Hyoungjun Kim via jihoon)

    TAJO-811: add simple fifo scheduler support. (jinho)

    TAJO-801: Multiple distinct should be supported. (Hyoungjun Kim via hyunsik)

    TAJO-807: Implement Round(numeric, int) function.
    (Seungun Choe via hyunsik)

    TAJO-797: Implicit type conversion support. (hyunsik)

    TAJO-804: Bump up Parquet version to 1.4.2. (hyunsik)

    TAJO-425: RAWFILE_SYNC_INTERVAL has not default value. (jinho)

    TAJO-617: Rename BIN/tajo_dump BIN/tajo-dump. (jinho)

    TAJO-789: Improve shuffle URI. (jinho)

    TAJO-769: A minor improvements for HCatalogStore (Fengdong Yu via hyunsik)

    TAJO-734: Arrange TajoCli output message. (hyoungjunkim via jihoon)

    TAJO-758: Supports parameter values in the SQL file.
    (Hyoungjun Kim via hyunsik)

  BUG FIXES

    TAJO-1113: SubQuery in KILLED state should handle unexpected events.
    (hyunsik)

    TAJO-1111: TestKillQuery.testKillQueryFromInitState occasionally fails.
    (hyunsik)

    TAJO-1107: Broadcast join on non-leaf node scans only first data file.
    (Hyoungjun Kim)

    TAJO-1106: Missing session check in getFinishedQuery API. 
    (Yongjun Park via hyunsik)

    TAJO-1021: Remove the member variable Builder from all classes inherited 
    from ProtoObject. (hyunsik)

    TAJO-1104: Using asterisk with GROUP BY causes NPE. (hyunsik)

    TAJO-1099: LogicalPlanner::convertDataType causes NPE in some cases.
    (hyunsik)

    TAJO-1102: Self-join with a partitioned table returns wrong result data.
    (Hyoungjun Kim)

    TAJO-1097: IllegalArgumentException: RawFileScanner. (Mai Hai Thanh via 
    jinho)

    TAJO-1103: Insert clause of partitioned table loses some FetchImpls. (jinho)

    TAJO-1101: Broadcast join with a zero-length file table returns wrong 
    result data. (Hyoungjun Kim)

    TAJO-1067: INSERT OVERWRITE INTO should not remove all partitions. (jaehwa)

    TAJO-1065: The \admin -cluster argument doesn't run as expected.
    (Jongyoung Park via hyunsik)

    TAJO-1072: CLI gets stuck when wrong host/port is provided. 
    (Jihun Kang via hyunsik)

    TAJO-1081: Non-forwarded (simple) query shows wrong rows. (hyunsik)

    TAJO-981: Help command (\?) in tsql takes too long time. (YeonSu Han via 
    jaehwa)

    TAJO-962: Column reference used in LIMIT clause incurs NPE.

    TAJO-1074: Query calculates wrong progress before subquery init. (jinho)

    TAJO-1025: Network disconnection during query processing can cause 
    infinite exceptions. (Jihun Kang via jinho)

    TAJO-1047: DefaultTaskScheduler:allocateRackTask is failed occasionally
    on JDK 1.7. (jinho)

    TAJO-1056: Wrong resource release or wrong task scheduling. (jinho)

    TAJO-1050: RPC client does not retry during connecting. 
    (Jihun Kang via jinho)

    TAJO-948: 'INSERT INTO' statement to non existence table casuses 
    NPE. (Jongyoung Park via hyunsik)

    TAJO-1048: Missed use of session variables in GlobalPlanner.
    (hyunsik)

    TAJO-1037: KillQuery hang in subquery init state. (jinho)

    TAJO-1024: RpcConnectionPool::getConnection can cause NPE at 
    initialization. (hyunsik)

    TAJO-1038: Remove use of Builder variable in Schema. (hyunsik)

    TAJO-1022: tsql does not work as background process(Hyoungjun Kim)

    TAJO-1029: TAJO_PULLSERVER_STANDALONE should be false in default tajo-env.sh
    (jinho)

    TAJO-1017: TajoConf misuses read & write locks in some functions. 
    (Mai Hai Thanh via hyunsik)

    TAJO-1020: TajoContainerProxy::assignExecutionBlock causes NPE by race.
    (hyunsik)

    TAJO-986: Task scheduler gets incorrect task size. (Mai Hai Thanh via jihoon)

    TAJO-873: Query status is still RUNNING after session expired.
    (Hyoungjun Kim, jinho)

    TAJO-1004: UniformRangePartition cannot deal with unicode ranges.
    (hyunsik)

    TAJO-1013: A complex equality condition including columns of the same
    table is recognized as a join condition. (hyunsik)

    TAJO-1011: EvalTreeUtil::isJoinQual need to handle other join conditions.
    (jaehwa)

    TAJO-1009: A binary eval for column references of the same tables 
    should not be recognized as a join condition. (hyunsik)

    TAJO-985: Client API should be non-blocking. (jinho)

    TAJO-1006: Fix wrong storage unit for kilo bytes and others. (hyunsik)

    TAJO-1000: TextDatum.asChar() is incorrect, if client charset is different.
    (jinho)

    TAJO-995: HiveMetaStoreClient wrapper should retry the connection. (jinho)

    TAJO-947: ColPartitionStoreExec can cause URISyntaxException due 
    to special characters. (Mai Hai Thanh via hyunsik)

    TAJO-999: SequenceFile key class need to be compatible. (jaehwa)

    TAJO-994: 'count(distinct x)' function counts first null value. (hyunsik)

    TAJO-996: Sometimes, scheduleFetchesByEvenDistributedVolumes loses
    some FetchImpls. (hyunsik)

    TAJO-949: PullServer does not release files, when a channel throws 
    an internal exception. (jinho)
    
    TAJO-975: alias name which is the same to existing column name may cause
    NPE during PPD. (hyunsik)

    TAJO-979: Dividing float value by zero should throw "Divide by zero
    Exception" (Hyoungjun Kim via hyunsik)

    TAJO-978: RoundFloat8 should return Float8Datum type. (Hyoungjun Kim via 
    hyunsik)

    TAJO-957: ROUND should be support INT parameter. (Mai Hai Thanh via hyunsik)

    TAJO-980: execution page in Web UI broken. (hyunsik)

    TAJO-952: Wrong default partition volume config. (Mai Hai Thanh via jihoon)

    TAJO-974: Eliminate unexpected case condition in SubQuery. (Hyoungjun Kim 
    via hyunsik) 

    TAJO-977: INSERT into a partitioned table as SELECT statement uses a wrong 
    schema. (Hyoungjun Kim via hyunsik)

    TAJO-968: Self-Join query (including partitioned table) doesn't run 
    unexpectedly using auto broadcast join. (jaewha)

    TAJO-914: join queries with constant values can cause schema mismatch in
    logical plan. (hyunsik)

    TAJO-969: Distributed sort on a large data set may result in incorrect
    results. (hyunsik)

    TAJO-972: Broadcast join with left outer join returns duplicated rows.
    (Hyoungjun Kim via jaehwa)

    TAJO-666: java.nio.BufferOverflowException occurs when the query includes 
    an order by clause on a TEXT column. (Mai Hai Thanh via jihoon)

    TAJO-939: Refactoring the column resolver in LogicalPlan. (hyunsik)

    TAJO-965: Upgrade Bytes class and move some methods to others. (hyunsik)

    TAJO-961: TajoCli should exit when at least one query faces error while
    executing a SQL script. (hyunsik)

    TAJO-960: TajoCli's problem does not show the current status. (hyunsik)

    TAJO-945: Connecting to Tajo by JDBC driver failed with SQL Exception 
    "Invalid JDBC URI". (Mai Hai Thanh via jihoon)

    TAJO-904: ORDER BY Null first support. (Hyoungjun Kim via hyunsik)

    TAJO-936: TestStorages::testSplitable is failed occasionally. (jinho)

    TAJO-673: Assign proper number of tasks when inserting into partitioned table. (jaehwa)

    TAJO-916: SubQuery::computeStatFromTasks occasionally fail.
    (Hyoungjun Kim via hyunsik)

    TAJO-869: Sometimes, the unit test of testTaskRunnerHistory is failed.
    (jinho)

    TAJO-908: Fetcher does not retry, when pull server connection was closed.
    (jinho)
 
    TAJO-926: Join condition including column references of a row-preserving
    table in left outer join causes incorrect result. (hyunsik)

    TAJO-852: Integration test using HCatalog as a catalog store is failed.
    (jinho)

    TAJO-934: Multiple DISTINCT returns null grouping key value.
    (Hyoungjun Kim via hyunsik)

    TAJO-929: Broadcast join with empty outer join table returns empty result.
    (Hyoungjun Kim via hyunsik)

    TAJO-927: Broadcast Join with Large, Small, Large, Small tables
    makes a wrong plan. (Hyoungjun Kim via hyunsik)

    TAJO-913: Add some missed tests for constant value group-by keys. 
    (hyunsik)

    TAJO-909: {SortBased, Col}PartitionStoreExec should not write partition 
    keys to files. (Hyoungjun Kim via hyunsik)

    TAJO-912: Tsql prints wrong version. (Mai Hai Thanh via hyunsik)

    TAJO-925: Child ExecutionBlock of JOIN node has different number of 
    shuffle keys. (Hyoungjun Kim via hyunsik)

    TAJO-902: Unicode delimiter does not work correctly. (jinho)

    TAJO-905: When to_date() parses some date without day, the result will be 
    wrong. (hyunsik)

    TAJO-898: Left outer join with union returns empty result. 
    (Hyoungjun Kim via hyunsik)

    TAJO-897: PartitionedTableRewriter is repeated several times with same 
    table. (Hyoungjun Kim via hyunsik)

    TAJO-891: Complex join conditions with UNION or inline should be supported.
    (hyunsik)
    
    TAJO-899: Nested now() has different value for each task. (Hyoungjun Kim 
    via hyunsik)

    TAJO-894: Left outer join with partitioned large table and small table 
    returns empty result. (Hyoungjun Kim via hyunsik)

    TAJO-867: OUTER JOIN with empty result subquery produces a wrong result.
    (Hyoungjun Kim via hyunsik)

    TAJO-881: JOIN with union query occurs NPE. (Hyoungjun Kim via hyunsik)

    TAJO-884: complex join conditions should be supported in ON clause.
    (hyunsik)

    TAJO-874: Sometimes InvalidOperationException occurs when aggregates
    TableStat. (Hyoungjun Kim via hyunsik) 

    TAJO-866: COUNT DISTINCT with other aggregation function throws
    ClassCastException. (Hyoungjun Kim via hyunsik)

    TAJO-882: CLI hangs when a error occurs in the GlobalPlanner.
    (Hyoungjun Kim via hyunsik)

    TAJO-850: OUTER JOIN does not properly handle a NULL.
    (Hyoungjun Kim via hyunsik)

    TAJO-879: Some data is missing in the case of BROADCAST JOIN and
    multi-column partition. (Hyoungjun Kim via jaehwa)

    TAJO-848: PreLogicalPlanVerifier::visitInsert need to find smaller
    expressions than target columns for a partitioned table. (jaehwa)

    TAJO-880: NULL in CASE clause occurs Exception. (Hyoungjun Kim via hyunsik)

    TAJO-862: Restore failure of dumped relations. (jihoon)

    TAJO-861: tajo-dump script are not executable. (jinho)

    TAJO-839: If all tables participate in the BROADCAST JOIN, there is some 
    missing data. (Hyoungjun Kim via jihoon)

    TAJO-868: TestDateTimeFunctions unit test is occasionally failed. (hyunsik)

    TAJO-863: Column order mismatched in the JOIN query with asterisk selection. 
    (Hyoungjun Kim via hyunsik)

    TAJO-851: Timestamp type test of TestSQLExpression::testCastFromTable fails 
    in jenkins CI test. (Hyoungjun Kim via hyunsik)

    TAJO-830: Some filter conditions with a SUBQUERY are removed by optimizer.
    (Hyoungjun Kim via hyunsik)

    TAJO-819: KillQuery does not work for running query on TajoWorker. (jaehwa)

    TAJO-808: Fix pre-commit build failure. (jinho)
 
    TAJO-827: SUM() overflow in the case of INT4. (Hyoungjun Kim via hyunsik)

    TAJO-832: NPE occurs when Exception's message is null in Task. 
    (Hyoungjun Kim via hyunsik)

    TAJO-833: NPE occurs when using the column as a alias name in the multiple 
    DISTINCT. (Hyoungjun Kim via hyunsik)

    TAJO-821: IllegalStateException occurs when a NettyClientBase object is created 
    within single thread. (hyoungjunkim via jinho)

    TAJO-816: NULL delimiter doesn't apply with HCatalogStore. (jaehwa)

    TAJO-823: Missing INET4 handling in DatumFactory.cast(). (jihoon)

    TAJO-803: INSERT INTO without FROM throws ClassCastException.
    (Hyoungjun Kim via hyunsik)

    TAJO-813: CLI should support comment character with multi-line query.
    (Hyoungjun Kim via hyunsik)

    TAJO-800: CLI's meta command should be aware "TABLE_NAME" style. 
    (Hyoungjun Kim via hyunsik)

    TAJO-795: PlannerUtil::joinJoinKeyForEachTable need to handle theta-join.
    (jaehwa)

    TAJO-792: Insert table error with database name. 
    (Hyoungjun Kim via hyunsik)

    TAJO-806: CreateTableNode in CTAS uses a wrong schema as output schema and 
    table schema. (hyunsik)

    TAJO-805: Multiple constant in selection emits some columns. 
    (Hyoungjun Kim via hyunsik)

    TAJO-799: Local query without FROM throws IllegalArgumentException in 
    CLI. (Hyoungjun Kim via hyunsik)

    TAJO-802: No partition columns in WEB catalog page. 
    (Hyoungjun Kim via hyunsik)

    TAJO-766: Test failures in TestExecExternalShellCommand. (jihoon)

  TASKS

    TAJO-668: Add datetime function documentation. (Jongyoung Park via hyunsik)

    TAJO-1077: Add Derby configuration documentation. (hyunsik)

    TAJO-1068: Add SQL Query documentation. (hyunsik)

    TAJO-1078: Update contributor list. (hyunsik)

    TAJO-1070: BSTIndexScanExec should not seek a negative offset. (jinho)

    TAJO-1054: Wrong comment in ByteUtils.splitWorker(). 
    (Jongyoung Park via jinho)

    TAJO-1007: Update site for new committer and new contributors. 
    (hyunsik)

    TAJO-1001: Add missed postgresql license to NOTICE.txt and LICENSE.txt.
    (hyunsik)

    TAJO-890: Redirect stdout of maven test to /dev/null in Travis CI 
    script. (hyunsik)

    TAJO-887: Eliminate HiveQL support feature. (hyunsik)

    TAJO-886: Add IRC page to community section in site. (hyunsik)

    TAJO-859: Update site for new committer Alvin Henrick. (hyunsik)

    TAJO-817: tajo-core should not skip deploy. (hyunsik)

    TAJO-814: Set up Travis CI builds. (hyunsik)

    TAJO-820: Add missing license header to 0.8.0 release announcement. 
    (hyunsik)    

    TAJO-810: TAJO-810: Update Tajo site for 0.8.0 release. (hyunsik)

    TAJO-605: Rename Options to KeyValueList. (jinho)

    TAJO-834: Add Travis notification to issues@tajo.a.o and IRC. hyunsik)

  SUB TASKS

    TAJO-1069: TAJO-1069: Add document to explain High Availability support. (jaehwa)

    TAJO-1096: Update download source documentation (Mai Hai Thanh via jaehwa)

    TAJO-1062: Update TSQL documentation. (jaehwa)

    TAJO-1061: TAJO-1061: Update build documentation. (jaehwa)

    TAJO-1060: Apply updated hadoop versions to README and BUILDING files.
    (jinho)

    TAJO-667: Add math function documentation. (Jongyoung Park via hyunsik)

    TAJO-1016: Refactor worker rpc information. (jinho)

    TAJO-1015: Add executionblock event in worker. (jinho)

    TAJO-783: Remove yarn-related code from tajo-core. (hyunsik)

Release 0.8.0

  NEW FEATURES

    TAJO-711: Add Avro storage support. (David Chen via hyunsik)

    TAJO-746: Implements function COALESCE. (hyoungjunkim via hyunsik)

    TAJO-616: SequenceFile support. (jaehwa)

    TAJO-480: Umbrella Jira for adding ALTER TABLE statement.
    (Alvin Henrick via hyunsik)

    TAJO-378: Implement concat_ws function. (Seungun Choe via jaehwa)

    TAJO-377: Implement concat function (Seungun Choe via jaehwa)

    TAJO-30: Parquet Integration. (David Chen via hyunsik)

    TAJO-353: Add Database support to Tajo. (hyunsik)

    TAJO-574: Add a sort-based physical executor for column partition store.
    (hyunsik)

    TAJO-569: Add max(TEXT) function. (hyunsik)

    TAJO-449: Implement extract() function. (Keuntae Park)

    TAJO-482: Implements listing functions and describing a specified
    function. (hyoungjunkim via hyunsik)

    TAJO-498: Implement digest(text, text) function.
    (DaeMyung Kang via hyunsik)

    TAJO-122: Add EXPLAIN clause to show a logical plan.
    (DaeMyung Kang via hyunsik)

    TAJO-438: Date literal support. (Jae Young Lee via jihoon)

    TAJO-474: Add query admin utility. (DaeMyung Kang via hyunsik)

    TAJO-460: CTAS statement should support partitioned table.
    (Min Zhou via hyunsik)

    TAJO-381: Implement find_in_set function. (Jae Young Lee via hyunsik)

    TAJO-439: Time literal support. (DaeMyung Kang via jihoon)

    TAJO-437: Timestamp literal support. (hyunsik)

    TAJO-382: Implement encode/decode functions. (Seungun Choe via jihoon)

    TAJO-436: Implement ceiling(FLOAT8) function. (DaeMyung Kang via hyunsik)

    TAJO-338 : Add Query Optimization Part for Column-Partitioned Tables.
    (hyunsik)

    TAJO-333: Add metric system to Tajo. (hyoungjunkim via jihoon)

    TAJO-413: Implement pi function. (DaeMyung Kang via jihoon)

    TAJO-61: Implement Time Datum Type. (DaeMyung Kang via hyunsik)

    TAJO-60: Implement Date Datum Type. (hyunsik)

    TAJO-400: Implement pow(float8, float8) function. (DaeMyung Kang via jaehwa)

    TAJO-384: to_bin(). (Jae Young Lee via jaehwa)
   
    TAJO-62: Implement Timestamp Datum type. (hyunsik)

    TAJO-307: Implement chr(int) function. (DaeMyung Kang via hyunsik)

    TAJO-365: Implement degrees/radians function. (DaeMyung Kang via hyunsik)

    TAJO-368: Implement quote_ident function. (Seungun Choe via hyunsik)

    TAJO-392: Implement cbrt function. (DaeMyung Kang via hyunsik)

    TAJO-394: Implement abs function. (DaeMyung Kang via hyunsik)

    TAJO-395: Implement exp function. (DaeMyung Kang via hyunsik)

    TAJO-396: Implement sqrt function. (DaeMyung Kang via hyunsik)

    TAJO-397: Implement sign function. (DaeMyung Kang via hyunsik)

    TAJO-343: Implement locate function. (KyoungBok Lee via hyunsik)

    TAJO-364: Implement mod/div function. (DaeMyung Kang via jaehwa)

    TAJO-361: Implement rpad function. (Seungun Choe via jaehwa)

    TAJO-359: Implement lpad function. (Seungun Choe via jaehwa)

    TAJO-306: Implement ascii(string) function. (SeongHwa Ahn via jaehwa)

    TAJO-354: Fix invalid type to valid type for udfs(bit_length/char_length).
    (DaeMyung Kang via hyunsik)

    TAJO-366: Implement trigonometric functions. (Jae Young Lee via jihoon)

    TAJO-358: Implement initcap(string) function. (Seungun Choe via hyunsik)

    TAJO-355: Implement repeat(text,int) function. (DaeMyung Kang via jaehwa)

    TAJO-339: Implement sin( x ) - returns the sine of x (x is in radians). 
    (Jae Young Lee via jaehwa)

    TAJO-348: Implement octet_length(text). (DaeMyung Kang via jaehwa)

    TAJO-357: Fix invalid filename TestMethFunction to TestMathFUnction.
    (DaeMyung Kang via hyunsik)

    TAJO-352: Implement right/left(text, size) function. 
    (DaeMyung Kang via hyunsik)

    TAJO-346: Implement hex function. (DaeMyung Kang via hyunsik)

    TAJO-349: Implement md5(text). (DaeMyung Kang via hyunsik)

    TAJO-351: Implement reverse(text). (DaeMyung Kang via hyunsik)

    TAJO-342: Implement strpos(string, substring) function. 
    (hyoungjunkim via hyunsik)

    TAJO-350: Implement round, floor, ceil. (hyoungjunkim via hyunsik)

    TAJO-207: Implement bit_length(string) function. (DaeMyung Kang via jihoon)

    TAJO-341: Implement substr function. (hyoungjunkim via hyunsik)

    TAJO-308: Implement length(string) function. (hyoungjunkim via hyunsik)

    TAJO-200: RCFile compatible to apache hive. (jinho)

    TAJO-176: Implement Tajo JDBC Driver. (Keuntae Park via jihoon)

    TAJO-16: Enable Tajo catalog to access Hive metastore. (jaehwa)

    TAJO-285: Add CREATE TABLE... BY PARTITION statement to parser. (hyunsik)

    TAJO-267: Implement equals() and deepEquals() functions at LogicalNode.
    (jihoon)

  IMPROVEMENTS

    TAJO-737: Change version message when daemon starts up. (hyunsik)

    TAJO-768: Improve the log4j configuration. (hyoungjunkim via jinho)

    TAJO-755: ALTER TABLESPACE LOCATION support. (hyunsilk)
    
    TAJO-732: Support executing LINUX shell command and HDFS command.
    (hyoungjun kim via hyunsik)

    TAJO-745: APIs in TajoClient and JDBC should be case sensitive.

    TAJO-743: Change the default resource allocation policy of leaf tasks. (jinho)

    TAJO-717: Improve file splitting for large number of splits. (jinho)

    TAJO-356: Improve TajoClient to directly get query results in the first request.
    (hyunsik)

    TAJO-728: Supports expression IN statement. (hyunsik)

    TAJO-725: Broadcast JOIN should supports multiple tables. (hyoungjunkim via jaehwa)

    TAJO-735: Remove multiple SLF4J bindings message. (hyoungjunkim via hyunsik)

    TAJO-709: Add .reviewboardrc and use rbt instead of post-review.
    (David Chen via hyunsik)

    TAJO-714: Enable setting Parquet tuning parameters. (David Chen via hyunsik)

    TAJO-691: HashJoin or HashAggregation is too slow if there is many unique 
    keys. (hyoungjunkim via hyunsik)

    TAJO-685: Add prerequisite to the document of network functions and 
    operators. (jihoon)

    TAJO-644: Support quoted identifiers. (hyunsik)

    TAJO-553: Add a method to the TajoClient to get finished query lists.
    (Ilhyun Suh via jihoon)

    TAJO-670: Change daemon's hostname to canonical hostname 
    (hyoungjunkim via hyunsik)

    TAJO-638: ExecutionBlock must be sorted by start time in querydetail.jsp.
    (hyoungjunkim via hyunsik)

    TAJO-589: Add fine grained progress indicator for each task.
    (hyoungjunkim via hyunsik)

    TAJO-614: Explaining a logical node should use ExplainLogicalPlanVisitor.
    (hyunsik)

    TAJO-610: Refactor Column class. (hyunsik)

    TAJO-601: Improve distinct aggregation query processing. (hyunsik)

    TAJO-305: Implement killQuery feature. (hyunsik)

    TAJO-598: Refactoring Tajo RPC. (jinho)

    TAJO-592: HCatalogStore should supports RCFile and default hive field 
    delimiter. (jaehwa)

    TAJO-548: Investigate frequent young gc. (Min Zhou via hyunsik)

    TAJO-584: Improve distributed merge sort. (hyunsik)

    TAJO-36: Improve ExternalSortExec with N-merge sort and final pass
    omission. (hyunsik)

    TAJO-564: Show execution block's progress in querydetail.jsp.
    (hyoungjunkim via hyunsik)

    TAJO-569: Add max(TEXT) function. (hyunsik)

    TAJO-497: Rearrange reserved and non-reserved keywords. (sirpkt via hyunsik)

    TAJO-475: Table partition catalog recap. (Min Zhou and hyunsik)

    TAJO-539: Change some EvalNode::eval to directly return a Datum value.
    (hyunsik)

    TAJO-543: InsertNode and CreateTableNode should play their roles. (hyunsik)

    TAJO-409: Add explored and explained annotations to Tajo function system.
    (SeongHwa Ahn via hyunsik)

    TAJO-499: Shorten the length of classpath in shell command.
    (hyoungjunkim via hyunsik)

    TAJO-483: Add getParentCount(), getParents(), getParent() functions to DirectedGraph. 
    (jihoon)

    TAJO-433: Improve integration with Hive. (jaehwa)

    TAJO-471: Extract ColumnPartitonUtils class for ColumnPartition rewrite.
    (DaeMyung Kang via hyunsik)

    TAJO-476: Add a test development kit for unit tests based on executions
    of queries. (hyunsik)

    TAJO-464: Rename the name 'partition', actually meaning shuffle to
    'shuffle'. (hyunsik)

    TAJO-385: Refactoring TaskScheduler to assign multiple fragments. (jihoon)

    TAJO-468: Implements task's detail info page in WEB UI.
    (hyoungjunkim via hyunsik)

    TAJO-466: Supporting TIME types in DatumFactory.createFromInt8. (DaeMyung Kang via jihoon)

    TAJO-458: Visit methods of LogicalPlanVisitor should take a query block
    as parameter. (hyunsik)

    TAJO-456: Separate tajo-jdbc and tajo-client from tajo-core-backend. (hyunsik)

    TAJO-432: Add shuffle phase for column-partitioned table store. (Min Zhou via jihoon)

    TAJO-135: Bump up hadoop to 2.2.0. (jihoon)

    TAJO-435: Improve intermediate file. (jinho)

    TAJO-424: Make serializer/deserializer configurable in CSVFile. (jinho)

    TAJO-419: Add missing visitor methods of AlgebraVisitor and
    BaseAlgebraVisitor. (hyunsik)

    TAJO-421: Improve split for compression file. (jinho)

    TAJO-327: Add testcase to verify TAJO-16. (jaehwa)

    TAJO-405: Improve HCatalogStore to support partitioned table. (jaehwa)

    TAJO-336: Separate catalog stores into separate modules. (jaehwa)

    TAJO-329: Implement physical operator to store in column-partitioned table.
    (jaehwa)

    TAJO-391: Change the default type of real values from FLOAT4 to FLOAT8 
    when parsing the user queries. (DaeMyung Kang via jihoon)

    TAJO-304: drop table command should not remove data files in default.
    (hyunsik)

    TAJO-316: Improve GreedyHeuristicJoinOrderAlgorithm to deal with
    non-commutative joins. (hyunsik)

    TAJO-371: Increase the default value of worker memory. (jihoon)

    TAJO-284: Add table partitioning entry to Catalog. (jaehwa)

    TAJO-317: Improve TajoResourceManager to support more elaborate resource 
    management. (Keuntae Park via jihoon)

    TAJO-314: Make TaskScheduler be pluggable. (jihoon)

    TAJO-325: QueryState.NEW and QueryState.INIT should be combined into one
    state. (Min Zhou via hyunsik)

    TAJO-313: Support deprecated variables in CatalogConstants. (jaehwa)

    TAJO-310: Make the DataLocation class as a separate class and move it to 
    the tajo-core-storage package. (jihoon)

    TAJO-311: Improve Hive dependency. (jaehwa)

    TAJO-309: Remove unused fields in FileFragment. (jihoon)

    TAJO-297: Rename JDBC variables in CatalogConstants to be more generic. 
    (jaehwa)

    TAJO-287: Improve Fragment to be more generic. (hyunsik)

    TAJO-274: Maintaining connectivity to Tajo master regardless of the restart
    of the Tajo master. (Keuntae Park via hyunsik)

    TAJO-287: Refactor TableDesc, TableMeta, and Fragment. (hyunsik)

    TAJO-275: Separating QueryMaster and TaskRunner roles in worker.
    (Keuntae Park via jihoon)

  BUG FIXES

    TAJO-787: FilterPushDownRule::visitSubQuery does not consider aliased columns. (jaehwa)

    TAJO-786: TajoDataMetaDatabase::getSchemas creates invalid MetaDataTuple.
    (hyunsik)

    TAJO-652: logical planner cannot handle alias on partition columns.
    (Hyoungjun Kim via hyunsik)

    TAJO-675: maximum frame size of frameDecoder should be increased. (jinho)

    TAJO-748: Shuffle output numbers of join may be inconsistent. (jaehwa)

    TAJO-777: Partition column in function parameter occurs NPE.
    (Hyoungjun Kim via hyunsik)

    TAJO-763: Out of range problem in utc_usec_to(). (Ilhyun Suh via hyunsik)

    TAJO-741: GreedyHeuristicJoinOrderAlgorithm removes some join pairs. (jaehwa)

    TAJO-772: TajoDump cannot dump upper/lower mixed case database names.
    (hyunsik)

    TAJO-765: Incorrect Configuration Classpaths. (jinho)

    TAJO-563: INSERT OVERWRITE should not remove data before query success.
    (hyunsik)

    TAJO-738: NPE occur when failed in QueryMaster's GlobalPlanner.build().
    (hyoungjunkim via hyunsik)

    TAJO-739: A subquery with the same column alias caused planning error.
    (hyoungjunkim via hyunsik)

    TAJO-729: PreLogicalPlanVerifier verifies distinct aggregation functions
    incorrectly. (hyunsik)

    TAJO-719: JUnit test failures. (jinho)

    TAJO-713: Missing INET4 in UniformRangePartition. (jihoon)

    TAJO-718: A group-by clause with the same columns but aliased causes
    planning error. (hyunsik)

    TAJO-679: TimestampDatum, TimeDatum, DateDatum should be able to be
    compared with NullDatum. (Alvin Henrick via jihoon)

    TAJO-716: Using column names actually aliased in aggregation functions
    can cause planning error. (hyunsik)

    TAJO-698: Error occurs when FUNCTION and IN statement are used together.
    (hyunsik)

    TAJO-692: Missing Null handling for INET4 in RowStoreUtil. (jihoon)

    TAJO-712: Fix some bugs after database is supported. (hyunsik)

    TAJO-701: Invalid bytes when creating BlobDatum with offset. (jinho)

    TAJO-708: Test failure after a successful test. (jihoon)

    TAJO-705: CTAS always stores tables with CSV storage type into catalog.
    (jinho)

    TAJO-693: StatusUpdateTransition in QueryUnitAttempt handles TA_UPDATE 
    incorrectly. (hyunsik)

    TAJO-687: TajoMaster should pass tajoConf to create catalogServer. 
    (DaeMyung Kang via jihoon)

    TAJO-690: infinite loop occurs when rack task is assigning. (jinho)

    TAJO-689: NoSuchElementException occurs during assigning the leaf tasks. 
    (jinho)

    TAJO-651: HcatalogStore should support (de)serialization of RCFile. (jinho)

    TAJO-647: Work unbalance on disk scheduling of DefaultScheduler. (jinho)

    TAJO-612: Missing INET4 type in SQLParser. (jihoon)

    TAJO-672: Wrong progress status when overwrites to partition table.
    (hyoungjunkim via hyunsik)

    TAJO-663: CREATE TABLE USING RAW doesn't throw ERROR. (jaehwa)

    TAJO-665: sort buffer size must be dealt as long type values. 
    (hyoungjunkim via hyunsik)

    TAJO-427: Empty table makes IndexOutOfBoundsException at LEFT OUTER JOIN 
    clause. (jaehwa)

    TAJO-650: Repartitioner::scheduleHashShuffledFetches should adjust the
    number of tasks. (hyunsik)

    TAJO-648: TajoWorker does not send correct QM rpc and client rpc ports
    via heartbeat. (hyunsik)

    TAJO-653: RCFileAppender throws IOException. (jinho)

    TAJO-641: NPE in HCatalogStore.addTable(). (jaehwa)

    TAJO-646: TajoClient is blocked while main thread finished.
    (hyoungjunkim via jinho)

    TAJO-645: Task.Reporter can cause NPE during reporting. (hyunsik)

    TAJO-630: QueryMasterTask never finished when Internal error occurs.
    (hyunsik)

    TAJO-638: QueryUnitAttempt causes Invalid event error: TA_UPDATE at
    TA_ASSIGNED. (hyunsik)

    TAJO-640: In inner join clause, empty table can cause a error by order-by
    clause. (jaehwa)

    TAJO-635: Improve tests of query semantic verification. (hyunsik)

    TAJO-620: A join query can cause IndexOutOfBoundsException if one of
    tables is empty. (jaehwa)

    TAJO-628: The second stage of distinct aggregation can be scheduled to
    only one node. (hyunsik)

    TAJO-619: SELECT count(1) after joins on text keys causes wrong plans.
    (hyunsik)

    TAJO-403: HiveQLAnalyzer should supports standard function in the GROUP BY
    Clause. (jaehwa)

    TAJO-594: MySQL store doesn't work. (Yongjun Park via jaehwa)

    TAJO-590: Rename HiveConverter to HiveQLAnalyzer. (jaehwa)

    TAJO-575: Worker's env.jsp has wrong URL which go to worker's index.jsp.
    (hyoungjunkim via jaehwa)

    TAJO-609: PlannerUtil::getRelationLineage ignores PartitionedTableScanNode.
    (hyunsik)

    TAJO-606: Statemachine visualization fails. (Min Zhou via hyunsik)

    TAJO-595: The same expressions without different alias are not allowed.
    (hyunsik)

    TAJO-554: LogicalPlanner should allow additional expressions with asterisk
    in select list. (jihoon)

    TAJO-593: outer groupby and groupby in derived table causes only one
    shuffle output number. (hyunsik)

    TAJO-583: Broadcast join does not work on partitioned tables. (hyunsik)

    TAJO-588: In some case, leaf task of DefaultTaskScheduler are not
    distributed execution. (jinho)

    TAJO-586: containFunction shouldn't throw NoSuchFunctionException. (jinho)

    TAJO-582: Invalid split calculation. (jinho)

    TAJO-581: Inline view on column partitioned table causes NPE. (hyunsik)

    TAJO-577: Support S3FileSystem split. (Yongjun Park via jihoon)

    TAJO-568: Union query with the same alias names cause NPE. (hyunsik)

    TAJO-570: InvalidOperationException in outer join with constant values.
    (hyunsik)

    TAJO-506: RawFile cannot support DATE type. (jinho)

    TAJO-566: BIN/TAJO_DUMP makes wrong ddl script. (hyoungjunkim via hyunsik)

    TAJO-567: Expression projection bugs. (hyunsik)

    TAJO-565: FilterPushDown rewrite rule does not push filters on
    partitioned scans. (hyunsik)

    TAJO-560: CTAS PARTITION BY with UNION can cause invalid global plan.
    (hyunsik)

    TAJO-558: HCatalogStore can't scan columns. (jaehwa)

    TAJO-556: java.lang.NoSuchFieldError: IS_SECURITY_ENABLED. (jaehwa)

    TAJO-372: When an exception except for network issues occurs, the
    operation should not be repeated. (hyunsik)

    TAJO-552: Fix Bug verify-protocbuf.sh runs with bash.
    (DaeMyung Kang via jihoon)

    TAJO-551: Fix bug getFunction can get wrong function that have invalid 
    parameters. (DaeMyung Kang via jihoon)

    TAJO-544: Thread pool abusing. (Min Zhou via hyunsik)

    TAJO-493: maven pom.xml should enforce protobuf 2.5. (jaehwa)

    TAJO-360: If there is no matched function, catalog causes NPE.
    (hyoungjunkim via hyunsik)

    TAJO-537: After TAJO-522, still OutOfMemoryError: unable to create new
    native thread. (Min Zhou  via hyunsik)

    TAJO-522: OutOfMemoryError: unable to create new native thread.
    (hyoungjunkim via hyunsik)

    TAJO-518: tajo-algebra and ProjectionPushDownRule code cleanup. (hyunsik)

    TAJO-503: HCatalogStore can't scan several hive databases. (jaehwa)

    TAJO-502: Jenkins build is failing. (jinho)

    TAJO-485: 'CREATE TABLE AS' does not work properly with partition. (jinho)

    TAJO-488: Data fetcher doesn't close small file in shuffle. (jinho)

    TAJO-496: java.lang.NoSuchFieldError: IS_SECURITY_ENABLED when debugging
    tajo. (Min Zhou via hyunsik)

    TAJO-490: Tajo can't use 'dfs.nameservices' based on namenode ha mode. 
    (jaehwa)

    TAJO-477: Rename killQuery of QMClientProtocol to closeQuery. (hyunsik)

    TAJO-484: Fix bug [: !=: unary operator expected when execute start-tajo.sh.
    (DaeMyung Kang via jihoon)

    TAJO-479: Rename obsolete name 'partition' to 'shuffle and fix the broken
    taskdetail.jsp. (hyunsik).

    TAJO-470: Fetcher's finished time and file length is changed in WEB UI.
    (hyoungjunkim via hyunsik)

    TAJO-469: CTAS with no column definition will get  a NPE.
    (Min Zhou via hyunsik)

    TAJO-467: Too many open FD when master failed. (hyoungjunkim via hyunsik)

    TAJO-455: Throw PlanningException when Creating table with Partition
    exception COLUMN. (DaeMyung Kang via hyunsik)

    TAJO-452: Timstamp literal with fractional seconds results in 
    java.lang.ArrayIndexOutOfBoundsException. (Keuntae Park via hyunsik)

    TAJO-454: pass invalid argument to DateTime constructor in LogicalPlanner.
    (DaeMyung Kang via hyunsik)

    TAJO-451: Update documentation and version constant for Tajo 0.8.
    (hyunsik)

    TAJO-448: Timestamp should be based on unixtime. (hyunsik)
    
    TAJO-450: Incorrect inet4datum comparison. (jinho)

    TAJO-182: Comparison of primitive values including null value should
    return NULL. (hyunsik)

    TAJO-431: HCatalogStore can't write any data using INSERT OVERWRITE clause.
    (jaehwa)

    TAJO-442: Cast operator with nested functions causes NPE. (hyunsik)

    TAJO-426: HCatalogStore created partitions automatically. (jaehwa)

    TAJO-418: sort operator after inline views consisting of unions can cause 
    an incorrect distributed plan. (hyunsik)

    TAJO-417: TestSQLExpression.testCastFromTable causes unit test failure.
    (hyunsik)

    TAJO-415: Some complex queries causes NPE and unlimited recursions.
    (hyunsik)

    TAJO-414: Fix bug of bit operations in decode() method of DateDatum class.
    (Keuntae Park via jihoon)

    TAJO-407: PostgreSQL-style cast should be higher operator priority.
    (hyunsik)

    TAJO-411: Fix Bug: createFromInt8's DATE type should be TIMESTAMP.
    (DaeMyung Kang via jihoon)

    TAJO-390: Queries on history are expired earlier than a given expiry time.
    (hyoungjunkim via hyunsik)

    TAJO-410: A query with a combination of general and distinct aggregation
    functions fails. (hyunsik)

    TAJO-404: Tajo does not recognize boolean literal. (hyunsik)

    TAJO-344: Tajo cannot recognize negative numeric expressions. (hyunsik)

    TAJO-393: Unit tests must use test-data directory. (hyunsik)

    TAJO-388: limit clause does not work properly. (hyunsik)

    TAJO-389: The LazyTuple does not work when number format exception occurs 
    in text deserializer. (jinho)

    TAJO-387: Query is hanging when errors occurs in Query or SubQuery class.
    (hyunsik)

    TAJO-268: Temporal files should be removed after query is finished. (jinho)

    TAJO-292: Too many intermediate partition files. (jinho)

    TAJO-375: TajoClient can't get result data when different os user
    (hyoungjunkim via hyunsik)

    TAJO-347: Fix bug when to call function with insensitive function name.
    (DaeMyung Kang via hyunsik)

    TAJO-345: MergeScanner should support projectable storages. (jihoon)

    TAJO-290: TajoDataType.Type.NULL should be NULL_TYPE. (DaeMyung Kang via 
    jinho)

    TAJO-332: Invalid row count of CSVScanner. (jinho)

    TAJO-326: In ExecutionBlock, isRoot() and isLeafBlock() return invalid 
    values. (jihoon)

    TAJO-296: Late registration of Tajo workers. (hyoungjunkim via hyunsik)

    TAJO-321: Invalid split file of compressed text file. (jinho)

    TAJO-295: ConcurrentModificationException in TaskScheduler. (jinho)

    TAJO-293: querymasters directory not found in single node setup. (hyunsik)

  TASKS

    TAJO-517: Publish Tajo jar to a public maven repository. (hyunsik)

    TAJO-788: Update Tajo documentation and README, and BUILDING. (hyunsik)

    TAJO-752: Escalate sub modules in tajo-core into the top-level modules.
    (hyunsik)

    TAJO-753: Clean up of maven dependencies. (jinho)

    TAJO-730: Update Tajo site to reflect graduation. (hyunsik)

    TAJO-529: Fix warnings in tajo-algebra. (jaehwa)

    TAJO-700: Update site, wikis, pom.xml and other resources to point to the 
    new repository location. (jihoon)

    TAJO-694: Bump up hadoop to 2.3.0. (jinho)

    TAJO-684: Add functions about time. (Alvin Henrick via jihoon)

    TAJO-669: Add cluster setup documentation. (hyunsik)

    TAJO-681: Embed sphinx rtd theme into tajo-docs. (hyunsik)

    TAJO-657: Missing table stat in RCFile. (jinho)

    TAJO-659: Add Tajo JDBC documentation. (hyunsik)

    TAJO-642: Change tajo documentation tool to sphinx. (hyunsik)

    TAJO-632: add intellij idea projects files into git ignore.
    (Min Zhou via hyunsik)

    TAJO-218: HiveQLAnalyzer has to support cast expression. (jaehwa)

    TAJO-621: Add DOAP file for Tajo. (hyunsik)

    TAJO-622: Add TM mark and navigation links required for TLP project.
    (hyunsik)

    TAJO-578: Update configuration for tajo-site.xml. (jaehwa)

    TAJO-530: Fix warnings in tajo-catalog. (jaehwa)

    TAJO-532: Fix warnings in tajo-common. (jinho)

    TAJO-520: Move tajo-core-storage to tajo-storage. (jinho)

    TAJO-536: Fix warnings in tajo-core-storage. (jinho)

    TAJO-545: MySQLStore Documentation. (jaehwa)

    TAJO-526: HCatalogStore Documentation. (jaehwa)

    TAJO-535: Fix warnings in tajo-rpc. (jinho)

    TAJO-531: Fix warnings in tajo-client. (jinho)

    TAJO-478: Add request-patch-review.py that helps submitting patches to
    jira and reviewboard. (hyunsik)

    TAJO-508: Apply findbugs-excludeFilterFile to TajoQA. (jinho)

    TAJO-457: Update committer list and contributor list. (hyunsik)

    TAJO-166: Automatic precommit test using Jenkins. (hyunsik)

    TAJO-322: Documentation by version. (hyunsik)

    TAJO-320: Visualize Tajo statemachine. (Min Zhou via hyunsik)

    TAJO-319: Update homepage and bump tajo version to 0.8. (hyunsik)

  SUB TASKS

    TAJO-215: Catalog should allow compatible types when finding functions.
    (Alvin Henrick via hyunsik)

    TAJO-736: Add table management documentation. (hyunsik)

    TAJO-602: WorkerResourceManager should be broke down into 3 parts.
    (hyunsik)

  TEST

    TAJO-686: Integration test aborted. (jinho)

Release 0.2.0

  NEW FEATURES

    TAJO-260: Add between predicate. (hyunsik)

    TAJO-208: Implement char_length(string) function. (hyunsik)

    TAJO-99: Design the interface of join enumeration algorithm. (hyunsik)

    TAJO-179: Support MySQL CatalogStore. (jinho)

    TAJO-147: Implement trim(text), ltrim(text), and rtrim(text) function.
    (hyunsik)

    TAJO-148: Implement UPPER(text), LOWER(text) function. (hyunsik)

    TAJO-220: Implement catalog dump feature. (hyunsik)

    TAJO-216: Improve FilterPushDownRule and Implement physical operators 
    for outer join. (camelia_c via hyunsik)

    TAJO-211: Implement regexp_replace function. (hyunsik)

    TAJO-212: Implement type cast expresion. (hyunsik)

    TAJO-206: Implement String concatenation operator (||). (hyunsik)

    TAJO-213: NULL characters in meta of csv table should be supported.
    (jinho)    

    TAJO-185: Implement split_part function. (hyunsik)

    TAJO-193: Add string pattern matching operators. (hyunsik)

    TAJO-101: HiveQL converter. (jaehwa)

    TAJO-144: Implement INSERT OVERWRITE clause. (hyunsik)

    TAJO-139: TAJO-139: In predicate support. (hyunsik)

    TAJO-134: Support for compression/decompression of CSVFile. (jinho)

    TAJO-59: Implement Char Datum Type. (jihoon)
   
    TAJO-96: Design and implement rewrite rule interface and the rewrite rule 
    engine. (hyunsik)

    TAJO-19: CREATE TABLE without external data should be supported. (jinho)

    TAJO-57: Recognize Parser and Catalog Standard SQL data types. (hyunsik)

    TAJO-33: Implement a basic query progress indicator. (hyunsik)

  IMPROVEMENTS

    TAJO-270: Boolean datum compatible to apache hive. (jinho)

    TAJO-261: Rearrange default port numbers and config names. (hyunsik)

    TAJO-236: Implement LogicalPlanVerifier to check if a logical plan is 
    valid. (hyunsik)

    TAJO-254: Refactor package names and class names to have proper names.
    (add a missed changelog)

    TAJO-255: Cleanup exceptions of engine. (hyunsik)

    TAJO-253: Clean up tajo-default.xml in test resource. (hyunsik)

    TAJO-239: Improving web UI. (Keuntae Park via hyunsik)

    TAJO-232: Rename join operators and add other join operators to
    PhysicalPlanner. (hyunsik)

    TAJO-229: Implement JoinGraph to represent a graph of relation joins.
    (hyunsik)

    TAJO-223: Maximize disk read bandwidth utilization of StorageManagerV2 by
    moving Tuple creation role to next(). (Keuntae Park via hyunsik)

    TAJO-199: All relations in catalog must have data volume size. (hyunsik)

    TAJO-224: Rearrange DataType enumeration and Refactor type systems.
    (hyunsik)

    TAJO-214: System should inquire finished query history after execution 
    in web. (SeongHwa Ahn via hyunsik)

    TAJO-145: count(distinct column) should be supported. (hyunsik)

    TAJO-197: Implement Enforcer that forces physical planner to choose
    specified algorithms. (hyunsik)

    TAJO-194: LogicalNode should have an identifier to distinguish each
    logical node instance. (hyunsik)

    TAJO-183: Creating too many TableMetaProto objects might lead a potential 
    memory leak. (jihoon)

    TAJO-184: Refactor GlobalPlanner and global plan data structure. (hyunsik)

    TAJO-119: Refactor and Improve Datum. (jinho)

    TAJO-178: Implements StorageManager for scanning asynchronously. 
    (hyoungjunkim via hyunsik)

    TAJO-167: Implement GeneralSetFunctionExpr to represent all SQL standard
    set functions. (hyunsik)

    TAJO-149: Eliminate QueryConf and its file write. (hyunsik)

    TAJO-143: Implement hash semi-join operator. (hyunsik)

    TAJO-142: Implement hash anti-join operator. (hyunsik)

    TAJO-94: Remove duplicate proto files. (hyunsik)

    TAJO-141: Set on demand as the default cluster mode. (hyunsik)

    TAJO-136: Broadcast join should be enabled. (hyunsik)

    TAJO-127: Implement Tajo Resource Manager. (hyoungjunkim via hyunsik)

    TAJO-84: Task scheduling with considering disk load balance. (jinho)

    TAJO-123: Clean up the logical plan's json format. (hyunsik)

    TAJO-129: Enable the constructor of NettyServerBase to take a service
    name. (hyunsik)

    TAJO-91: Launch QueryMaster on NodeManager per query. 
    (hyoungjunkim via hyunsik)

    TAJO-100: Port the parse error handling to the new parser. (jinho)

    TAJO-121: Add LogicalPlanVisitor and Refactor LogicalOptimizer to use the
    visitor. (hyunsik)

    TAJO-118: Refactor and Improve text file Scanner. (jinho)

    TAJO-95: Eliminate the lazy copy approach from the classes wrapping
    protobuf-generated classes. (hyunsik)

    TAJO-102: Add AlgebraVisitor and Refactor LogicalPlanner to use the visitor.
    (hyunsik)

    TAJO-87: Integration of tajo algebra module and SQL parser. (hyunsik)

    TAJO-70: Refactor GlobalEngine to handle DDL statements. (hyunsik)

    TAJO-86: Improved error messages in query analyzer. (jinho)

    TAJO-85: Add an method of create(DataType, byte[]) to DatumFactory. (jihoon)

    TAJO-79: Refactor and Improve TajoCli. (hyunsik)

    TAJO-77: Rename TabletProto as FragmentProto in CatalogProtos.proto. 
    (jihoon)

    TAJO-22: The package prefix should be org.apache.tajo. (DaeMyung Kang via 
    hyunsik)

    TAJO-75: Separate SQL.g into SQLParser.g and SQLLexer.g. (hyunsik)

    TAJO-74: Refactor parser rules of SQL.g. (hyunsik)

    TAJO-7: Enabling TajoCli to take multiple lines as one statement. (jinho)

    TAJO-72: Rename NQL.g to SQL.g. (hyunsik)

    TAJO-71: Case-insensitive parser. (hyunsik)

    TAJO-40: Adopt YarnClient to GlobalEngine. (jihoon)

    TAJO-69: Add .reviewboardrc file to the ignore lists of Rat and .gitignore. 
    (hyunsik)

    TAJO-66: Support compiling and running Tajo with Java7 (Tejas Patil via 
    hsaputra)

    TAJO-51: Parallel Container Launch of TaskRunnerLauncherImpl. (hyunsik)
    
    TAJO-39 Remove the unused package tajo.engine.plan.global and all files 
    inside the directory. (hsaputra)

    TAJO-37: Remove obsolete classes WorkerEventDispatcher, WorkerEvent and 
    WorkerEventType. (sunny.1324 via hyunsik)

    TAJO-50: Cleanup SubQuery. (hyunsik)

    TAJO-44: Adopt AMRMClient to RMContainerAllocator, RMCommunicator. (hyunsik)
    
    TAJO-42: Divide SubQuery into FSM and execution block parts. (hyunsik)

    TAJO-32: Cleanup TaskRunner. (hyunsik)

    TAJO-27: Modify the document links to point the wiki's ones. (hyunsik)
    
    TAJO-17: Improve the examples for jvm version and auxiliary service in 
    getting_started.apt. (hyunsik)

    TAJO-10: Modify git ignore to include Apache derby log file. (hsaputra)

    TAJO-12: Add information in README on how to subscribe to mailing 
    lists (mattmann, hyunsik)

    TAJO-11: Update file README to reflect Apache incubation. (hyunsik)

    TAJO-4: Update the project site. (hyunsik)

    TAJO-2: remove all @author tags and update license header. (hyunsik)

  BUG FIXES

    TAJO-759: Fix findbug errors added recently. (hyunsik)

    TAJO-754: failure of INSERT INTO may remove the target table.
    (hyunsik)

    TAJO-682: RangePartitionAlgorithm should be improved to handle empty
    texts. (hyunsik)

    TAJO-511: Sometimes, a query progress becomes higher than 100%. (jihoon)

    TAJO-281: 'mvn package -Pdist' generates duplicate Tajo jar files.
    (hyunsik)

    TAJO-277: Infinite loop occurs when a table is empty. (jinho)

    TAJO-273: NotEval incurs NPE with boolean column. (hyunsik)

    TAJO-272: boolean test does not work correctly. (hyunsik)

    TAJO-264: Remove hard-coded 'standby' mode. (jinho)

    TAJO-262: Integration test hang on jenkins. (jinho)

    TAJO-257: Unit tests occasionally fail. (hyunsik)

    TAJO-169: the default TAJO_WORKER_STANDBY_MODE in tajo-env.sh is wrong. 
    (hyunsik)

    TAJO-231: In StorageManger v2, TestCSVCompression incurs unexpected end of 
    stream occasionally. (hyunsik)

    TAJO-250: QueryMaster must send the query finish heartbeat. (hyunsik)

    TAJO-245: org.apache.tajo.algebra.FunctionExpr cannot be cast to 
    org.apache.tajo.algebra.ColumnReferenceExpr. (hyunsik)

    TAJO-243: The 'tajo_dump' does not include options of table. (jinho)

    TAJO-244: assignToNonLeafTasks causes NPE occurs occasionally. (hyunsik)

    TAJO-242: Enable omitted broadcast join feature after TAJO-184. (hyunsik)

    TAJO-240: Reformat HiveConverter source code to match adopted conventions 
    (jaehwa)   

    TAJO-241: Does not reconnect the meta store. (jinho)

    TAJO-226: Can't use group by column alias. (hyunsik)

    TAJO-203: Field delimiter does not work correctly. (jinho)

    TAJO-205: Repartitioner occasionally chooses a partition number as one.
    (hyunsik)

    TAJO-191: INSERT OVERWRITE INTO statement should follow the table meta in 
    catalog. (jinho)

    TAJO-198: The split function does not work properly. (jinho)

    TAJO-187: The exception 'Some targets cannot be evaluated' is caused in 
    nested joins. (hyunsik)

    TAJO-46: The "having" clause does not work properly. (hyunsik)

    TAJO-186: Improve column resolving method. (hyunsik)

    TAJO-168: infinite loop occurs when QueryMaster is stopping. (jinho)

    TAJO-180: Better error messages for 
    StorageManager.listStatus$InvalidInputException. (hyunsik)

    TAJO-177: Call by reference bug in MergeJoinExec. (jihoon)

    TAJO-171: BitArray always returned false. (jinho)

    TAJO-172: TajoWorker allocate wrong container slots.(jinho)

    TAJO-174: SQL error handler sometimes occurred NPE. (jinho)

    TAJO-170: mvn compile error when building tar file. (jaehwa)

    TAJO-154: Query calculates wrong progress in multiple step queries.
    (hyunsik)

    TAJO-152: The tajo local directory path is mismatched in PullServer. 
    (jihoon)

    TAJO-80: Remove codes of legacy data paths. (jihoon)
 
    TAJO-159: QueryMaster cannot connect the remote CatalogServer. (hyunsik)

    TAJO-158: Can't allocate worker when single SubQuery requests more than
    cluster capacity. (hyoungjunkim via hyunsik)

    TAJO-157: The CSVScanner.isSplittable() function does not work properly.
    (jinho)

    TAJO-156: BufferUnderflowException occurs during processing the 
    intermediate file. (jinho)

    TAJO-151: Multiple union queries within a table subquery causes NPE.
    (hyunsik)

    TAJO-137: Unreleased resources and wrong allocation requests in
    TajoWorkerResourceManager. (hyoungjunkim via hyunsik)

    TAJO-130: Same queryConf file conflicts. (jinho)

    TAJO-82: NullPointerException occurs when Schema is converted as an array 
    of columns. (jihoon)

    TAJO-65: Invalid pom.xml configurations for source directories. 
    (Takuya Ueshin via hyunsik)

    TAJO-48: BufferUnderflowException occurs during the initialization of 
    RowFile. (jihoon)

    TAJO-58: Remove obsolete methods in GlobalPlanner. (hyunsik)

    TAJO-54: SubQuery::allocateContainers() may ask 0 containers. (hyunsik)

    TAJO-41: Storage handler name row in storage-default.xml must be rowfile. 
    (hsaputra)

    TAJO-47: RowFile has the duplicated initialization problem and unflipped 
    ByteBuffer problem. (jihoon)

    TAJO-38: Update class comment in TaskAttemptContext from Korean to English 
    (hsaputra)

    TAJO-15: The Integration test is getting hanged on Mac OS X. (hyunsik)

    TAJO-8: MapReduce's ShuffleHandler and Tajo's PullServerAuxService conflict
    each other. (jhkim)

    TAJO-13: Update the groupId property in the pom.xml to use ASF org instead
    of kr.ac.korea.dbserver (hsaputra)

    TAJO-1: RCFileWrapper always reads whole columns regardless of the target 
    schema. (jihoonson via hyunsik)

    TAJO-6: Rename tajo.engine.function.builtin.NewSumInt to SumInt. (rsumbaly)

    TAJO-21: CREATE EXTERNAL TABLE should support a file path. (JaeHwa Jung)

  TASKS

    TAJO-288: Correct NOTICE file and LICENSE.txt. (hyunsik)

    TAJO-271: Add MIT license to NOTICE.txt and LICENSE.txt for jquery and 
    jsPlumb. (hyunsik)

    TAJO-265: Update installation guide and other documentation for 0.2
    release. (hyunsik)

    TAJO-252: Add DISCLAIMER file. (hyunsik)

    TAJO-251: Rename the legacy name *.tql to *.sql. (hyunsik)
<|MERGE_RESOLUTION|>--- conflicted
+++ resolved
@@ -9,13 +9,8 @@
     TAJO-1899: Calling 'Arrays.asList()' with too few arguments cause memory 
     extravagance. (Contributed by Dongkyu Hwangbo, committed by jihoon)
   
-<<<<<<< HEAD
-    TAJO-1883: Keep tajo-client and its dependent modules to be 1.7 target.
-    (hyunsik)
-=======
     TAJO-1461: Follow Protocol Buffer Style Guide. (Contributed by David Chen,
     committed by hyunsik)
->>>>>>> dd16f119
 
     TAJO-1768: Move Tajo into Java 8. (hyunsik)
 
