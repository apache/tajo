--- conflicted
+++ resolved
@@ -11,15 +11,6 @@
     TAJO-1948: Change GroupbyNode::setAggFunctions and getAggFunctions to set 
     and get List. (Dongkyu Hwangbo via hyunsik)
 
-<<<<<<< HEAD
-    TAJO-1979: Usage of some TajoShellCommand is omitted.
-    (Dongkyu Hwangbo via jaehwa)
-
-    TAJO-1998: Waiting for gracefully stopping in tajo-deamon.sh is too short.
-    (jinho)
-
-=======
->>>>>>> 2f0add27
     TAJO-1985: Supporting Metric report via JMX. (Yongjun Park via jinho)
 
     TAJO-1983: Improve memory usage of ExternalSortExec. (jinho)
@@ -58,8 +49,6 @@
 
   BUG FIXES
 
-    TAJO-2010: Parquet can not read null value. (jinho)
-
     TAJO-2001: DirectRawFileScanner.getProgress occasionally fails. (jinho)
 
     TAJO-1753: GlobalEngine causes NPE occurs occasionally. (jinho)
