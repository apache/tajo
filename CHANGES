Tajo Change Log 

Release 0.11.0 - unreleased

  NEW FEATURES

    TAJO-1494: Add SeekableScanner support to DelimitedTextFileScanner.
    (jinho)

    TAJO-921: Add STDDEV_SAMP and STDDEV_POP window functions. (Keuntae Park)

    TAJO-1135: Implement queryable virtual table for cluster information.
    (jihun)

<<<<<<< HEAD
    TAJO-1344: Python UDF support. (jihoon)
=======
    TAJO-1430: Improve SQLAnalyzer by session-based parsing-result caching.
    (Contributed by Dongjoon Hyun, Committed by jihoon)
>>>>>>> c42d4b3c

  IMPROVEMENT

    TAJO-1530: Display warn message when the query kill button is clicked in 
    WEB UI. (Contributed by Dongjoon Hyun, Committed by hyoungjun)
  
    TAJO-1509: Use dedicated thread to release resource allocated to container.
    (Contributed by navis, Committed by hyoungjun)

    TAJO-1454: Comparing two date or two timestamp need not normalizing
    (Contributed by navis, Committed by hyoungjun)

    TAJO-1385: Remove locking on RMContext. (Contributed by navis, 
    Committed by jihoon)

    TAJO-1499: Check the bind status when EvalNode::eval() is called. (jihoon)

    TAJO-1400: Add TajoStatement::setMaxRows method support.
    (Contributed by YeonSu Han, Committed by jihoon)

    TAJO-1421: Add 'ALTER TABLE SET PROPERTY' statement.
    (Contributed by Yongjin Choi. Committed by jaehwa)

    TAJO-1501: Too many log message of HashShuffleAppenderManager.
    (Contributed by Jongyoung Park. Committed by jaehwa)

    TAJO-1428: Support min, max builtin functions for DATE, TIME, TIMESTAMP.
    (Contributed by Dongjoon Hyun, Committed by Keuntae Park)

    TAJO-1436: Add Bind method to EvalNode. (Contributed by navis,
    Committed by jihoon)

    TAJO-1495: Clean up CatalogStore. (jaehwa)
   
    TAJO-1460: Apply TAJO-1407 to ExternalSortExec. (Contributed by navis, 
    Committed by hyoungjun)

    TAJO-1350: Refactor FilterPushDownRule::visitJoin() into well-defined, 
    small methods. (jihoon)

    TAJO-1426: Support "explain global" to get physical plan. (Contributed by
    navis, Committed by jihoon)

    TAJO-1407: Minor performance improvement of MemSortExec. (Contributed by
    navis, Committed by jihoon)

    TAJO-1403: Improve 'Simple Query' with only partition columns and constant 
    values. (Contributed by Dongjoon Hyun, Committed by jihoon)

    TAJO-1418: Comment on TAJO_PULLSERVER_STANDALONE in tajo-env.sh 
    is not consistent. (Contributed by navis, Committed by hyunsik)

    TAJO-1381: Support multi-bytes delimiter for Text file.
    (Contributed by navis, Committed by jinho)

    TAJO-1391: RpcConnectionPool should check reference counter of connection 
    before close. (Contributed by navis, Committed by jihun)

    TAJO-1383: Improve broadcast table cache. (jinho)

    TAJO-1374: Support multi-bytes delimiter for CSV file.
    (Contributed by navis, Committed by jinho)

    TAJO-1395: Remove deprecated sql files for Oracle and PostgreSQL. (jihun)

    TAJO-1394: Support reconnect on tsql. 
    (Contributed by navis, Committed by hyunsik)

    TAJO-527: Upgrade to Netty 4. (jihun)

    TAJO-1369: Some stack trace information is missed in error/fail logging. 
    (Contributed by navis, Committed by hyunsik)

  BUG FIXES

    TAJO-1541: Connection timeout in netty client is not working.
    (Contributed by navis, Committed by jihun)

    TAJO-1500: FinishedTaskCleanThread is not interrupted when worker stops.
    (Contributed by navis, Committed by jihoon)

    TAJO-1469: allocateQueryMaster can leak resources if it times-out (3sec, 
    hardcoded) (Contributed by navis, Committed by hyoungjun)

    TAJO-1538: TajoWorkerResourceManager.allocatedResourceMap is increasing 
    forever. (Contributed by navis. Committed by jinho)

    TAJO-1510: Change a function name from getFileCunks to getFileChunks.
    (Contributed by Soonwoong Lee, Committed by jaehwa)

    TAJO-1360: VALUES_ field in OPTIONS table of catalog store should be longer.
    (Contributed by DaeMyung Kang, Committed by jihun)

    TAJO-1479: NPE during startup CatalogStore. (jaehwa)

    TAJO-1437: Resolve findbug warnings on Tajo JDBC Module. 
    (Contributed by Dongjoon Hyun, Committed by jihoon)

    TAJO-1438: Resolve findbug warnings on Tajo Client Module. 
    (Contributed by Dongjoon Hyun, Committed by jihoon)

    TAJO-1440: Some tests fail in parallel test environment in TestKillQuery.
    (Contributed by Jongyoung Park. Committed by jinho)

    TAJO-1147: Simple query doesn't work in Web UI.
    (Contributed by Jongyoung Park. Committed by jaehwa)

    TAJO-1434: Fix supporting version of Hadoop. 
    (Contributed by Dongjoon Hyun, Committed by jinho)

    TAJO-1449: TestSelectQuery.testExplainSelect() fails. (jihoon)

    TAJO-1396: Unexpected IllegalMonitorStateException can be thrown 
    in QueryInProgress. (Contributed by navis. Committed by jinho)

    TAJO-1414: Two RemoteException in rpc module. 
    (Contributed by navis. Committed by jihun)

    TAJO-1368: Exceptions during processing nested union queries.
    (jihun)

    TAJO-1405: Fix some illegal way of usages on connection pool. 
    (Contributed by navis, Committed by Keuntae Park)

    TAJO-1384: Duplicated output file path problem. (jihoon)

    TAJO-1386: CURRENT_DATE generates parsing errors sometimes.
    (Contributed by navis, Committed by hyunsik)

    TAJO-1387: Correct error message for EXISTS clause.
    (Contributed by Dongjoon Hyun, Committed by hyunsik)

    TAJO-1378: Incorrect version(0.8.0) info in tajo-doc. 
    (Contributed by Dongjoon Hyun, Committed by jihoon)

    TAJO-1370: TUtils.checkEquals() is not consistent with description 
    in javadoc. (Contributed by navis, Committed by hyunsik)

    TAJO-1362: Resolve findbug warnings on Tajo Core Module. (jihun)

    TAJO-1366: The timestamp type conversion occasionally leads to wrong 
    results. (jihoon)

    TAJO-1365: Suppress release audit warnings on Jekins builds. (jihun)

    TAJO-1357: Resolve findbugs warnings on Tajo Catalog Modules. (jihun)

    TAJO-1351: Resolve findbug warnings on Tajo Common Module. (jihun)
  
  TASKS

    TAJO-1526: Investigate the frequent failures of Travis CI. (jihoon)

    TAJO-1462: Replace CSV examples into TEXT examples in docs. 
    (Contributed by Dongjoon Hyun, Committed by jihoon)

    TAJO-1424: Investigate the problem of too many "Try to connect" messeges 
    during Travic CI build. (Contributed by navis, Committed by jihoon)

    TAJO-1482: Cleanup the legacy cluster mode. (jinho)

    TAJO-1439: Some method name is written wrongly. 
    (Contributed by Jongyoung Park. Committed by jihoon)

    TAJO-1398: Fix 'Getting Started' link error from 0.9.0 into 0.10.0. 
    (Contributed by Dongjoon Hyun, Committed by jihoon)

    TAJO-1380: Update JDBC documentation for new JDBC driver.
    (Contributed by Dongjoon Hyun, Committed by hyunsik)

    TAJO-1335: Bump up 0.10.0-SNAPSHOT to 0.11.0-SNAPSHOT in master branch. 
    (hyunsik)

    TAJO-1314: Documentation for the support of the swift. (jihoon)


  SUB TASKS

    TAJO-1529: Implement json_extract_path_text(string, string) function.
    (jinho)

    TAJO-1338: Defines RESTful API for Clients. (jihun)

    TAJO-1284: Add alter partition method to CatalogStore. (jaehwa)

    TAJO-1392: Resolve findbug warnings on Tajo Plan Module. (jihun)

    TAJO-1393: Resolve findbug warnings on Tajo Cli Module.
    (Contributed by Dongjoon Hyun, Committed by hyunsik)

    TAJO-1337: Implements common modules to handle RESTful API. (jihun)

    TAJO-1329: Improve Schema class to support nested struct support.
    (hyunsik)

    TAJO-1353: Nested record support in CREATE TABLE statement. (hyunsik)


Release 0.10.0 - Released

  NEW FEATURES

    TAJO-919: Implement LAG and LEAD window functions. (Keuntae Park)

    TAJO-920: Add FIRST_VALUE and LAST_VALUE window functions. 
    (Keuntae Park via hyunsik)

    TAJO-1238: Add SET SESSION and RESET statement. (hyunsik)

    TAJO-1222: DelimitedTextFile should be tolerant against parsing errors.
    (hyunsik)

    TAJO-1131: Supports Inserting or Creating table into 
    the HBase mapped table.(Hyoungjun Kim)


    TAJO-1026: Implement Query history persistency manager.(Hyoungjun Kim)

    TAJO-233: Support PostgreSQL CatalogStore. (Jihun Kang via hyunsik)

    TAJO-235: Support Oracle CatalogStore. (Jihun Kang via hyunsik)

    TAJO-1095: Implement Json file scanner. (hyunsik)

  IMPROVEMENT

    TAJO-1160: Remove Hadoop dependency from tajo-client module. (jinho)

    TAJO-1269: Separate cli from tajo-client. (hyunsik)

    TAJO-1328: Fix deprecated property names in the catalog configuration
    document. (jihun)

    TAJO-1317: Parallel Test Executions on Tajo Core Project. (jihun)

    TAJO-1320: HBaseStorageManager need to support Zookeeper Client Port.
    (jaehwa)

    TAJO-1309: Add missing break point in physical operator. (jinho)

    TAJO-1307: HBaseStorageManager need to support for users to use
    hbase-site.xml file. (jaehwa)

    TAJO-1290: Add HBase Storage Integration Documentation. (jaehwa)

    TAJO-1293: Tajo have to accept hostname beginning with digits.
    (Jinhang Choi via jihun)

    TAJO-1281: Remove hadoop-common dependency from tajo-rpc. (hyunsik)

    TAJO-1291: Rename TajoMasterProtocol to QueryCoordinatorProtocol.
    (hyunsik)

    TAJO-1286: Remove netty dependency from tajo-jdbc. (jihun)

    TAJO-1282: Cleanup the relationship of QueryInProgress and 
    QueryJobManager. (hyunsik)

    TAJO-1258: Close() for classes derived from FileAppender should be robust.
    (Jongyoung Park via jinho)

    TAJO-1288: Refactoring org.apache.tajo.master package. (hyunsik)

    TAJO-1279: Cleanup TajoAsyncDispatcher and interrupt stop events. 
    (jinho)

    TAJO-1285: Refactoring Magic Number to HAConstants. 
    (DaeMyung Kang via jaehwa)

    TAJO-1245: Add documentation about PostgreSQL and Oracle Catalog driver. 
    (jihoon)

    TAJO-1228: TajoClient should communicate with only TajoMaster without 
    TajoWorker. (hyunsik)

    TAJO-1176: Implements queryable virtual tables for catalog information
    (jihun)

    TAJO-269: Protocol buffer De/Serialization for LogicalNode. (hyunsik)

    TAJO-1266: Too many logs when writing a parquet relation. 
    (DaeMyung Kang via jihoon)

    TAJO-1268: tajo-client module should not use UserGroupInformation. 
    (hyunsik)

    TAJO-1259: Change tsql history behavior. (Jaewoong Jung via hyunsik)

    TAJO-1261: Separate query and ddl execution codes from GlobalEngine. 
    (hyunsik)

    TAJO-1247: Store type 'TEXTFILE' should be TEXT while keeping enum 
    'TEXTFILE' in protobuf. (DaeMyung Kang via hyunsik)

    TAJO-1221: HA TajoClient should not connect TajoMaster at the first. 
    (jaehwa)

    TAJO-1241: Change default client and table time zone behavior. (hyunsik)

    TAJO-1243: *-site.xml.template should have default configs commented out.
    (hyunsik)

    TAJO-1143: TajoMaster, TajoWorker, and TajoClient should have 
    diagnosis phase at startup. (Jihun Kang via hyunsik)

    TAJO-1236: Remove slow 'new String' operation in parquet format. 
    (jinho)

    TAJO-1230: Disable ipv6 support on JVM. (Jihun Kang via hyunsik)

    TAJO-1213: Implement CatalogStore::updateTableStats. (jaehwa)

    TAJO-1122: Refactor the tajo-storage project structure.
    (Hyoungjun Kim)
    
    TAJO-1165: Needs to show error messages on query_executor.jsp. 
    (Jihun Kang via jaehwa)

    TAJO-1204: Remove unused ServerName class. (DaeMyung Kang via jaehwa)

    TAJO-1053: ADD PARTITIONS for HCatalogStore. (jaehwa)

    TAJO-1195: Remove unused CachedDNSResolver Class. (DaeMyung Kang via jaehwa)

    TAJO-1184: Upgrade netty-buffer to 4.0.24.Final. (jinho)

    TAJO-1156: Improve the comparison of timestamp and date types. 
    (Jihun Kang via jihoon)
   
    TAJO-1109: Separate SQL Statements from Catalog Stores.
    (Jihun Kang via hyunsik)

    TAJO-1161: Remove joda time dependency from tajo-core. 
    (Jihun Kang via hyunsik)

    TAJO-1133: Add 'bin/tajo version' command. (Jihun Kang via hyunsik)

    TAJO-1145: Add 'bin/tajo --help' command. (Jihun Kang via hyunsik)

    TAJO-1114: Improve ConfVars (SessionVar) to take a validator 
    interface to check its input. (Jihun Kang via hyunsik)

    TAJO-1140: Separate TajoClient into fine grained parts. (hyunsik)

    TAJO-1132: More detailed version info in tsql. (hyunsik)

    TAJO-1125: Separate logical plan and optimizer into a maven module.
    (hyunsik)

    TAJO-1123: Use Fragment instead of FileFragment.(Hyoungjun Kim)

    TAJO-1092: Improve the function system to allow other function 
    implementation types. (hyunsik)

    TAJO-1121: Remove the 'v2' storage package. (Hyoungjun Kim)

    TAJO-1128: Implement a select box for database at web interface. 
    (Jongyoung Park via hyunsik)

    TAJO-1174: remove unnessary codes for blobdatum.
    (DaeMyung Kang via hyunsik)

    TAJO-1169: Some older version of OpenJDK 1.6 does not get default 
    timezone id. (Jihun Kang via hyunsik)

    TAJO-1177: Reduce the use of Sun proprietary API. 
    (Jihun Kang via hyunsik)

    TAJO-1172: Remove Trevni storage type and its related classes.
    (DaeMyung Kang via hyunsik)

    TAJO-1163: TableDesc should use URI instead of Path. (hyunsik)

    TAJO-1188: Fix testcase testTimestampConstructor in TestTimestampDatum.
    (DaeMyung Kang via hyunsik)

    TAJO-1209: Pluggable line (de)serializer for DelimitedTextFile.
    (hyunsik)


  BUG FIXES

    TAJO-1356: Race conditions in QueryInProgress. (jinho)

    TAJO-1277: GreedyHeuristicJoinOrderAlgorithm sometimes wrongly assumes 
    associativity of joins. (Keuntae Park via jihoon)

    TAJO-1336: Fix task failure of stopped task. (jinho)

    TAJO-1316: NPE occurs when performing window functions after join.
    (jihun)

    TAJO-1325: Invalid history cleaner timeout. (jinho)

    TAJO-1283: ORDER BY with the first descending order causes wrong results.
    (Keuntae Park)

    TAJO-1324: Remove warehouse directory rewriting in Unit Test. (jinho)

    TAJO-1321: Cli prints wrong response time. (jihoon)

    TAJO-1313: Tajo-dump creates DDLs for information_schema tables.
    (jihun)

    TAJO-1322: Invalid stored caching on StorageManager. (jinho)

    TAJO-1319: Tajo can't find HBase configuration file. (jaehwa)

    TAJO-1312: Stage causes Invalid event error: SQ_SHUFFLE_REPORT 
    at KILLED. (jinho)

    TAJO-1318: Unit test failure after miniDFS cluster restart. (jinho)

    TAJO-1289: History reader fails to get the query information after 
    a successful query execution. (jinho)

    TAJO-1303: CDH cannot pass hadoop version check test.
    (Keuntae Park via jihun)

    TAJO-1308: QueryInprogress can not release when query is QUERY_ERROR.
    (jinho)

    TAJO-1305: With metadata storage of MySQL, columns with the same 
    character but difference case are not allowed. (jihun)

    TAJO-1257: ORDER BY with NULL FIRST misses some data. (Keuntae Park)

    TAJO-1225: Fix wrong schema name in JDBC driver. (jaehwa)

    TAJO-1304: Can not found TextFile in catalog. (jinho)

    TAJO-1299: TB and PB representations in StorageUnit are overflow.
    (jihun)

    TAJO-1297: Tajo Web UI does not work after TAJO-1291. (jihoon)

    TAJO-1251: Query is hanging occasionally by shuffle report. (jinho)

    TAJO-1287: Repeated using of the same order by key in multiple 
    window clauses should be supported. (Keuntae Park)

    TAJO-1265: min(), max() does not handle null properly. (Keuntae Park)

    TAJO-1270: Fix typos. (DaeMyung Kang via hyunsik)

    TAJO-1180: digitValue should throw Exception when char is not in 
    valid range. (DaeMyung Kang via hyunsik)

    TAJO-1276: Link to tsql guide 404s in tajo cli. (Jakob Homan via jihoon)

    TAJO-1275: Optimizer pushs down non-equi filter as theta join qualifier.
    (Keuntae Park)

    TAJO-1249: Tajo should check if a file format given in DDL is supported.
    (DaeMyung Kang via hyunsik)
 
    TAJO-1250: RawFileAppender occasionally causes BufferOverflowException. 
    (jinho)

    TAJO-1259: A title in catalog configuration document is different from 
    others. (Jongyoung Park via hyunsik)

    TAJO-1232: Implicit groupby queries with LIMIT lead to wrong results. 
    (jihoon)

    TAJO-1254: Fix getProgress race conditions in Query. (jinho)

    TAJO-1252: PathValidator should allow hdfs paths which contain IP addresses. 
    (jihoon)

    TAJO-1246: HBase info port conflict occasionally causes unit test 
    failures in Jenkins CI. (hyunsik)

    TAJO-1242: Json scanner can not read some case of trucated text. (jinho) 

    TAJO-1239: ORDER BY with null column desc miss some data. 
    (Hyoungjun Kim via hyunsik)

    TAJO-1244: tajo.worker.tmpdir.locations should use a validator for a list 
    of paths. (hyunsik)

    TAJO-1235: ByteBufLineReader can not read text line with CRLF.
    (jinho)

    TAJO-1237: Fix missing maven-module for pullserver. (jinho)

    TAJO-1196: Unit test hangs occasionally and randomly. (jihoon)

    TAJO-1234: Rearrange timezone in date/time types. (hyunsik)

    TAJO-1231: Implicit table properties in session are not stored in 
    table property. (hyunsik)

    TAJO-1194: 'INSERT OVERWRITE .. SELECT' does not remove existing data 
    when result is empty. (jaehwa)

    TAJO-1191: Change DateDatum timezone to UTC. (Jaewoong Jung via hyunsik)

    TAJO-1224: When there is no projected column, json scan can be hang. 
    (hyunsik) 

    TAJO-1220: Implement createStatement() and setEscapeProcessing() in 
    JdbcConnection. (YeonSu Han via hyunsik)

    TAJO-1183: Keep command execution even with errors. (Jaewoong Jung via 
    hyunsik)

    TAJO-1190: INSERT INTO to partition tables may cause NPE. (hyunsik)

    TAJO-1211: Staging directory for CTAS and INSERT should be in 
    the output dir. (hyunsik)

    TAJO-1210: ByteBufLineReader does not handle the end of file, 
    if newline is not appeared. (jinho)

    TAJO-1119: JDBC driver should support TIMESTAMP type. (jaehwa)

    TAJO-1166: S3 related storage causes compilation error in Hadoop 
    2.6.0-SNAPSHOT. (jaehwa)

    TAJO-1208: Failure of create table using textfile on hivemeta.
    (jinho)

    TAJO-1205: Remove possible memory leak in TajoMaster. (jinho)

    TAJO-1181: Avro schema URL should support various protocols. 
    (jinho)

    TAJO-1200: Invalid shuffle data of multiple worker in same server.
    (jinho)

    TAJO-1197: Unit test failed: unable to create new native thread.
    (jinho)

    TAJO-1178: Some error messages for wrong JSON queries are not so 
    much helpful. (Jaewoong Jung via jihoon)
    
    TAJO-1162: to_char() returns "-00" second. (Hyoungjun Kim)

    TAJO-1154: TajoCli doesn't pause while running the non-forwarded 
    query. (Hyoungjun Kim via hyunsik)

    TAJO-1150: Some weird methods in QueryClientImpl should be fixed. 
    (Jongyoung Park via hyunsik)

    TAJO-1139: ExternalSortExec should delete the intermediate files. 
    (jinho via hyunsik)

    TAJO-1126: Join condition including functions throws 
    IllegalArgumentException. (hyunsik)

    TAJO-1179: Integration tests in TravisCI are occasionally failed 
    due to log size. (hyunsik)


  TASKS

    TAJO-1260: Add ALTER TABLE ADD/DROP PARTITION statement to parser. (jaehwa)

    TAJO-1323: Cleanup the unstable test case. (jinho)

    TAJO-1295: Remove legacy worker.dataserver package and its unit tests.
    (hyunsik)

    TAJO-1296: Remove obsolete classes from tajo.master.container package.
    (hyunsik)

    TAJO-1294: Add index documents. (jihoon)

    TAJO-1280: Update the roles of Hyoungjun and Jihun in web site.
    (hyunsik)

    TAJO-1274: Merge separate pages of getting started document into a single 
    page. (hyunsik)

    TAJO-967: tajoCli doesn't remeber the last '\q' command.
    (Jaewoong Jung via jihoon)

    TAJO-1272: Change snapshot version from 0.9.1 to 0.10. (hyunsik)

    TAJO-1267: Remove LazyTaskScheduler. (DaeMyung Kang via jihoon)

    TAJO-1233: Merge hbase_storage branch to the master branch. 
    (Hyoungjun via hyunsik)
 
    TAJO-1229: rename tajo-yarn-pullserver to tajo-pullserver.
    (hyunsik)

    TAJO-1157: Required Java version in tutorial doc needs to be updated.
    (hyunsik)

    TAJO-1129: Remove hadoop 2.2.0 support. (jinho via hyunsik)

    TAJO-1153: Merge off-heap package in block_iteration branch to master 
    branch. (hyunsik)

    TAJO-1032: Improve TravisCI scripts to adjust log4j log level. (jinho)

    TAJO-1141: Refactor the packages hierarchy of tajo-client. (hyunsik)


  SUB TASKS

    TAJO-1262: Rename the prefix 'SubQuery' to 'Stage'. (hyunsik)

    TAJO-324: Rename the prefix 'QueryUnit' to Task. (hyunsik)

    TAJO-1151: Implement the ByteBuffer-based De/Serializer. (jinho)

    TAJO-1152: RawFile ByteBuffer should be reuse. (jinho)

    TAJO-1149: Implement direct read of DelimitedTextFile. (jinho)



Release 0.9.0

  NEW FEATURES 

    TAJO-1105: Add thread which detects JVM pauses like HADOOP's. (jinho)

    TAJO-704: TajoMaster HA (jaehwa)

    TAJO-20: INSERT INTO ... SELECT. (Hyoungjun Kim via hyunsik)

    TAJO-774: Implement logical plan part and physical executor for window 
    function. (hyunsik)

    TAJO-847: Supporting MariaDB-based Store, which is compatible with MySQL.
    (Jinhang Choi via jihoon)

    TAJO-860: Implements TRUNCATE table. (Hyoungjun Kim via hyunsik)

    TAJO-849: Add Parquet storage to HCatalogStore. (jaehwa)

    TAJO-494: Extend TajoClient to run a query with a plan context serialized 
    as the JSON form. (jihoon)

    TAJO-761: Implements INTERVAL type. (Hyoungjun Kim via hyunsik)

    TAJO-790: Implements ADD_MONTHS() function. (Hyoungjun Kim via hyunsik)

    TAJO-791: Implements ADD_DAYS() function. (Hyoungjun Kim via hyunsik)

    TAJO-762: Implements current date/time function (Hyoungjun Kim via hyunsik)

  IMPROVEMENT

    TAJO-1110: JAVA_PULLSERVER_HEAP_MAX in bin/tajo should be increased.
    (hyunsik)

    TAJO-1010: Improve multiple DISTINCT aggregation. (Hyoungjun Kim and jaehwa)

    TAJO-1093: DateTimeFormat.to_char() is slower than SimpleDateFormat.format().
    (Jihun Kang via hyunsik)

    TAJO-1030: Not supported JDBC APIs should return empty results instead of 
    Exception. (Hyoungjun Kim via hyunsik)

    TAJO-983: Worker should directly read Intermediate data stored in localhost
    rather than fetching. (Mai Hai Thanh via hyunsik)

    TAJO-910: Simple query (non-forwarded query) should be supported against 
    partition tables. (Hyoungjun Kim)

    TAJO-1035: Add default TAJO_PULLSERVER_HEAPSIZE. (Hyoungjun Kim)

    TAJO-1049: Remove the parallel degree limit up to the maximum cluster 
    capacity. (hyunsik)

    TAJO-1046: Remove hadoop native dependency of pullserver. (jinho)

    TAJO-1040: Misuse netty HashedWheelTimer. (jinho)

    TAJO-1034: Reduce Explicit Use of JVM Internal Class. 
    (Jihun Kang via hyunsik)

    TAJO-1027: Upgrade Hive to 0.13.0 and 0.13.1. (jaehwa)

    TAJO-1028: JDBC should support SET command.(Hyoungjun Kim)

    TAJO-937: Should use tajo.util.VersionInfo instead of 
    TajoConstants.TAJO_VERSION. (Mai Hai Thanh via hyunsik)

    TAJO-991: Running PullServer on a dedicated JVM process which separates 
    from worker. (Hyoungjun Kim)

    TAJO-906: Runtime code generation for evaluating expression trees.
    (hyunsik)

    TAJO-931: Output file can be punctuated depending on the file size.
    (hyunsik)

    TAJO-992: Reduce number of hash shuffle output file.(Hyoungjun Kim)

    TAJO-1008: Protocol buffer De/Serialization for EvalNode. (hyunsik)

    TAJO-984: Improve the default data type handling in RowStoreUtil.
    (jihoon via hyunsik)

    TAJO-895: ConstEval should not be included in target list of projectable 
    nodes. (hyunsik)

    TAJO-928: Session variables should override query configs in TajoConf.
    (hyunsik)

    TAJO-989: Cleanup of child blocks after parent execution block is complete
    (jinho)

    TAJO-966: Range partition should support split of multiple characters.
    (hyunsik)

    TAJO-987: Hash shuffle should be balanced according to intermediate
    volumes. (hyunsik)

    TAJO-955: Add database selection submit button in catalogview.jsp for text
    based browse. (Hyoungjun Kim via jihoon)

    TAJO-956: CONCAT should be support multiple params and null param.
    (Hyoungjun Kim via hyunsik)

    TAJO-953: RawFile should release a DirectBuffer immediately. (jinho)

    TAJO-933: Fork some classes of Parquet as builtin third-party classes.
    (hyunsik)

    TAJO-932: Upgrade Parquet to 1.5.0. (hyunsik)

    TAJO-903: Some left outer join cases are not optimized as the broadcast 
    join. (Hyoungjun Kim via hyunsik)

    TAJO-911: Refactoring Mysql/Maria Catalog Store. (DaeMyung Kang via hyunsik)

    TAJO-853: Refactoring FilterPushDown for OUTER JOIN.
    (Hyoungjun Kim via hyunsik)

    TAJO-840: Improve query result print with counting empty table. (jaehwa)

    TAJO-844: JDBC should be support getTime, getDate, and getTimestamp. 
    (Hyoungjun Kim via hyunsik)

    TAJO-843: implements COALESCE for BOOLEAN, DATE, TIME, TIMESTAMP. 
    (Hyoungjun Kim via hyunsik)

    TAJO-854: Supports INSERT INTO with UNION. (Hyoungjun Kim via jihoon) 

    TAJO-793: CLI should be able to exit when single query is failed.
    (Hyoungjun Kim via jinho)

    TAJO-846: Clean up the task history in woker. (jinho)

    TAJO-842: NULL handling in JDBC. (Hyoungjun Kim via jinho)

    TAJO-699: Create a table using LIKE. (Prafulla T via hyunsik)

    TAJO-825: Datetime type refactoring. (Hyoungjun Kim via jihoon)

    TAJO-811: add simple fifo scheduler support. (jinho)

    TAJO-801: Multiple distinct should be supported. (Hyoungjun Kim via hyunsik)

    TAJO-807: Implement Round(numeric, int) function.
    (Seungun Choe via hyunsik)

    TAJO-797: Implicit type conversion support. (hyunsik)

    TAJO-804: Bump up Parquet version to 1.4.2. (hyunsik)

    TAJO-425: RAWFILE_SYNC_INTERVAL has not default value. (jinho)

    TAJO-617: Rename BIN/tajo_dump BIN/tajo-dump. (jinho)

    TAJO-789: Improve shuffle URI. (jinho)

    TAJO-769: A minor improvements for HCatalogStore (Fengdong Yu via hyunsik)

    TAJO-734: Arrange TajoCli output message. (hyoungjunkim via jihoon)

    TAJO-758: Supports parameter values in the SQL file.
    (Hyoungjun Kim via hyunsik)

  BUG FIXES

    TAJO-1113: SubQuery in KILLED state should handle unexpected events.
    (hyunsik)

    TAJO-1111: TestKillQuery.testKillQueryFromInitState occasionally fails.
    (hyunsik)

    TAJO-1107: Broadcast join on non-leaf node scans only first data file.
    (Hyoungjun Kim)

    TAJO-1106: Missing session check in getFinishedQuery API. 
    (Yongjun Park via hyunsik)

    TAJO-1021: Remove the member variable Builder from all classes inherited 
    from ProtoObject. (hyunsik)

    TAJO-1104: Using asterisk with GROUP BY causes NPE. (hyunsik)

    TAJO-1099: LogicalPlanner::convertDataType causes NPE in some cases.
    (hyunsik)

    TAJO-1102: Self-join with a partitioned table returns wrong result data.
    (Hyoungjun Kim)

    TAJO-1097: IllegalArgumentException: RawFileScanner. (Mai Hai Thanh via 
    jinho)

    TAJO-1103: Insert clause of partitioned table loses some FetchImpls. (jinho)

    TAJO-1101: Broadcast join with a zero-length file table returns wrong 
    result data. (Hyoungjun Kim)

    TAJO-1067: INSERT OVERWRITE INTO should not remove all partitions. (jaehwa)

    TAJO-1065: The \admin -cluster argument doesn't run as expected.
    (Jongyoung Park via hyunsik)

    TAJO-1072: CLI gets stuck when wrong host/port is provided. 
    (Jihun Kang via hyunsik)

    TAJO-1081: Non-forwarded (simple) query shows wrong rows. (hyunsik)

    TAJO-981: Help command (\?) in tsql takes too long time. (YeonSu Han via 
    jaehwa)

    TAJO-962: Column reference used in LIMIT clause incurs NPE.

    TAJO-1074: Query calculates wrong progress before subquery init. (jinho)

    TAJO-1025: Network disconnection during query processing can cause 
    infinite exceptions. (Jihun Kang via jinho)

    TAJO-1047: DefaultTaskScheduler:allocateRackTask is failed occasionally
    on JDK 1.7. (jinho)

    TAJO-1056: Wrong resource release or wrong task scheduling. (jinho)

    TAJO-1050: RPC client does not retry during connecting. 
    (Jihun Kang via jinho)

    TAJO-948: 'INSERT INTO' statement to non existence table casuses 
    NPE. (Jongyoung Park via hyunsik)

    TAJO-1048: Missed use of session variables in GlobalPlanner.
    (hyunsik)

    TAJO-1037: KillQuery hang in subquery init state. (jinho)

    TAJO-1024: RpcConnectionPool::getConnection can cause NPE at 
    initialization. (hyunsik)

    TAJO-1038: Remove use of Builder variable in Schema. (hyunsik)

    TAJO-1022: tsql does not work as background process(Hyoungjun Kim)

    TAJO-1029: TAJO_PULLSERVER_STANDALONE should be false in default tajo-env.sh
    (jinho)

    TAJO-1017: TajoConf misuses read & write locks in some functions. 
    (Mai Hai Thanh via hyunsik)

    TAJO-1020: TajoContainerProxy::assignExecutionBlock causes NPE by race.
    (hyunsik)

    TAJO-986: Task scheduler gets incorrect task size. (Mai Hai Thanh via jihoon)

    TAJO-873: Query status is still RUNNING after session expired.
    (Hyoungjun Kim, jinho)

    TAJO-1004: UniformRangePartition cannot deal with unicode ranges.
    (hyunsik)

    TAJO-1013: A complex equality condition including columns of the same
    table is recognized as a join condition. (hyunsik)

    TAJO-1011: EvalTreeUtil::isJoinQual need to handle other join conditions.
    (jaehwa)

    TAJO-1009: A binary eval for column references of the same tables 
    should not be recognized as a join condition. (hyunsik)

    TAJO-985: Client API should be non-blocking. (jinho)

    TAJO-1006: Fix wrong storage unit for kilo bytes and others. (hyunsik)

    TAJO-1000: TextDatum.asChar() is incorrect, if client charset is different.
    (jinho)

    TAJO-995: HiveMetaStoreClient wrapper should retry the connection. (jinho)

    TAJO-947: ColPartitionStoreExec can cause URISyntaxException due 
    to special characters. (Mai Hai Thanh via hyunsik)

    TAJO-999: SequenceFile key class need to be compatible. (jaehwa)

    TAJO-994: 'count(distinct x)' function counts first null value. (hyunsik)

    TAJO-996: Sometimes, scheduleFetchesByEvenDistributedVolumes loses
    some FetchImpls. (hyunsik)

    TAJO-949: PullServer does not release files, when a channel throws 
    an internal exception. (jinho)
    
    TAJO-975: alias name which is the same to existing column name may cause
    NPE during PPD. (hyunsik)

    TAJO-979: Dividing float value by zero should throw "Divide by zero
    Exception" (Hyoungjun Kim via hyunsik)

    TAJO-978: RoundFloat8 should return Float8Datum type. (Hyoungjun Kim via 
    hyunsik)

    TAJO-957: ROUND should be support INT parameter. (Mai Hai Thanh via hyunsik)

    TAJO-980: execution page in Web UI broken. (hyunsik)

    TAJO-952: Wrong default partition volume config. (Mai Hai Thanh via jihoon)

    TAJO-974: Eliminate unexpected case condition in SubQuery. (Hyoungjun Kim 
    via hyunsik) 

    TAJO-977: INSERT into a partitioned table as SELECT statement uses a wrong 
    schema. (Hyoungjun Kim via hyunsik)

    TAJO-968: Self-Join query (including partitioned table) doesn't run 
    unexpectedly using auto broadcast join. (jaewha)

    TAJO-914: join queries with constant values can cause schema mismatch in
    logical plan. (hyunsik)

    TAJO-969: Distributed sort on a large data set may result in incorrect
    results. (hyunsik)

    TAJO-972: Broadcast join with left outer join returns duplicated rows.
    (Hyoungjun Kim via jaehwa)

    TAJO-666: java.nio.BufferOverflowException occurs when the query includes 
    an order by clause on a TEXT column. (Mai Hai Thanh via jihoon)

    TAJO-939: Refactoring the column resolver in LogicalPlan. (hyunsik)

    TAJO-965: Upgrade Bytes class and move some methods to others. (hyunsik)

    TAJO-961: TajoCli should exit when at least one query faces error while
    executing a SQL script. (hyunsik)

    TAJO-960: TajoCli's problem does not show the current status. (hyunsik)

    TAJO-945: Connecting to Tajo by JDBC driver failed with SQL Exception 
    "Invalid JDBC URI". (Mai Hai Thanh via jihoon)

    TAJO-904: ORDER BY Null first support. (Hyoungjun Kim via hyunsik)

    TAJO-936: TestStorages::testSplitable is failed occasionally. (jinho)

    TAJO-673: Assign proper number of tasks when inserting into partitioned table. (jaehwa)

    TAJO-916: SubQuery::computeStatFromTasks occasionally fail.
    (Hyoungjun Kim via hyunsik)

    TAJO-869: Sometimes, the unit test of testTaskRunnerHistory is failed.
    (jinho)

    TAJO-908: Fetcher does not retry, when pull server connection was closed.
    (jinho)
 
    TAJO-926: Join condition including column references of a row-preserving
    table in left outer join causes incorrect result. (hyunsik)

    TAJO-852: Integration test using HCatalog as a catalog store is failed.
    (jinho)

    TAJO-934: Multiple DISTINCT returns null grouping key value.
    (Hyoungjun Kim via hyunsik)

    TAJO-929: Broadcast join with empty outer join table returns empty result.
    (Hyoungjun Kim via hyunsik)

    TAJO-927: Broadcast Join with Large, Small, Large, Small tables
    makes a wrong plan. (Hyoungjun Kim via hyunsik)

    TAJO-913: Add some missed tests for constant value group-by keys. 
    (hyunsik)

    TAJO-909: {SortBased, Col}PartitionStoreExec should not write partition 
    keys to files. (Hyoungjun Kim via hyunsik)

    TAJO-912: Tsql prints wrong version. (Mai Hai Thanh via hyunsik)

    TAJO-925: Child ExecutionBlock of JOIN node has different number of 
    shuffle keys. (Hyoungjun Kim via hyunsik)

    TAJO-902: Unicode delimiter does not work correctly. (jinho)

    TAJO-905: When to_date() parses some date without day, the result will be 
    wrong. (hyunsik)

    TAJO-898: Left outer join with union returns empty result. 
    (Hyoungjun Kim via hyunsik)

    TAJO-897: PartitionedTableRewriter is repeated several times with same 
    table. (Hyoungjun Kim via hyunsik)

    TAJO-891: Complex join conditions with UNION or inline should be supported.
    (hyunsik)
    
    TAJO-899: Nested now() has different value for each task. (Hyoungjun Kim 
    via hyunsik)

    TAJO-894: Left outer join with partitioned large table and small table 
    returns empty result. (Hyoungjun Kim via hyunsik)

    TAJO-867: OUTER JOIN with empty result subquery produces a wrong result.
    (Hyoungjun Kim via hyunsik)

    TAJO-881: JOIN with union query occurs NPE. (Hyoungjun Kim via hyunsik)

    TAJO-884: complex join conditions should be supported in ON clause.
    (hyunsik)

    TAJO-874: Sometimes InvalidOperationException occurs when aggregates
    TableStat. (Hyoungjun Kim via hyunsik) 

    TAJO-866: COUNT DISTINCT with other aggregation function throws
    ClassCastException. (Hyoungjun Kim via hyunsik)

    TAJO-882: CLI hangs when a error occurs in the GlobalPlanner.
    (Hyoungjun Kim via hyunsik)

    TAJO-850: OUTER JOIN does not properly handle a NULL.
    (Hyoungjun Kim via hyunsik)

    TAJO-879: Some data is missing in the case of BROADCAST JOIN and
    multi-column partition. (Hyoungjun Kim via jaehwa)

    TAJO-848: PreLogicalPlanVerifier::visitInsert need to find smaller
    expressions than target columns for a partitioned table. (jaehwa)

    TAJO-880: NULL in CASE clause occurs Exception. (Hyoungjun Kim via hyunsik)

    TAJO-862: Restore failure of dumped relations. (jihoon)

    TAJO-861: tajo-dump script are not executable. (jinho)

    TAJO-839: If all tables participate in the BROADCAST JOIN, there is some 
    missing data. (Hyoungjun Kim via jihoon)

    TAJO-868: TestDateTimeFunctions unit test is occasionally failed. (hyunsik)

    TAJO-863: Column order mismatched in the JOIN query with asterisk selection. 
    (Hyoungjun Kim via hyunsik)

    TAJO-851: Timestamp type test of TestSQLExpression::testCastFromTable fails 
    in jenkins CI test. (Hyoungjun Kim via hyunsik)

    TAJO-830: Some filter conditions with a SUBQUERY are removed by optimizer.
    (Hyoungjun Kim via hyunsik)

    TAJO-819: KillQuery does not work for running query on TajoWorker. (jaehwa)

    TAJO-808: Fix pre-commit build failure. (jinho)
 
    TAJO-827: SUM() overflow in the case of INT4. (Hyoungjun Kim via hyunsik)

    TAJO-832: NPE occurs when Exception's message is null in Task. 
    (Hyoungjun Kim via hyunsik)

    TAJO-833: NPE occurs when using the column as a alias name in the multiple 
    DISTINCT. (Hyoungjun Kim via hyunsik)

    TAJO-821: IllegalStateException occurs when a NettyClientBase object is created 
    within single thread. (hyoungjunkim via jinho)

    TAJO-816: NULL delimiter doesn't apply with HCatalogStore. (jaehwa)

    TAJO-823: Missing INET4 handling in DatumFactory.cast(). (jihoon)

    TAJO-803: INSERT INTO without FROM throws ClassCastException.
    (Hyoungjun Kim via hyunsik)

    TAJO-813: CLI should support comment character with multi-line query.
    (Hyoungjun Kim via hyunsik)

    TAJO-800: CLI's meta command should be aware "TABLE_NAME" style. 
    (Hyoungjun Kim via hyunsik)

    TAJO-795: PlannerUtil::joinJoinKeyForEachTable need to handle theta-join.
    (jaehwa)

    TAJO-792: Insert table error with database name. 
    (Hyoungjun Kim via hyunsik)

    TAJO-806: CreateTableNode in CTAS uses a wrong schema as output schema and 
    table schema. (hyunsik)

    TAJO-805: Multiple constant in selection emits some columns. 
    (Hyoungjun Kim via hyunsik)

    TAJO-799: Local query without FROM throws IllegalArgumentException in 
    CLI. (Hyoungjun Kim via hyunsik)

    TAJO-802: No partition columns in WEB catalog page. 
    (Hyoungjun Kim via hyunsik)

    TAJO-766: Test failures in TestExecExternalShellCommand. (jihoon)

  TASKS

    TAJO-668: Add datetime function documentation. (Jongyoung Park via hyunsik)

    TAJO-1077: Add Derby configuration documentation. (hyunsik)

    TAJO-1068: Add SQL Query documentation. (hyunsik)

    TAJO-1078: Update contributor list. (hyunsik)

    TAJO-1070: BSTIndexScanExec should not seek a negative offset. (jinho)

    TAJO-1054: Wrong comment in ByteUtils.splitWorker(). 
    (Jongyoung Park via jinho)

    TAJO-1007: Update site for new committer and new contributors. 
    (hyunsik)

    TAJO-1001: Add missed postgresql license to NOTICE.txt and LICENSE.txt.
    (hyunsik)

    TAJO-890: Redirect stdout of maven test to /dev/null in Travis CI 
    script. (hyunsik)

    TAJO-887: Eliminate HiveQL support feature. (hyunsik)

    TAJO-886: Add IRC page to community section in site. (hyunsik)

    TAJO-859: Update site for new committer Alvin Henrick. (hyunsik)

    TAJO-817: tajo-core should not skip deploy. (hyunsik)

    TAJO-814: Set up Travis CI builds. (hyunsik)

    TAJO-820: Add missing license header to 0.8.0 release announcement. 
    (hyunsik)    

    TAJO-810: TAJO-810: Update Tajo site for 0.8.0 release. (hyunsik)

    TAJO-605: Rename Options to KeyValueList. (jinho)

    TAJO-834: Add Travis notification to issues@tajo.a.o and IRC. hyunsik)

  SUB TASKS

    TAJO-1069: TAJO-1069: Add document to explain High Availability support. (jaehwa)

    TAJO-1096: Update download source documentation (Mai Hai Thanh via jaehwa)

    TAJO-1062: Update TSQL documentation. (jaehwa)

    TAJO-1061: TAJO-1061: Update build documentation. (jaehwa)

    TAJO-1060: Apply updated hadoop versions to README and BUILDING files.
    (jinho)

    TAJO-667: Add math function documentation. (Jongyoung Park via hyunsik)

    TAJO-1016: Refactor worker rpc information. (jinho)

    TAJO-1015: Add executionblock event in worker. (jinho)

    TAJO-783: Remove yarn-related code from tajo-core. (hyunsik)

Release 0.8.0

  NEW FEATURES

    TAJO-711: Add Avro storage support. (David Chen via hyunsik)

    TAJO-746: Implements function COALESCE. (hyoungjunkim via hyunsik)

    TAJO-616: SequenceFile support. (jaehwa)

    TAJO-480: Umbrella Jira for adding ALTER TABLE statement.
    (Alvin Henrick via hyunsik)

    TAJO-378: Implement concat_ws function. (Seungun Choe via jaehwa)

    TAJO-377: Implement concat function (Seungun Choe via jaehwa)

    TAJO-30: Parquet Integration. (David Chen via hyunsik)

    TAJO-353: Add Database support to Tajo. (hyunsik)

    TAJO-574: Add a sort-based physical executor for column partition store.
    (hyunsik)

    TAJO-569: Add max(TEXT) function. (hyunsik)

    TAJO-449: Implement extract() function. (Keuntae Park)

    TAJO-482: Implements listing functions and describing a specified
    function. (hyoungjunkim via hyunsik)

    TAJO-498: Implement digest(text, text) function.
    (DaeMyung Kang via hyunsik)

    TAJO-122: Add EXPLAIN clause to show a logical plan.
    (DaeMyung Kang via hyunsik)

    TAJO-438: Date literal support. (Jae Young Lee via jihoon)

    TAJO-474: Add query admin utility. (DaeMyung Kang via hyunsik)

    TAJO-460: CTAS statement should support partitioned table.
    (Min Zhou via hyunsik)

    TAJO-381: Implement find_in_set function. (Jae Young Lee via hyunsik)

    TAJO-439: Time literal support. (DaeMyung Kang via jihoon)

    TAJO-437: Timestamp literal support. (hyunsik)

    TAJO-382: Implement encode/decode functions. (Seungun Choe via jihoon)

    TAJO-436: Implement ceiling(FLOAT8) function. (DaeMyung Kang via hyunsik)

    TAJO-338 : Add Query Optimization Part for Column-Partitioned Tables.
    (hyunsik)

    TAJO-333: Add metric system to Tajo. (hyoungjunkim via jihoon)

    TAJO-413: Implement pi function. (DaeMyung Kang via jihoon)

    TAJO-61: Implement Time Datum Type. (DaeMyung Kang via hyunsik)

    TAJO-60: Implement Date Datum Type. (hyunsik)

    TAJO-400: Implement pow(float8, float8) function. (DaeMyung Kang via jaehwa)

    TAJO-384: to_bin(). (Jae Young Lee via jaehwa)
   
    TAJO-62: Implement Timestamp Datum type. (hyunsik)

    TAJO-307: Implement chr(int) function. (DaeMyung Kang via hyunsik)

    TAJO-365: Implement degrees/radians function. (DaeMyung Kang via hyunsik)

    TAJO-368: Implement quote_ident function. (Seungun Choe via hyunsik)

    TAJO-392: Implement cbrt function. (DaeMyung Kang via hyunsik)

    TAJO-394: Implement abs function. (DaeMyung Kang via hyunsik)

    TAJO-395: Implement exp function. (DaeMyung Kang via hyunsik)

    TAJO-396: Implement sqrt function. (DaeMyung Kang via hyunsik)

    TAJO-397: Implement sign function. (DaeMyung Kang via hyunsik)

    TAJO-343: Implement locate function. (KyoungBok Lee via hyunsik)

    TAJO-364: Implement mod/div function. (DaeMyung Kang via jaehwa)

    TAJO-361: Implement rpad function. (Seungun Choe via jaehwa)

    TAJO-359: Implement lpad function. (Seungun Choe via jaehwa)

    TAJO-306: Implement ascii(string) function. (SeongHwa Ahn via jaehwa)

    TAJO-354: Fix invalid type to valid type for udfs(bit_length/char_length).
    (DaeMyung Kang via hyunsik)

    TAJO-366: Implement trigonometric functions. (Jae Young Lee via jihoon)

    TAJO-358: Implement initcap(string) function. (Seungun Choe via hyunsik)

    TAJO-355: Implement repeat(text,int) function. (DaeMyung Kang via jaehwa)

    TAJO-339: Implement sin( x ) - returns the sine of x (x is in radians). 
    (Jae Young Lee via jaehwa)

    TAJO-348: Implement octet_length(text). (DaeMyung Kang via jaehwa)

    TAJO-357: Fix invalid filename TestMethFunction to TestMathFUnction.
    (DaeMyung Kang via hyunsik)

    TAJO-352: Implement right/left(text, size) function. 
    (DaeMyung Kang via hyunsik)

    TAJO-346: Implement hex function. (DaeMyung Kang via hyunsik)

    TAJO-349: Implement md5(text). (DaeMyung Kang via hyunsik)

    TAJO-351: Implement reverse(text). (DaeMyung Kang via hyunsik)

    TAJO-342: Implement strpos(string, substring) function. 
    (hyoungjunkim via hyunsik)

    TAJO-350: Implement round, floor, ceil. (hyoungjunkim via hyunsik)

    TAJO-207: Implement bit_length(string) function. (DaeMyung Kang via jihoon)

    TAJO-341: Implement substr function. (hyoungjunkim via hyunsik)

    TAJO-308: Implement length(string) function. (hyoungjunkim via hyunsik)

    TAJO-200: RCFile compatible to apache hive. (jinho)

    TAJO-176: Implement Tajo JDBC Driver. (Keuntae Park via jihoon)

    TAJO-16: Enable Tajo catalog to access Hive metastore. (jaehwa)

    TAJO-285: Add CREATE TABLE... BY PARTITION statement to parser. (hyunsik)

    TAJO-267: Implement equals() and deepEquals() functions at LogicalNode.
    (jihoon)

  IMPROVEMENTS

    TAJO-737: Change version message when daemon starts up. (hyunsik)

    TAJO-768: Improve the log4j configuration. (hyoungjunkim via jinho)

    TAJO-755: ALTER TABLESPACE LOCATION support. (hyunsilk)
    
    TAJO-732: Support executing LINUX shell command and HDFS command.
    (hyoungjun kim via hyunsik)

    TAJO-745: APIs in TajoClient and JDBC should be case sensitive.

    TAJO-743: Change the default resource allocation policy of leaf tasks. (jinho)

    TAJO-717: Improve file splitting for large number of splits. (jinho)

    TAJO-356: Improve TajoClient to directly get query results in the first request.
    (hyunsik)

    TAJO-728: Supports expression IN statement. (hyunsik)

    TAJO-725: Broadcast JOIN should supports multiple tables. (hyoungjunkim via jaehwa)

    TAJO-735: Remove multiple SLF4J bindings message. (hyoungjunkim via hyunsik)

    TAJO-709: Add .reviewboardrc and use rbt instead of post-review.
    (David Chen via hyunsik)

    TAJO-714: Enable setting Parquet tuning parameters. (David Chen via hyunsik)

    TAJO-691: HashJoin or HashAggregation is too slow if there is many unique 
    keys. (hyoungjunkim via hyunsik)

    TAJO-685: Add prerequisite to the document of network functions and 
    operators. (jihoon)

    TAJO-644: Support quoted identifiers. (hyunsik)

    TAJO-553: Add a method to the TajoClient to get finished query lists.
    (Ilhyun Suh via jihoon)

    TAJO-670: Change daemon's hostname to canonical hostname 
    (hyoungjunkim via hyunsik)

    TAJO-638: ExecutionBlock must be sorted by start time in querydetail.jsp.
    (hyoungjunkim via hyunsik)

    TAJO-589: Add fine grained progress indicator for each task.
    (hyoungjunkim via hyunsik)

    TAJO-614: Explaining a logical node should use ExplainLogicalPlanVisitor.
    (hyunsik)

    TAJO-610: Refactor Column class. (hyunsik)

    TAJO-601: Improve distinct aggregation query processing. (hyunsik)

    TAJO-305: Implement killQuery feature. (hyunsik)

    TAJO-598: Refactoring Tajo RPC. (jinho)

    TAJO-592: HCatalogStore should supports RCFile and default hive field 
    delimiter. (jaehwa)

    TAJO-548: Investigate frequent young gc. (Min Zhou via hyunsik)

    TAJO-584: Improve distributed merge sort. (hyunsik)

    TAJO-36: Improve ExternalSortExec with N-merge sort and final pass
    omission. (hyunsik)

    TAJO-564: Show execution block's progress in querydetail.jsp.
    (hyoungjunkim via hyunsik)

    TAJO-569: Add max(TEXT) function. (hyunsik)

    TAJO-497: Rearrange reserved and non-reserved keywords. (sirpkt via hyunsik)

    TAJO-475: Table partition catalog recap. (Min Zhou and hyunsik)

    TAJO-539: Change some EvalNode::eval to directly return a Datum value.
    (hyunsik)

    TAJO-543: InsertNode and CreateTableNode should play their roles. (hyunsik)

    TAJO-409: Add explored and explained annotations to Tajo function system.
    (SeongHwa Ahn via hyunsik)

    TAJO-499: Shorten the length of classpath in shell command.
    (hyoungjunkim via hyunsik)

    TAJO-483: Add getParentCount(), getParents(), getParent() functions to DirectedGraph. 
    (jihoon)

    TAJO-433: Improve integration with Hive. (jaehwa)

    TAJO-471: Extract ColumnPartitonUtils class for ColumnPartition rewrite.
    (DaeMyung Kang via hyunsik)

    TAJO-476: Add a test development kit for unit tests based on executions
    of queries. (hyunsik)

    TAJO-464: Rename the name 'partition', actually meaning shuffle to
    'shuffle'. (hyunsik)

    TAJO-385: Refactoring TaskScheduler to assign multiple fragments. (jihoon)

    TAJO-468: Implements task's detail info page in WEB UI.
    (hyoungjunkim via hyunsik)

    TAJO-466: Supporting TIME types in DatumFactory.createFromInt8. (DaeMyung Kang via jihoon)

    TAJO-458: Visit methods of LogicalPlanVisitor should take a query block
    as parameter. (hyunsik)

    TAJO-456: Separate tajo-jdbc and tajo-client from tajo-core-backend. (hyunsik)

    TAJO-432: Add shuffle phase for column-partitioned table store. (Min Zhou via jihoon)

    TAJO-135: Bump up hadoop to 2.2.0. (jihoon)

    TAJO-435: Improve intermediate file. (jinho)

    TAJO-424: Make serializer/deserializer configurable in CSVFile. (jinho)

    TAJO-419: Add missing visitor methods of AlgebraVisitor and
    BaseAlgebraVisitor. (hyunsik)

    TAJO-421: Improve split for compression file. (jinho)

    TAJO-327: Add testcase to verify TAJO-16. (jaehwa)

    TAJO-405: Improve HCatalogStore to support partitioned table. (jaehwa)

    TAJO-336: Separate catalog stores into separate modules. (jaehwa)

    TAJO-329: Implement physical operator to store in column-partitioned table.
    (jaehwa)

    TAJO-391: Change the default type of real values from FLOAT4 to FLOAT8 
    when parsing the user queries. (DaeMyung Kang via jihoon)

    TAJO-304: drop table command should not remove data files in default.
    (hyunsik)

    TAJO-316: Improve GreedyHeuristicJoinOrderAlgorithm to deal with
    non-commutative joins. (hyunsik)

    TAJO-371: Increase the default value of worker memory. (jihoon)

    TAJO-284: Add table partitioning entry to Catalog. (jaehwa)

    TAJO-317: Improve TajoResourceManager to support more elaborate resource 
    management. (Keuntae Park via jihoon)

    TAJO-314: Make TaskScheduler be pluggable. (jihoon)

    TAJO-325: QueryState.NEW and QueryState.INIT should be combined into one
    state. (Min Zhou via hyunsik)

    TAJO-313: Support deprecated variables in CatalogConstants. (jaehwa)

    TAJO-310: Make the DataLocation class as a separate class and move it to 
    the tajo-core-storage package. (jihoon)

    TAJO-311: Improve Hive dependency. (jaehwa)

    TAJO-309: Remove unused fields in FileFragment. (jihoon)

    TAJO-297: Rename JDBC variables in CatalogConstants to be more generic. 
    (jaehwa)

    TAJO-287: Improve Fragment to be more generic. (hyunsik)

    TAJO-274: Maintaining connectivity to Tajo master regardless of the restart
    of the Tajo master. (Keuntae Park via hyunsik)

    TAJO-287: Refactor TableDesc, TableMeta, and Fragment. (hyunsik)

    TAJO-275: Separating QueryMaster and TaskRunner roles in worker.
    (Keuntae Park via jihoon)

  BUG FIXES

    TAJO-787: FilterPushDownRule::visitSubQuery does not consider aliased columns. (jaehwa)

    TAJO-786: TajoDataMetaDatabase::getSchemas creates invalid MetaDataTuple.
    (hyunsik)

    TAJO-652: logical planner cannot handle alias on partition columns.
    (Hyoungjun Kim via hyunsik)

    TAJO-675: maximum frame size of frameDecoder should be increased. (jinho)

    TAJO-748: Shuffle output numbers of join may be inconsistent. (jaehwa)

    TAJO-777: Partition column in function parameter occurs NPE.
    (Hyoungjun Kim via hyunsik)

    TAJO-763: Out of range problem in utc_usec_to(). (Ilhyun Suh via hyunsik)

    TAJO-741: GreedyHeuristicJoinOrderAlgorithm removes some join pairs. (jaehwa)

    TAJO-772: TajoDump cannot dump upper/lower mixed case database names.
    (hyunsik)

    TAJO-765: Incorrect Configuration Classpaths. (jinho)

    TAJO-563: INSERT OVERWRITE should not remove data before query success.
    (hyunsik)

    TAJO-738: NPE occur when failed in QueryMaster's GlobalPlanner.build().
    (hyoungjunkim via hyunsik)

    TAJO-739: A subquery with the same column alias caused planning error.
    (hyoungjunkim via hyunsik)

    TAJO-729: PreLogicalPlanVerifier verifies distinct aggregation functions
    incorrectly. (hyunsik)

    TAJO-719: JUnit test failures. (jinho)

    TAJO-713: Missing INET4 in UniformRangePartition. (jihoon)

    TAJO-718: A group-by clause with the same columns but aliased causes
    planning error. (hyunsik)

    TAJO-679: TimestampDatum, TimeDatum, DateDatum should be able to be
    compared with NullDatum. (Alvin Henrick via jihoon)

    TAJO-716: Using column names actually aliased in aggregation functions
    can cause planning error. (hyunsik)

    TAJO-698: Error occurs when FUNCTION and IN statement are used together.
    (hyunsik)

    TAJO-692: Missing Null handling for INET4 in RowStoreUtil. (jihoon)

    TAJO-712: Fix some bugs after database is supported. (hyunsik)

    TAJO-701: Invalid bytes when creating BlobDatum with offset. (jinho)

    TAJO-708: Test failure after a successful test. (jihoon)

    TAJO-705: CTAS always stores tables with CSV storage type into catalog.
    (jinho)

    TAJO-693: StatusUpdateTransition in QueryUnitAttempt handles TA_UPDATE 
    incorrectly. (hyunsik)

    TAJO-687: TajoMaster should pass tajoConf to create catalogServer. 
    (DaeMyung Kang via jihoon)

    TAJO-690: infinite loop occurs when rack task is assigning. (jinho)

    TAJO-689: NoSuchElementException occurs during assigning the leaf tasks. 
    (jinho)

    TAJO-651: HcatalogStore should support (de)serialization of RCFile. (jinho)

    TAJO-647: Work unbalance on disk scheduling of DefaultScheduler. (jinho)

    TAJO-612: Missing INET4 type in SQLParser. (jihoon)

    TAJO-672: Wrong progress status when overwrites to partition table.
    (hyoungjunkim via hyunsik)

    TAJO-663: CREATE TABLE USING RAW doesn't throw ERROR. (jaehwa)

    TAJO-665: sort buffer size must be dealt as long type values. 
    (hyoungjunkim via hyunsik)

    TAJO-427: Empty table makes IndexOutOfBoundsException at LEFT OUTER JOIN 
    clause. (jaehwa)

    TAJO-650: Repartitioner::scheduleHashShuffledFetches should adjust the
    number of tasks. (hyunsik)

    TAJO-648: TajoWorker does not send correct QM rpc and client rpc ports
    via heartbeat. (hyunsik)

    TAJO-653: RCFileAppender throws IOException. (jinho)

    TAJO-641: NPE in HCatalogStore.addTable(). (jaehwa)

    TAJO-646: TajoClient is blocked while main thread finished.
    (hyoungjunkim via jinho)

    TAJO-645: Task.Reporter can cause NPE during reporting. (hyunsik)

    TAJO-630: QueryMasterTask never finished when Internal error occurs.
    (hyunsik)

    TAJO-638: QueryUnitAttempt causes Invalid event error: TA_UPDATE at
    TA_ASSIGNED. (hyunsik)

    TAJO-640: In inner join clause, empty table can cause a error by order-by
    clause. (jaehwa)

    TAJO-635: Improve tests of query semantic verification. (hyunsik)

    TAJO-620: A join query can cause IndexOutOfBoundsException if one of
    tables is empty. (jaehwa)

    TAJO-628: The second stage of distinct aggregation can be scheduled to
    only one node. (hyunsik)

    TAJO-619: SELECT count(1) after joins on text keys causes wrong plans.
    (hyunsik)

    TAJO-403: HiveQLAnalyzer should supports standard function in the GROUP BY
    Clause. (jaehwa)

    TAJO-594: MySQL store doesn't work. (Yongjun Park via jaehwa)

    TAJO-590: Rename HiveConverter to HiveQLAnalyzer. (jaehwa)

    TAJO-575: Worker's env.jsp has wrong URL which go to worker's index.jsp.
    (hyoungjunkim via jaehwa)

    TAJO-609: PlannerUtil::getRelationLineage ignores PartitionedTableScanNode.
    (hyunsik)

    TAJO-606: Statemachine visualization fails. (Min Zhou via hyunsik)

    TAJO-595: The same expressions without different alias are not allowed.
    (hyunsik)

    TAJO-554: LogicalPlanner should allow additional expressions with asterisk
    in select list. (jihoon)

    TAJO-593: outer groupby and groupby in derived table causes only one
    shuffle output number. (hyunsik)

    TAJO-583: Broadcast join does not work on partitioned tables. (hyunsik)

    TAJO-588: In some case, leaf task of DefaultTaskScheduler are not
    distributed execution. (jinho)

    TAJO-586: containFunction shouldn't throw NoSuchFunctionException. (jinho)

    TAJO-582: Invalid split calculation. (jinho)

    TAJO-581: Inline view on column partitioned table causes NPE. (hyunsik)

    TAJO-577: Support S3FileSystem split. (Yongjun Park via jihoon)

    TAJO-568: Union query with the same alias names cause NPE. (hyunsik)

    TAJO-570: InvalidOperationException in outer join with constant values.
    (hyunsik)

    TAJO-506: RawFile cannot support DATE type. (jinho)

    TAJO-566: BIN/TAJO_DUMP makes wrong ddl script. (hyoungjunkim via hyunsik)

    TAJO-567: Expression projection bugs. (hyunsik)

    TAJO-565: FilterPushDown rewrite rule does not push filters on
    partitioned scans. (hyunsik)

    TAJO-560: CTAS PARTITION BY with UNION can cause invalid global plan.
    (hyunsik)

    TAJO-558: HCatalogStore can't scan columns. (jaehwa)

    TAJO-556: java.lang.NoSuchFieldError: IS_SECURITY_ENABLED. (jaehwa)

    TAJO-372: When an exception except for network issues occurs, the
    operation should not be repeated. (hyunsik)

    TAJO-552: Fix Bug verify-protocbuf.sh runs with bash.
    (DaeMyung Kang via jihoon)

    TAJO-551: Fix bug getFunction can get wrong function that have invalid 
    parameters. (DaeMyung Kang via jihoon)

    TAJO-544: Thread pool abusing. (Min Zhou via hyunsik)

    TAJO-493: maven pom.xml should enforce protobuf 2.5. (jaehwa)

    TAJO-360: If there is no matched function, catalog causes NPE.
    (hyoungjunkim via hyunsik)

    TAJO-537: After TAJO-522, still OutOfMemoryError: unable to create new
    native thread. (Min Zhou  via hyunsik)

    TAJO-522: OutOfMemoryError: unable to create new native thread.
    (hyoungjunkim via hyunsik)

    TAJO-518: tajo-algebra and ProjectionPushDownRule code cleanup. (hyunsik)

    TAJO-503: HCatalogStore can't scan several hive databases. (jaehwa)

    TAJO-502: Jenkins build is failing. (jinho)

    TAJO-485: 'CREATE TABLE AS' does not work properly with partition. (jinho)

    TAJO-488: Data fetcher doesn't close small file in shuffle. (jinho)

    TAJO-496: java.lang.NoSuchFieldError: IS_SECURITY_ENABLED when debugging
    tajo. (Min Zhou via hyunsik)

    TAJO-490: Tajo can't use 'dfs.nameservices' based on namenode ha mode. 
    (jaehwa)

    TAJO-477: Rename killQuery of QMClientProtocol to closeQuery. (hyunsik)

    TAJO-484: Fix bug [: !=: unary operator expected when execute start-tajo.sh.
    (DaeMyung Kang via jihoon)

    TAJO-479: Rename obsolete name 'partition' to 'shuffle and fix the broken
    taskdetail.jsp. (hyunsik).

    TAJO-470: Fetcher's finished time and file length is changed in WEB UI.
    (hyoungjunkim via hyunsik)

    TAJO-469: CTAS with no column definition will get  a NPE.
    (Min Zhou via hyunsik)

    TAJO-467: Too many open FD when master failed. (hyoungjunkim via hyunsik)

    TAJO-455: Throw PlanningException when Creating table with Partition
    exception COLUMN. (DaeMyung Kang via hyunsik)

    TAJO-452: Timstamp literal with fractional seconds results in 
    java.lang.ArrayIndexOutOfBoundsException. (Keuntae Park via hyunsik)

    TAJO-454: pass invalid argument to DateTime constructor in LogicalPlanner.
    (DaeMyung Kang via hyunsik)

    TAJO-451: Update documentation and version constant for Tajo 0.8.
    (hyunsik)

    TAJO-448: Timestamp should be based on unixtime. (hyunsik)
    
    TAJO-450: Incorrect inet4datum comparison. (jinho)

    TAJO-182: Comparison of primitive values including null value should
    return NULL. (hyunsik)

    TAJO-431: HCatalogStore can't write any data using INSERT OVERWRITE clause.
    (jaehwa)

    TAJO-442: Cast operator with nested functions causes NPE. (hyunsik)

    TAJO-426: HCatalogStore created partitions automatically. (jaehwa)

    TAJO-418: sort operator after inline views consisting of unions can cause 
    an incorrect distributed plan. (hyunsik)

    TAJO-417: TestSQLExpression.testCastFromTable causes unit test failure.
    (hyunsik)

    TAJO-415: Some complex queries causes NPE and unlimited recursions.
    (hyunsik)

    TAJO-414: Fix bug of bit operations in decode() method of DateDatum class.
    (Keuntae Park via jihoon)

    TAJO-407: PostgreSQL-style cast should be higher operator priority.
    (hyunsik)

    TAJO-411: Fix Bug: createFromInt8's DATE type should be TIMESTAMP.
    (DaeMyung Kang via jihoon)

    TAJO-390: Queries on history are expired earlier than a given expiry time.
    (hyoungjunkim via hyunsik)

    TAJO-410: A query with a combination of general and distinct aggregation
    functions fails. (hyunsik)

    TAJO-404: Tajo does not recognize boolean literal. (hyunsik)

    TAJO-344: Tajo cannot recognize negative numeric expressions. (hyunsik)

    TAJO-393: Unit tests must use test-data directory. (hyunsik)

    TAJO-388: limit clause does not work properly. (hyunsik)

    TAJO-389: The LazyTuple does not work when number format exception occurs 
    in text deserializer. (jinho)

    TAJO-387: Query is hanging when errors occurs in Query or SubQuery class.
    (hyunsik)

    TAJO-268: Temporal files should be removed after query is finished. (jinho)

    TAJO-292: Too many intermediate partition files. (jinho)

    TAJO-375: TajoClient can't get result data when different os user
    (hyoungjunkim via hyunsik)

    TAJO-347: Fix bug when to call function with insensitive function name.
    (DaeMyung Kang via hyunsik)

    TAJO-345: MergeScanner should support projectable storages. (jihoon)

    TAJO-290: TajoDataType.Type.NULL should be NULL_TYPE. (DaeMyung Kang via 
    jinho)

    TAJO-332: Invalid row count of CSVScanner. (jinho)

    TAJO-326: In ExecutionBlock, isRoot() and isLeafBlock() return invalid 
    values. (jihoon)

    TAJO-296: Late registration of Tajo workers. (hyoungjunkim via hyunsik)

    TAJO-321: Invalid split file of compressed text file. (jinho)

    TAJO-295: ConcurrentModificationException in TaskScheduler. (jinho)

    TAJO-293: querymasters directory not found in single node setup. (hyunsik)

  TASKS

    TAJO-517: Publish Tajo jar to a public maven repository. (hyunsik)

    TAJO-788: Update Tajo documentation and README, and BUILDING. (hyunsik)

    TAJO-752: Escalate sub modules in tajo-core into the top-level modules.
    (hyunsik)

    TAJO-753: Clean up of maven dependencies. (jinho)

    TAJO-730: Update Tajo site to reflect graduation. (hyunsik)

    TAJO-529: Fix warnings in tajo-algebra. (jaehwa)

    TAJO-700: Update site, wikis, pom.xml and other resources to point to the 
    new repository location. (jihoon)

    TAJO-694: Bump up hadoop to 2.3.0. (jinho)

    TAJO-684: Add functions about time. (Alvin Henrick via jihoon)

    TAJO-669: Add cluster setup documentation. (hyunsik)

    TAJO-681: Embed sphinx rtd theme into tajo-docs. (hyunsik)

    TAJO-657: Missing table stat in RCFile. (jinho)

    TAJO-659: Add Tajo JDBC documentation. (hyunsik)

    TAJO-642: Change tajo documentation tool to sphinx. (hyunsik)

    TAJO-632: add intellij idea projects files into git ignore.
    (Min Zhou via hyunsik)

    TAJO-218: HiveQLAnalyzer has to support cast expression. (jaehwa)

    TAJO-621: Add DOAP file for Tajo. (hyunsik)

    TAJO-622: Add TM mark and navigation links required for TLP project.
    (hyunsik)

    TAJO-578: Update configuration for tajo-site.xml. (jaehwa)

    TAJO-530: Fix warnings in tajo-catalog. (jaehwa)

    TAJO-532: Fix warnings in tajo-common. (jinho)

    TAJO-520: Move tajo-core-storage to tajo-storage. (jinho)

    TAJO-536: Fix warnings in tajo-core-storage. (jinho)

    TAJO-545: MySQLStore Documentation. (jaehwa)

    TAJO-526: HCatalogStore Documentation. (jaehwa)

    TAJO-535: Fix warnings in tajo-rpc. (jinho)

    TAJO-531: Fix warnings in tajo-client. (jinho)

    TAJO-478: Add request-patch-review.py that helps submitting patches to
    jira and reviewboard. (hyunsik)

    TAJO-508: Apply findbugs-excludeFilterFile to TajoQA. (jinho)

    TAJO-457: Update committer list and contributor list. (hyunsik)

    TAJO-166: Automatic precommit test using Jenkins. (hyunsik)

    TAJO-322: Documentation by version. (hyunsik)

    TAJO-320: Visualize Tajo statemachine. (Min Zhou via hyunsik)

    TAJO-319: Update homepage and bump tajo version to 0.8. (hyunsik)

  SUB TASKS

    TAJO-215: Catalog should allow compatible types when finding functions.
    (Alvin Henrick via hyunsik)

    TAJO-736: Add table management documentation. (hyunsik)

    TAJO-602: WorkerResourceManager should be broke down into 3 parts.
    (hyunsik)

  TEST

    TAJO-686: Integration test aborted. (jinho)

Release 0.2.0

  NEW FEATURES

    TAJO-260: Add between predicate. (hyunsik)

    TAJO-208: Implement char_length(string) function. (hyunsik)

    TAJO-99: Design the interface of join enumeration algorithm. (hyunsik)

    TAJO-179: Support MySQL CatalogStore. (jinho)

    TAJO-147: Implement trim(text), ltrim(text), and rtrim(text) function.
    (hyunsik)

    TAJO-148: Implement UPPER(text), LOWER(text) function. (hyunsik)

    TAJO-220: Implement catalog dump feature. (hyunsik)

    TAJO-216: Improve FilterPushDownRule and Implement physical operators 
    for outer join. (camelia_c via hyunsik)

    TAJO-211: Implement regexp_replace function. (hyunsik)

    TAJO-212: Implement type cast expresion. (hyunsik)

    TAJO-206: Implement String concatenation operator (||). (hyunsik)

    TAJO-213: NULL characters in meta of csv table should be supported.
    (jinho)    

    TAJO-185: Implement split_part function. (hyunsik)

    TAJO-193: Add string pattern matching operators. (hyunsik)

    TAJO-101: HiveQL converter. (jaehwa)

    TAJO-144: Implement INSERT OVERWRITE clause. (hyunsik)

    TAJO-139: TAJO-139: In predicate support. (hyunsik)

    TAJO-134: Support for compression/decompression of CSVFile. (jinho)

    TAJO-59: Implement Char Datum Type. (jihoon)
   
    TAJO-96: Design and implement rewrite rule interface and the rewrite rule 
    engine. (hyunsik)

    TAJO-19: CREATE TABLE without external data should be supported. (jinho)

    TAJO-57: Recognize Parser and Catalog Standard SQL data types. (hyunsik)

    TAJO-33: Implement a basic query progress indicator. (hyunsik)

  IMPROVEMENTS

    TAJO-270: Boolean datum compatible to apache hive. (jinho)

    TAJO-261: Rearrange default port numbers and config names. (hyunsik)

    TAJO-236: Implement LogicalPlanVerifier to check if a logical plan is 
    valid. (hyunsik)

    TAJO-254: Refactor package names and class names to have proper names.
    (add a missed changelog)

    TAJO-255: Cleanup exceptions of engine. (hyunsik)

    TAJO-253: Clean up tajo-default.xml in test resource. (hyunsik)

    TAJO-239: Improving web UI. (Keuntae Park via hyunsik)

    TAJO-232: Rename join operators and add other join operators to
    PhysicalPlanner. (hyunsik)

    TAJO-229: Implement JoinGraph to represent a graph of relation joins.
    (hyunsik)

    TAJO-223: Maximize disk read bandwidth utilization of StorageManagerV2 by
    moving Tuple creation role to next(). (Keuntae Park via hyunsik)

    TAJO-199: All relations in catalog must have data volume size. (hyunsik)

    TAJO-224: Rearrange DataType enumeration and Refactor type systems.
    (hyunsik)

    TAJO-214: System should inquire finished query history after execution 
    in web. (SeongHwa Ahn via hyunsik)

    TAJO-145: count(distinct column) should be supported. (hyunsik)

    TAJO-197: Implement Enforcer that forces physical planner to choose
    specified algorithms. (hyunsik)

    TAJO-194: LogicalNode should have an identifier to distinguish each
    logical node instance. (hyunsik)

    TAJO-183: Creating too many TableMetaProto objects might lead a potential 
    memory leak. (jihoon)

    TAJO-184: Refactor GlobalPlanner and global plan data structure. (hyunsik)

    TAJO-119: Refactor and Improve Datum. (jinho)

    TAJO-178: Implements StorageManager for scanning asynchronously. 
    (hyoungjunkim via hyunsik)

    TAJO-167: Implement GeneralSetFunctionExpr to represent all SQL standard
    set functions. (hyunsik)

    TAJO-149: Eliminate QueryConf and its file write. (hyunsik)

    TAJO-143: Implement hash semi-join operator. (hyunsik)

    TAJO-142: Implement hash anti-join operator. (hyunsik)

    TAJO-94: Remove duplicate proto files. (hyunsik)

    TAJO-141: Set on demand as the default cluster mode. (hyunsik)

    TAJO-136: Broadcast join should be enabled. (hyunsik)

    TAJO-127: Implement Tajo Resource Manager. (hyoungjunkim via hyunsik)

    TAJO-84: Task scheduling with considering disk load balance. (jinho)

    TAJO-123: Clean up the logical plan's json format. (hyunsik)

    TAJO-129: Enable the constructor of NettyServerBase to take a service
    name. (hyunsik)

    TAJO-91: Launch QueryMaster on NodeManager per query. 
    (hyoungjunkim via hyunsik)

    TAJO-100: Port the parse error handling to the new parser. (jinho)

    TAJO-121: Add LogicalPlanVisitor and Refactor LogicalOptimizer to use the
    visitor. (hyunsik)

    TAJO-118: Refactor and Improve text file Scanner. (jinho)

    TAJO-95: Eliminate the lazy copy approach from the classes wrapping
    protobuf-generated classes. (hyunsik)

    TAJO-102: Add AlgebraVisitor and Refactor LogicalPlanner to use the visitor.
    (hyunsik)

    TAJO-87: Integration of tajo algebra module and SQL parser. (hyunsik)

    TAJO-70: Refactor GlobalEngine to handle DDL statements. (hyunsik)

    TAJO-86: Improved error messages in query analyzer. (jinho)

    TAJO-85: Add an method of create(DataType, byte[]) to DatumFactory. (jihoon)

    TAJO-79: Refactor and Improve TajoCli. (hyunsik)

    TAJO-77: Rename TabletProto as FragmentProto in CatalogProtos.proto. 
    (jihoon)

    TAJO-22: The package prefix should be org.apache.tajo. (DaeMyung Kang via 
    hyunsik)

    TAJO-75: Separate SQL.g into SQLParser.g and SQLLexer.g. (hyunsik)

    TAJO-74: Refactor parser rules of SQL.g. (hyunsik)

    TAJO-7: Enabling TajoCli to take multiple lines as one statement. (jinho)

    TAJO-72: Rename NQL.g to SQL.g. (hyunsik)

    TAJO-71: Case-insensitive parser. (hyunsik)

    TAJO-40: Adopt YarnClient to GlobalEngine. (jihoon)

    TAJO-69: Add .reviewboardrc file to the ignore lists of Rat and .gitignore. 
    (hyunsik)

    TAJO-66: Support compiling and running Tajo with Java7 (Tejas Patil via 
    hsaputra)

    TAJO-51: Parallel Container Launch of TaskRunnerLauncherImpl. (hyunsik)
    
    TAJO-39 Remove the unused package tajo.engine.plan.global and all files 
    inside the directory. (hsaputra)

    TAJO-37: Remove obsolete classes WorkerEventDispatcher, WorkerEvent and 
    WorkerEventType. (sunny.1324 via hyunsik)

    TAJO-50: Cleanup SubQuery. (hyunsik)

    TAJO-44: Adopt AMRMClient to RMContainerAllocator, RMCommunicator. (hyunsik)
    
    TAJO-42: Divide SubQuery into FSM and execution block parts. (hyunsik)

    TAJO-32: Cleanup TaskRunner. (hyunsik)

    TAJO-27: Modify the document links to point the wiki's ones. (hyunsik)
    
    TAJO-17: Improve the examples for jvm version and auxiliary service in 
    getting_started.apt. (hyunsik)

    TAJO-10: Modify git ignore to include Apache derby log file. (hsaputra)

    TAJO-12: Add information in README on how to subscribe to mailing 
    lists (mattmann, hyunsik)

    TAJO-11: Update file README to reflect Apache incubation. (hyunsik)

    TAJO-4: Update the project site. (hyunsik)

    TAJO-2: remove all @author tags and update license header. (hyunsik)

  BUG FIXES

    TAJO-759: Fix findbug errors added recently. (hyunsik)

    TAJO-754: failure of INSERT INTO may remove the target table.
    (hyunsik)

    TAJO-682: RangePartitionAlgorithm should be improved to handle empty
    texts. (hyunsik)

    TAJO-511: Sometimes, a query progress becomes higher than 100%. (jihoon)

    TAJO-281: 'mvn package -Pdist' generates duplicate Tajo jar files.
    (hyunsik)

    TAJO-277: Infinite loop occurs when a table is empty. (jinho)

    TAJO-273: NotEval incurs NPE with boolean column. (hyunsik)

    TAJO-272: boolean test does not work correctly. (hyunsik)

    TAJO-264: Remove hard-coded 'standby' mode. (jinho)

    TAJO-262: Integration test hang on jenkins. (jinho)

    TAJO-257: Unit tests occasionally fail. (hyunsik)

    TAJO-169: the default TAJO_WORKER_STANDBY_MODE in tajo-env.sh is wrong. 
    (hyunsik)

    TAJO-231: In StorageManger v2, TestCSVCompression incurs unexpected end of 
    stream occasionally. (hyunsik)

    TAJO-250: QueryMaster must send the query finish heartbeat. (hyunsik)

    TAJO-245: org.apache.tajo.algebra.FunctionExpr cannot be cast to 
    org.apache.tajo.algebra.ColumnReferenceExpr. (hyunsik)

    TAJO-243: The 'tajo_dump' does not include options of table. (jinho)

    TAJO-244: assignToNonLeafTasks causes NPE occurs occasionally. (hyunsik)

    TAJO-242: Enable omitted broadcast join feature after TAJO-184. (hyunsik)

    TAJO-240: Reformat HiveConverter source code to match adopted conventions 
    (jaehwa)   

    TAJO-241: Does not reconnect the meta store. (jinho)

    TAJO-226: Can't use group by column alias. (hyunsik)

    TAJO-203: Field delimiter does not work correctly. (jinho)

    TAJO-205: Repartitioner occasionally chooses a partition number as one.
    (hyunsik)

    TAJO-191: INSERT OVERWRITE INTO statement should follow the table meta in 
    catalog. (jinho)

    TAJO-198: The split function does not work properly. (jinho)

    TAJO-187: The exception 'Some targets cannot be evaluated' is caused in 
    nested joins. (hyunsik)

    TAJO-46: The "having" clause does not work properly. (hyunsik)

    TAJO-186: Improve column resolving method. (hyunsik)

    TAJO-168: infinite loop occurs when QueryMaster is stopping. (jinho)

    TAJO-180: Better error messages for 
    StorageManager.listStatus$InvalidInputException. (hyunsik)

    TAJO-177: Call by reference bug in MergeJoinExec. (jihoon)

    TAJO-171: BitArray always returned false. (jinho)

    TAJO-172: TajoWorker allocate wrong container slots.(jinho)

    TAJO-174: SQL error handler sometimes occurred NPE. (jinho)

    TAJO-170: mvn compile error when building tar file. (jaehwa)

    TAJO-154: Query calculates wrong progress in multiple step queries.
    (hyunsik)

    TAJO-152: The tajo local directory path is mismatched in PullServer. 
    (jihoon)

    TAJO-80: Remove codes of legacy data paths. (jihoon)
 
    TAJO-159: QueryMaster cannot connect the remote CatalogServer. (hyunsik)

    TAJO-158: Can't allocate worker when single SubQuery requests more than
    cluster capacity. (hyoungjunkim via hyunsik)

    TAJO-157: The CSVScanner.isSplittable() function does not work properly.
    (jinho)

    TAJO-156: BufferUnderflowException occurs during processing the 
    intermediate file. (jinho)

    TAJO-151: Multiple union queries within a table subquery causes NPE.
    (hyunsik)

    TAJO-137: Unreleased resources and wrong allocation requests in
    TajoWorkerResourceManager. (hyoungjunkim via hyunsik)

    TAJO-130: Same queryConf file conflicts. (jinho)

    TAJO-82: NullPointerException occurs when Schema is converted as an array 
    of columns. (jihoon)

    TAJO-65: Invalid pom.xml configurations for source directories. 
    (Takuya Ueshin via hyunsik)

    TAJO-48: BufferUnderflowException occurs during the initialization of 
    RowFile. (jihoon)

    TAJO-58: Remove obsolete methods in GlobalPlanner. (hyunsik)

    TAJO-54: SubQuery::allocateContainers() may ask 0 containers. (hyunsik)

    TAJO-41: Storage handler name row in storage-default.xml must be rowfile. 
    (hsaputra)

    TAJO-47: RowFile has the duplicated initialization problem and unflipped 
    ByteBuffer problem. (jihoon)

    TAJO-38: Update class comment in TaskAttemptContext from Korean to English 
    (hsaputra)

    TAJO-15: The Integration test is getting hanged on Mac OS X. (hyunsik)

    TAJO-8: MapReduce's ShuffleHandler and Tajo's PullServerAuxService conflict
    each other. (jhkim)

    TAJO-13: Update the groupId property in the pom.xml to use ASF org instead
    of kr.ac.korea.dbserver (hsaputra)

    TAJO-1: RCFileWrapper always reads whole columns regardless of the target 
    schema. (jihoonson via hyunsik)

    TAJO-6: Rename tajo.engine.function.builtin.NewSumInt to SumInt. (rsumbaly)

    TAJO-21: CREATE EXTERNAL TABLE should support a file path. (JaeHwa Jung)

  TASKS

    TAJO-288: Correct NOTICE file and LICENSE.txt. (hyunsik)

    TAJO-271: Add MIT license to NOTICE.txt and LICENSE.txt for jquery and 
    jsPlumb. (hyunsik)

    TAJO-265: Update installation guide and other documentation for 0.2
    release. (hyunsik)

    TAJO-252: Add DISCLAIMER file. (hyunsik)

    TAJO-251: Rename the legacy name *.tql to *.sql. (hyunsik)<|MERGE_RESOLUTION|>--- conflicted
+++ resolved
@@ -12,12 +12,8 @@
     TAJO-1135: Implement queryable virtual table for cluster information.
     (jihun)
 
-<<<<<<< HEAD
-    TAJO-1344: Python UDF support. (jihoon)
-=======
     TAJO-1430: Improve SQLAnalyzer by session-based parsing-result caching.
     (Contributed by Dongjoon Hyun, Committed by jihoon)
->>>>>>> c42d4b3c
 
   IMPROVEMENT
 
