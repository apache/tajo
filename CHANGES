Tajo Change Log 

Release 0.9.0 - unreleased

  NEW FEATURES 

    TAJO-704: TajoMaster HA (jaehwa)

    TAJO-20: INSERT INTO ... SELECT. (Hyoungjun Kim via hyunsik)

    TAJO-774: Implement logical plan part and physical executor for window 
    function. (hyunsik)

    TAJO-847: Supporting MariaDB-based Store, which is compatible with MySQL.
    (Jinhang Choi via jihoon)

    TAJO-860: Implements TRUNCATE table. (Hyoungjun Kim via hyunsik)

    TAJO-849: Add Parquet storage to HCatalogStore. (jaehwa)

    TAJO-494: Extend TajoClient to run a query with a plan context serialized 
    as the JSON form. (jihoon)

    TAJO-761: Implements INTERVAL type. (Hyoungjun Kim via hyunsik)

    TAJO-790: Implements ADD_MONTHS() function. (Hyoungjun Kim via hyunsik)

    TAJO-791: Implements ADD_DAYS() function. (Hyoungjun Kim via hyunsik)

    TAJO-762: Implements current date/time function (Hyoungjun Kim via hyunsik)

  IMPROVEMENT

    TAJO-1093: DateTimeFormat.to_char() is slower than SimpleDateFormat.format().
    (Jihun Kang via hyunsik)

    TAJO-1030: Not supported JDBC APIs should return empty results instead of 
    Exception. (Hyoungjun Kim via hyunsik)

    TAJO-983: Worker should directly read Intermediate data stored in localhost
    rather than fetching. (Mai Hai Thanh via hyunsik)

    TAJO-910: Simple query (non-forwarded query) should be supported against 
    partition tables. (Hyoungjun Kim)

    TAJO-1035: Add default TAJO_PULLSERVER_HEAPSIZE. (Hyoungjun Kim)

    TAJO-1049: Remove the parallel degree limit up to the maximum cluster 
    capacity. (hyunsik)

    TAJO-1046: Remove hadoop native dependency of pullserver. (jinho)

    TAJO-1040: Misuse netty HashedWheelTimer. (jinho)

    TAJO-1034: Reduce Explicit Use of JVM Internal Class. 
    (Jihun Kang via hyunsik)

    TAJO-1027: Upgrade Hive to 0.13.0 and 0.13.1. (jaehwa)

    TAJO-1028: JDBC should support SET command.(Hyoungjun Kim)

    TAJO-937: Should use tajo.util.VersionInfo instead of 
    TajoConstants.TAJO_VERSION. (Mai Hai Thanh via hyunsik)

    TAJO-991: Running PullServer on a dedicated JVM process which separates 
    from worker. (Hyoungjun Kim)

    TAJO-906: Runtime code generation for evaluating expression trees.
    (hyunsik)

    TAJO-931: Output file can be punctuated depending on the file size.
    (hyunsik)

    TAJO-992: Reduce number of hash shuffle output file.(Hyoungjun Kim)

    TAJO-1008: Protocol buffer De/Serialization for EvalNode. (hyunsik)

    TAJO-984: Improve the default data type handling in RowStoreUtil.
    (jihoon via hyunsik)

    TAJO-895: ConstEval should not be included in target list of projectable 
    nodes. (hyunsik)

    TAJO-928: Session variables should override query configs in TajoConf.
    (hyunsik)

    TAJO-989: Cleanup of child blocks after parent execution block is complete
    (jinho)

    TAJO-966: Range partition should support split of multiple characters.
    (hyunsik)

    TAJO-987: Hash shuffle should be balanced according to intermediate
    volumes. (hyunsik)

    TAJO-955: Add database selection submit button in catalogview.jsp for text
    based browse. (Hyoungjun Kim via jihoon)

    TAJO-956: CONCAT should be support multiple params and null param.
    (Hyoungjun Kim via hyunsik)

    TAJO-953: RawFile should release a DirectBuffer immediately. (jinho)

    TAJO-933: Fork some classes of Parquet as builtin third-party classes.
    (hyunsik)

    TAJO-932: Upgrade Parquet to 1.5.0. (hyunsik)

    TAJO-903: Some left outer join cases are not optimized as the broadcast 
    join. (Hyoungjun Kim via hyunsik)

    TAJO-911: Refactoring Mysql/Maria Catalog Store. (DaeMyung Kang via hyunsik)

    TAJO-853: Refactoring FilterPushDown for OUTER JOIN.
    (Hyoungjun Kim via hyunsik)

    TAJO-840: Improve query result print with counting empty table. (jaehwa)

    TAJO-844: JDBC should be support getTime, getDate, and getTimestamp. 
    (Hyoungjun Kim via hyunsik)

    TAJO-843: implements COALESCE for BOOLEAN, DATE, TIME, TIMESTAMP. 
    (Hyoungjun Kim via hyunsik)

    TAJO-854: Supports INSERT INTO with UNION. (Hyoungjun Kim via jihoon) 

    TAJO-793: CLI should be able to exit when single query is failed.
    (Hyoungjun Kim via jinho)

    TAJO-846: Clean up the task history in woker. (jinho)

    TAJO-842: NULL handling in JDBC. (Hyoungjun Kim via jinho)

    TAJO-699: Create a table using LIKE. (Prafulla T via hyunsik)

    TAJO-825: Datetime type refactoring. (Hyoungjun Kim via jihoon)

    TAJO-811: add simple fifo scheduler support. (jinho)

    TAJO-801: Multiple distinct should be supported. (Hyoungjun Kim via hyunsik)

    TAJO-807: Implement Round(numeric, int) function.
    (Seungun Choe via hyunsik)

    TAJO-797: Implicit type conversion support. (hyunsik)

    TAJO-804: Bump up Parquet version to 1.4.2. (hyunsik)

    TAJO-425: RAWFILE_SYNC_INTERVAL has not default value. (jinho)

    TAJO-617: Rename BIN/tajo_dump BIN/tajo-dump. (jinho)

    TAJO-789: Improve shuffle URI. (jinho)

    TAJO-769: A minor improvements for HCatalogStore (Fengdong Yu via hyunsik)

    TAJO-734: Arrange TajoCli output message. (hyoungjunkim via jihoon)

    TAJO-758: Supports parameter values in the SQL file.
    (Hyoungjun Kim via hyunsik)

  BUG FIXES

<<<<<<< HEAD
=======
    TAJO-1067: INSERT OVERWRITE INTO should not remove all partitions. (jaehwa)

    TAJO-1065: The \admin -cluster argument doesn't run as expected.
    (Jongyoung Park via hyunsik)

    TAJO-1072: CLI gets stuck when wrong host/port is provided. 
    (Jihun Kang via hyunsik)

    TAJO-1081: Non-forwarded (simple) query shows wrong rows. (hyunsik)

    TAJO-981: Help command (\?) in tsql takes too long time. (YeonSu Han via 
    jaehwa)

    TAJO-962: Column reference used in LIMIT clause incurs NPE.

    TAJO-1074: Query calculates wrong progress before subquery init. (jinho)

    TAJO-1025: Network disconnection during query processing can cause 
    infinite exceptions. (Jihun Kang via jinho)

>>>>>>> d0f9ebc1
    TAJO-1047: DefaultTaskScheduler:allocateRackTask is failed occasionally
    on JDK 1.7. (jinho)

    TAJO-1056: Wrong resource release or wrong task scheduling. (jinho)

    TAJO-1050: RPC client does not retry during connecting. 
    (Jihun Kang via jinho)

    TAJO-948: 'INSERT INTO' statement to non existence table casuses 
    NPE. (Jongyoung Park via hyunsik)

    TAJO-1048: Missed use of session variables in GlobalPlanner.
    (hyunsik)

    TAJO-1037: KillQuery hang in subquery init state. (jinho)

    TAJO-1024: RpcConnectionPool::getConnection can cause NPE at 
    initialization. (hyunsik)

    TAJO-1038: Remove use of Builder variable in Schema. (hyunsik)

    TAJO-1022: tsql does not work as background process(Hyoungjun Kim)

    TAJO-1029: TAJO_PULLSERVER_STANDALONE should be false in default tajo-env.sh
    (jinho)

    TAJO-1017: TajoConf misuses read & write locks in some functions. 
    (Mai Hai Thanh via hyunsik)

    TAJO-1020: TajoContainerProxy::assignExecutionBlock causes NPE by race.
    (hyunsik)

    TAJO-986: Task scheduler gets incorrect task size. (Mai Hai Thanh via jihoon)

    TAJO-873: Query status is still RUNNING after session expired.
    (Hyoungjun Kim, jinho)

    TAJO-1004: UniformRangePartition cannot deal with unicode ranges.
    (hyunsik)

    TAJO-1013: A complex equality condition including columns of the same
    table is recognized as a join condition. (hyunsik)

    TAJO-1011: EvalTreeUtil::isJoinQual need to handle other join conditions.
    (jaehwa)

    TAJO-1009: A binary eval for column references of the same tables 
    should not be recognized as a join condition. (hyunsik)

    TAJO-985: Client API should be non-blocking. (jinho)

    TAJO-1006: Fix wrong storage unit for kilo bytes and others. (hyunsik)

    TAJO-1000: TextDatum.asChar() is incorrect, if client charset is different.
    (jinho)

    TAJO-995: HiveMetaStoreClient wrapper should retry the connection. (jinho)

    TAJO-947: ColPartitionStoreExec can cause URISyntaxException due 
    to special characters. (Mai Hai Thanh via hyunsik)

    TAJO-999: SequenceFile key class need to be compatible. (jaehwa)

    TAJO-994: 'count(distinct x)' function counts first null value. (hyunsik)

    TAJO-996: Sometimes, scheduleFetchesByEvenDistributedVolumes loses
    some FetchImpls. (hyunsik)

    TAJO-949: PullServer does not release files, when a channel throws 
    an internal exception. (jinho)
    
    TAJO-975: alias name which is the same to existing column name may cause
    NPE during PPD. (hyunsik)

    TAJO-979: Dividing float value by zero should throw "Divide by zero
    Exception" (Hyoungjun Kim via hyunsik)

    TAJO-978: RoundFloat8 should return Float8Datum type. (Hyoungjun Kim via 
    hyunsik)

    TAJO-957: ROUND should be support INT parameter. (Mai Hai Thanh via hyunsik)

    TAJO-980: execution page in Web UI broken. (hyunsik)

    TAJO-952: Wrong default partition volume config. (Mai Hai Thanh via jihoon)

    TAJO-974: Eliminate unexpected case condition in SubQuery. (Hyoungjun Kim 
    via hyunsik) 

    TAJO-977: INSERT into a partitioned table as SELECT statement uses a wrong 
    schema. (Hyoungjun Kim via hyunsik)

    TAJO-968: Self-Join query (including partitioned table) doesn't run 
    unexpectedly using auto broadcast join. (jaewha)

    TAJO-914: join queries with constant values can cause schema mismatch in
    logical plan. (hyunsik)

    TAJO-969: Distributed sort on a large data set may result in incorrect
    results. (hyunsik)

    TAJO-972: Broadcast join with left outer join returns duplicated rows.
    (Hyoungjun Kim via jaehwa)

    TAJO-666: java.nio.BufferOverflowException occurs when the query includes 
    an order by clause on a TEXT column. (Mai Hai Thanh via jihoon)

    TAJO-939: Refactoring the column resolver in LogicalPlan. (hyunsik)

    TAJO-965: Upgrade Bytes class and move some methods to others. (hyunsik)

    TAJO-961: TajoCli should exit when at least one query faces error while
    executing a SQL script. (hyunsik)

    TAJO-960: TajoCli's problem does not show the current status. (hyunsik)

    TAJO-945: Connecting to Tajo by JDBC driver failed with SQL Exception 
    "Invalid JDBC URI". (Mai Hai Thanh via jihoon)

    TAJO-904: ORDER BY Null first support. (Hyoungjun Kim via hyunsik)

    TAJO-936: TestStorages::testSplitable is failed occasionally. (jinho)

    TAJO-673: Assign proper number of tasks when inserting into partitioned table. (jaehwa)

    TAJO-916: SubQuery::computeStatFromTasks occasionally fail.
    (Hyoungjun Kim via hyunsik)

    TAJO-869: Sometimes, the unit test of testTaskRunnerHistory is failed.
    (jinho)

    TAJO-908: Fetcher does not retry, when pull server connection was closed.
    (jinho)
 
    TAJO-926: Join condition including column references of a row-preserving
    table in left outer join causes incorrect result. (hyunsik)

    TAJO-852: Integration test using HCatalog as a catalog store is failed.
    (jinho)

    TAJO-934: Multiple DISTINCT returns null grouping key value.
    (Hyoungjun Kim via hyunsik)

    TAJO-929: Broadcast join with empty outer join table returns empty result.
    (Hyoungjun Kim via hyunsik)

    TAJO-927: Broadcast Join with Large, Small, Large, Small tables
    makes a wrong plan. (Hyoungjun Kim via hyunsik)

    TAJO-913: Add some missed tests for constant value group-by keys. 
    (hyunsik)

    TAJO-909: {SortBased, Col}PartitionStoreExec should not write partition 
    keys to files. (Hyoungjun Kim via hyunsik)

    TAJO-912: Tsql prints wrong version. (Mai Hai Thanh via hyunsik)

    TAJO-925: Child ExecutionBlock of JOIN node has different number of 
    shuffle keys. (Hyoungjun Kim via hyunsik)

    TAJO-902: Unicode delimiter does not work correctly. (jinho)

    TAJO-905: When to_date() parses some date without day, the result will be 
    wrong. (hyunsik)

    TAJO-898: Left outer join with union returns empty result. 
    (Hyoungjun Kim via hyunsik)

    TAJO-897: PartitionedTableRewriter is repeated several times with same 
    table. (Hyoungjun Kim via hyunsik)

    TAJO-891: Complex join conditions with UNION or inline should be supported.
    (hyunsik)
    
    TAJO-899: Nested now() has different value for each task. (Hyoungjun Kim 
    via hyunsik)

    TAJO-894: Left outer join with partitioned large table and small table 
    returns empty result. (Hyoungjun Kim via hyunsik)

    TAJO-867: OUTER JOIN with empty result subquery produces a wrong result.
    (Hyoungjun Kim via hyunsik)

    TAJO-881: JOIN with union query occurs NPE. (Hyoungjun Kim via hyunsik)

    TAJO-884: complex join conditions should be supported in ON clause.
    (hyunsik)

    TAJO-874: Sometimes InvalidOperationException occurs when aggregates
    TableStat. (Hyoungjun Kim via hyunsik) 

    TAJO-866: COUNT DISTINCT with other aggregation function throws
    ClassCastException. (Hyoungjun Kim via hyunsik)

    TAJO-882: CLI hangs when a error occurs in the GlobalPlanner.
    (Hyoungjun Kim via hyunsik)

    TAJO-850: OUTER JOIN does not properly handle a NULL.
    (Hyoungjun Kim via hyunsik)

    TAJO-879: Some data is missing in the case of BROADCAST JOIN and
    multi-column partition. (Hyoungjun Kim via jaehwa)

    TAJO-848: PreLogicalPlanVerifier::visitInsert need to find smaller
    expressions than target columns for a partitioned table. (jaehwa)

    TAJO-880: NULL in CASE clause occurs Exception. (Hyoungjun Kim via hyunsik)

    TAJO-862: Restore failure of dumped relations. (jihoon)

    TAJO-861: tajo-dump script are not executable. (jinho)

    TAJO-839: If all tables participate in the BROADCAST JOIN, there is some 
    missing data. (Hyoungjun Kim via jihoon)

    TAJO-868: TestDateTimeFunctions unit test is occasionally failed. (hyunsik)

    TAJO-863: Column order mismatched in the JOIN query with asterisk selection. 
    (Hyoungjun Kim via hyunsik)

    TAJO-851: Timestamp type test of TestSQLExpression::testCastFromTable fails 
    in jenkins CI test. (Hyoungjun Kim via hyunsik)

    TAJO-830: Some filter conditions with a SUBQUERY are removed by optimizer.
    (Hyoungjun Kim via hyunsik)

    TAJO-819: KillQuery does not work for running query on TajoWorker. (jaehwa)

    TAJO-808: Fix pre-commit build failure. (jinho)
 
    TAJO-827: SUM() overflow in the case of INT4. (Hyoungjun Kim via hyunsik)

    TAJO-832: NPE occurs when Exception's message is null in Task. 
    (Hyoungjun Kim via hyunsik)

    TAJO-833: NPE occurs when using the column as a alias name in the multiple 
    DISTINCT. (Hyoungjun Kim via hyunsik)

    TAJO-821: IllegalStateException occurs when a NettyClientBase object is created 
    within single thread. (hyoungjunkim via jinho)

    TAJO-816: NULL delimiter doesn't apply with HCatalogStore. (jaehwa)

    TAJO-823: Missing INET4 handling in DatumFactory.cast(). (jihoon)

    TAJO-803: INSERT INTO without FROM throws ClassCastException.
    (Hyoungjun Kim via hyunsik)

    TAJO-813: CLI should support comment character with multi-line query.
    (Hyoungjun Kim via hyunsik)

    TAJO-800: CLI's meta command should be aware "TABLE_NAME" style. 
    (Hyoungjun Kim via hyunsik)

    TAJO-795: PlannerUtil::joinJoinKeyForEachTable need to handle theta-join.
    (jaehwa)

    TAJO-792: Insert table error with database name. 
    (Hyoungjun Kim via hyunsik)

    TAJO-806: CreateTableNode in CTAS uses a wrong schema as output schema and 
    table schema. (hyunsik)

    TAJO-805: Multiple constant in selection emits some columns. 
    (Hyoungjun Kim via hyunsik)

    TAJO-799: Local query without FROM throws IllegalArgumentException in 
    CLI. (Hyoungjun Kim via hyunsik)

    TAJO-802: No partition columns in WEB catalog page. 
    (Hyoungjun Kim via hyunsik)

    TAJO-766: Test failures in TestExecExternalShellCommand. (jihoon)

  TASKS

<<<<<<< HEAD
=======
    TAJO-668: Add datetime function documentation. (Jongyoung Park via hyunsik)

    TAJO-1077: Add Derby configuration documentation. (hyunsik)

    TAJO-1068: Add SQL Query documentation. (hyunsik)

    TAJO-1078: Update contributor list. (hyunsik)

    TAJO-1070: BSTIndexScanExec should not seek a negative offset. (jinho)

>>>>>>> d0f9ebc1
    TAJO-1054: Wrong comment in ByteUtils.splitWorker(). 
    (Jongyoung Park via jinho)

    TAJO-1007: Update site for new committer and new contributors. 
    (hyunsik)

    TAJO-1001: Add missed postgresql license to NOTICE.txt and LICENSE.txt.
    (hyunsik)

    TAJO-890: Redirect stdout of maven test to /dev/null in Travis CI 
    script. (hyunsik)

    TAJO-887: Eliminate HiveQL support feature. (hyunsik)

    TAJO-886: Add IRC page to community section in site. (hyunsik)

    TAJO-859: Update site for new committer Alvin Henrick. (hyunsik)

    TAJO-817: tajo-core should not skip deploy. (hyunsik)

    TAJO-814: Set up Travis CI builds. (hyunsik)

    TAJO-820: Add missing license header to 0.8.0 release announcement. 
    (hyunsik)    

    TAJO-810: TAJO-810: Update Tajo site for 0.8.0 release. (hyunsik)

    TAJO-605: Rename Options to KeyValueList. (jinho)

    TAJO-834: Add Travis notification to issues@tajo.a.o and IRC. hyunsik)

  SUB TASKS

<<<<<<< HEAD
=======
    TAJO-1096: Update download source documentation (Mai Hai Thanh via jaehwa)

    TAJO-1062: Update TSQL documentation. (jaehwa)

    TAJO-1061: TAJO-1061: Update build documentation. (jaehwa)

    TAJO-1060: Apply updated hadoop versions to README and BUILDING files.
    (jinho)

    TAJO-667: Add math function documentation. (Jongyoung Park via hyunsik)

>>>>>>> d0f9ebc1
    TAJO-1016: Refactor worker rpc information. (jinho)

    TAJO-1015: Add executionblock event in worker. (jinho)

    TAJO-783: Remove yarn-related code from tajo-core. (hyunsik)

Release 0.8.0

  NEW FEATURES

    TAJO-711: Add Avro storage support. (David Chen via hyunsik)

    TAJO-746: Implements function COALESCE. (hyoungjunkim via hyunsik)

    TAJO-616: SequenceFile support. (jaehwa)

    TAJO-480: Umbrella Jira for adding ALTER TABLE statement.
    (Alvin Henrick via hyunsik)

    TAJO-378: Implement concat_ws function. (Seungun Choe via jaehwa)

    TAJO-377: Implement concat function (Seungun Choe via jaehwa)

    TAJO-30: Parquet Integration. (David Chen via hyunsik)

    TAJO-353: Add Database support to Tajo. (hyunsik)

    TAJO-574: Add a sort-based physical executor for column partition store.
    (hyunsik)

    TAJO-569: Add max(TEXT) function. (hyunsik)

    TAJO-449: Implement extract() function. (Keuntae Park)

    TAJO-482: Implements listing functions and describing a specified
    function. (hyoungjunkim via hyunsik)

    TAJO-498: Implement digest(text, text) function.
    (DaeMyung Kang via hyunsik)

    TAJO-122: Add EXPLAIN clause to show a logical plan.
    (DaeMyung Kang via hyunsik)

    TAJO-438: Date literal support. (Jae Young Lee via jihoon)

    TAJO-474: Add query admin utility. (DaeMyung Kang via hyunsik)

    TAJO-460: CTAS statement should support partitioned table.
    (Min Zhou via hyunsik)

    TAJO-381: Implement find_in_set function. (Jae Young Lee via hyunsik)

    TAJO-439: Time literal support. (DaeMyung Kang via jihoon)

    TAJO-437: Timestamp literal support. (hyunsik)

    TAJO-382: Implement encode/decode functions. (Seungun Choe via jihoon)

    TAJO-436: Implement ceiling(FLOAT8) function. (DaeMyung Kang via hyunsik)

    TAJO-338 : Add Query Optimization Part for Column-Partitioned Tables.
    (hyunsik)

    TAJO-333: Add metric system to Tajo. (hyoungjunkim via jihoon)

    TAJO-413: Implement pi function. (DaeMyung Kang via jihoon)

    TAJO-61: Implement Time Datum Type. (DaeMyung Kang via hyunsik)

    TAJO-60: Implement Date Datum Type. (hyunsik)

    TAJO-400: Implement pow(float8, float8) function. (DaeMyung Kang via jaehwa)

    TAJO-384: to_bin(). (Jae Young Lee via jaehwa)
   
    TAJO-62: Implement Timestamp Datum type. (hyunsik)

    TAJO-307: Implement chr(int) function. (DaeMyung Kang via hyunsik)

    TAJO-365: Implement degrees/radians function. (DaeMyung Kang via hyunsik)

    TAJO-368: Implement quote_ident function. (Seungun Choe via hyunsik)

    TAJO-392: Implement cbrt function. (DaeMyung Kang via hyunsik)

    TAJO-394: Implement abs function. (DaeMyung Kang via hyunsik)

    TAJO-395: Implement exp function. (DaeMyung Kang via hyunsik)

    TAJO-396: Implement sqrt function. (DaeMyung Kang via hyunsik)

    TAJO-397: Implement sign function. (DaeMyung Kang via hyunsik)

    TAJO-343: Implement locate function. (KyoungBok Lee via hyunsik)

    TAJO-364: Implement mod/div function. (DaeMyung Kang via jaehwa)

    TAJO-361: Implement rpad function. (Seungun Choe via jaehwa)

    TAJO-359: Implement lpad function. (Seungun Choe via jaehwa)

    TAJO-306: Implement ascii(string) function. (SeongHwa Ahn via jaehwa)

    TAJO-354: Fix invalid type to valid type for udfs(bit_length/char_length).
    (DaeMyung Kang via hyunsik)

    TAJO-366: Implement trigonometric functions. (Jae Young Lee via jihoon)

    TAJO-358: Implement initcap(string) function. (Seungun Choe via hyunsik)

    TAJO-355: Implement repeat(text,int) function. (DaeMyung Kang via jaehwa)

    TAJO-339: Implement sin( x ) - returns the sine of x (x is in radians). 
    (Jae Young Lee via jaehwa)

    TAJO-348: Implement octet_length(text). (DaeMyung Kang via jaehwa)

    TAJO-357: Fix invalid filename TestMethFunction to TestMathFUnction.
    (DaeMyung Kang via hyunsik)

    TAJO-352: Implement right/left(text, size) function. 
    (DaeMyung Kang via hyunsik)

    TAJO-346: Implement hex function. (DaeMyung Kang via hyunsik)

    TAJO-349: Implement md5(text). (DaeMyung Kang via hyunsik)

    TAJO-351: Implement reverse(text). (DaeMyung Kang via hyunsik)

    TAJO-342: Implement strpos(string, substring) function. 
    (hyoungjunkim via hyunsik)

    TAJO-350: Implement round, floor, ceil. (hyoungjunkim via hyunsik)

    TAJO-207: Implement bit_length(string) function. (DaeMyung Kang via jihoon)

    TAJO-341: Implement substr function. (hyoungjunkim via hyunsik)

    TAJO-308: Implement length(string) function. (hyoungjunkim via hyunsik)

    TAJO-200: RCFile compatible to apache hive. (jinho)

    TAJO-176: Implement Tajo JDBC Driver. (Keuntae Park via jihoon)

    TAJO-16: Enable Tajo catalog to access Hive metastore. (jaehwa)

    TAJO-285: Add CREATE TABLE... BY PARTITION statement to parser. (hyunsik)

    TAJO-267: Implement equals() and deepEquals() functions at LogicalNode.
    (jihoon)

  IMPROVEMENTS

    TAJO-737: Change version message when daemon starts up. (hyunsik)

    TAJO-768: Improve the log4j configuration. (hyoungjunkim via jinho)

    TAJO-755: ALTER TABLESPACE LOCATION support. (hyunsilk)
    
    TAJO-732: Support executing LINUX shell command and HDFS command.
    (hyoungjun kim via hyunsik)

    TAJO-745: APIs in TajoClient and JDBC should be case sensitive.

    TAJO-743: Change the default resource allocation policy of leaf tasks. (jinho)

    TAJO-717: Improve file splitting for large number of splits. (jinho)

    TAJO-356: Improve TajoClient to directly get query results in the first request.
    (hyunsik)

    TAJO-728: Supports expression IN statement. (hyunsik)

    TAJO-725: Broadcast JOIN should supports multiple tables. (hyoungjunkim via jaehwa)

    TAJO-735: Remove multiple SLF4J bindings message. (hyoungjunkim via hyunsik)

    TAJO-709: Add .reviewboardrc and use rbt instead of post-review.
    (David Chen via hyunsik)

    TAJO-714: Enable setting Parquet tuning parameters. (David Chen via hyunsik)

    TAJO-691: HashJoin or HashAggregation is too slow if there is many unique 
    keys. (hyoungjunkim via hyunsik)

    TAJO-685: Add prerequisite to the document of network functions and 
    operators. (jihoon)

    TAJO-644: Support quoted identifiers. (hyunsik)

    TAJO-553: Add a method to the TajoClient to get finished query lists.
    (Ilhyun Suh via jihoon)

    TAJO-670: Change daemon's hostname to canonical hostname 
    (hyoungjunkim via hyunsik)

    TAJO-638: ExecutionBlock must be sorted by start time in querydetail.jsp.
    (hyoungjunkim via hyunsik)

    TAJO-589: Add fine grained progress indicator for each task.
    (hyoungjunkim via hyunsik)

    TAJO-614: Explaning a logical node should use ExplainLogicalPlanVisitor.
    (hyunsik)

    TAJO-610: Refactor Column class. (hyunsik)

    TAJO-601: Improve distinct aggregation query processing. (hyunsik)

    TAJO-305: Implement killQuery feature. (hyunsik)

    TAJO-598: Refactoring Tajo RPC. (jinho)

    TAJO-592: HCatalogStore should supports RCFile and default hive field 
    delimiter. (jaehwa)

    TAJO-548: Investigate frequent young gc. (Min Zhou via hyunsik)

    TAJO-584: Improve distributed merge sort. (hyunsik)

    TAJO-36: Improve ExternalSortExec with N-merge sort and final pass
    omission. (hyunsik)

    TAJO-564: Show execution block's progress in querydetail.jsp.
    (hyoungjunkim via hyunsik)

    TAJO-569: Add max(TEXT) function. (hyunsik)

    TAJO-497: Rearrange reserved and non-reserved keywords. (sirpkt via hyunsik)

    TAJO-475: Table partition catalog recap. (Min Zhou and hyunsik)

    TAJO-539: Change some EvalNode::eval to directly return a Datum value.
    (hyunsik)

    TAJO-543: InsertNode and CreateTableNode should play their roles. (hyunsik)

    TAJO-409: Add explored and explained annotations to Tajo function system.
    (SeongHwa Ahn via hyunsik)

    TAJO-499: Shorten the length of classpath in shell command.
    (hyoungjunkim via hyunsik)

    TAJO-483: Add getParentCount(), getParents(), getParent() functions to DirectedGraph. 
    (jihoon)

    TAJO-433: Improve integration with Hive. (jaehwa)

    TAJO-471: Extract ColumnPartitonUtils class for ColumnPartition rewrite.
    (DaeMyung Kang via hyunsik)

    TAJO-476: Add a test development kit for unit tests based on executions
    of queries. (hyunsik)

    TAJO-464: Rename the name 'partition', actually meaning shuffle to
    'shuffle'. (hyunsik)

    TAJO-385: Refactoring TaskScheduler to assign multiple fragments. (jihoon)

    TAJO-468: Implements task's detail info page in WEB UI.
    (hyoungjunkim via hyunsik)

    TAJO-466: Supporting TIME types in DatumFactory.createFromInt8. (DaeMyung Kang via jihoon)

    TAJO-458: Visit methods of LogicalPlanVisitor should take a query block
    as parameter. (hyunsik)

    TAJO-456: Separate tajo-jdbc and tajo-client from tajo-core-backend. (hyunsik)

    TAJO-432: Add shuffle phase for column-partitioned table store. (Min Zhou via jihoon)

    TAJO-135: Bump up hadoop to 2.2.0. (jihoon)

    TAJO-435: Improve intermediate file. (jinho)

    TAJO-424: Make serializer/deserializer configurable in CSVFile. (jinho)

    TAJO-419: Add missing visitor methods of AlgebraVisitor and
    BaseAlgebraVisitor. (hyunsik)

    TAJO-421: Improve split for compression file. (jinho)

    TAJO-327: Add testcase to verify TAJO-16. (jaehwa)

    TAJO-405: Improve HCatalogStore to support partitioned table. (jaehwa)

    TAJO-336: Separate catalog stores into separate modules. (jaehwa)

    TAJO-329: Implement physical operator to store in column-partitioned table.
    (jaehwa)

    TAJO-391: Change the default type of real values from FLOAT4 to FLOAT8 
    when parsing the user queries. (DaeMyung Kang via jihoon)

    TAJO-304: drop table command should not remove data files in default.
    (hyunsik)

    TAJO-316: Improve GreedyHeuristicJoinOrderAlgorithm to deal with
    non-commutative joins. (hyunsik)

    TAJO-371: Increase the default value of worker memory. (jihoon)

    TAJO-284: Add table partitioning entry to Catalog. (jaehwa)

    TAJO-317: Improve TajoResourceManager to support more elaborate resource 
    management. (Keuntae Park via jihoon)

    TAJO-314: Make TaskScheduler be pluggable. (jihoon)

    TAJO-325: QueryState.NEW and QueryState.INIT should be combined into one
    state. (Min Zhou via hyunsik)

    TAJO-313: Support deprecated variables in CatalogConstants. (jaehwa)

    TAJO-310: Make the DataLocation class as a separate class and move it to 
    the tajo-core-storage package. (jihoon)

    TAJO-311: Improve Hive dependency. (jaehwa)

    TAJO-309: Remove unused fields in FileFragment. (jihoon)

    TAJO-297: Rename JDBC variables in CatalogConstants to be more generic. 
    (jaehwa)

    TAJO-287: Improve Fragment to be more generic. (hyunsik)

    TAJO-274: Maintaining connectivity to Tajo master regardless of the restart
    of the Tajo master. (Keuntae Park via hyunsik)

    TAJO-287: Refactor TableDesc, TableMeta, and Fragment. (hyunsik)

    TAJO-275: Separating QueryMaster and TaskRunner roles in worker.
    (Keuntae Park via jihoon)

  BUG FIXES

    TAJO-787: FilterPushDownRule::visitSubQuery does not consider aliased columns. (jaehwa)

    TAJO-786: TajoDataMetaDatabase::getSchemas creates invalid MetaDataTuple.
    (hyunsik)

    TAJO-652: logical planner cannot handle alias on partition columns.
    (Hyoungjun Kim via hyunsik)

    TAJO-675: maximum frame size of frameDecoder should be increased. (jinho)

    TAJO-748: Shuffle output numbers of join may be inconsistent. (jaehwa)

    TAJO-777: Partition column in function parameter occurs NPE.
    (Hyoungjun Kim via hyunsik)

    TAJO-763: Out of range problem in utc_usec_to(). (Ilhyun Suh via hyunsik)

    TAJO-741: GreedyHeuristicJoinOrderAlgorithm removes some join pairs. (jaehwa)

    TAJO-772: TajoDump cannot dump upper/lower mixed case database names.
    (hyunsik)

    TAJO-765: Incorrect Configuration Classpaths. (jinho)

    TAJO-563: INSERT OVERWRITE should not remove data before query success.
    (hyunsik)

    TAJO-738: NPE occur when failed in QueryMaster's GlobalPlanner.build().
    (hyoungjunkim via hyunsik)

    TAJO-739: A subquery with the same column alias caused planning error.
    (hyoungjunkim via hyunsik)

    TAJO-729: PreLogicalPlanVerifier verifies distinct aggregation functions
    incorrectly. (hyunsik)

    TAJO-719: JUnit test failures. (jinho)

    TAJO-713: Missing INET4 in UniformRangePartition. (jihoon)

    TAJO-718: A group-by clause with the same columns but aliased causes
    planning error. (hyunsik)

    TAJO-679: TimestampDatum, TimeDatum, DateDatum should be able to be
    compared with NullDatum. (Alvin Henrick via jihoon)

    TAJO-716: Using column names actually aliased in aggregation functions
    can cause planning error. (hyunsik)

    TAJO-698: Error occurs when FUNCTION and IN statement are used together.
    (hyunsik)

    TAJO-692: Missing Null handling for INET4 in RowStoreUtil. (jihoon)

    TAJO-712: Fix some bugs after database is supported. (hyunsik)

    TAJO-701: Invalid bytes when creating BlobDatum with offset. (jinho)

    TAJO-708: Test failure after a successful test. (jihoon)

    TAJO-705: CTAS always stores tables with CSV storage type into catalog.
    (jinho)

    TAJO-693: StatusUpdateTransition in QueryUnitAttempt handles TA_UPDATE 
    incorrectly. (hyunsik)

    TAJO-687: TajoMaster should pass tajoConf to create catalogServer. 
    (DaeMyung Kang via jihoon)

    TAJO-690: infinite loop occurs when rack task is assigning. (jinho)

    TAJO-689: NoSuchElementException occurs during assigning the leaf tasks. 
    (jinho)

    TAJO-651: HcatalogStore should support (de)serialization of RCFile. (jinho)

    TAJO-647: Work unbalance on disk scheduling of DefaultScheduler. (jinho)

    TAJO-612: Missing INET4 type in SQLParser. (jihoon)

    TAJO-672: Wrong progress status when overwrites to partition table.
    (hyoungjunkim via hyunsik)

    TAJO-663: CREATE TABLE USING RAW doesn't throw ERROR. (jaehwa)

    TAJO-665: sort buffer size must be dealt as long type values. 
    (hyoungjunkim via hyunsik)

    TAJO-427: Empty table makes IndexOutOfBoundsException at LEFT OUTER JOIN 
    clause. (jaehwa)

    TAJO-650: Repartitioner::scheduleHashShuffledFetches should adjust the
    number of tasks. (hyunsik)

    TAJO-648: TajoWorker does not send correct QM rpc and client rpc ports
    via heartbeat. (hyunsik)

    TAJO-653: RCFileAppender throws IOException. (jinho)

    TAJO-641: NPE in HCatalogStore.addTable(). (jaehwa)

    TAJO-646: TajoClient is blocked while main thread finished.
    (hyoungjunkim via jinho)

    TAJO-645: Task.Reporter can cause NPE during reporting. (hyunsik)

    TAJO-630: QueryMasterTask never finished when Internal error occurs.
    (hyunsik)

    TAJO-638: QueryUnitAttempt causes Invalid event error: TA_UPDATE at
    TA_ASSIGNED. (hyunsik)

    TAJO-640: In inner join clause, empty table can cause a error by order-by
    clause. (jaehwa)

    TAJO-635: Improve tests of query semantic verification. (hyunsik)

    TAJO-620: A join query can cause IndexOutOfBoundsException if one of
    tables is empty. (jaehwa)

    TAJO-628: The second stage of distinct aggregation can be scheduled to
    only one node. (hyunsik)

    TAJO-619: SELECT count(1) after joins on text keys causes wrong plans.
    (hyunsik)

    TAJO-403: HiveQLAnalyzer should supports standard function in the GROUP BY
    Clause. (jaehwa)

    TAJO-594: MySQL store doesn't work. (Yongjun Park via jaehwa)

    TAJO-590: Rename HiveConverter to HiveQLAnalyzer. (jaehwa)

    TAJO-575: Worker's env.jsp has wrong URL which go to worker's index.jsp.
    (hyoungjunkim via jaehwa)

    TAJO-609: PlannerUtil::getRelationLineage ignores PartitionedTableScanNode.
    (hyunsik)

    TAJO-606: Statemachine visualization fails. (Min Zhou via hyunsik)

    TAJO-595: The same expressions without different alias are not allowed.
    (hyunsik)

    TAJO-554: LogicalPlanner should allow additional expressions with asterisk
    in select list. (jihoon)

    TAJO-593: outer groupby and groupby in derived table causes only one
    shuffle output number. (hyunsik)

    TAJO-583: Broadcast join does not work on partitioned tables. (hyunsik)

    TAJO-588: In some case, leaf task of DefaultTaskScheduler are not
    distributed execution. (jinho)

    TAJO-586: containFunction shouldn't throw NoSuchFunctionException. (jinho)

    TAJO-582: Invalid split calculation. (jinho)

    TAJO-581: Inline view on column partitioned table causes NPE. (hyunsik)

    TAJO-577: Support S3FileSystem split. (Yongjun Park via jihoon)

    TAJO-568: Union query with the same alias names cause NPE. (hyunsik)

    TAJO-570: InvalidOperationException in outer join with constant values.
    (hyunsik)

    TAJO-506: RawFile cannot support DATE type. (jinho)

    TAJO-566: BIN/TAJO_DUMP makes wrong ddl script. (hyoungjunkim via hyunsik)

    TAJO-567: Expression projection bugs. (hyunsik)

    TAJO-565: FilterPushDown rewrite rule does not push filters on
    partitioned scans. (hyunsik)

    TAJO-560: CTAS PARTITION BY with UNION can cause invalid global plan.
    (hyunsik)

    TAJO-558: HCatalogStore can't scan columns. (jaehwa)

    TAJO-556: java.lang.NoSuchFieldError: IS_SECURITY_ENABLED. (jaehwa)

    TAJO-372: When an exception except for network issues occurs, the
    operation should not be repeated. (hyunsik)

    TAJO-552: Fix Bug verify-protocbuf.sh runs with bash.
    (DaeMyung Kang via jihoon)

    TAJO-551: Fix bug getFunction can get wrong function that have invalid 
    parameters. (DaeMyung Kang via jihoon)

    TAJO-544: Thread pool abusing. (Min Zhou via hyunsik)

    TAJO-493: maven pom.xml should enforce protobuf 2.5. (jaehwa)

    TAJO-360: If there is no matched function, catalog causes NPE.
    (hyoungjunkim via hyunsik)

    TAJO-537: After TAJO-522, still OutOfMemoryError: unable to create new
    native thread. (Min Zhou  via hyunsik)

    TAJO-522: OutOfMemoryError: unable to create new native thread.
    (hyoungjunkim via hyunsik)

    TAJO-518: tajo-algebra and ProjectionPushDownRule code cleanup. (hyunsik)

    TAJO-503: HCatalogStore can't scan several hive databases. (jaehwa)

    TAJO-502: Jenkins build is failing. (jinho)

    TAJO-485: 'CREATE TABLE AS' does not work properly with partition. (jinho)

    TAJO-488: Data fetcher doesn't close small file in shuffle. (jinho)

    TAJO-496: java.lang.NoSuchFieldError: IS_SECURITY_ENABLED when debugging
    tajo. (Min Zhou via hyunsik)

    TAJO-490: Tajo can't use 'dfs.nameservices' based on namenode ha mode. 
    (jaehwa)

    TAJO-477: Rename killQuery of QMClientProtocol to closeQuery. (hyunsik)

    TAJO-484: Fix bug [: !=: unary operator expected when execute start-tajo.sh.
    (DaeMyung Kang via jihoon)

    TAJO-479: Rename obsolete name 'partition' to 'shuffle and fix the broken
    taskdetail.jsp. (hyunsik).

    TAJO-470: Fetcher's finished time and file length is changed in WEB UI.
    (hyoungjunkim via hyunsik)

    TAJO-469: CTAS with no column definition will get  a NPE.
    (Min Zhou via hyunsik)

    TAJO-467: Too many open FD when master failed. (hyoungjunkim via hyunsik)

    TAJO-455: Throw PlanningException when Creating table with Partition
    exception COLUMN. (DaeMyung Kang via hyunsik)

    TAJO-452: Timstamp literal with fractional seconds results in 
    java.lang.ArrayIndexOutOfBoundsException. (Keuntae Park via hyunsik)

    TAJO-454: pass invalid argument to DateTime constructor in LogicalPlanner.
    (DaeMyung Kang via hyunsik)

    TAJO-451: Update documentation and version constant for Tajo 0.8.
    (hyunsik)

    TAJO-448: Timestamp should be based on unixtime. (hyunsik)
    
    TAJO-450: Incorrect inet4datum comparison. (jinho)

    TAJO-182: Comparison of primitive values including null value should
    return NULL. (hyunsik)

    TAJO-431: HCatalogStore can't write any data using INSERT OVERWRITE clause.
    (jaehwa)

    TAJO-442: Cast operator with nested functions causes NPE. (hyunsik)

    TAJO-426: HCatalogStore created partitions automatically. (jaehwa)

    TAJO-418: sort operator after inline views consisting of unions can cause 
    an incorrect distributed plan. (hyunsik)

    TAJO-417: TestSQLExpression.testCastFromTable causes unit test failure.
    (hyunsik)

    TAJO-415: Some complex queries causes NPE and unlimited recursions.
    (hyunsik)

    TAJO-414: Fix bug of bit operations in decode() method of DateDatum class.
    (Keuntae Park via jihoon)

    TAJO-407: PostgreSQL-style cast should be higher operator priority.
    (hyunsik)

    TAJO-411: Fix Bug: createFromInt8's DATE type should be TIMESTAMP.
    (DaeMyung Kang via jihoon)

    TAJO-390: Queries on history are expired ealier than a given expiry time.
    (hyoungjunkim via hyunsik)

    TAJO-410: A query with a combination of general and distinct aggregation
    functions fails. (hyunsik)

    TAJO-404: Tajo does not recognize boolean literal. (hyunsik)

    TAJO-344: Tajo cannot recognize negative numeric expressions. (hyunsik)

    TAJO-393: Unit tests must use test-data directory. (hyunsik)

    TAJO-388: limit clause does not work properly. (hyunsik)

    TAJO-389: The LazyTuple does not work when number format exception occurs 
    in text deserializer. (jinho)

    TAJO-387: Query is hanging when errors occurs in Query or SubQuery class.
    (hyunsik)

    TAJO-268: Temporal files should be removed after query is finished. (jinho)

    TAJO-292: Too many intermediate partition files. (jinho)

    TAJO-375: TajoClient can't get result data when different os user
    (hyoungjunkim via hyunsik)

    TAJO-347: Fix bug when to call function with insensitive function name.
    (DaeMyung Kang via hyunsik)

    TAJO-345: MergeScanner should support projectable storages. (jihoon)

    TAJO-290: TajoDataType.Type.NULL should be NULL_TYPE. (DaeMyung Kang via 
    jinho)

    TAJO-332: Invalid row count of CSVScanner. (jinho)

    TAJO-326: In ExecutionBlock, isRoot() and isLeafBlock() return invalid 
    values. (jihoon)

    TAJO-296: Late registration of Tajo workers. (hyoungjunkim via hyunsik)

    TAJO-321: Invalid split file of compressed text file. (jinho)

    TAJO-295: ConcurrentModificationException in TaskScheduler. (jinho)

    TAJO-293: querymasters directory not found in single node setup. (hyunsik)

  TASKS

    TAJO-517: Publish Tajo jar to a public maven repository. (hyunsik)

    TAJO-788: Update Tajo documentation and README, and BUILDING. (hyunsik)

    TAJO-752: Escalate sub modules in tajo-core into the top-level modules.
    (hyunsik)

    TAJO-753: Clean up of maven dependencies. (jinho)

    TAJO-730: Update Tajo site to reflect graduation. (hyunsik)

    TAJO-529: Fix warnings in tajo-algebra. (jaehwa)

    TAJO-700: Update site, wikis, pom.xml and other resources to point to the 
    new repository location. (jihoon)

    TAJO-694: Bump up hadoop to 2.3.0. (jinho)

    TAJO-684: Add functions about time. (Alvin Henrick via jihoon)

    TAJO-669: Add cluster setup documentation. (hyunsik)

    TAJO-681: Embed sphinx rtd theme into tajo-docs. (hyunsik)

    TAJO-657: Missing table stat in RCFile. (jinho)

    TAJO-659: Add Tajo JDBC documentation. (hyunsik)

    TAJO-642: Change tajo documentation tool to sphinx. (hyunsik)

    TAJO-632: add intellij idea projects files into git ignore.
    (Min Zhou via hyunsik)

    TAJO-218: HiveQLAnalyzer has to support cast expression. (jaehwa)

    TAJO-621: Add DOAP file for Tajo. (hyunsik)

    TAJO-622: Add TM mark and navigation links required for TLP project.
    (hyunsik)

    TAJO-578: Update configuration for tajo-site.xml. (jaehwa)

    TAJO-530: Fix warnings in tajo-catalog. (jaehwa)

    TAJO-532: Fix warnings in tajo-common. (jinho)

    TAJO-520: Move tajo-core-storage to tajo-storage. (jinho)

    TAJO-536: Fix warnings in tajo-core-storage. (jinho)

    TAJO-545: MySQLStore Documentation. (jaehwa)

    TAJO-526: HCatalogStore Documentation. (jaehwa)

    TAJO-535: Fix warnings in tajo-rpc. (jinho)

    TAJO-531: Fix warnings in tajo-client. (jinho)

    TAJO-478: Add request-patch-review.py that helps submitting patches to
    jira and reviewboard. (hyunsik)

    TAJO-508: Apply findbugs-excludeFilterFile to TajoQA. (jinho)

    TAJO-457: Update committer list and contributor list. (hyunsik)

    TAJO-166: Automatic precommit test using Jenkins. (hyunsik)

    TAJO-322: Documentation by version. (hyunsik)

    TAJO-320: Visualize Tajo statemachine. (Min Zhou via hyunsik)

    TAJO-319: Update homepage and bump tajo version to 0.8. (hyunsik)

  SUB TASKS

    TAJO-215: Catalog should allow compatible types when finding functions.
    (Alvin Henrick via hyunsik)

    TAJO-736: Add table management documentation. (hyunsik)

    TAJO-602: WorkerResourceManager should be broke down into 3 parts.
    (hyunsik)

  TEST

    TAJO-686: Integration test aborted. (jinho)

Release 0.2.0

  NEW FEATURES

    TAJO-260: Add between predicate. (hyunsik)

    TAJO-208: Implement char_length(string) function. (hyunsik)

    TAJO-99: Design the interface of join enumeration algorithm. (hyunsik)

    TAJO-179: Support MySQL CatalogStore. (jinho)

    TAJO-147: Implement trim(text), ltrim(text), and rtrim(text) function.
    (hyunsik)

    TAJO-148: Implement UPPER(text), LOWER(text) function. (hyunsik)

    TAJO-220: Implement catalog dump feature. (hyunsik)

    TAJO-216: Improve FilterPushDownRule and Implement physical operators 
    for outer join. (camelia_c via hyunsik)

    TAJO-211: Implement regexp_replace function. (hyunsik)

    TAJO-212: Implement type cast expresion. (hyunsik)

    TAJO-206: Implement String concatenation operator (||). (hyunsik)

    TAJO-213: NULL characters in meta of csv table should be supported.
    (jinho)    

    TAJO-185: Implement split_part function. (hyunsik)

    TAJO-193: Add string pattern matching operators. (hyunsik)

    TAJO-101: HiveQL converter. (jaehwa)

    TAJO-144: Implement INSERT OVERWRITE clause. (hyunsik)

    TAJO-139: TAJO-139: In predicate support. (hyunsik)

    TAJO-134: Support for compression/decompression of CSVFile. (jinho)

    TAJO-59: Implement Char Datum Type. (jihoon)
   
    TAJO-96: Design and implement rewrite rule interface and the rewrite rule 
    engine. (hyunsik)

    TAJO-19: CREATE TABLE without external data should be supported. (jinho)

    TAJO-57: Recognize Parser and Catalog Standard SQL data types. (hyunsik)

    TAJO-33: Implement a basic query progress indicator. (hyunsik)

  IMPROVEMENTS

    TAJO-270: Boolean datum compatible to apache hive. (jinho)

    TAJO-261: Rearrange default port numbers and config names. (hyunsik)

    TAJO-236: Implement LogicalPlanVerifier to check if a logical plan is 
    valid. (hyunsik)

    TAJO-254: Refactor package names and class names to have proper names.
    (add a missed changelog)

    TAJO-255: Cleanup exceptions of engine. (hyunsik)

    TAJO-253: Clean up tajo-default.xml in test resource. (hyunsik)

    TAJO-239: Improving web UI. (Keuntae Park via hyunsik)

    TAJO-232: Rename join operators and add other join operators to
    PhysicalPlanner. (hyunsik)

    TAJO-229: Implement JoinGraph to represent a graph of relation joins.
    (hyunsik)

    TAJO-223: Maximize disk read bandwidth utilization of StorageManagerV2 by
    moving Tuple creation role to next(). (Keuntae Park via hyunsik)

    TAJO-199: All relations in catalog must have data volume size. (hyunsik)

    TAJO-224: Rearrange DataType enumeration and Refactor type systems.
    (hyunsik)

    TAJO-214: System should inquire finished query history after execution 
    in web. (SeongHwa Ahn via hyunsik)

    TAJO-145: count(distinct column) should be supported. (hyunsik)

    TAJO-197: Implement Enforcer that forces physical planner to choose
    specified algorithms. (hyunsik)

    TAJO-194: LogicalNode should have an identifier to distinguish each
    logical node instance. (hyunsik)

    TAJO-183: Creating too many TableMetaProto objects might lead a potential 
    memory leak. (jihoon)

    TAJO-184: Refactor GlobalPlanner and global plan data structure. (hyunsik)

    TAJO-119: Refactor and Improve Datum. (jinho)

    TAJO-178: Implements StorageManager for scanning asynchronously. 
    (hyoungjunkim via hyunsik)

    TAJO-167: Implement GeneralSetFunctionExpr to represent all SQL standard
    set functions. (hyunsik)

    TAJO-149: Eliminate QueryConf and its file write. (hyunsik)

    TAJO-143: Implement hash semi-join operator. (hyunsik)

    TAJO-142: Implement hash anti-join operator. (hyunsik)

    TAJO-94: Remove duplicate proto files. (hyunsik)

    TAJO-141: Set on demand as the default cluster mode. (hyunsik)

    TAJO-136: Broadcast join should be enabled. (hyunsik)

    TAJO-127: Implement Tajo Resource Manager. (hyoungjunkim via hyunsik)

    TAJO-84: Task scheduling with considering disk load balance. (jinho)

    TAJO-123: Clean up the logical plan's json format. (hyunsik)

    TAJO-129: Enable the constructor of NettyServerBase to take a service
    name. (hyunsik)

    TAJO-91: Launch QueryMaster on NodeManager per query. 
    (hyoungjunkim via hyunsik)

    TAJO-100: Port the parse error handling to the new parser. (jinho)

    TAJO-121: Add LogicalPlanVisitor and Refactor LogicalOptimizer to use the
    visitor. (hyunsik)

    TAJO-118: Refactor and Improve text file Scanner. (jinho)

    TAJO-95: Eliminate the lazy copy approach from the classes wrapping
    protobuf-generated classes. (hyunsik)

    TAJO-102: Add AlgebraVisitor and Refactor LogicalPlanner to use the visitor.
    (hyunsik)

    TAJO-87: Integration of tajo algebra module and SQL parser. (hyunsik)

    TAJO-70: Refactor GlobalEngine to handle DDL statements. (hyunsik)

    TAJO-86: Improved error messages in query analyzer. (jinho)

    TAJO-85: Add an method of create(DataType, byte[]) to DatumFactory. (jihoon)

    TAJO-79: Refactor and Improve TajoCli. (hyunsik)

    TAJO-77: Rename TabletProto as FragmentProto in CatalogProtos.proto. 
    (jihoon)

    TAJO-22: The package prefix should be org.apache.tajo. (DaeMyung Kang via 
    hyunsik)

    TAJO-75: Separate SQL.g into SQLParser.g and SQLLexer.g. (hyunsik)

    TAJO-74: Refactor parser rules of SQL.g. (hyunsik)

    TAJO-7: Enabling TajoCli to take multiple lines as one statement. (jinho)

    TAJO-72: Rename NQL.g to SQL.g. (hyunsik)

    TAJO-71: Case-insensitive parser. (hyunsik)

    TAJO-40: Adopt YarnClient to GlobalEngine. (jihoon)

    TAJO-69: Add .reviewboardrc file to the ignore lists of Rat and .gitignore. 
    (hyunsik)

    TAJO-66: Support compiling and running Tajo with Java7 (Tejas Patil via 
    hsaputra)

    TAJO-51: Parallel Container Launch of TaskRunnerLauncherImpl. (hyunsik)
    
    TAJO-39 Remove the unused package tajo.engine.plan.global and all files 
    inside the directory. (hsaputra)

    TAJO-37: Remove obsolete classes WorkerEventDispatcher, WorkerEvent and 
    WorkerEventType. (sunny.1324 via hyunsik)

    TAJO-50: Cleanup SubQuery. (hyunsik)

    TAJO-44: Adopt AMRMClient to RMContainerAllocator, RMCommunicator. (hyunsik)
    
    TAJO-42: Divide SubQuery into FSM and execution block parts. (hyunsik)

    TAJO-32: Cleanup TaskRunner. (hyunsik)

    TAJO-27: Modify the document links to point the wiki's ones. (hyunsik)
    
    TAJO-17: Improve the examples for jvm version and auxiliary service in 
    getting_started.apt. (hyunsik)

    TAJO-10: Modify git ignore to include Apache derby log file. (hsaputra)

    TAJO-12: Add information in README on how to subscribe to mailing 
    lists (mattmann, hyunsik)

    TAJO-11: Update file README to reflect Apache incubation. (hyunsik)

    TAJO-4: Update the project site. (hyunsik)

    TAJO-2: remove all @author tags and update license header. (hyunsik)

  BUG FIXES

    TAJO-759: Fix findbug errors added recently. (hyunsik)

    TAJO-754: failure of INSERT INTO may remove the target table.
    (hyunsik)

    TAJO-682: RangePartitionAlgorithm should be improved to handle empty
    texts. (hyunsik)

    TAJO-511: Sometimes, a query progress becomes higher than 100%. (jihoon)

    TAJO-281: 'mvn package -Pdist' generates duplicate Tajo jar files.
    (hyunsik)

    TAJO-277: Infinite loop occurs when a table is empty. (jinho)

    TAJO-273: NotEval incurs NPE with boolean column. (hyunsik)

    TAJO-272: boolean test does not work correctly. (hyunsik)

    TAJO-264: Remove hard-coded 'standby' mode. (jinho)

    TAJO-262: Integration test hang on jenkins. (jinho)

    TAJO-257: Unit tests occassionally fail. (hyunsik)

    TAJO-169: the default TAJO_WORKER_STANDBY_MODE in tajo-env.sh is wrong. 
    (hyunsik)

    TAJO-231: In StorageManger v2, TestCSVCompression incurs unexpected end of 
    stream occasionally. (hyunsik)

    TAJO-250: QueryMaster must send the query finish heartbeat. (hyunsik)

    TAJO-245: org.apache.tajo.algebra.FunctionExpr cannot be cast to 
    org.apache.tajo.algebra.ColumnReferenceExpr. (hyunsik)

    TAJO-243: The 'tajo_dump' does not include options of table. (jinho)

    TAJO-244: assignToNonLeafTasks causes NPE occurs occasionally. (hyunsik)

    TAJO-242: Enable omitted broadcast join feature after TAJO-184. (hyunsik)

    TAJO-240: Reformat HiveConverter source code to match adopted conventions 
    (jaehwa)   

    TAJO-241: Does not reconnect the meta store. (jinho)

    TAJO-226: Can't use group by column alias. (hyunsik)

    TAJO-203: Field delimiter does not work correctly. (jinho)

    TAJO-205: Repartitioner occasionally chooses a partition number as one.
    (hyunsik)

    TAJO-191: INSERT OVERWRITE INTO statement should follow the table meta in 
    catalog. (jinho)

    TAJO-198: The split function does not work properly. (jinho)

    TAJO-187: The exception 'Some targets cannot be evaluated' is caused in 
    nested joins. (hyunsik)

    TAJO-46: The "having" clause does not work properly. (hyunsik)

    TAJO-186: Improve column resolving method. (hyunsik)

    TAJO-168: infinite loop occurs when QueryMaster is stopping. (jinho)

    TAJO-180: Better error messages for 
    StorageManager.listStatus$InvalidInputException. (hyunsik)

    TAJO-177: Call by reference bug in MergeJoinExec. (jihoon)

    TAJO-171: BitArray always returned false. (jinho)

    TAJO-172: TajoWorker allocate wrong container slots.(jinho)

    TAJO-174: SQL error handler sometimes occurred NPE. (jinho)

    TAJO-170: mvn compile error when building tar file. (jaehwa)

    TAJO-154: Query calculates wrong progress in multiple step queries.
    (hyunsik)

    TAJO-152: The tajo local directory path is mismatched in PullServer. 
    (jihoon)

    TAJO-80: Remove codes of legacy data paths. (jihoon)
 
    TAJO-159: QueryMaster cannot connect the remote CatalogServer. (hyunsik)

    TAJO-158: Can't allocate worker when single SubQuery requests more than
    cluster capacity. (hyoungjunkim via hyunsik)

    TAJO-157: The CSVScanner.isSplittable() function does not work properly.
    (jinho)

    TAJO-156: BufferUnderflowException occurs during processing the 
    intermediate file. (jinho)

    TAJO-151: Multiple union queries within a table subquery causes NPE.
    (hyunsik)

    TAJO-137: Unreleased resources and wrong allocation requests in
    TajoWorkerResourceManager. (hyoungjunkim via hyunsik)

    TAJO-130: Same queryConf file conflicts. (jinho)

    TAJO-82: NullPointerException occurs when Schema is converted as an array 
    of columns. (jihoon)

    TAJO-65: Invalid pom.xml configurations for source directories. 
    (Takuya Ueshin via hyunsik)

    TAJO-48: BufferUnderflowException occurs during the initialization of 
    RowFile. (jihoon)

    TAJO-58: Remove obsolete methods in GlobalPlanner. (hyunsik)

    TAJO-54: SubQuery::allocateContainers() may ask 0 containers. (hyunsik)

    TAJO-41: Storage handler name row in storage-default.xml must be rowfile. 
    (hsaputra)

    TAJO-47: RowFile has the duplicated initialization problem and unflipped 
    ByteBuffer problem. (jihoon)

    TAJO-38: Update class comment in TaskAttemptContext from Korean to English 
    (hsaputra)

    TAJO-15: The Integration test is getting hanged on Mac OS X. (hyunsik)

    TAJO-8: MapReduce's ShuffleHandler and Tajo's PullServerAuxService conflict
    each other. (jhkim)

    TAJO-13: Update the groupId property in the pom.xml to use ASF org instead
    of kr.ac.korea.dbserver (hsaputra)

    TAJO-1: RCFileWrapper always reads whole columns regardless of the target 
    schema. (jihoonson via hyunsik)

    TAJO-6: Rename tajo.engine.function.builtin.NewSumInt to SumInt. (rsumbaly)

    TAJO-21: CREATE EXTERNAL TABLE should support a file path. (JaeHwa Jung)

  TASKS

    TAJO-288: Correct NOTICE file and LICENSE.txt. (hyunsik)

    TAJO-271: Add MIT license to NOTICE.txt and LICENSE.txt for jquery and 
    jsPlumb. (hyunsik)

    TAJO-265: Update installation guide and other documentation for 0.2
    release. (hyunsik)

    TAJO-252: Add DISCLAIMER file. (hyunsik)

    TAJO-251: Rename the legacy name *.tql to *.sql. (hyunsik)<|MERGE_RESOLUTION|>--- conflicted
+++ resolved
@@ -161,29 +161,11 @@
 
   BUG FIXES
 
-<<<<<<< HEAD
-=======
-    TAJO-1067: INSERT OVERWRITE INTO should not remove all partitions. (jaehwa)
-
-    TAJO-1065: The \admin -cluster argument doesn't run as expected.
-    (Jongyoung Park via hyunsik)
-
-    TAJO-1072: CLI gets stuck when wrong host/port is provided. 
-    (Jihun Kang via hyunsik)
-
-    TAJO-1081: Non-forwarded (simple) query shows wrong rows. (hyunsik)
-
-    TAJO-981: Help command (\?) in tsql takes too long time. (YeonSu Han via 
-    jaehwa)
-
-    TAJO-962: Column reference used in LIMIT clause incurs NPE.
-
     TAJO-1074: Query calculates wrong progress before subquery init. (jinho)
 
     TAJO-1025: Network disconnection during query processing can cause 
     infinite exceptions. (Jihun Kang via jinho)
 
->>>>>>> d0f9ebc1
     TAJO-1047: DefaultTaskScheduler:allocateRackTask is failed occasionally
     on JDK 1.7. (jinho)
 
@@ -460,19 +442,10 @@
 
   TASKS
 
-<<<<<<< HEAD
-=======
-    TAJO-668: Add datetime function documentation. (Jongyoung Park via hyunsik)
-
-    TAJO-1077: Add Derby configuration documentation. (hyunsik)
-
-    TAJO-1068: Add SQL Query documentation. (hyunsik)
-
     TAJO-1078: Update contributor list. (hyunsik)
 
     TAJO-1070: BSTIndexScanExec should not seek a negative offset. (jinho)
 
->>>>>>> d0f9ebc1
     TAJO-1054: Wrong comment in ByteUtils.splitWorker(). 
     (Jongyoung Park via jinho)
 
@@ -506,12 +479,6 @@
 
   SUB TASKS
 
-<<<<<<< HEAD
-=======
-    TAJO-1096: Update download source documentation (Mai Hai Thanh via jaehwa)
-
-    TAJO-1062: Update TSQL documentation. (jaehwa)
-
     TAJO-1061: TAJO-1061: Update build documentation. (jaehwa)
 
     TAJO-1060: Apply updated hadoop versions to README and BUILDING files.
@@ -519,7 +486,6 @@
 
     TAJO-667: Add math function documentation. (Jongyoung Park via hyunsik)
 
->>>>>>> d0f9ebc1
     TAJO-1016: Refactor worker rpc information. (jinho)
 
     TAJO-1015: Add executionblock event in worker. (jinho)
