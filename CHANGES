--- conflicted
+++ resolved
@@ -136,17 +136,15 @@
 
   BUG FIXES
 
-<<<<<<< HEAD
     TAJO-1608: Fix test failure in index_support branch. (jihoon)
 
     TAJO-1594: Catalog schema is invalid for some databases. (jihoon)
-=======
+
     TAJO-1620: random() in an SQL should generate RANDOM numbers.
     (Contributed by Jongyoung Park, Committed by jihoon)
 
     TAJO-1558: HBASE_LIB/hbase-server-*.jar should be included in the CLASSPATH.
     (Contributed by Jongyoung Park, Committed by jaehwa)
->>>>>>> bbfa076e
 
     TAJO-1605: Fix master build failure on jdk 1.6. (jinho)
 
