--- conflicted
+++ resolved
@@ -74,13 +74,11 @@
 
   BUG FIXES
 
-<<<<<<< HEAD
     TAJO-891: Complex join conditions with UNION or inline should be supported.
     (hyunsik)
-=======
+    
     TAJO-894: Left outer join with partitioned large table and small table 
     returns empty result. (Hyoungjun Kim via hyunsik)
->>>>>>> f5e99991
 
     TAJO-867: OUTER JOIN with empty result subquery produces a wrong result.
     (Hyoungjun Kim via hyunsik)
