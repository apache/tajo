--- conflicted
+++ resolved
@@ -63,12 +63,10 @@
 
   BUG FIXES
 
-<<<<<<< HEAD
     TAJO-868: TestDateTimeFunctions unit test is occasionally failed. (hyunsik)
-=======
+
     TAJO-863: Column order mismatched in the JOIN query with asterisk selection. 
     (Hyoungjun Kim via hyunsik)
->>>>>>> ace1d47e
 
     TAJO-851: Timestamp type test of TestSQLExpression::testCastFromTable fails 
     in jenkins CI test. (Hyoungjun Kim via hyunsik)
