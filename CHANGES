Tajo Change Log 

Release 0.11.0 - unreleased

  NEW FEATURES

    TAJO-1494: Add SeekableScanner support to DelimitedTextFileScanner.
    (jinho)

    TAJO-921: Add STDDEV_SAMP and STDDEV_POP window functions. (Keuntae Park)

    TAJO-1135: Implement queryable virtual table for cluster information.
    (jihun)

  IMPROVEMENT

    TAJO-1499: Check the bind status when EvalNode::eval() is called. (jihoon)

    TAJO-1400: Add TajoStatement::setMaxRows method support.
    (Contributed by YeonSu Han, Committed by jihoon)

    TAJO-1421: Add 'ALTER TABLE SET PROPERTY' statement.
    (Contributed by Yongjin Choi. Committed by jaehwa)

    TAJO-1501: Too many log message of HashShuffleAppenderManager.
    (Contributed by Jongyoung Park. Committed by jaehwa)

    TAJO-1428: Support min, max builtin functions for DATE, TIME, TIMESTAMP.
    (Contributed by Dongjoon Hyun, Committed by Keuntae Park)

    TAJO-1436: Add Bind method to EvalNode. (Contributed by navis,
    Committed by jihoon)

    TAJO-1495: Clean up CatalogStore. (jaehwa)
   
    TAJO-1460: Apply TAJO-1407 to ExternalSortExec. (Contributed by navis, 
    Committed by hyoungjun)

    TAJO-1350: Refactor FilterPushDownRule::visitJoin() into well-defined, 
    small methods. (jihoon)

    TAJO-1426: Support "explain global" to get physical plan. (Contributed by
    navis, Committed by jihoon)

    TAJO-1407: Minor performance improvement of MemSortExec. (Contributed by
    navis, Committed by jihoon)

    TAJO-1403: Improve 'Simple Query' with only partition columns and constant 
    values. (Contributed by Dongjoon Hyun, Committed by jihoon)

    TAJO-1418: Comment on TAJO_PULLSERVER_STANDALONE in tajo-env.sh 
    is not consistent. (Contributed by navis, Committed by hyunsik)

    TAJO-1381: Support multi-bytes delimiter for Text file.
    (Contributed by navis, Committed by jinho)

    TAJO-1391: RpcConnectionPool should check reference counter of connection 
    before close. (Contributed by navis, Committed by jihun)

    TAJO-1383: Improve broadcast table cache. (jinho)

    TAJO-1374: Support multi-bytes delimiter for CSV file.
    (Contributed by navis, Committed by jinho)

    TAJO-1395: Remove deprecated sql files for Oracle and PostgreSQL. (jihun)

    TAJO-1394: Support reconnect on tsql. 
    (Contributed by navis, Committed by hyunsik)

    TAJO-527: Upgrade to Netty 4. (jihun)

    TAJO-1369: Some stack trace information is missed in error/fail logging. 
    (Contributed by navis, Committed by hyunsik)

  BUG FIXES

<<<<<<< HEAD
=======
    TAJO-1469: allocateQueryMaster can leak resources if it times-out (3sec, 
    hardcoded) (Contributed by navis, Committed by hyoungjun)

    TAJO-1538: TajoWorkerResourceManager.allocatedResourceMap is increasing 
    forever. (Contributed by navis. Committed by jinho)
>>>>>>> 69895422

    TAJO-1510: Change a function name from getFileCunks to getFileChunks.
    (Contributed by Soonwoong Lee, Committed by jaehwa)

    TAJO-1360: VALUES_ field in OPTIONS table of catalog store should be longer.
    (Contributed by DaeMyung Kang, Committed by jihun)

    TAJO-1479: NPE during startup CatalogStore. (jaehwa)

    TAJO-1437: Resolve findbug warnings on Tajo JDBC Module. 
    (Contributed by Dongjoon Hyun, Committed by jihoon)

    TAJO-1438: Resolve findbug warnings on Tajo Client Module. 
    (Contributed by Dongjoon Hyun, Committed by jihoon)

    TAJO-1440: Some tests fail in parallel test environment in TestKillQuery.
    (Contributed by Jongyoung Park. Committed by jinho)

    TAJO-1147: Simple query doesn't work in Web UI.
    (Contributed by Jongyoung Park. Committed by jaehwa)

    TAJO-1434: Fix supporting version of Hadoop. 
    (Contributed by Dongjoon Hyun, Committed by jinho)

    TAJO-1449: TestSelectQuery.testExplainSelect() fails. (jihoon)

    TAJO-1396: Unexpected IllegalMonitorStateException can be thrown 
    in QueryInProgress. (Contributed by navis. Committed by jinho)

    TAJO-1414: Two RemoteException in rpc module. 
    (Contributed by navis. Committed by jihun)

    TAJO-1368: Exceptions during processing nested union queries.
    (jihun)

    TAJO-1405: Fix some illegal way of usages on connection pool. 
    (Contributed by navis, Committed by Keuntae Park)

    TAJO-1384: Duplicated output file path problem. (jihoon)

    TAJO-1386: CURRENT_DATE generates parsing errors sometimes.
    (Contributed by navis, Committed by hyunsik)

    TAJO-1387: Correct error message for EXISTS clause.
    (Contributed by Dongjoon Hyun, Committed by hyunsik)

    TAJO-1378: Incorrect version(0.8.0) info in tajo-doc. 
    (Contributed by Dongjoon Hyun, Committed by jihoon)

    TAJO-1370: TUtils.checkEquals() is not consistent with description 
    in javadoc. (Contributed by navis, Committed by hyunsik)

    TAJO-1362: Resolve findbug warnings on Tajo Core Module. (jihun)

    TAJO-1366: The timestamp type conversion occasionally leads to wrong 
    results. (jihoon)

    TAJO-1365: Suppress release audit warnings on Jekins builds. (jihun)

    TAJO-1357: Resolve findbugs warnings on Tajo Catalog Modules. (jihun)

    TAJO-1351: Resolve findbug warnings on Tajo Common Module. (jihun)
  
  TASKS

    TAJO-1462: Replace CSV examples into TEXT examples in docs. 
    (Contributed by Dongjoon Hyun, Committed by jihoon)

    TAJO-1424: Investigate the problem of too many "Try to connect" messeges 
    during Travic CI build. (Contributed by navis, Committed by jihoon)

    TAJO-1482: Cleanup the legacy cluster mode. (jinho)

    TAJO-1439: Some method name is written wrongly. 
    (Contributed by Jongyoung Park. Committed by jihoon)

    TAJO-1398: Fix 'Getting Started' link error from 0.9.0 into 0.10.0. 
    (Contributed by Dongjoon Hyun, Committed by jihoon)

    TAJO-1380: Update JDBC documentation for new JDBC driver.
    (Contributed by Dongjoon Hyun, Committed by hyunsik)

    TAJO-1335: Bump up 0.10.0-SNAPSHOT to 0.11.0-SNAPSHOT in master branch. 
    (hyunsik)

    TAJO-1314: Documentation for the support of the swift. (jihoon)


  SUB TASKS

    TAJO-1529: Implement json_extract_path_text(string, string) function.
    (jinho)

    TAJO-1338: Defines RESTful API for Clients. (jihun)

    TAJO-1284: Add alter partition method to CatalogStore. (jaehwa)

    TAJO-1392: Resolve findbug warnings on Tajo Plan Module. (jihun)

    TAJO-1393: Resolve findbug warnings on Tajo Cli Module.
    (Contributed by Dongjoon Hyun, Committed by hyunsik)

    TAJO-1337: Implements common modules to handle RESTful API. (jihun)

    TAJO-1329: Improve Schema class to support nested struct support.
    (hyunsik)

    TAJO-1353: Nested record support in CREATE TABLE statement. (hyunsik)


Release 0.10.0 - Released

  NEW FEATURES

    TAJO-919: Implement LAG and LEAD window functions. (Keuntae Park)

    TAJO-920: Add FIRST_VALUE and LAST_VALUE window functions. 
    (Keuntae Park via hyunsik)

    TAJO-1238: Add SET SESSION and RESET statement. (hyunsik)

    TAJO-1222: DelimitedTextFile should be tolerant against parsing errors.
    (hyunsik)

    TAJO-1131: Supports Inserting or Creating table into 
    the HBase mapped table.(Hyoungjun Kim)


    TAJO-1026: Implement Query history persistency manager.(Hyoungjun Kim)

    TAJO-233: Support PostgreSQL CatalogStore. (Jihun Kang via hyunsik)

    TAJO-235: Support Oracle CatalogStore. (Jihun Kang via hyunsik)

    TAJO-1095: Implement Json file scanner. (hyunsik)

  IMPROVEMENT

    TAJO-1160: Remove Hadoop dependency from tajo-client module. (jinho)

    TAJO-1269: Separate cli from tajo-client. (hyunsik)

    TAJO-1328: Fix deprecated property names in the catalog configuration
    document. (jihun)

    TAJO-1317: Parallel Test Executions on Tajo Core Project. (jihun)

    TAJO-1320: HBaseStorageManager need to support Zookeeper Client Port.
    (jaehwa)

    TAJO-1309: Add missing break point in physical operator. (jinho)

    TAJO-1307: HBaseStorageManager need to support for users to use
    hbase-site.xml file. (jaehwa)

    TAJO-1290: Add HBase Storage Integration Documentation. (jaehwa)

    TAJO-1293: Tajo have to accept hostname beginning with digits.
    (Jinhang Choi via jihun)

    TAJO-1281: Remove hadoop-common dependency from tajo-rpc. (hyunsik)

    TAJO-1291: Rename TajoMasterProtocol to QueryCoordinatorProtocol.
    (hyunsik)

    TAJO-1286: Remove netty dependency from tajo-jdbc. (jihun)

    TAJO-1282: Cleanup the relationship of QueryInProgress and 
    QueryJobManager. (hyunsik)

    TAJO-1258: Close() for classes derived from FileAppender should be robust.
    (Jongyoung Park via jinho)

    TAJO-1288: Refactoring org.apache.tajo.master package. (hyunsik)

    TAJO-1279: Cleanup TajoAsyncDispatcher and interrupt stop events. 
    (jinho)

    TAJO-1285: Refactoring Magic Number to HAConstants. 
    (DaeMyung Kang via jaehwa)

    TAJO-1245: Add documentation about PostgreSQL and Oracle Catalog driver. 
    (jihoon)

    TAJO-1228: TajoClient should communicate with only TajoMaster without 
    TajoWorker. (hyunsik)

    TAJO-1176: Implements queryable virtual tables for catalog information
    (jihun)

    TAJO-269: Protocol buffer De/Serialization for LogicalNode. (hyunsik)

    TAJO-1266: Too many logs when writing a parquet relation. 
    (DaeMyung Kang via jihoon)

    TAJO-1268: tajo-client module should not use UserGroupInformation. 
    (hyunsik)

    TAJO-1259: Change tsql history behavior. (Jaewoong Jung via hyunsik)

    TAJO-1261: Separate query and ddl execution codes from GlobalEngine. 
    (hyunsik)

    TAJO-1247: Store type 'TEXTFILE' should be TEXT while keeping enum 
    'TEXTFILE' in protobuf. (DaeMyung Kang via hyunsik)

    TAJO-1221: HA TajoClient should not connect TajoMaster at the first. 
    (jaehwa)

    TAJO-1241: Change default client and table time zone behavior. (hyunsik)

    TAJO-1243: *-site.xml.template should have default configs commented out.
    (hyunsik)

    TAJO-1143: TajoMaster, TajoWorker, and TajoClient should have 
    diagnosis phase at startup. (Jihun Kang via hyunsik)

    TAJO-1236: Remove slow 'new String' operation in parquet format. 
    (jinho)

    TAJO-1230: Disable ipv6 support on JVM. (Jihun Kang via hyunsik)

    TAJO-1213: Implement CatalogStore::updateTableStats. (jaehwa)

    TAJO-1122: Refactor the tajo-storage project structure.
    (Hyoungjun Kim)
    
    TAJO-1165: Needs to show error messages on query_executor.jsp. 
    (Jihun Kang via jaehwa)

    TAJO-1204: Remove unused ServerName class. (DaeMyung Kang via jaehwa)

    TAJO-1053: ADD PARTITIONS for HCatalogStore. (jaehwa)

    TAJO-1195: Remove unused CachedDNSResolver Class. (DaeMyung Kang via jaehwa)

    TAJO-1184: Upgrade netty-buffer to 4.0.24.Final. (jinho)

    TAJO-1156: Improve the comparison of timestamp and date types. 
    (Jihun Kang via jihoon)
   
    TAJO-1109: Separate SQL Statements from Catalog Stores.
    (Jihun Kang via hyunsik)

    TAJO-1161: Remove joda time dependency from tajo-core. 
    (Jihun Kang via hyunsik)

    TAJO-1133: Add 'bin/tajo version' command. (Jihun Kang via hyunsik)

    TAJO-1145: Add 'bin/tajo --help' command. (Jihun Kang via hyunsik)

    TAJO-1114: Improve ConfVars (SessionVar) to take a validator 
    interface to check its input. (Jihun Kang via hyunsik)

    TAJO-1140: Separate TajoClient into fine grained parts. (hyunsik)

    TAJO-1132: More detailed version info in tsql. (hyunsik)

    TAJO-1125: Separate logical plan and optimizer into a maven module.
    (hyunsik)

    TAJO-1123: Use Fragment instead of FileFragment.(Hyoungjun Kim)

    TAJO-1092: Improve the function system to allow other function 
    implementation types. (hyunsik)

    TAJO-1121: Remove the 'v2' storage package. (Hyoungjun Kim)

    TAJO-1128: Implement a select box for database at web interface. 
    (Jongyoung Park via hyunsik)

    TAJO-1174: remove unnessary codes for blobdatum.
    (DaeMyung Kang via hyunsik)

    TAJO-1169: Some older version of OpenJDK 1.6 does not get default 
    timezone id. (Jihun Kang via hyunsik)

    TAJO-1177: Reduce the use of Sun proprietary API. 
    (Jihun Kang via hyunsik)

    TAJO-1172: Remove Trevni storage type and its related classes.
    (DaeMyung Kang via hyunsik)

    TAJO-1163: TableDesc should use URI instead of Path. (hyunsik)

    TAJO-1188: Fix testcase testTimestampConstructor in TestTimestampDatum.
    (DaeMyung Kang via hyunsik)

    TAJO-1209: Pluggable line (de)serializer for DelimitedTextFile.
    (hyunsik)


  BUG FIXES

    TAJO-1356: Race conditions in QueryInProgress. (jinho)

    TAJO-1277: GreedyHeuristicJoinOrderAlgorithm sometimes wrongly assumes 
    associativity of joins. (Keuntae Park via jihoon)

    TAJO-1336: Fix task failure of stopped task. (jinho)

    TAJO-1316: NPE occurs when performing window functions after join.
    (jihun)

    TAJO-1325: Invalid history cleaner timeout. (jinho)

    TAJO-1283: ORDER BY with the first descending order causes wrong results.
    (Keuntae Park)

    TAJO-1324: Remove warehouse directory rewriting in Unit Test. (jinho)

    TAJO-1321: Cli prints wrong response time. (jihoon)

    TAJO-1313: Tajo-dump creates DDLs for information_schema tables.
    (jihun)

    TAJO-1322: Invalid stored caching on StorageManager. (jinho)

    TAJO-1319: Tajo can't find HBase configuration file. (jaehwa)

    TAJO-1312: Stage causes Invalid event error: SQ_SHUFFLE_REPORT 
    at KILLED. (jinho)

    TAJO-1318: Unit test failure after miniDFS cluster restart. (jinho)

    TAJO-1289: History reader fails to get the query information after 
    a successful query execution. (jinho)

    TAJO-1303: CDH cannot pass hadoop version check test.
    (Keuntae Park via jihun)

    TAJO-1308: QueryInprogress can not release when query is QUERY_ERROR.
    (jinho)

    TAJO-1305: With metadata storage of MySQL, columns with the same 
    character but difference case are not allowed. (jihun)

    TAJO-1257: ORDER BY with NULL FIRST misses some data. (Keuntae Park)

    TAJO-1225: Fix wrong schema name in JDBC driver. (jaehwa)

    TAJO-1304: Can not found TextFile in catalog. (jinho)

    TAJO-1299: TB and PB representations in StorageUnit are overflow.
    (jihun)

    TAJO-1297: Tajo Web UI does not work after TAJO-1291. (jihoon)

    TAJO-1251: Query is hanging occasionally by shuffle report. (jinho)

    TAJO-1287: Repeated using of the same order by key in multiple 
    window clauses should be supported. (Keuntae Park)

    TAJO-1265: min(), max() does not handle null properly. (Keuntae Park)

    TAJO-1270: Fix typos. (DaeMyung Kang via hyunsik)

    TAJO-1180: digitValue should throw Exception when char is not in 
    valid range. (DaeMyung Kang via hyunsik)

    TAJO-1276: Link to tsql guide 404s in tajo cli. (Jakob Homan via jihoon)

    TAJO-1275: Optimizer pushs down non-equi filter as theta join qualifier.
    (Keuntae Park)

    TAJO-1249: Tajo should check if a file format given in DDL is supported.
    (DaeMyung Kang via hyunsik)
 
    TAJO-1250: RawFileAppender occasionally causes BufferOverflowException. 
    (jinho)

    TAJO-1259: A title in catalog configuration document is different from 
    others. (Jongyoung Park via hyunsik)

    TAJO-1232: Implicit groupby queries with LIMIT lead to wrong results. 
    (jihoon)

    TAJO-1254: Fix getProgress race conditions in Query. (jinho)

    TAJO-1252: PathValidator should allow hdfs paths which contain IP addresses. 
    (jihoon)

    TAJO-1246: HBase info port conflict occasionally causes unit test 
    failures in Jenkins CI. (hyunsik)

    TAJO-1242: Json scanner can not read some case of trucated text. (jinho) 

    TAJO-1239: ORDER BY with null column desc miss some data. 
    (Hyoungjun Kim via hyunsik)

    TAJO-1244: tajo.worker.tmpdir.locations should use a validator for a list 
    of paths. (hyunsik)

    TAJO-1235: ByteBufLineReader can not read text line with CRLF.
    (jinho)

    TAJO-1237: Fix missing maven-module for pullserver. (jinho)

    TAJO-1196: Unit test hangs occasionally and randomly. (jihoon)

    TAJO-1234: Rearrange timezone in date/time types. (hyunsik)

    TAJO-1231: Implicit table properties in session are not stored in 
    table property. (hyunsik)

    TAJO-1194: 'INSERT OVERWRITE .. SELECT' does not remove existing data 
    when result is empty. (jaehwa)

    TAJO-1191: Change DateDatum timezone to UTC. (Jaewoong Jung via hyunsik)

    TAJO-1224: When there is no projected column, json scan can be hang. 
    (hyunsik) 

    TAJO-1220: Implement createStatement() and setEscapeProcessing() in 
    JdbcConnection. (YeonSu Han via hyunsik)

    TAJO-1183: Keep command execution even with errors. (Jaewoong Jung via 
    hyunsik)

    TAJO-1190: INSERT INTO to partition tables may cause NPE. (hyunsik)

    TAJO-1211: Staging directory for CTAS and INSERT should be in 
    the output dir. (hyunsik)

    TAJO-1210: ByteBufLineReader does not handle the end of file, 
    if newline is not appeared. (jinho)

    TAJO-1119: JDBC driver should support TIMESTAMP type. (jaehwa)

    TAJO-1166: S3 related storage causes compilation error in Hadoop 
    2.6.0-SNAPSHOT. (jaehwa)

    TAJO-1208: Failure of create table using textfile on hivemeta.
    (jinho)

    TAJO-1205: Remove possible memory leak in TajoMaster. (jinho)

    TAJO-1181: Avro schema URL should support various protocols. 
    (jinho)

    TAJO-1200: Invalid shuffle data of multiple worker in same server.
    (jinho)

    TAJO-1197: Unit test failed: unable to create new native thread.
    (jinho)

    TAJO-1178: Some error messages for wrong JSON queries are not so 
    much helpful. (Jaewoong Jung via jihoon)
    
    TAJO-1162: to_char() returns "-00" second. (Hyoungjun Kim)

    TAJO-1154: TajoCli doesn't pause while running the non-forwarded 
    query. (Hyoungjun Kim via hyunsik)

    TAJO-1150: Some weird methods in QueryClientImpl should be fixed. 
    (Jongyoung Park via hyunsik)

    TAJO-1139: ExternalSortExec should delete the intermediate files. 
    (jinho via hyunsik)

    TAJO-1126: Join condition including functions throws 
    IllegalArgumentException. (hyunsik)

    TAJO-1179: Integration tests in TravisCI are occasionally failed 
    due to log size. (hyunsik)


  TASKS

    TAJO-1260: Add ALTER TABLE ADD/DROP PARTITION statement to parser. (jaehwa)

    TAJO-1323: Cleanup the unstable test case. (jinho)

    TAJO-1295: Remove legacy worker.dataserver package and its unit tests.
    (hyunsik)

    TAJO-1296: Remove obsolete classes from tajo.master.container package.
    (hyunsik)

    TAJO-1294: Add index documents. (jihoon)

    TAJO-1280: Update the roles of Hyoungjun and Jihun in web site.
    (hyunsik)

    TAJO-1274: Merge separate pages of getting started document into a single 
    page. (hyunsik)

    TAJO-967: tajoCli doesn't remeber the last '\q' command.
    (Jaewoong Jung via jihoon)

    TAJO-1272: Change snapshot version from 0.9.1 to 0.10. (hyunsik)

    TAJO-1267: Remove LazyTaskScheduler. (DaeMyung Kang via jihoon)

    TAJO-1233: Merge hbase_storage branch to the master branch. 
    (Hyoungjun via hyunsik)
 
    TAJO-1229: rename tajo-yarn-pullserver to tajo-pullserver.
    (hyunsik)

    TAJO-1157: Required Java version in tutorial doc needs to be updated.
    (hyunsik)

    TAJO-1129: Remove hadoop 2.2.0 support. (jinho via hyunsik)

    TAJO-1153: Merge off-heap package in block_iteration branch to master 
    branch. (hyunsik)

    TAJO-1032: Improve TravisCI scripts to adjust log4j log level. (jinho)

    TAJO-1141: Refactor the packages hierarchy of tajo-client. (hyunsik)


  SUB TASKS

    TAJO-1262: Rename the prefix 'SubQuery' to 'Stage'. (hyunsik)

    TAJO-324: Rename the prefix 'QueryUnit' to Task. (hyunsik)

    TAJO-1151: Implement the ByteBuffer-based De/Serializer. (jinho)

    TAJO-1152: RawFile ByteBuffer should be reuse. (jinho)

    TAJO-1149: Implement direct read of DelimitedTextFile. (jinho)



Release 0.9.0

  NEW FEATURES 

    TAJO-1105: Add thread which detects JVM pauses like HADOOP's. (jinho)

    TAJO-704: TajoMaster HA (jaehwa)

    TAJO-20: INSERT INTO ... SELECT. (Hyoungjun Kim via hyunsik)

    TAJO-774: Implement logical plan part and physical executor for window 
    function. (hyunsik)

    TAJO-847: Supporting MariaDB-based Store, which is compatible with MySQL.
    (Jinhang Choi via jihoon)

    TAJO-860: Implements TRUNCATE table. (Hyoungjun Kim via hyunsik)

    TAJO-849: Add Parquet storage to HCatalogStore. (jaehwa)

    TAJO-494: Extend TajoClient to run a query with a plan context serialized 
    as the JSON form. (jihoon)

    TAJO-761: Implements INTERVAL type. (Hyoungjun Kim via hyunsik)

    TAJO-790: Implements ADD_MONTHS() function. (Hyoungjun Kim via hyunsik)

    TAJO-791: Implements ADD_DAYS() function. (Hyoungjun Kim via hyunsik)

    TAJO-762: Implements current date/time function (Hyoungjun Kim via hyunsik)

  IMPROVEMENT

    TAJO-1110: JAVA_PULLSERVER_HEAP_MAX in bin/tajo should be increased.
    (hyunsik)

    TAJO-1010: Improve multiple DISTINCT aggregation. (Hyoungjun Kim and jaehwa)

    TAJO-1093: DateTimeFormat.to_char() is slower than SimpleDateFormat.format().
    (Jihun Kang via hyunsik)

    TAJO-1030: Not supported JDBC APIs should return empty results instead of 
    Exception. (Hyoungjun Kim via hyunsik)

    TAJO-983: Worker should directly read Intermediate data stored in localhost
    rather than fetching. (Mai Hai Thanh via hyunsik)

    TAJO-910: Simple query (non-forwarded query) should be supported against 
    partition tables. (Hyoungjun Kim)

    TAJO-1035: Add default TAJO_PULLSERVER_HEAPSIZE. (Hyoungjun Kim)

    TAJO-1049: Remove the parallel degree limit up to the maximum cluster 
    capacity. (hyunsik)

    TAJO-1046: Remove hadoop native dependency of pullserver. (jinho)

    TAJO-1040: Misuse netty HashedWheelTimer. (jinho)

    TAJO-1034: Reduce Explicit Use of JVM Internal Class. 
    (Jihun Kang via hyunsik)

    TAJO-1027: Upgrade Hive to 0.13.0 and 0.13.1. (jaehwa)

    TAJO-1028: JDBC should support SET command.(Hyoungjun Kim)

    TAJO-937: Should use tajo.util.VersionInfo instead of 
    TajoConstants.TAJO_VERSION. (Mai Hai Thanh via hyunsik)

    TAJO-991: Running PullServer on a dedicated JVM process which separates 
    from worker. (Hyoungjun Kim)

    TAJO-906: Runtime code generation for evaluating expression trees.
    (hyunsik)

    TAJO-931: Output file can be punctuated depending on the file size.
    (hyunsik)

    TAJO-992: Reduce number of hash shuffle output file.(Hyoungjun Kim)

    TAJO-1008: Protocol buffer De/Serialization for EvalNode. (hyunsik)

    TAJO-984: Improve the default data type handling in RowStoreUtil.
    (jihoon via hyunsik)

    TAJO-895: ConstEval should not be included in target list of projectable 
    nodes. (hyunsik)

    TAJO-928: Session variables should override query configs in TajoConf.
    (hyunsik)

    TAJO-989: Cleanup of child blocks after parent execution block is complete
    (jinho)

    TAJO-966: Range partition should support split of multiple characters.
    (hyunsik)

    TAJO-987: Hash shuffle should be balanced according to intermediate
    volumes. (hyunsik)

    TAJO-955: Add database selection submit button in catalogview.jsp for text
    based browse. (Hyoungjun Kim via jihoon)

    TAJO-956: CONCAT should be support multiple params and null param.
    (Hyoungjun Kim via hyunsik)

    TAJO-953: RawFile should release a DirectBuffer immediately. (jinho)

    TAJO-933: Fork some classes of Parquet as builtin third-party classes.
    (hyunsik)

    TAJO-932: Upgrade Parquet to 1.5.0. (hyunsik)

    TAJO-903: Some left outer join cases are not optimized as the broadcast 
    join. (Hyoungjun Kim via hyunsik)

    TAJO-911: Refactoring Mysql/Maria Catalog Store. (DaeMyung Kang via hyunsik)

    TAJO-853: Refactoring FilterPushDown for OUTER JOIN.
    (Hyoungjun Kim via hyunsik)

    TAJO-840: Improve query result print with counting empty table. (jaehwa)

    TAJO-844: JDBC should be support getTime, getDate, and getTimestamp. 
    (Hyoungjun Kim via hyunsik)

    TAJO-843: implements COALESCE for BOOLEAN, DATE, TIME, TIMESTAMP. 
    (Hyoungjun Kim via hyunsik)

    TAJO-854: Supports INSERT INTO with UNION. (Hyoungjun Kim via jihoon) 

    TAJO-793: CLI should be able to exit when single query is failed.
    (Hyoungjun Kim via jinho)

    TAJO-846: Clean up the task history in woker. (jinho)

    TAJO-842: NULL handling in JDBC. (Hyoungjun Kim via jinho)

    TAJO-699: Create a table using LIKE. (Prafulla T via hyunsik)

    TAJO-825: Datetime type refactoring. (Hyoungjun Kim via jihoon)

    TAJO-811: add simple fifo scheduler support. (jinho)

    TAJO-801: Multiple distinct should be supported. (Hyoungjun Kim via hyunsik)

    TAJO-807: Implement Round(numeric, int) function.
    (Seungun Choe via hyunsik)

    TAJO-797: Implicit type conversion support. (hyunsik)

    TAJO-804: Bump up Parquet version to 1.4.2. (hyunsik)

    TAJO-425: RAWFILE_SYNC_INTERVAL has not default value. (jinho)

    TAJO-617: Rename BIN/tajo_dump BIN/tajo-dump. (jinho)

    TAJO-789: Improve shuffle URI. (jinho)

    TAJO-769: A minor improvements for HCatalogStore (Fengdong Yu via hyunsik)

    TAJO-734: Arrange TajoCli output message. (hyoungjunkim via jihoon)

    TAJO-758: Supports parameter values in the SQL file.
    (Hyoungjun Kim via hyunsik)

  BUG FIXES

    TAJO-1113: SubQuery in KILLED state should handle unexpected events.
    (hyunsik)

    TAJO-1111: TestKillQuery.testKillQueryFromInitState occasionally fails.
    (hyunsik)

    TAJO-1107: Broadcast join on non-leaf node scans only first data file.
    (Hyoungjun Kim)

    TAJO-1106: Missing session check in getFinishedQuery API. 
    (Yongjun Park via hyunsik)

    TAJO-1021: Remove the member variable Builder from all classes inherited 
    from ProtoObject. (hyunsik)

    TAJO-1104: Using asterisk with GROUP BY causes NPE. (hyunsik)

    TAJO-1099: LogicalPlanner::convertDataType causes NPE in some cases.
    (hyunsik)

    TAJO-1102: Self-join with a partitioned table returns wrong result data.
    (Hyoungjun Kim)

    TAJO-1097: IllegalArgumentException: RawFileScanner. (Mai Hai Thanh via 
    jinho)

    TAJO-1103: Insert clause of partitioned table loses some FetchImpls. (jinho)

    TAJO-1101: Broadcast join with a zero-length file table returns wrong 
    result data. (Hyoungjun Kim)

    TAJO-1067: INSERT OVERWRITE INTO should not remove all partitions. (jaehwa)

    TAJO-1065: The \admin -cluster argument doesn't run as expected.
    (Jongyoung Park via hyunsik)

    TAJO-1072: CLI gets stuck when wrong host/port is provided. 
    (Jihun Kang via hyunsik)

    TAJO-1081: Non-forwarded (simple) query shows wrong rows. (hyunsik)

    TAJO-981: Help command (\?) in tsql takes too long time. (YeonSu Han via 
    jaehwa)

    TAJO-962: Column reference used in LIMIT clause incurs NPE.

    TAJO-1074: Query calculates wrong progress before subquery init. (jinho)

    TAJO-1025: Network disconnection during query processing can cause 
    infinite exceptions. (Jihun Kang via jinho)

    TAJO-1047: DefaultTaskScheduler:allocateRackTask is failed occasionally
    on JDK 1.7. (jinho)

    TAJO-1056: Wrong resource release or wrong task scheduling. (jinho)

    TAJO-1050: RPC client does not retry during connecting. 
    (Jihun Kang via jinho)

    TAJO-948: 'INSERT INTO' statement to non existence table casuses 
    NPE. (Jongyoung Park via hyunsik)

    TAJO-1048: Missed use of session variables in GlobalPlanner.
    (hyunsik)

    TAJO-1037: KillQuery hang in subquery init state. (jinho)

    TAJO-1024: RpcConnectionPool::getConnection can cause NPE at 
    initialization. (hyunsik)

    TAJO-1038: Remove use of Builder variable in Schema. (hyunsik)

    TAJO-1022: tsql does not work as background process(Hyoungjun Kim)

    TAJO-1029: TAJO_PULLSERVER_STANDALONE should be false in default tajo-env.sh
    (jinho)

    TAJO-1017: TajoConf misuses read & write locks in some functions. 
    (Mai Hai Thanh via hyunsik)

    TAJO-1020: TajoContainerProxy::assignExecutionBlock causes NPE by race.
    (hyunsik)

    TAJO-986: Task scheduler gets incorrect task size. (Mai Hai Thanh via jihoon)

    TAJO-873: Query status is still RUNNING after session expired.
    (Hyoungjun Kim, jinho)

    TAJO-1004: UniformRangePartition cannot deal with unicode ranges.
    (hyunsik)

    TAJO-1013: A complex equality condition including columns of the same
    table is recognized as a join condition. (hyunsik)

    TAJO-1011: EvalTreeUtil::isJoinQual need to handle other join conditions.
    (jaehwa)

    TAJO-1009: A binary eval for column references of the same tables 
    should not be recognized as a join condition. (hyunsik)

    TAJO-985: Client API should be non-blocking. (jinho)

    TAJO-1006: Fix wrong storage unit for kilo bytes and others. (hyunsik)

    TAJO-1000: TextDatum.asChar() is incorrect, if client charset is different.
    (jinho)

    TAJO-995: HiveMetaStoreClient wrapper should retry the connection. (jinho)

    TAJO-947: ColPartitionStoreExec can cause URISyntaxException due 
    to special characters. (Mai Hai Thanh via hyunsik)

    TAJO-999: SequenceFile key class need to be compatible. (jaehwa)

    TAJO-994: 'count(distinct x)' function counts first null value. (hyunsik)

    TAJO-996: Sometimes, scheduleFetchesByEvenDistributedVolumes loses
    some FetchImpls. (hyunsik)

    TAJO-949: PullServer does not release files, when a channel throws 
    an internal exception. (jinho)
    
    TAJO-975: alias name which is the same to existing column name may cause
    NPE during PPD. (hyunsik)

    TAJO-979: Dividing float value by zero should throw "Divide by zero
    Exception" (Hyoungjun Kim via hyunsik)

    TAJO-978: RoundFloat8 should return Float8Datum type. (Hyoungjun Kim via 
    hyunsik)

    TAJO-957: ROUND should be support INT parameter. (Mai Hai Thanh via hyunsik)

    TAJO-980: execution page in Web UI broken. (hyunsik)

    TAJO-952: Wrong default partition volume config. (Mai Hai Thanh via jihoon)

    TAJO-974: Eliminate unexpected case condition in SubQuery. (Hyoungjun Kim 
    via hyunsik) 

    TAJO-977: INSERT into a partitioned table as SELECT statement uses a wrong 
    schema. (Hyoungjun Kim via hyunsik)

    TAJO-968: Self-Join query (including partitioned table) doesn't run 
    unexpectedly using auto broadcast join. (jaewha)

    TAJO-914: join queries with constant values can cause schema mismatch in
    logical plan. (hyunsik)

    TAJO-969: Distributed sort on a large data set may result in incorrect
    results. (hyunsik)

    TAJO-972: Broadcast join with left outer join returns duplicated rows.
    (Hyoungjun Kim via jaehwa)

    TAJO-666: java.nio.BufferOverflowException occurs when the query includes 
    an order by clause on a TEXT column. (Mai Hai Thanh via jihoon)

    TAJO-939: Refactoring the column resolver in LogicalPlan. (hyunsik)

    TAJO-965: Upgrade Bytes class and move some methods to others. (hyunsik)

    TAJO-961: TajoCli should exit when at least one query faces error while
    executing a SQL script. (hyunsik)

    TAJO-960: TajoCli's problem does not show the current status. (hyunsik)

    TAJO-945: Connecting to Tajo by JDBC driver failed with SQL Exception 
    "Invalid JDBC URI". (Mai Hai Thanh via jihoon)

    TAJO-904: ORDER BY Null first support. (Hyoungjun Kim via hyunsik)

    TAJO-936: TestStorages::testSplitable is failed occasionally. (jinho)

    TAJO-673: Assign proper number of tasks when inserting into partitioned table. (jaehwa)

    TAJO-916: SubQuery::computeStatFromTasks occasionally fail.
    (Hyoungjun Kim via hyunsik)

    TAJO-869: Sometimes, the unit test of testTaskRunnerHistory is failed.
    (jinho)

    TAJO-908: Fetcher does not retry, when pull server connection was closed.
    (jinho)
 
    TAJO-926: Join condition including column references of a row-preserving
    table in left outer join causes incorrect result. (hyunsik)

    TAJO-852: Integration test using HCatalog as a catalog store is failed.
    (jinho)

    TAJO-934: Multiple DISTINCT returns null grouping key value.
    (Hyoungjun Kim via hyunsik)

    TAJO-929: Broadcast join with empty outer join table returns empty result.
    (Hyoungjun Kim via hyunsik)

    TAJO-927: Broadcast Join with Large, Small, Large, Small tables
    makes a wrong plan. (Hyoungjun Kim via hyunsik)

    TAJO-913: Add some missed tests for constant value group-by keys. 
    (hyunsik)

    TAJO-909: {SortBased, Col}PartitionStoreExec should not write partition 
    keys to files. (Hyoungjun Kim via hyunsik)

    TAJO-912: Tsql prints wrong version. (Mai Hai Thanh via hyunsik)

    TAJO-925: Child ExecutionBlock of JOIN node has different number of 
    shuffle keys. (Hyoungjun Kim via hyunsik)

    TAJO-902: Unicode delimiter does not work correctly. (jinho)

    TAJO-905: When to_date() parses some date without day, the result will be 
    wrong. (hyunsik)

    TAJO-898: Left outer join with union returns empty result. 
    (Hyoungjun Kim via hyunsik)

    TAJO-897: PartitionedTableRewriter is repeated several times with same 
    table. (Hyoungjun Kim via hyunsik)

    TAJO-891: Complex join conditions with UNION or inline should be supported.
    (hyunsik)
    
    TAJO-899: Nested now() has different value for each task. (Hyoungjun Kim 
    via hyunsik)

    TAJO-894: Left outer join with partitioned large table and small table 
    returns empty result. (Hyoungjun Kim via hyunsik)

    TAJO-867: OUTER JOIN with empty result subquery produces a wrong result.
    (Hyoungjun Kim via hyunsik)

    TAJO-881: JOIN with union query occurs NPE. (Hyoungjun Kim via hyunsik)

    TAJO-884: complex join conditions should be supported in ON clause.
    (hyunsik)

    TAJO-874: Sometimes InvalidOperationException occurs when aggregates
    TableStat. (Hyoungjun Kim via hyunsik) 

    TAJO-866: COUNT DISTINCT with other aggregation function throws
    ClassCastException. (Hyoungjun Kim via hyunsik)

    TAJO-882: CLI hangs when a error occurs in the GlobalPlanner.
    (Hyoungjun Kim via hyunsik)

    TAJO-850: OUTER JOIN does not properly handle a NULL.
    (Hyoungjun Kim via hyunsik)

    TAJO-879: Some data is missing in the case of BROADCAST JOIN and
    multi-column partition. (Hyoungjun Kim via jaehwa)

    TAJO-848: PreLogicalPlanVerifier::visitInsert need to find smaller
    expressions than target columns for a partitioned table. (jaehwa)

    TAJO-880: NULL in CASE clause occurs Exception. (Hyoungjun Kim via hyunsik)

    TAJO-862: Restore failure of dumped relations. (jihoon)

    TAJO-861: tajo-dump script are not executable. (jinho)

    TAJO-839: If all tables participate in the BROADCAST JOIN, there is some 
    missing data. (Hyoungjun Kim via jihoon)

    TAJO-868: TestDateTimeFunctions unit test is occasionally failed. (hyunsik)

    TAJO-863: Column order mismatched in the JOIN query with asterisk selection. 
    (Hyoungjun Kim via hyunsik)

    TAJO-851: Timestamp type test of TestSQLExpression::testCastFromTable fails 
    in jenkins CI test. (Hyoungjun Kim via hyunsik)

    TAJO-830: Some filter conditions with a SUBQUERY are removed by optimizer.
    (Hyoungjun Kim via hyunsik)

    TAJO-819: KillQuery does not work for running query on TajoWorker. (jaehwa)

    TAJO-808: Fix pre-commit build failure. (jinho)
 
    TAJO-827: SUM() overflow in the case of INT4. (Hyoungjun Kim via hyunsik)

    TAJO-832: NPE occurs when Exception's message is null in Task. 
    (Hyoungjun Kim via hyunsik)

    TAJO-833: NPE occurs when using the column as a alias name in the multiple 
    DISTINCT. (Hyoungjun Kim via hyunsik)

    TAJO-821: IllegalStateException occurs when a NettyClientBase object is created 
    within single thread. (hyoungjunkim via jinho)

    TAJO-816: NULL delimiter doesn't apply with HCatalogStore. (jaehwa)

    TAJO-823: Missing INET4 handling in DatumFactory.cast(). (jihoon)

    TAJO-803: INSERT INTO without FROM throws ClassCastException.
    (Hyoungjun Kim via hyunsik)

    TAJO-813: CLI should support comment character with multi-line query.
    (Hyoungjun Kim via hyunsik)

    TAJO-800: CLI's meta command should be aware "TABLE_NAME" style. 
    (Hyoungjun Kim via hyunsik)

    TAJO-795: PlannerUtil::joinJoinKeyForEachTable need to handle theta-join.
    (jaehwa)

    TAJO-792: Insert table error with database name. 
    (Hyoungjun Kim via hyunsik)

    TAJO-806: CreateTableNode in CTAS uses a wrong schema as output schema and 
    table schema. (hyunsik)

    TAJO-805: Multiple constant in selection emits some columns. 
    (Hyoungjun Kim via hyunsik)

    TAJO-799: Local query without FROM throws IllegalArgumentException in 
    CLI. (Hyoungjun Kim via hyunsik)

    TAJO-802: No partition columns in WEB catalog page. 
    (Hyoungjun Kim via hyunsik)

    TAJO-766: Test failures in TestExecExternalShellCommand. (jihoon)

  TASKS

    TAJO-668: Add datetime function documentation. (Jongyoung Park via hyunsik)

    TAJO-1077: Add Derby configuration documentation. (hyunsik)

    TAJO-1068: Add SQL Query documentation. (hyunsik)

    TAJO-1078: Update contributor list. (hyunsik)

    TAJO-1070: BSTIndexScanExec should not seek a negative offset. (jinho)

    TAJO-1054: Wrong comment in ByteUtils.splitWorker(). 
    (Jongyoung Park via jinho)

    TAJO-1007: Update site for new committer and new contributors. 
    (hyunsik)

    TAJO-1001: Add missed postgresql license to NOTICE.txt and LICENSE.txt.
    (hyunsik)

    TAJO-890: Redirect stdout of maven test to /dev/null in Travis CI 
    script. (hyunsik)

    TAJO-887: Eliminate HiveQL support feature. (hyunsik)

    TAJO-886: Add IRC page to community section in site. (hyunsik)

    TAJO-859: Update site for new committer Alvin Henrick. (hyunsik)

    TAJO-817: tajo-core should not skip deploy. (hyunsik)

    TAJO-814: Set up Travis CI builds. (hyunsik)

    TAJO-820: Add missing license header to 0.8.0 release announcement. 
    (hyunsik)    

    TAJO-810: TAJO-810: Update Tajo site for 0.8.0 release. (hyunsik)

    TAJO-605: Rename Options to KeyValueList. (jinho)

    TAJO-834: Add Travis notification to issues@tajo.a.o and IRC. hyunsik)

  SUB TASKS

    TAJO-1069: TAJO-1069: Add document to explain High Availability support. (jaehwa)

    TAJO-1096: Update download source documentation (Mai Hai Thanh via jaehwa)

    TAJO-1062: Update TSQL documentation. (jaehwa)

    TAJO-1061: TAJO-1061: Update build documentation. (jaehwa)

    TAJO-1060: Apply updated hadoop versions to README and BUILDING files.
    (jinho)

    TAJO-667: Add math function documentation. (Jongyoung Park via hyunsik)

    TAJO-1016: Refactor worker rpc information. (jinho)

    TAJO-1015: Add executionblock event in worker. (jinho)

    TAJO-783: Remove yarn-related code from tajo-core. (hyunsik)

Release 0.8.0

  NEW FEATURES

    TAJO-711: Add Avro storage support. (David Chen via hyunsik)

    TAJO-746: Implements function COALESCE. (hyoungjunkim via hyunsik)

    TAJO-616: SequenceFile support. (jaehwa)

    TAJO-480: Umbrella Jira for adding ALTER TABLE statement.
    (Alvin Henrick via hyunsik)

    TAJO-378: Implement concat_ws function. (Seungun Choe via jaehwa)

    TAJO-377: Implement concat function (Seungun Choe via jaehwa)

    TAJO-30: Parquet Integration. (David Chen via hyunsik)

    TAJO-353: Add Database support to Tajo. (hyunsik)

    TAJO-574: Add a sort-based physical executor for column partition store.
    (hyunsik)

    TAJO-569: Add max(TEXT) function. (hyunsik)

    TAJO-449: Implement extract() function. (Keuntae Park)

    TAJO-482: Implements listing functions and describing a specified
    function. (hyoungjunkim via hyunsik)

    TAJO-498: Implement digest(text, text) function.
    (DaeMyung Kang via hyunsik)

    TAJO-122: Add EXPLAIN clause to show a logical plan.
    (DaeMyung Kang via hyunsik)

    TAJO-438: Date literal support. (Jae Young Lee via jihoon)

    TAJO-474: Add query admin utility. (DaeMyung Kang via hyunsik)

    TAJO-460: CTAS statement should support partitioned table.
    (Min Zhou via hyunsik)

    TAJO-381: Implement find_in_set function. (Jae Young Lee via hyunsik)

    TAJO-439: Time literal support. (DaeMyung Kang via jihoon)

    TAJO-437: Timestamp literal support. (hyunsik)

    TAJO-382: Implement encode/decode functions. (Seungun Choe via jihoon)

    TAJO-436: Implement ceiling(FLOAT8) function. (DaeMyung Kang via hyunsik)

    TAJO-338 : Add Query Optimization Part for Column-Partitioned Tables.
    (hyunsik)

    TAJO-333: Add metric system to Tajo. (hyoungjunkim via jihoon)

    TAJO-413: Implement pi function. (DaeMyung Kang via jihoon)

    TAJO-61: Implement Time Datum Type. (DaeMyung Kang via hyunsik)

    TAJO-60: Implement Date Datum Type. (hyunsik)

    TAJO-400: Implement pow(float8, float8) function. (DaeMyung Kang via jaehwa)

    TAJO-384: to_bin(). (Jae Young Lee via jaehwa)
   
    TAJO-62: Implement Timestamp Datum type. (hyunsik)

    TAJO-307: Implement chr(int) function. (DaeMyung Kang via hyunsik)

    TAJO-365: Implement degrees/radians function. (DaeMyung Kang via hyunsik)

    TAJO-368: Implement quote_ident function. (Seungun Choe via hyunsik)

    TAJO-392: Implement cbrt function. (DaeMyung Kang via hyunsik)

    TAJO-394: Implement abs function. (DaeMyung Kang via hyunsik)

    TAJO-395: Implement exp function. (DaeMyung Kang via hyunsik)

    TAJO-396: Implement sqrt function. (DaeMyung Kang via hyunsik)

    TAJO-397: Implement sign function. (DaeMyung Kang via hyunsik)

    TAJO-343: Implement locate function. (KyoungBok Lee via hyunsik)

    TAJO-364: Implement mod/div function. (DaeMyung Kang via jaehwa)

    TAJO-361: Implement rpad function. (Seungun Choe via jaehwa)

    TAJO-359: Implement lpad function. (Seungun Choe via jaehwa)

    TAJO-306: Implement ascii(string) function. (SeongHwa Ahn via jaehwa)

    TAJO-354: Fix invalid type to valid type for udfs(bit_length/char_length).
    (DaeMyung Kang via hyunsik)

    TAJO-366: Implement trigonometric functions. (Jae Young Lee via jihoon)

    TAJO-358: Implement initcap(string) function. (Seungun Choe via hyunsik)

    TAJO-355: Implement repeat(text,int) function. (DaeMyung Kang via jaehwa)

    TAJO-339: Implement sin( x ) - returns the sine of x (x is in radians). 
    (Jae Young Lee via jaehwa)

    TAJO-348: Implement octet_length(text). (DaeMyung Kang via jaehwa)

    TAJO-357: Fix invalid filename TestMethFunction to TestMathFUnction.
    (DaeMyung Kang via hyunsik)

    TAJO-352: Implement right/left(text, size) function. 
    (DaeMyung Kang via hyunsik)

    TAJO-346: Implement hex function. (DaeMyung Kang via hyunsik)

    TAJO-349: Implement md5(text). (DaeMyung Kang via hyunsik)

    TAJO-351: Implement reverse(text). (DaeMyung Kang via hyunsik)

    TAJO-342: Implement strpos(string, substring) function. 
    (hyoungjunkim via hyunsik)

    TAJO-350: Implement round, floor, ceil. (hyoungjunkim via hyunsik)

    TAJO-207: Implement bit_length(string) function. (DaeMyung Kang via jihoon)

    TAJO-341: Implement substr function. (hyoungjunkim via hyunsik)

    TAJO-308: Implement length(string) function. (hyoungjunkim via hyunsik)

    TAJO-200: RCFile compatible to apache hive. (jinho)

    TAJO-176: Implement Tajo JDBC Driver. (Keuntae Park via jihoon)

    TAJO-16: Enable Tajo catalog to access Hive metastore. (jaehwa)

    TAJO-285: Add CREATE TABLE... BY PARTITION statement to parser. (hyunsik)

    TAJO-267: Implement equals() and deepEquals() functions at LogicalNode.
    (jihoon)

  IMPROVEMENTS

    TAJO-737: Change version message when daemon starts up. (hyunsik)

    TAJO-768: Improve the log4j configuration. (hyoungjunkim via jinho)

    TAJO-755: ALTER TABLESPACE LOCATION support. (hyunsilk)
    
    TAJO-732: Support executing LINUX shell command and HDFS command.
    (hyoungjun kim via hyunsik)

    TAJO-745: APIs in TajoClient and JDBC should be case sensitive.

    TAJO-743: Change the default resource allocation policy of leaf tasks. (jinho)

    TAJO-717: Improve file splitting for large number of splits. (jinho)

    TAJO-356: Improve TajoClient to directly get query results in the first request.
    (hyunsik)

    TAJO-728: Supports expression IN statement. (hyunsik)

    TAJO-725: Broadcast JOIN should supports multiple tables. (hyoungjunkim via jaehwa)

    TAJO-735: Remove multiple SLF4J bindings message. (hyoungjunkim via hyunsik)

    TAJO-709: Add .reviewboardrc and use rbt instead of post-review.
    (David Chen via hyunsik)

    TAJO-714: Enable setting Parquet tuning parameters. (David Chen via hyunsik)

    TAJO-691: HashJoin or HashAggregation is too slow if there is many unique 
    keys. (hyoungjunkim via hyunsik)

    TAJO-685: Add prerequisite to the document of network functions and 
    operators. (jihoon)

    TAJO-644: Support quoted identifiers. (hyunsik)

    TAJO-553: Add a method to the TajoClient to get finished query lists.
    (Ilhyun Suh via jihoon)

    TAJO-670: Change daemon's hostname to canonical hostname 
    (hyoungjunkim via hyunsik)

    TAJO-638: ExecutionBlock must be sorted by start time in querydetail.jsp.
    (hyoungjunkim via hyunsik)

    TAJO-589: Add fine grained progress indicator for each task.
    (hyoungjunkim via hyunsik)

    TAJO-614: Explaining a logical node should use ExplainLogicalPlanVisitor.
    (hyunsik)

    TAJO-610: Refactor Column class. (hyunsik)

    TAJO-601: Improve distinct aggregation query processing. (hyunsik)

    TAJO-305: Implement killQuery feature. (hyunsik)

    TAJO-598: Refactoring Tajo RPC. (jinho)

    TAJO-592: HCatalogStore should supports RCFile and default hive field 
    delimiter. (jaehwa)

    TAJO-548: Investigate frequent young gc. (Min Zhou via hyunsik)

    TAJO-584: Improve distributed merge sort. (hyunsik)

    TAJO-36: Improve ExternalSortExec with N-merge sort and final pass
    omission. (hyunsik)

    TAJO-564: Show execution block's progress in querydetail.jsp.
    (hyoungjunkim via hyunsik)

    TAJO-569: Add max(TEXT) function. (hyunsik)

    TAJO-497: Rearrange reserved and non-reserved keywords. (sirpkt via hyunsik)

    TAJO-475: Table partition catalog recap. (Min Zhou and hyunsik)

    TAJO-539: Change some EvalNode::eval to directly return a Datum value.
    (hyunsik)

    TAJO-543: InsertNode and CreateTableNode should play their roles. (hyunsik)

    TAJO-409: Add explored and explained annotations to Tajo function system.
    (SeongHwa Ahn via hyunsik)

    TAJO-499: Shorten the length of classpath in shell command.
    (hyoungjunkim via hyunsik)

    TAJO-483: Add getParentCount(), getParents(), getParent() functions to DirectedGraph. 
    (jihoon)

    TAJO-433: Improve integration with Hive. (jaehwa)

    TAJO-471: Extract ColumnPartitonUtils class for ColumnPartition rewrite.
    (DaeMyung Kang via hyunsik)

    TAJO-476: Add a test development kit for unit tests based on executions
    of queries. (hyunsik)

    TAJO-464: Rename the name 'partition', actually meaning shuffle to
    'shuffle'. (hyunsik)

    TAJO-385: Refactoring TaskScheduler to assign multiple fragments. (jihoon)

    TAJO-468: Implements task's detail info page in WEB UI.
    (hyoungjunkim via hyunsik)

    TAJO-466: Supporting TIME types in DatumFactory.createFromInt8. (DaeMyung Kang via jihoon)

    TAJO-458: Visit methods of LogicalPlanVisitor should take a query block
    as parameter. (hyunsik)

    TAJO-456: Separate tajo-jdbc and tajo-client from tajo-core-backend. (hyunsik)

    TAJO-432: Add shuffle phase for column-partitioned table store. (Min Zhou via jihoon)

    TAJO-135: Bump up hadoop to 2.2.0. (jihoon)

    TAJO-435: Improve intermediate file. (jinho)

    TAJO-424: Make serializer/deserializer configurable in CSVFile. (jinho)

    TAJO-419: Add missing visitor methods of AlgebraVisitor and
    BaseAlgebraVisitor. (hyunsik)

    TAJO-421: Improve split for compression file. (jinho)

    TAJO-327: Add testcase to verify TAJO-16. (jaehwa)

    TAJO-405: Improve HCatalogStore to support partitioned table. (jaehwa)

    TAJO-336: Separate catalog stores into separate modules. (jaehwa)

    TAJO-329: Implement physical operator to store in column-partitioned table.
    (jaehwa)

    TAJO-391: Change the default type of real values from FLOAT4 to FLOAT8 
    when parsing the user queries. (DaeMyung Kang via jihoon)

    TAJO-304: drop table command should not remove data files in default.
    (hyunsik)

    TAJO-316: Improve GreedyHeuristicJoinOrderAlgorithm to deal with
    non-commutative joins. (hyunsik)

    TAJO-371: Increase the default value of worker memory. (jihoon)

    TAJO-284: Add table partitioning entry to Catalog. (jaehwa)

    TAJO-317: Improve TajoResourceManager to support more elaborate resource 
    management. (Keuntae Park via jihoon)

    TAJO-314: Make TaskScheduler be pluggable. (jihoon)

    TAJO-325: QueryState.NEW and QueryState.INIT should be combined into one
    state. (Min Zhou via hyunsik)

    TAJO-313: Support deprecated variables in CatalogConstants. (jaehwa)

    TAJO-310: Make the DataLocation class as a separate class and move it to 
    the tajo-core-storage package. (jihoon)

    TAJO-311: Improve Hive dependency. (jaehwa)

    TAJO-309: Remove unused fields in FileFragment. (jihoon)

    TAJO-297: Rename JDBC variables in CatalogConstants to be more generic. 
    (jaehwa)

    TAJO-287: Improve Fragment to be more generic. (hyunsik)

    TAJO-274: Maintaining connectivity to Tajo master regardless of the restart
    of the Tajo master. (Keuntae Park via hyunsik)

    TAJO-287: Refactor TableDesc, TableMeta, and Fragment. (hyunsik)

    TAJO-275: Separating QueryMaster and TaskRunner roles in worker.
    (Keuntae Park via jihoon)

  BUG FIXES

    TAJO-787: FilterPushDownRule::visitSubQuery does not consider aliased columns. (jaehwa)

    TAJO-786: TajoDataMetaDatabase::getSchemas creates invalid MetaDataTuple.
    (hyunsik)

    TAJO-652: logical planner cannot handle alias on partition columns.
    (Hyoungjun Kim via hyunsik)

    TAJO-675: maximum frame size of frameDecoder should be increased. (jinho)

    TAJO-748: Shuffle output numbers of join may be inconsistent. (jaehwa)

    TAJO-777: Partition column in function parameter occurs NPE.
    (Hyoungjun Kim via hyunsik)

    TAJO-763: Out of range problem in utc_usec_to(). (Ilhyun Suh via hyunsik)

    TAJO-741: GreedyHeuristicJoinOrderAlgorithm removes some join pairs. (jaehwa)

    TAJO-772: TajoDump cannot dump upper/lower mixed case database names.
    (hyunsik)

    TAJO-765: Incorrect Configuration Classpaths. (jinho)

    TAJO-563: INSERT OVERWRITE should not remove data before query success.
    (hyunsik)

    TAJO-738: NPE occur when failed in QueryMaster's GlobalPlanner.build().
    (hyoungjunkim via hyunsik)

    TAJO-739: A subquery with the same column alias caused planning error.
    (hyoungjunkim via hyunsik)

    TAJO-729: PreLogicalPlanVerifier verifies distinct aggregation functions
    incorrectly. (hyunsik)

    TAJO-719: JUnit test failures. (jinho)

    TAJO-713: Missing INET4 in UniformRangePartition. (jihoon)

    TAJO-718: A group-by clause with the same columns but aliased causes
    planning error. (hyunsik)

    TAJO-679: TimestampDatum, TimeDatum, DateDatum should be able to be
    compared with NullDatum. (Alvin Henrick via jihoon)

    TAJO-716: Using column names actually aliased in aggregation functions
    can cause planning error. (hyunsik)

    TAJO-698: Error occurs when FUNCTION and IN statement are used together.
    (hyunsik)

    TAJO-692: Missing Null handling for INET4 in RowStoreUtil. (jihoon)

    TAJO-712: Fix some bugs after database is supported. (hyunsik)

    TAJO-701: Invalid bytes when creating BlobDatum with offset. (jinho)

    TAJO-708: Test failure after a successful test. (jihoon)

    TAJO-705: CTAS always stores tables with CSV storage type into catalog.
    (jinho)

    TAJO-693: StatusUpdateTransition in QueryUnitAttempt handles TA_UPDATE 
    incorrectly. (hyunsik)

    TAJO-687: TajoMaster should pass tajoConf to create catalogServer. 
    (DaeMyung Kang via jihoon)

    TAJO-690: infinite loop occurs when rack task is assigning. (jinho)

    TAJO-689: NoSuchElementException occurs during assigning the leaf tasks. 
    (jinho)

    TAJO-651: HcatalogStore should support (de)serialization of RCFile. (jinho)

    TAJO-647: Work unbalance on disk scheduling of DefaultScheduler. (jinho)

    TAJO-612: Missing INET4 type in SQLParser. (jihoon)

    TAJO-672: Wrong progress status when overwrites to partition table.
    (hyoungjunkim via hyunsik)

    TAJO-663: CREATE TABLE USING RAW doesn't throw ERROR. (jaehwa)

    TAJO-665: sort buffer size must be dealt as long type values. 
    (hyoungjunkim via hyunsik)

    TAJO-427: Empty table makes IndexOutOfBoundsException at LEFT OUTER JOIN 
    clause. (jaehwa)

    TAJO-650: Repartitioner::scheduleHashShuffledFetches should adjust the
    number of tasks. (hyunsik)

    TAJO-648: TajoWorker does not send correct QM rpc and client rpc ports
    via heartbeat. (hyunsik)

    TAJO-653: RCFileAppender throws IOException. (jinho)

    TAJO-641: NPE in HCatalogStore.addTable(). (jaehwa)

    TAJO-646: TajoClient is blocked while main thread finished.
    (hyoungjunkim via jinho)

    TAJO-645: Task.Reporter can cause NPE during reporting. (hyunsik)

    TAJO-630: QueryMasterTask never finished when Internal error occurs.
    (hyunsik)

    TAJO-638: QueryUnitAttempt causes Invalid event error: TA_UPDATE at
    TA_ASSIGNED. (hyunsik)

    TAJO-640: In inner join clause, empty table can cause a error by order-by
    clause. (jaehwa)

    TAJO-635: Improve tests of query semantic verification. (hyunsik)

    TAJO-620: A join query can cause IndexOutOfBoundsException if one of
    tables is empty. (jaehwa)

    TAJO-628: The second stage of distinct aggregation can be scheduled to
    only one node. (hyunsik)

    TAJO-619: SELECT count(1) after joins on text keys causes wrong plans.
    (hyunsik)

    TAJO-403: HiveQLAnalyzer should supports standard function in the GROUP BY
    Clause. (jaehwa)

    TAJO-594: MySQL store doesn't work. (Yongjun Park via jaehwa)

    TAJO-590: Rename HiveConverter to HiveQLAnalyzer. (jaehwa)

    TAJO-575: Worker's env.jsp has wrong URL which go to worker's index.jsp.
    (hyoungjunkim via jaehwa)

    TAJO-609: PlannerUtil::getRelationLineage ignores PartitionedTableScanNode.
    (hyunsik)

    TAJO-606: Statemachine visualization fails. (Min Zhou via hyunsik)

    TAJO-595: The same expressions without different alias are not allowed.
    (hyunsik)

    TAJO-554: LogicalPlanner should allow additional expressions with asterisk
    in select list. (jihoon)

    TAJO-593: outer groupby and groupby in derived table causes only one
    shuffle output number. (hyunsik)

    TAJO-583: Broadcast join does not work on partitioned tables. (hyunsik)

    TAJO-588: In some case, leaf task of DefaultTaskScheduler are not
    distributed execution. (jinho)

    TAJO-586: containFunction shouldn't throw NoSuchFunctionException. (jinho)

    TAJO-582: Invalid split calculation. (jinho)

    TAJO-581: Inline view on column partitioned table causes NPE. (hyunsik)

    TAJO-577: Support S3FileSystem split. (Yongjun Park via jihoon)

    TAJO-568: Union query with the same alias names cause NPE. (hyunsik)

    TAJO-570: InvalidOperationException in outer join with constant values.
    (hyunsik)

    TAJO-506: RawFile cannot support DATE type. (jinho)

    TAJO-566: BIN/TAJO_DUMP makes wrong ddl script. (hyoungjunkim via hyunsik)

    TAJO-567: Expression projection bugs. (hyunsik)

    TAJO-565: FilterPushDown rewrite rule does not push filters on
    partitioned scans. (hyunsik)

    TAJO-560: CTAS PARTITION BY with UNION can cause invalid global plan.
    (hyunsik)

    TAJO-558: HCatalogStore can't scan columns. (jaehwa)

    TAJO-556: java.lang.NoSuchFieldError: IS_SECURITY_ENABLED. (jaehwa)

    TAJO-372: When an exception except for network issues occurs, the
    operation should not be repeated. (hyunsik)

    TAJO-552: Fix Bug verify-protocbuf.sh runs with bash.
    (DaeMyung Kang via jihoon)

    TAJO-551: Fix bug getFunction can get wrong function that have invalid 
    parameters. (DaeMyung Kang via jihoon)

    TAJO-544: Thread pool abusing. (Min Zhou via hyunsik)

    TAJO-493: maven pom.xml should enforce protobuf 2.5. (jaehwa)

    TAJO-360: If there is no matched function, catalog causes NPE.
    (hyoungjunkim via hyunsik)

    TAJO-537: After TAJO-522, still OutOfMemoryError: unable to create new
    native thread. (Min Zhou  via hyunsik)

    TAJO-522: OutOfMemoryError: unable to create new native thread.
    (hyoungjunkim via hyunsik)

    TAJO-518: tajo-algebra and ProjectionPushDownRule code cleanup. (hyunsik)

    TAJO-503: HCatalogStore can't scan several hive databases. (jaehwa)

    TAJO-502: Jenkins build is failing. (jinho)

    TAJO-485: 'CREATE TABLE AS' does not work properly with partition. (jinho)

    TAJO-488: Data fetcher doesn't close small file in shuffle. (jinho)

    TAJO-496: java.lang.NoSuchFieldError: IS_SECURITY_ENABLED when debugging
    tajo. (Min Zhou via hyunsik)

    TAJO-490: Tajo can't use 'dfs.nameservices' based on namenode ha mode. 
    (jaehwa)

    TAJO-477: Rename killQuery of QMClientProtocol to closeQuery. (hyunsik)

    TAJO-484: Fix bug [: !=: unary operator expected when execute start-tajo.sh.
    (DaeMyung Kang via jihoon)

    TAJO-479: Rename obsolete name 'partition' to 'shuffle and fix the broken
    taskdetail.jsp. (hyunsik).

    TAJO-470: Fetcher's finished time and file length is changed in WEB UI.
    (hyoungjunkim via hyunsik)

    TAJO-469: CTAS with no column definition will get  a NPE.
    (Min Zhou via hyunsik)

    TAJO-467: Too many open FD when master failed. (hyoungjunkim via hyunsik)

    TAJO-455: Throw PlanningException when Creating table with Partition
    exception COLUMN. (DaeMyung Kang via hyunsik)

    TAJO-452: Timstamp literal with fractional seconds results in 
    java.lang.ArrayIndexOutOfBoundsException. (Keuntae Park via hyunsik)

    TAJO-454: pass invalid argument to DateTime constructor in LogicalPlanner.
    (DaeMyung Kang via hyunsik)

    TAJO-451: Update documentation and version constant for Tajo 0.8.
    (hyunsik)

    TAJO-448: Timestamp should be based on unixtime. (hyunsik)
    
    TAJO-450: Incorrect inet4datum comparison. (jinho)

    TAJO-182: Comparison of primitive values including null value should
    return NULL. (hyunsik)

    TAJO-431: HCatalogStore can't write any data using INSERT OVERWRITE clause.
    (jaehwa)

    TAJO-442: Cast operator with nested functions causes NPE. (hyunsik)

    TAJO-426: HCatalogStore created partitions automatically. (jaehwa)

    TAJO-418: sort operator after inline views consisting of unions can cause 
    an incorrect distributed plan. (hyunsik)

    TAJO-417: TestSQLExpression.testCastFromTable causes unit test failure.
    (hyunsik)

    TAJO-415: Some complex queries causes NPE and unlimited recursions.
    (hyunsik)

    TAJO-414: Fix bug of bit operations in decode() method of DateDatum class.
    (Keuntae Park via jihoon)

    TAJO-407: PostgreSQL-style cast should be higher operator priority.
    (hyunsik)

    TAJO-411: Fix Bug: createFromInt8's DATE type should be TIMESTAMP.
    (DaeMyung Kang via jihoon)

    TAJO-390: Queries on history are expired earlier than a given expiry time.
    (hyoungjunkim via hyunsik)

    TAJO-410: A query with a combination of general and distinct aggregation
    functions fails. (hyunsik)

    TAJO-404: Tajo does not recognize boolean literal. (hyunsik)

    TAJO-344: Tajo cannot recognize negative numeric expressions. (hyunsik)

    TAJO-393: Unit tests must use test-data directory. (hyunsik)

    TAJO-388: limit clause does not work properly. (hyunsik)

    TAJO-389: The LazyTuple does not work when number format exception occurs 
    in text deserializer. (jinho)

    TAJO-387: Query is hanging when errors occurs in Query or SubQuery class.
    (hyunsik)

    TAJO-268: Temporal files should be removed after query is finished. (jinho)

    TAJO-292: Too many intermediate partition files. (jinho)

    TAJO-375: TajoClient can't get result data when different os user
    (hyoungjunkim via hyunsik)

    TAJO-347: Fix bug when to call function with insensitive function name.
    (DaeMyung Kang via hyunsik)

    TAJO-345: MergeScanner should support projectable storages. (jihoon)

    TAJO-290: TajoDataType.Type.NULL should be NULL_TYPE. (DaeMyung Kang via 
    jinho)

    TAJO-332: Invalid row count of CSVScanner. (jinho)

    TAJO-326: In ExecutionBlock, isRoot() and isLeafBlock() return invalid 
    values. (jihoon)

    TAJO-296: Late registration of Tajo workers. (hyoungjunkim via hyunsik)

    TAJO-321: Invalid split file of compressed text file. (jinho)

    TAJO-295: ConcurrentModificationException in TaskScheduler. (jinho)

    TAJO-293: querymasters directory not found in single node setup. (hyunsik)

  TASKS

    TAJO-517: Publish Tajo jar to a public maven repository. (hyunsik)

    TAJO-788: Update Tajo documentation and README, and BUILDING. (hyunsik)

    TAJO-752: Escalate sub modules in tajo-core into the top-level modules.
    (hyunsik)

    TAJO-753: Clean up of maven dependencies. (jinho)

    TAJO-730: Update Tajo site to reflect graduation. (hyunsik)

    TAJO-529: Fix warnings in tajo-algebra. (jaehwa)

    TAJO-700: Update site, wikis, pom.xml and other resources to point to the 
    new repository location. (jihoon)

    TAJO-694: Bump up hadoop to 2.3.0. (jinho)

    TAJO-684: Add functions about time. (Alvin Henrick via jihoon)

    TAJO-669: Add cluster setup documentation. (hyunsik)

    TAJO-681: Embed sphinx rtd theme into tajo-docs. (hyunsik)

    TAJO-657: Missing table stat in RCFile. (jinho)

    TAJO-659: Add Tajo JDBC documentation. (hyunsik)

    TAJO-642: Change tajo documentation tool to sphinx. (hyunsik)

    TAJO-632: add intellij idea projects files into git ignore.
    (Min Zhou via hyunsik)

    TAJO-218: HiveQLAnalyzer has to support cast expression. (jaehwa)

    TAJO-621: Add DOAP file for Tajo. (hyunsik)

    TAJO-622: Add TM mark and navigation links required for TLP project.
    (hyunsik)

    TAJO-578: Update configuration for tajo-site.xml. (jaehwa)

    TAJO-530: Fix warnings in tajo-catalog. (jaehwa)

    TAJO-532: Fix warnings in tajo-common. (jinho)

    TAJO-520: Move tajo-core-storage to tajo-storage. (jinho)

    TAJO-536: Fix warnings in tajo-core-storage. (jinho)

    TAJO-545: MySQLStore Documentation. (jaehwa)

    TAJO-526: HCatalogStore Documentation. (jaehwa)

    TAJO-535: Fix warnings in tajo-rpc. (jinho)

    TAJO-531: Fix warnings in tajo-client. (jinho)

    TAJO-478: Add request-patch-review.py that helps submitting patches to
    jira and reviewboard. (hyunsik)

    TAJO-508: Apply findbugs-excludeFilterFile to TajoQA. (jinho)

    TAJO-457: Update committer list and contributor list. (hyunsik)

    TAJO-166: Automatic precommit test using Jenkins. (hyunsik)

    TAJO-322: Documentation by version. (hyunsik)

    TAJO-320: Visualize Tajo statemachine. (Min Zhou via hyunsik)

    TAJO-319: Update homepage and bump tajo version to 0.8. (hyunsik)

  SUB TASKS

    TAJO-215: Catalog should allow compatible types when finding functions.
    (Alvin Henrick via hyunsik)

    TAJO-736: Add table management documentation. (hyunsik)

    TAJO-602: WorkerResourceManager should be broke down into 3 parts.
    (hyunsik)

  TEST

    TAJO-686: Integration test aborted. (jinho)

Release 0.2.0

  NEW FEATURES

    TAJO-260: Add between predicate. (hyunsik)

    TAJO-208: Implement char_length(string) function. (hyunsik)

    TAJO-99: Design the interface of join enumeration algorithm. (hyunsik)

    TAJO-179: Support MySQL CatalogStore. (jinho)

    TAJO-147: Implement trim(text), ltrim(text), and rtrim(text) function.
    (hyunsik)

    TAJO-148: Implement UPPER(text), LOWER(text) function. (hyunsik)

    TAJO-220: Implement catalog dump feature. (hyunsik)

    TAJO-216: Improve FilterPushDownRule and Implement physical operators 
    for outer join. (camelia_c via hyunsik)

    TAJO-211: Implement regexp_replace function. (hyunsik)

    TAJO-212: Implement type cast expresion. (hyunsik)

    TAJO-206: Implement String concatenation operator (||). (hyunsik)

    TAJO-213: NULL characters in meta of csv table should be supported.
    (jinho)    

    TAJO-185: Implement split_part function. (hyunsik)

    TAJO-193: Add string pattern matching operators. (hyunsik)

    TAJO-101: HiveQL converter. (jaehwa)

    TAJO-144: Implement INSERT OVERWRITE clause. (hyunsik)

    TAJO-139: TAJO-139: In predicate support. (hyunsik)

    TAJO-134: Support for compression/decompression of CSVFile. (jinho)

    TAJO-59: Implement Char Datum Type. (jihoon)
   
    TAJO-96: Design and implement rewrite rule interface and the rewrite rule 
    engine. (hyunsik)

    TAJO-19: CREATE TABLE without external data should be supported. (jinho)

    TAJO-57: Recognize Parser and Catalog Standard SQL data types. (hyunsik)

    TAJO-33: Implement a basic query progress indicator. (hyunsik)

  IMPROVEMENTS

    TAJO-270: Boolean datum compatible to apache hive. (jinho)

    TAJO-261: Rearrange default port numbers and config names. (hyunsik)

    TAJO-236: Implement LogicalPlanVerifier to check if a logical plan is 
    valid. (hyunsik)

    TAJO-254: Refactor package names and class names to have proper names.
    (add a missed changelog)

    TAJO-255: Cleanup exceptions of engine. (hyunsik)

    TAJO-253: Clean up tajo-default.xml in test resource. (hyunsik)

    TAJO-239: Improving web UI. (Keuntae Park via hyunsik)

    TAJO-232: Rename join operators and add other join operators to
    PhysicalPlanner. (hyunsik)

    TAJO-229: Implement JoinGraph to represent a graph of relation joins.
    (hyunsik)

    TAJO-223: Maximize disk read bandwidth utilization of StorageManagerV2 by
    moving Tuple creation role to next(). (Keuntae Park via hyunsik)

    TAJO-199: All relations in catalog must have data volume size. (hyunsik)

    TAJO-224: Rearrange DataType enumeration and Refactor type systems.
    (hyunsik)

    TAJO-214: System should inquire finished query history after execution 
    in web. (SeongHwa Ahn via hyunsik)

    TAJO-145: count(distinct column) should be supported. (hyunsik)

    TAJO-197: Implement Enforcer that forces physical planner to choose
    specified algorithms. (hyunsik)

    TAJO-194: LogicalNode should have an identifier to distinguish each
    logical node instance. (hyunsik)

    TAJO-183: Creating too many TableMetaProto objects might lead a potential 
    memory leak. (jihoon)

    TAJO-184: Refactor GlobalPlanner and global plan data structure. (hyunsik)

    TAJO-119: Refactor and Improve Datum. (jinho)

    TAJO-178: Implements StorageManager for scanning asynchronously. 
    (hyoungjunkim via hyunsik)

    TAJO-167: Implement GeneralSetFunctionExpr to represent all SQL standard
    set functions. (hyunsik)

    TAJO-149: Eliminate QueryConf and its file write. (hyunsik)

    TAJO-143: Implement hash semi-join operator. (hyunsik)

    TAJO-142: Implement hash anti-join operator. (hyunsik)

    TAJO-94: Remove duplicate proto files. (hyunsik)

    TAJO-141: Set on demand as the default cluster mode. (hyunsik)

    TAJO-136: Broadcast join should be enabled. (hyunsik)

    TAJO-127: Implement Tajo Resource Manager. (hyoungjunkim via hyunsik)

    TAJO-84: Task scheduling with considering disk load balance. (jinho)

    TAJO-123: Clean up the logical plan's json format. (hyunsik)

    TAJO-129: Enable the constructor of NettyServerBase to take a service
    name. (hyunsik)

    TAJO-91: Launch QueryMaster on NodeManager per query. 
    (hyoungjunkim via hyunsik)

    TAJO-100: Port the parse error handling to the new parser. (jinho)

    TAJO-121: Add LogicalPlanVisitor and Refactor LogicalOptimizer to use the
    visitor. (hyunsik)

    TAJO-118: Refactor and Improve text file Scanner. (jinho)

    TAJO-95: Eliminate the lazy copy approach from the classes wrapping
    protobuf-generated classes. (hyunsik)

    TAJO-102: Add AlgebraVisitor and Refactor LogicalPlanner to use the visitor.
    (hyunsik)

    TAJO-87: Integration of tajo algebra module and SQL parser. (hyunsik)

    TAJO-70: Refactor GlobalEngine to handle DDL statements. (hyunsik)

    TAJO-86: Improved error messages in query analyzer. (jinho)

    TAJO-85: Add an method of create(DataType, byte[]) to DatumFactory. (jihoon)

    TAJO-79: Refactor and Improve TajoCli. (hyunsik)

    TAJO-77: Rename TabletProto as FragmentProto in CatalogProtos.proto. 
    (jihoon)

    TAJO-22: The package prefix should be org.apache.tajo. (DaeMyung Kang via 
    hyunsik)

    TAJO-75: Separate SQL.g into SQLParser.g and SQLLexer.g. (hyunsik)

    TAJO-74: Refactor parser rules of SQL.g. (hyunsik)

    TAJO-7: Enabling TajoCli to take multiple lines as one statement. (jinho)

    TAJO-72: Rename NQL.g to SQL.g. (hyunsik)

    TAJO-71: Case-insensitive parser. (hyunsik)

    TAJO-40: Adopt YarnClient to GlobalEngine. (jihoon)

    TAJO-69: Add .reviewboardrc file to the ignore lists of Rat and .gitignore. 
    (hyunsik)

    TAJO-66: Support compiling and running Tajo with Java7 (Tejas Patil via 
    hsaputra)

    TAJO-51: Parallel Container Launch of TaskRunnerLauncherImpl. (hyunsik)
    
    TAJO-39 Remove the unused package tajo.engine.plan.global and all files 
    inside the directory. (hsaputra)

    TAJO-37: Remove obsolete classes WorkerEventDispatcher, WorkerEvent and 
    WorkerEventType. (sunny.1324 via hyunsik)

    TAJO-50: Cleanup SubQuery. (hyunsik)

    TAJO-44: Adopt AMRMClient to RMContainerAllocator, RMCommunicator. (hyunsik)
    
    TAJO-42: Divide SubQuery into FSM and execution block parts. (hyunsik)

    TAJO-32: Cleanup TaskRunner. (hyunsik)

    TAJO-27: Modify the document links to point the wiki's ones. (hyunsik)
    
    TAJO-17: Improve the examples for jvm version and auxiliary service in 
    getting_started.apt. (hyunsik)

    TAJO-10: Modify git ignore to include Apache derby log file. (hsaputra)

    TAJO-12: Add information in README on how to subscribe to mailing 
    lists (mattmann, hyunsik)

    TAJO-11: Update file README to reflect Apache incubation. (hyunsik)

    TAJO-4: Update the project site. (hyunsik)

    TAJO-2: remove all @author tags and update license header. (hyunsik)

  BUG FIXES

    TAJO-759: Fix findbug errors added recently. (hyunsik)

    TAJO-754: failure of INSERT INTO may remove the target table.
    (hyunsik)

    TAJO-682: RangePartitionAlgorithm should be improved to handle empty
    texts. (hyunsik)

    TAJO-511: Sometimes, a query progress becomes higher than 100%. (jihoon)

    TAJO-281: 'mvn package -Pdist' generates duplicate Tajo jar files.
    (hyunsik)

    TAJO-277: Infinite loop occurs when a table is empty. (jinho)

    TAJO-273: NotEval incurs NPE with boolean column. (hyunsik)

    TAJO-272: boolean test does not work correctly. (hyunsik)

    TAJO-264: Remove hard-coded 'standby' mode. (jinho)

    TAJO-262: Integration test hang on jenkins. (jinho)

    TAJO-257: Unit tests occasionally fail. (hyunsik)

    TAJO-169: the default TAJO_WORKER_STANDBY_MODE in tajo-env.sh is wrong. 
    (hyunsik)

    TAJO-231: In StorageManger v2, TestCSVCompression incurs unexpected end of 
    stream occasionally. (hyunsik)

    TAJO-250: QueryMaster must send the query finish heartbeat. (hyunsik)

    TAJO-245: org.apache.tajo.algebra.FunctionExpr cannot be cast to 
    org.apache.tajo.algebra.ColumnReferenceExpr. (hyunsik)

    TAJO-243: The 'tajo_dump' does not include options of table. (jinho)

    TAJO-244: assignToNonLeafTasks causes NPE occurs occasionally. (hyunsik)

    TAJO-242: Enable omitted broadcast join feature after TAJO-184. (hyunsik)

    TAJO-240: Reformat HiveConverter source code to match adopted conventions 
    (jaehwa)   

    TAJO-241: Does not reconnect the meta store. (jinho)

    TAJO-226: Can't use group by column alias. (hyunsik)

    TAJO-203: Field delimiter does not work correctly. (jinho)

    TAJO-205: Repartitioner occasionally chooses a partition number as one.
    (hyunsik)

    TAJO-191: INSERT OVERWRITE INTO statement should follow the table meta in 
    catalog. (jinho)

    TAJO-198: The split function does not work properly. (jinho)

    TAJO-187: The exception 'Some targets cannot be evaluated' is caused in 
    nested joins. (hyunsik)

    TAJO-46: The "having" clause does not work properly. (hyunsik)

    TAJO-186: Improve column resolving method. (hyunsik)

    TAJO-168: infinite loop occurs when QueryMaster is stopping. (jinho)

    TAJO-180: Better error messages for 
    StorageManager.listStatus$InvalidInputException. (hyunsik)

    TAJO-177: Call by reference bug in MergeJoinExec. (jihoon)

    TAJO-171: BitArray always returned false. (jinho)

    TAJO-172: TajoWorker allocate wrong container slots.(jinho)

    TAJO-174: SQL error handler sometimes occurred NPE. (jinho)

    TAJO-170: mvn compile error when building tar file. (jaehwa)

    TAJO-154: Query calculates wrong progress in multiple step queries.
    (hyunsik)

    TAJO-152: The tajo local directory path is mismatched in PullServer. 
    (jihoon)

    TAJO-80: Remove codes of legacy data paths. (jihoon)
 
    TAJO-159: QueryMaster cannot connect the remote CatalogServer. (hyunsik)

    TAJO-158: Can't allocate worker when single SubQuery requests more than
    cluster capacity. (hyoungjunkim via hyunsik)

    TAJO-157: The CSVScanner.isSplittable() function does not work properly.
    (jinho)

    TAJO-156: BufferUnderflowException occurs during processing the 
    intermediate file. (jinho)

    TAJO-151: Multiple union queries within a table subquery causes NPE.
    (hyunsik)

    TAJO-137: Unreleased resources and wrong allocation requests in
    TajoWorkerResourceManager. (hyoungjunkim via hyunsik)

    TAJO-130: Same queryConf file conflicts. (jinho)

    TAJO-82: NullPointerException occurs when Schema is converted as an array 
    of columns. (jihoon)

    TAJO-65: Invalid pom.xml configurations for source directories. 
    (Takuya Ueshin via hyunsik)

    TAJO-48: BufferUnderflowException occurs during the initialization of 
    RowFile. (jihoon)

    TAJO-58: Remove obsolete methods in GlobalPlanner. (hyunsik)

    TAJO-54: SubQuery::allocateContainers() may ask 0 containers. (hyunsik)

    TAJO-41: Storage handler name row in storage-default.xml must be rowfile. 
    (hsaputra)

    TAJO-47: RowFile has the duplicated initialization problem and unflipped 
    ByteBuffer problem. (jihoon)

    TAJO-38: Update class comment in TaskAttemptContext from Korean to English 
    (hsaputra)

    TAJO-15: The Integration test is getting hanged on Mac OS X. (hyunsik)

    TAJO-8: MapReduce's ShuffleHandler and Tajo's PullServerAuxService conflict
    each other. (jhkim)

    TAJO-13: Update the groupId property in the pom.xml to use ASF org instead
    of kr.ac.korea.dbserver (hsaputra)

    TAJO-1: RCFileWrapper always reads whole columns regardless of the target 
    schema. (jihoonson via hyunsik)

    TAJO-6: Rename tajo.engine.function.builtin.NewSumInt to SumInt. (rsumbaly)

    TAJO-21: CREATE EXTERNAL TABLE should support a file path. (JaeHwa Jung)

  TASKS

    TAJO-288: Correct NOTICE file and LICENSE.txt. (hyunsik)

    TAJO-271: Add MIT license to NOTICE.txt and LICENSE.txt for jquery and 
    jsPlumb. (hyunsik)

    TAJO-265: Update installation guide and other documentation for 0.2
    release. (hyunsik)

    TAJO-252: Add DISCLAIMER file. (hyunsik)

    TAJO-251: Rename the legacy name *.tql to *.sql. (hyunsik)<|MERGE_RESOLUTION|>--- conflicted
+++ resolved
@@ -74,14 +74,11 @@
 
   BUG FIXES
 
-<<<<<<< HEAD
-=======
     TAJO-1469: allocateQueryMaster can leak resources if it times-out (3sec, 
     hardcoded) (Contributed by navis, Committed by hyoungjun)
 
     TAJO-1538: TajoWorkerResourceManager.allocatedResourceMap is increasing 
     forever. (Contributed by navis. Committed by jinho)
->>>>>>> 69895422
 
     TAJO-1510: Change a function name from getFileCunks to getFileChunks.
     (Contributed by Soonwoong Lee, Committed by jaehwa)
