--- conflicted
+++ resolved
@@ -74,13 +74,11 @@
 
   BUG FIXES
 
-<<<<<<< HEAD
     TAJO-891: Complex join conditions with UNION or inline should be supported.
     (hyunsik)
-=======
+
     TAJO-867: OUTER JOIN with empty result subquery produces a wrong result.
     (Hyoungjun Kim via hyunsik)
->>>>>>> 38f1a573
 
     TAJO-881: JOIN with union query occurs NPE. (Hyoungjun Kim via hyunsik)
 
