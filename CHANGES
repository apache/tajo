--- conflicted
+++ resolved
@@ -166,14 +166,12 @@
 
   BUG FIXES
 
-<<<<<<< HEAD
     TAJO-1608: Fix test failure in index_support branch. (jihoon)
 
     TAJO-1594: Catalog schema is invalid for some databases. (jihoon)
-=======
+
     TAJO-1644: When inserting empty data into a partitioned table,
     existing data would be removed. (jaehwa)
->>>>>>> 773c3eb9
 
     TAJO-1642: CatalogServer need to check meta table first. (jaehwa)
 
