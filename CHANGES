Tajo Change Log 

Release 0.12.0 - unreleased

  NEW FEATURES

  IMPROVEMENT
  
    TAJO-1768: Move Tajo into Java 8. (hyunsik)

  BUG FIXES

    TAJO-1886: Set compilerSourceVM and compilerTargetVM to web.xml. (hyunsik)

  SUB TASKS

    TAJO-1844: Eliminate explicit diamond expressions. 
    (Contributed by Dongkyu Hwangbo, committed by hyunsik)


Release 0.11.0 - unreleased

  NEW FEATURES

    TAJO-1832: Well support for self-describing data formats. (jihoon)

    TAJO-1730: JDBC Tablespace support. (hyunsik)

    TAJO-1812: Timezone support in JSON file format. (hyunsik)

    TAJO-1486: Text file should support to skip header rows when creating 
    external table. (Contributed by Jongyoung Park. Committed by jinho)

    TAJO-1661: Implement CORR function. (jihoon)

    TAJO-1537: Implement a virtual table for sessions. 
    (Contributed by Yongjin Choi, Committed by hyunsik)

    TAJO-1562: Python UDAF support. (jihoon)

    TAJO-1344: Python UDF support. (jihoon)

    TAJO-923: Add VAR_SAMP and VAR_POP window functions. 
    (Contributed by Dongjoon Hyun, Committed by jihoon)

    TAJO-1494: Add SeekableScanner support to DelimitedTextFileScanner.
    (jinho)

    TAJO-921: Add STDDEV_SAMP and STDDEV_POP window functions. (Keuntae Park)

    TAJO-1135: Implement queryable virtual table for cluster information.
    (jihun)

    TAJO-1430: Improve SQLAnalyzer by session-based parsing-result caching.
    (Contributed by Dongjoon Hyun, Committed by jihoon)

  IMPROVEMENT

    TAJO-1860: Refactor Rpc clients to take Connection Parameters. (hyunsik)
 
    TAJO-1868: Allow TablespaceManager::get to return a unregistered 
    tablespace. (hyunsik)

    TAJO-1867: TajoMaster should handle the change of ${tajo.root}. (hyunsik)

    TAJO-1134: start-tajo.sh should display WEB UI URL and TajoMaster RPC 
    address. (Contributed YeonSu Han, committed by hyunsik)

    TAJO-1340: Change the default output file format. (jinho)

    TAJO-1835: TajoClient::executeQueryAndGetResult should throw 
    Query(Failed|Killed)Exception. (hyunsik)

    TAJO-1831: Add a shutdown hook manager in order to set priorities. (jinho)

    TAJO-1817: Improve SQL parser error message. (hyunsik)

    TAJO-1825: Remove zero length fragments when file length is zero. (jinho)

    TAJO-1828: tajo-daemon scripts should kill process after process can not 
    stop gracefully. (jinho)

    TAJO-1729: No handling of default case in DDLExecutor.
    (Contributed by Dongkyu Hwangbo. Committed by jinho)

    TAJO-1818: Separate sql parser into an independent maven module.
    (hyunsik) 

    TAJO-1816: Refactor SQL parser tests. (hyunsik)

    TAJO-1738: Improve off-heap RowBlock. (jinho)

    TAJO-1810: Remove QueryMasterTask cache immediately, if it stored to 
    persistent storage. (jinho)

    TAJO-993: Cleanup the result data in HDFS after query finished.
    (jinho)

    TAJO-1766: Improve the performance of cross join. (jihoon)

    TAJO-1792: tajo-cluster-tests is not available when it is used as an 
    external maven module. (hyunsik)

    TAJO-1775: TAJO-1775: HCatalogStore need to be deprecated. (jaehwa)

    TAJO-1745: Add positive and negative test methods. (hyunsik)
 
    TAJO-1757: Add examples for TajoClient v2. (hyunsik)

    TAJO-1761: Separate an integration unit test kit into an independent 
    module. (hyunsik)

    TAJO-680: Improve the IN operator to support sub queries. (jihoon)

    TAJO-1751: Reduce the client connection timeout. (jinho)

    TAJO-1746: Improve resource usage at first request of DefaultTaskScheduler.
    (jinho)

    TAJO-1743: Improve calculation of intermediate table statistics. (jinho)

    TAJO-1699: Tajo Java Client version 2. (hyunsik)

    TAJO-1721: Separate routine for CREATE TABLE from DDLExecutor. (hyunsik)

    TAJO-1736: Remove unnecessary getMountPath(). 
    (Contributed by YeonSu Han, Committed by jinho)

    TAJO-1645: Bump up hbase to 1.1.1. (hyunsik)

    TAJO-1715: Precompute the hash value of various kinds of ids. (jihoon)

    TAJO-1703: Remove hardcoded value in NodeStatusUpdater. (jinho)

    TAJO-1701: Remove forward or non-forward query concept in TajoClient. 
    (hyunsik)

    TAJO-1651: Too long fetcher default retries. (jinho)

    TAJO-1700: Add better exception handling in TajoMasterClientService. 
    (hyunsik)

    TAJO-1343: Improve the memory usage of physical executors. (jihoon)

    TAJO-1696: Resource calculator should consider the requested disk resource 
    at the first stage. (jihoon)

    TAJO-1695: Shuffle fetcher executor should be consider random writing.
    (jinho)

    TAJO-1397: Resource allocation should be fine grained. (jinho)

    TAJO-1352: Improve the join order algorithm to consider missed cases of 
    associative join operators. (jihoon)

    TAJO-1677: Remove unnecessary messages for the Travis CI build. (jaehwa)

    TAJO-1672: Removing rest api to create table
    POST /databases/{database-name}/tables interface
    (Contributed by DaeMyung Kang, Committed by jaehwa)

    TAJO-1638: Remove offset parameter from rest api result/{cacheId}.
    (Contributed by DaeMyung Kang, Committed by jaehwa)

    TAJO-1659: Simplify scan iteration in SeqScan. (hyunsik)

    TAJO-751: JDBC driver should support cancel() method.
    (Contributed by navis, Committed by jihoon)

    TAJO-1649: Change Rest API /databases/{database-name}/functions to 
    /functions. (Contributed by DaeMyung Kang, Committed by hyunsik)

    TAJO-1646: Add extlib directory for third-party libraries. (hyunsik)

    TAJO-1636: query rest api uri should change
    from /databases/{database_name}/queies to /queries.
    (Contributed by DaeMyung Kang, Committed by jaehwa)

    TAJO-1624: Add managed table or external description in Table management 
    section. (hyunsik)

    TAJO-1626: JdbcConnection::setAutoCommit() should not throw an exception.
    (hyunsik)

    TAJO-1130: Concurrent execution of independent execution blocks.
    (Contributed by navis, Committed by jihoon)

    TAJO-1618: [Rest API] queries/{queryId} should set default print type.
    (Contributed by DaeMyung Kang, Committed by jihoon)

    TAJO-1553: Improve broadcast join planning. (jihoon)

    TAJO-1577: Add test cases to verify join plans. (jihoon)

    TAJO-1607: Tajo Rest Cache-Id should be bigger than zero. (Contributed by 
    DaeMyung Kang, Committed by hyunsik)

    TAJO-1603: Refactor StorageManager. (hyunsik)

    TAJO-1542: Refactoring of HashJoinExecs. (Contributed by Navis, 
    Committed by hyunsik)

    TAJO-1591: Change StoreType represented as Enum to String type. (hyunsik)

    TAJO-1452: Improve function listing order (Contributed Dongjoon Hyun, 
    Committed by hyunsik)

    TAJO-1576: Sometimes DefaultTajoCliOutputFormatter.parseErrorMessage() 
    eliminates an important kind of information. 
    (Contributed by Jongyoung Park, Committed by jihoon)

    TAJO-1584: Remove QueryMaster client sharing in TajoMaster and TajoWorker.
    (jinho)

    TAJO-1563: Improve RPC error handling. (jinho)

    TAJO-1311: Enable Scattered Hash Shuffle for CTAS statement. (jaehwa)

    TAJO-1548: Refactoring condition code for CHAR into CatalogUtil.
    (Contributed by DaeMyung Kang, Committed by jaehwa)

    TAJO-1570: CatalogUtil newSimpleDataTypeArray should use newSimpleDataType.
    (Contributed by DaeMyung Kang, Committed by jihoon)

    TAJO-1442: Improve Hive Compatibility. (jaehwa)

    TAJO-1530: Display warn message when the query kill button is clicked in 
    WEB UI. (Contributed by Dongjoon Hyun, Committed by hyoungjun)
  
    TAJO-1509: Use dedicated thread to release resource allocated to container.
    (Contributed by navis, Committed by hyoungjun)

    TAJO-1454: Comparing two date or two timestamp need not normalizing
    (Contributed by navis, Committed by hyoungjun)

    TAJO-1385: Remove locking on RMContext. (Contributed by navis, 
    Committed by jihoon)

    TAJO-1499: Check the bind status when EvalNode::eval() is called. (jihoon)

    TAJO-1400: Add TajoStatement::setMaxRows method support.
    (Contributed by YeonSu Han, Committed by jihoon)

    TAJO-1421: Add 'ALTER TABLE SET PROPERTY' statement.
    (Contributed by Yongjin Choi. Committed by jaehwa)

    TAJO-1501: Too many log message of HashShuffleAppenderManager.
    (Contributed by Jongyoung Park. Committed by jaehwa)

    TAJO-1428: Support min, max builtin functions for DATE, TIME, TIMESTAMP.
    (Contributed by Dongjoon Hyun, Committed by Keuntae Park)

    TAJO-1436: Add Bind method to EvalNode. (Contributed by navis,
    Committed by jihoon)

    TAJO-1495: Clean up CatalogStore. (jaehwa)
   
    TAJO-1460: Apply TAJO-1407 to ExternalSortExec. (Contributed by navis, 
    Committed by hyoungjun)

    TAJO-1350: Refactor FilterPushDownRule::visitJoin() into well-defined, 
    small methods. (jihoon)

    TAJO-1426: Support "explain global" to get physical plan. (Contributed by
    navis, Committed by jihoon)

    TAJO-1407: Minor performance improvement of MemSortExec. (Contributed by
    navis, Committed by jihoon)

    TAJO-1403: Improve 'Simple Query' with only partition columns and constant 
    values. (Contributed by Dongjoon Hyun, Committed by jihoon)

    TAJO-1418: Comment on TAJO_PULLSERVER_STANDALONE in tajo-env.sh 
    is not consistent. (Contributed by navis, Committed by hyunsik)

    TAJO-1381: Support multi-bytes delimiter for Text file.
    (Contributed by navis, Committed by jinho)

    TAJO-1391: RpcConnectionPool should check reference counter of connection 
    before close. (Contributed by navis, Committed by jihun)

    TAJO-1383: Improve broadcast table cache. (jinho)

    TAJO-1374: Support multi-bytes delimiter for CSV file.
    (Contributed by navis, Committed by jinho)

    TAJO-1395: Remove deprecated sql files for Oracle and PostgreSQL. (jihun)

    TAJO-1394: Support reconnect on tsql. 
    (Contributed by navis, Committed by hyunsik)

    TAJO-527: Upgrade to Netty 4. (jihun)

    TAJO-1369: Some stack trace information is missed in error/fail logging. 
    (Contributed by navis, Committed by hyunsik)

  BUG FIXES

    TAJO-1884: Add missing jetty-util dependency. (jinho)

    TAJO-1861: TSQL should change line after printout error message during 
    connecting other database. (jihoon)

    TAJO-1873: Fix NPE in QueryExecutorServlet. (jinho)

    TAJO-1871: '-DskipTests' flag does not work. (jihoon)

    TAJO-1869: Incorrect result when sorting table with small files. (jinho)

    TAJO-1846: Python temp directory path should be selected differently based 
    on user platform. (Contributed by Dongkyu Hwangbo, Committed by jihoon)

    TAJO-1848: ShutdownHook in TajoMaster can throw NPE if serviceInit().
    (hyunsik)

    TAJO-1851: Can not release a different rack task. (jinho)

    TAJO-1830: Fix race condition in HdfsServiceTracker. (jinho)

    TAJO-1727: Avoid to create external table using TableSpace. (jaehwa)

    TAJO-1600: Invalid query planning for distinct group-by. (hyunsik)

    TAJO-1782: Check ON_ERROR_STOP flag in TSQL when error is occured. 
    (Contributed by Dongkyu Hwangbo, Committed by jihoon)

    TAJO-1829: Fix DelimitedTextFileAppender NPE in negative tests. (jinho)

    TAJO-1674: Validation of CTAS schema mismatch. (hyunsik)

    TAJO-1819: Cannot find existing tables when pgsql catalog starts up. 
    (jihoon)

    TAJO-1821: Temporary data is not cleared after TestCatalog. (jihoon)

    TAJO-1805: In the 'Execute Query' page of web UI, default database 
    should be set as 'default'. (Contributed by Dongkyu Hwangbo, committed 
    by hyunsik)

    TAJO-1823: Can't start TajoMaster. (hyunsik)

    TAJO-1820: Fix wrong case sensitivity rules of non-reserved keywords.
    (hyunsik)

    TAJO-1610: Cannot find column when the same name is used for table 
    and database. (hyunsik)

    TAJO-1800: WHERE clause is ignored with UNION. (hyunsik)

    TAJO-1815: Catalog store initialization with PostgreSQL failed.
    (Contributed by Jongyoung Park, Committed by hyunsik)

    TAJO-1811: Catalog server address must be set dynamically during test.
    (jihoon)

    TAJO-1802: PythonScriptEngine copies controller and tajo util whenever 
    it is initialized. (jihoon)

    TAJO-1707: Rack local count can be more than actual number of tasks.
    (jinho)

    TAJO-1808: Wrong table type problem in catalog. (jihoon)

    TAJO-1801: Table name is not unique of tableDescMap in QueryMasterTask. 
    (jihoon)

    TAJO-1798: Dynamic partitioning occasionally fails. (jaehwa)
    
    TAJO-1799: Fix incorrect event handler when kill-query failed. (jinho)

    TAJO-1783: Query result is not returned by invalid output path. (jinho)

    TAJO-1596: TestPythonFunctions occasionally fails. (jinho)

    TAJO-1741: Two tables having same time zone display different timestamps.
    (Contributed Jongyoung Park, committed by hyunsik)

    TAJO-1790: TestTajoClientV2::testExecuteQueryAsyncWithListener 
    occasionally is failed. (hyunsik)

    TAJO-1776: Fix Invalid column type in JDBC. (jinho)

    TAJO-1781: Join condition is still not found when it exists in OR clause. 
    (jihoon)

    TAJO-1777: JsonLineDeserializer returns invalid unicode text, 
    if contains control character. (jinho)

    TAJO-1779: Remove "DFSInputStream has been closed already" messages 
    in DelimitedLineReader. (jinho)

    TAJO-1763: tpch/*.tbl files cannot be founded in maven modules except for 
    core-tests. (hyunsik)

    TAJO-1561: Query which contains join condition in "OR" clause does not 
    finish. (jihoon)

    TAJO-1752: NameResolver cannot find nested records properly. (jihoon)

    TAJO-1732: During filter push down phase, join conditions are not set 
    properly. (jihoon)

    TAJO-1742: Remove hadoop dependency in DatumFactory. (jinho)

    TAJO-1733: Finished query occasionally does not appear in Web-UI. (jinho)

    TAJO-1731: With a task failure, query processing is hanged after first 
    retry. (jihoon)

    TAJO-1608: Fix test failure in index_support branch. (jihoon)

    TAJO-1594: Catalog schema is invalid for some databases. (jihoon)

    TAJO-1657: Tajo Rest API /database/{database-name]/tables should return 
    table names only without invalid external table info. 
    (Contributed by DaeMyung Kang, Committed by jihoon)

    TAJO-1552: NPE occurs when GreedyHeuristicJoinOrderAlgorithm.getCost() 
    returns infinity. (Contributed by Hyoungjun Kim, Committed by jihoon)

    TAJO-1712: querytasks.jsp throws NPE occasionally when tasks are running.
    (jinho)

    TAJO-1716: Repartitioner.makeEvenDistributedFetchImpl() does not distribute 
    fetches evenly. (jihoon)

    TAJO-1681: Fix TajoDump invalid null check for database name.
    (Contributed by DaeMyung Kang, Committed by jihoon)

    TAJO-1702: Fix race condition in finished query cache. (jinho)

    TAJO-1597: Problem of ignoring theta join condition. (jihoon)

    TAJO-1697: RCFile progress causes NPE occasionally. (jinho)

    TAJO-1689: Metrics file reporter prints histogram metric without group name.
    (hyunsik)

    TAJO-1657: Tajo Rest API /database/{database-name]/tables should return 
    table names only without invalid external table info. 
    (Contributed by DaeMyung Kang, Committed by jihoon)

    TAJO-1644: When inserting empty data into a partitioned table,
    existing data would be removed. (jaehwa)

    TAJO-1642: CatalogServer need to check meta table first. (jaehwa)

    TAJO-1650: TestQueryResource.testGetAllQueries() occasionally fails.
    (Contributed by jinho, Committed by jaehwa)
 
    TAJO-1634: REST API: fix error when offset is zero.
    (Contributed by DaeMyung Kang, Committed by jaehwa)

    TAJO-1630: Test failure after TAJO-1130. (jihoon)

    TAJO-1623: INSERT INTO with wrong target columns causes NPE. (hyunsik)

    TAJO-1621: Compilation error with hadoop 2.7.0. (jinho)

    TAJO-1619: JDBC program is stuck after closing. (jihoon)

    TAJO-1620: random() in an SQL should generate RANDOM numbers.
    (Contributed by Jongyoung Park, Committed by jihoon)

    TAJO-1558: HBASE_LIB/hbase-server-*.jar should be included in the CLASSPATH.
    (Contributed by Jongyoung Park, Committed by jaehwa)

    TAJO-1605: Fix master build failure on jdk 1.6. (jinho)

    TAJO-1485: Datum 'Char' returned only 1byte.
    (Contributed by DaeMyung Kang, Committed by jihoon)

    TAJO-1586: TajoMaster HA startup failure on Yarn. (jaehwa)

    TAJO-1598: TableMeta should change equals mechanism.
    (Contributed by DaeMyung Kang, Committed by jihoon)

    TAJO-1593: Add missing stop condition to Taskrunner. (jinho)

    TAJO-1556: "insert into select" with reordered column list does not work.
    (Contributed by Yongjin Choi, Committed by jihoon)

    TAJO-1534: DelimitedTextFile return null instead of a NullDatum. (jinho)

    TAJO-1574: Fix NPE on natural join.
    (Contributed by Dongjoon Hyun, Committed by jihoon)

    TAJO-1581: Does not update last state of query stage in non-hash shuffle.
    (jinho)

    TAJO-1580: Error line number is incorrect.
    (Contributed by Jongyoung Park. Committed by jaehwa)

    TAJO-1419: Tsql session command doesn't work. (Contributed by DaeMyung Kang,
    Committed by jihoon)

    TAJO-1481: Numeric conversion of Inet4 type should be considered as unsigned.
    (Contributed by navis, Committed by jihoon)

    TAJO-1522: NPE making stage history before task scheduler is initialized.
    (Contributed by navis, Committed by jinho)

    TAJO-1560: HashShuffle report should be ignored when a succeed tasks are not
    included. (jinho)

    TAJO-1569: BlockingRpcClient can make other request fail. (jinho)

    TAJO-1564: TestFetcher fails occasionally. (jinho)

    TAJO-1497: RPC client does not share a connection. (jinho)

    TAJO-1467: Parenthesis at the start of SQL query is ignored. 
    (Keuntae Park)

    TAJO-1541: Connection timeout in netty client is not working.
    (Contributed by navis, Committed by jihun)

    TAJO-1500: FinishedTaskCleanThread is not interrupted when worker stops.
    (Contributed by navis, Committed by jihoon)

    TAJO-1469: allocateQueryMaster can leak resources if it times-out (3sec, 
    hardcoded) (Contributed by navis, Committed by hyoungjun)

    TAJO-1538: TajoWorkerResourceManager.allocatedResourceMap is increasing 
    forever. (Contributed by navis. Committed by jinho)

    TAJO-1510: Change a function name from getFileCunks to getFileChunks.
    (Contributed by Soonwoong Lee, Committed by jaehwa)

    TAJO-1360: VALUES_ field in OPTIONS table of catalog store should be longer.
    (Contributed by DaeMyung Kang, Committed by jihun)

    TAJO-1479: NPE during startup CatalogStore. (jaehwa)

    TAJO-1437: Resolve findbug warnings on Tajo JDBC Module. 
    (Contributed by Dongjoon Hyun, Committed by jihoon)

    TAJO-1438: Resolve findbug warnings on Tajo Client Module. 
    (Contributed by Dongjoon Hyun, Committed by jihoon)

    TAJO-1440: Some tests fail in parallel test environment in TestKillQuery.
    (Contributed by Jongyoung Park. Committed by jinho)

    TAJO-1147: Simple query doesn't work in Web UI.
    (Contributed by Jongyoung Park. Committed by jaehwa)

    TAJO-1434: Fix supporting version of Hadoop. 
    (Contributed by Dongjoon Hyun, Committed by jinho)

    TAJO-1449: TestSelectQuery.testExplainSelect() fails. (jihoon)

    TAJO-1396: Unexpected IllegalMonitorStateException can be thrown 
    in QueryInProgress. (Contributed by navis. Committed by jinho)

    TAJO-1414: Two RemoteException in rpc module. 
    (Contributed by navis. Committed by jihun)

    TAJO-1368: Exceptions during processing nested union queries.
    (jihun)

    TAJO-1405: Fix some illegal way of usages on connection pool. 
    (Contributed by navis, Committed by Keuntae Park)

    TAJO-1384: Duplicated output file path problem. (jihoon)

    TAJO-1386: CURRENT_DATE generates parsing errors sometimes.
    (Contributed by navis, Committed by hyunsik)

    TAJO-1387: Correct error message for EXISTS clause.
    (Contributed by Dongjoon Hyun, Committed by hyunsik)

    TAJO-1378: Incorrect version(0.8.0) info in tajo-doc. 
    (Contributed by Dongjoon Hyun, Committed by jihoon)

    TAJO-1370: TUtils.checkEquals() is not consistent with description 
    in javadoc. (Contributed by navis, Committed by hyunsik)

    TAJO-1362: Resolve findbug warnings on Tajo Core Module. (jihun)

    TAJO-1366: The timestamp type conversion occasionally leads to wrong 
    results. (jihoon)

    TAJO-1365: Suppress release audit warnings on Jekins builds. (jihun)

    TAJO-1357: Resolve findbugs warnings on Tajo Catalog Modules. (jihun)

    TAJO-1351: Resolve findbug warnings on Tajo Common Module. (jihun)
  
  TASKS

    TAJO-1872: Increase the minimum split size and add a classpath to hadoop 
    tools. (jihoon)

    TAJO-1870: Enable tests of tajo-storage-pgsql module when arch type 
    is 64-bit. (jinho)

    TAJO-1682: Write ORC document. (Contributed by Jongyoung Park, 
    Committed by jihoon)

    TAJO-1744: Porting bash shell scripts to Windows command shell scripts.
    (Contributed by YeonSu Han, Committed by jihoon)

    TAJO-1853: Add tablespace syntax to the CREATE TABLE section of DDL page. 
    (jihoon)

    TAJO-1824: Remove partition_keys table from information_schema. (jaehwa)

    TAJO-1813: Allow external catalog store for unit testing. (jihoon)

    TAJO-1845: Enforcers in the master plan should be printed in a fixed 
    order. (jihoon)

    TAJO-1739: Add a statement for adding partition to TajoDump. (jaehwa)

    TAJO-1833: Refine LogicalPlanPreprocessor to add new rules easily.
    (jihoon)

    TAJO-1809: Change default value of several configurations. (jihoon)

    TAJO-1803: Use in-memory derby as the default catalog for unit tests. 
    (jihoon)

    TAJO-1755: Add documentation for missing built-in functions. (jihoon)

    TAJO-1750: Upgrade hadoop dependency to 2.7.1. (jinho)

    TAJO-1590: Moving to JDK 7. (jinho)

    TAJO-1300: Merge the index branch into the master branch. (jihoon)

    TAJO-1713: Change the type of edge cache in JoinGraphContext from 
    HashMap to LRUMap. (jihoon)

    TAJO-1273: Merge DirectRawFile to master branch. (jinho)

    TAJO-1628: Add a documentation for join operation. (jihoon)

    TAJO-1687: sphinx-mavan-plugin version should be 1.0.3. 
    (Contributed by Jongyoung Park, Committed by jihoon)

    TAJO-1345: Implement logical plan part and DDL executor
    for alter partition. (jaehwa)

    TAJO-1450: Encapsulate Datum in Tuple. (Contributed by navis,
    Committed by jihoon)

    TAJO-1583: Remove ServerCallable in RPC client. (jinho)

    TAJO-1587: Upgrade java version to 1.7 for Travis CI. (jihoon)

    TAJO-1559: Fix data model description (tinyint, smallint).
    (Contributed by Dongjoon Hyun, Committed by jihoon)

    TAJO-1575: HBASE_HOME guidance is duplicated in tajo-env.sh.
    (Contributed by Jongyoung Park, Committed by jihoon)

    TAJO-1568: Apply UnpooledByteBufAllocator when a tajo.test.enabled
    is set to enable. (jinho)

    TAJO-1567: Update old license in some pom.xml files.
    (Contributed by Dongjoon Hyun, Committed by jinho)

    TAJO-1526: Investigate the frequent failures of Travis CI. (jihoon)

    TAJO-1462: Replace CSV examples into TEXT examples in docs. 
    (Contributed by Dongjoon Hyun, Committed by jihoon)

    TAJO-1424: Investigate the problem of too many "Try to connect" messeges 
    during Travic CI build. (Contributed by navis, Committed by jihoon)

    TAJO-1482: Cleanup the legacy cluster mode. (jinho)

    TAJO-1439: Some method name is written wrongly. 
    (Contributed by Jongyoung Park. Committed by jihoon)

    TAJO-1398: Fix 'Getting Started' link error from 0.9.0 into 0.10.0. 
    (Contributed by Dongjoon Hyun, Committed by jihoon)

    TAJO-1380: Update JDBC documentation for new JDBC driver.
    (Contributed by Dongjoon Hyun, Committed by hyunsik)

    TAJO-1335: Bump up 0.10.0-SNAPSHOT to 0.11.0-SNAPSHOT in master branch. 
    (hyunsik)

    TAJO-1314: Documentation for the support of the swift. (jihoon)


  SUB TASKS

<<<<<<< HEAD
=======
    TAJO-1673: Implement recover partitions. (jaehwa)

    TAJO-1844: Eliminate explicit diamond expressions. 
    (Contributed by Dongkyu Hwangbo, committed by hyunsik)

>>>>>>> 5af330d2
    TAJO-1465: Add ORCFileAppender to write into ORCFile table. 
    (Contributed by Joyngyoung Park, committed by hyunsik)

    TAJO-1841: Eliminate explicit diamond expressions in tajo-{algebra,rpc}
    (hyunsik)

    TAJO-1826: Revert 'refining code for Parquet 1.8.1'. 
    (Contributed by Jongyoung Park, committed by hyunsik)

    TAJO-1641: Add window function documentation. (jihoon)

    TAJO-1749: Refine JDBC exceptions to better handle exceptional 
    cases. (hyunsik)

    TAJO-1737: Implement SQL Parser rule for Map type. (hyunsik)

    TAJO-1787: Remove unused and legacy exceptions. (hyunsik)

    TAJO-1758: Some TajoRuntimeException should be restored as TajoException 
    in client side. (hyunsik)

    TAJO-1754: Implement several functions to handle json array. (jihoon)

    TAJO-1748: Refine client APIs to throw specific exceptions. (hyunsik)

    TAJO-1735: Implement MetadataProvider and LinkedMetadataManager. (hyunsik)

    TAJO-1723: INSERT INTO statement should allow nested fields as 
    target columns. (hyunsik)

    TAJO-1302: Support index metadata backup and restore. (jihoon)

    TAJO-1484 Apply on ColPartitionStoreExec. (Contributed by Navis, 
    committed by hyunsik)

    TAJO-1464: Add ORCFileScanner to read ORCFile table. (Contributed by 
    Jongyoung Park, Committed by jihoon)

    TAJO-1693: Rearrange metric names. (hyunsik)

    TAJO-1496: Remove legacy CSVFile. (jinho)

    TAJO-1691: Refactor visitors and planner to throw TajoException. (hyunsik)

    TAJO-1525: Implement INTERSECT [ALL] physical operator. (Contributed 
    Keuntae Park, Committed by hyunsik) 

    TAJO-1684: CREATE EXTERNAL TABLE should allows just a path. (hyunsik)

    TAJO-1670: Refactor client errors and exceptions. (hyunsik)

    TAJO-1514: Distinguish UNION and UNION ALL. (contributed by Keuntae Park,
    committed by hyunsik)

    TAJO-1658: Filter push down to underlying storages. (hyunsik)

    TAJO-1616: Implement TablespaceManager to load Tablespaces. (hyunsik)

    TAJO-1615: Implement TaskManager. (jinho)

    TAJO-1599: Implement NodeResourceManager and Status updater. (jinho)

    TAJO-1613: Rename StorageManager to Tablespace. (hyunsik)

    TAJO-1359: Add nested field projector and language extension to project 
    nested record. (hyunsik)

    TAJO-1529: Implement json_extract_path_text(string, string) function.
    (jinho)

    TAJO-1338: Defines RESTful API for Clients. (jihun)

    TAJO-1284: Add alter partition method to CatalogStore. (jaehwa)

    TAJO-1392: Resolve findbug warnings on Tajo Plan Module. (jihun)

    TAJO-1393: Resolve findbug warnings on Tajo Cli Module.
    (Contributed by Dongjoon Hyun, Committed by hyunsik)

    TAJO-1337: Implements common modules to handle RESTful API. (jihun)

    TAJO-1329: Improve Schema class to support nested struct support.
    (hyunsik)

    TAJO-1353: Nested record support in CREATE TABLE statement. (hyunsik)


Release 0.10.0 - Released

  NEW FEATURES

    TAJO-919: Implement LAG and LEAD window functions. (Keuntae Park)

    TAJO-920: Add FIRST_VALUE and LAST_VALUE window functions. 
    (Keuntae Park via hyunsik)

    TAJO-1238: Add SET SESSION and RESET statement. (hyunsik)

    TAJO-1222: DelimitedTextFile should be tolerant against parsing errors.
    (hyunsik)

    TAJO-1131: Supports Inserting or Creating table into 
    the HBase mapped table.(Hyoungjun Kim)


    TAJO-1026: Implement Query history persistency manager.(Hyoungjun Kim)

    TAJO-233: Support PostgreSQL CatalogStore. (Jihun Kang via hyunsik)

    TAJO-235: Support Oracle CatalogStore. (Jihun Kang via hyunsik)

    TAJO-1095: Implement Json file scanner. (hyunsik)

  IMPROVEMENT

    TAJO-1160: Remove Hadoop dependency from tajo-client module. (jinho)

    TAJO-1269: Separate cli from tajo-client. (hyunsik)

    TAJO-1328: Fix deprecated property names in the catalog configuration
    document. (jihun)

    TAJO-1317: Parallel Test Executions on Tajo Core Project. (jihun)

    TAJO-1320: HBaseStorageManager need to support Zookeeper Client Port.
    (jaehwa)

    TAJO-1309: Add missing break point in physical operator. (jinho)

    TAJO-1307: HBaseStorageManager need to support for users to use
    hbase-site.xml file. (jaehwa)

    TAJO-1290: Add HBase Storage Integration Documentation. (jaehwa)

    TAJO-1293: Tajo have to accept hostname beginning with digits.
    (Jinhang Choi via jihun)

    TAJO-1281: Remove hadoop-common dependency from tajo-rpc. (hyunsik)

    TAJO-1291: Rename TajoMasterProtocol to QueryCoordinatorProtocol.
    (hyunsik)

    TAJO-1286: Remove netty dependency from tajo-jdbc. (jihun)

    TAJO-1282: Cleanup the relationship of QueryInProgress and 
    QueryJobManager. (hyunsik)

    TAJO-1258: Close() for classes derived from FileAppender should be robust.
    (Jongyoung Park via jinho)

    TAJO-1288: Refactoring org.apache.tajo.master package. (hyunsik)

    TAJO-1279: Cleanup TajoAsyncDispatcher and interrupt stop events. 
    (jinho)

    TAJO-1285: Refactoring Magic Number to HAConstants. 
    (DaeMyung Kang via jaehwa)

    TAJO-1245: Add documentation about PostgreSQL and Oracle Catalog driver. 
    (jihoon)

    TAJO-1228: TajoClient should communicate with only TajoMaster without 
    TajoWorker. (hyunsik)

    TAJO-1176: Implements queryable virtual tables for catalog information
    (jihun)

    TAJO-269: Protocol buffer De/Serialization for LogicalNode. (hyunsik)

    TAJO-1266: Too many logs when writing a parquet relation. 
    (DaeMyung Kang via jihoon)

    TAJO-1268: tajo-client module should not use UserGroupInformation. 
    (hyunsik)

    TAJO-1259: Change tsql history behavior. (Jaewoong Jung via hyunsik)

    TAJO-1261: Separate query and ddl execution codes from GlobalEngine. 
    (hyunsik)

    TAJO-1247: Store type 'TEXTFILE' should be TEXT while keeping enum 
    'TEXTFILE' in protobuf. (DaeMyung Kang via hyunsik)

    TAJO-1221: HA TajoClient should not connect TajoMaster at the first. 
    (jaehwa)

    TAJO-1241: Change default client and table time zone behavior. (hyunsik)

    TAJO-1243: *-site.xml.template should have default configs commented out.
    (hyunsik)

    TAJO-1143: TajoMaster, TajoWorker, and TajoClient should have 
    diagnosis phase at startup. (Jihun Kang via hyunsik)

    TAJO-1236: Remove slow 'new String' operation in parquet format. 
    (jinho)

    TAJO-1230: Disable ipv6 support on JVM. (Jihun Kang via hyunsik)

    TAJO-1213: Implement CatalogStore::updateTableStats. (jaehwa)

    TAJO-1122: Refactor the tajo-storage project structure.
    (Hyoungjun Kim)
    
    TAJO-1165: Needs to show error messages on query_executor.jsp. 
    (Jihun Kang via jaehwa)

    TAJO-1204: Remove unused ServerName class. (DaeMyung Kang via jaehwa)

    TAJO-1053: ADD PARTITIONS for HCatalogStore. (jaehwa)

    TAJO-1195: Remove unused CachedDNSResolver Class. (DaeMyung Kang via jaehwa)

    TAJO-1184: Upgrade netty-buffer to 4.0.24.Final. (jinho)

    TAJO-1156: Improve the comparison of timestamp and date types. 
    (Jihun Kang via jihoon)
   
    TAJO-1109: Separate SQL Statements from Catalog Stores.
    (Jihun Kang via hyunsik)

    TAJO-1161: Remove joda time dependency from tajo-core. 
    (Jihun Kang via hyunsik)

    TAJO-1133: Add 'bin/tajo version' command. (Jihun Kang via hyunsik)

    TAJO-1145: Add 'bin/tajo --help' command. (Jihun Kang via hyunsik)

    TAJO-1114: Improve ConfVars (SessionVar) to take a validator 
    interface to check its input. (Jihun Kang via hyunsik)

    TAJO-1140: Separate TajoClient into fine grained parts. (hyunsik)

    TAJO-1132: More detailed version info in tsql. (hyunsik)

    TAJO-1125: Separate logical plan and optimizer into a maven module.
    (hyunsik)

    TAJO-1123: Use Fragment instead of FileFragment.(Hyoungjun Kim)

    TAJO-1092: Improve the function system to allow other function 
    implementation types. (hyunsik)

    TAJO-1121: Remove the 'v2' storage package. (Hyoungjun Kim)

    TAJO-1128: Implement a select box for database at web interface. 
    (Jongyoung Park via hyunsik)

    TAJO-1174: remove unnessary codes for blobdatum.
    (DaeMyung Kang via hyunsik)

    TAJO-1169: Some older version of OpenJDK 1.6 does not get default 
    timezone id. (Jihun Kang via hyunsik)

    TAJO-1177: Reduce the use of Sun proprietary API. 
    (Jihun Kang via hyunsik)

    TAJO-1172: Remove Trevni storage type and its related classes.
    (DaeMyung Kang via hyunsik)

    TAJO-1163: TableDesc should use URI instead of Path. (hyunsik)

    TAJO-1188: Fix testcase testTimestampConstructor in TestTimestampDatum.
    (DaeMyung Kang via hyunsik)

    TAJO-1209: Pluggable line (de)serializer for DelimitedTextFile.
    (hyunsik)


  BUG FIXES

    TAJO-1356: Race conditions in QueryInProgress. (jinho)

    TAJO-1277: GreedyHeuristicJoinOrderAlgorithm sometimes wrongly assumes 
    associativity of joins. (Keuntae Park via jihoon)

    TAJO-1336: Fix task failure of stopped task. (jinho)

    TAJO-1316: NPE occurs when performing window functions after join.
    (jihun)

    TAJO-1325: Invalid history cleaner timeout. (jinho)

    TAJO-1283: ORDER BY with the first descending order causes wrong results.
    (Keuntae Park)

    TAJO-1324: Remove warehouse directory rewriting in Unit Test. (jinho)

    TAJO-1321: Cli prints wrong response time. (jihoon)

    TAJO-1313: Tajo-dump creates DDLs for information_schema tables.
    (jihun)

    TAJO-1322: Invalid stored caching on StorageManager. (jinho)

    TAJO-1319: Tajo can't find HBase configuration file. (jaehwa)

    TAJO-1312: Stage causes Invalid event error: SQ_SHUFFLE_REPORT 
    at KILLED. (jinho)

    TAJO-1318: Unit test failure after miniDFS cluster restart. (jinho)

    TAJO-1289: History reader fails to get the query information after 
    a successful query execution. (jinho)

    TAJO-1303: CDH cannot pass hadoop version check test.
    (Keuntae Park via jihun)

    TAJO-1308: QueryInprogress can not release when query is QUERY_ERROR.
    (jinho)

    TAJO-1305: With metadata storage of MySQL, columns with the same 
    character but difference case are not allowed. (jihun)

    TAJO-1257: ORDER BY with NULL FIRST misses some data. (Keuntae Park)

    TAJO-1225: Fix wrong schema name in JDBC driver. (jaehwa)

    TAJO-1304: Can not found TextFile in catalog. (jinho)

    TAJO-1299: TB and PB representations in StorageUnit are overflow.
    (jihun)

    TAJO-1297: Tajo Web UI does not work after TAJO-1291. (jihoon)

    TAJO-1251: Query is hanging occasionally by shuffle report. (jinho)

    TAJO-1287: Repeated using of the same order by key in multiple 
    window clauses should be supported. (Keuntae Park)

    TAJO-1265: min(), max() does not handle null properly. (Keuntae Park)

    TAJO-1270: Fix typos. (DaeMyung Kang via hyunsik)

    TAJO-1180: digitValue should throw Exception when char is not in 
    valid range. (DaeMyung Kang via hyunsik)

    TAJO-1276: Link to tsql guide 404s in tajo cli. (Jakob Homan via jihoon)

    TAJO-1275: Optimizer pushs down non-equi filter as theta join qualifier.
    (Keuntae Park)

    TAJO-1249: Tajo should check if a file format given in DDL is supported.
    (DaeMyung Kang via hyunsik)
 
    TAJO-1250: RawFileAppender occasionally causes BufferOverflowException. 
    (jinho)

    TAJO-1259: A title in catalog configuration document is different from 
    others. (Jongyoung Park via hyunsik)

    TAJO-1232: Implicit groupby queries with LIMIT lead to wrong results. 
    (jihoon)

    TAJO-1254: Fix getProgress race conditions in Query. (jinho)

    TAJO-1252: PathValidator should allow hdfs paths which contain IP addresses. 
    (jihoon)

    TAJO-1246: HBase info port conflict occasionally causes unit test 
    failures in Jenkins CI. (hyunsik)

    TAJO-1242: Json scanner can not read some case of trucated text. (jinho) 

    TAJO-1239: ORDER BY with null column desc miss some data. 
    (Hyoungjun Kim via hyunsik)

    TAJO-1244: tajo.worker.tmpdir.locations should use a validator for a list 
    of paths. (hyunsik)

    TAJO-1235: ByteBufLineReader can not read text line with CRLF.
    (jinho)

    TAJO-1237: Fix missing maven-module for pullserver. (jinho)

    TAJO-1196: Unit test hangs occasionally and randomly. (jihoon)

    TAJO-1234: Rearrange timezone in date/time types. (hyunsik)

    TAJO-1231: Implicit table properties in session are not stored in 
    table property. (hyunsik)

    TAJO-1194: 'INSERT OVERWRITE .. SELECT' does not remove existing data 
    when result is empty. (jaehwa)

    TAJO-1191: Change DateDatum timezone to UTC. (Jaewoong Jung via hyunsik)

    TAJO-1224: When there is no projected column, json scan can be hang. 
    (hyunsik) 

    TAJO-1220: Implement createStatement() and setEscapeProcessing() in 
    JdbcConnection. (YeonSu Han via hyunsik)

    TAJO-1183: Keep command execution even with errors. (Jaewoong Jung via 
    hyunsik)

    TAJO-1190: INSERT INTO to partition tables may cause NPE. (hyunsik)

    TAJO-1211: Staging directory for CTAS and INSERT should be in 
    the output dir. (hyunsik)

    TAJO-1210: ByteBufLineReader does not handle the end of file, 
    if newline is not appeared. (jinho)

    TAJO-1119: JDBC driver should support TIMESTAMP type. (jaehwa)

    TAJO-1166: S3 related storage causes compilation error in Hadoop 
    2.6.0-SNAPSHOT. (jaehwa)

    TAJO-1208: Failure of create table using textfile on hivemeta.
    (jinho)

    TAJO-1205: Remove possible memory leak in TajoMaster. (jinho)

    TAJO-1181: Avro schema URL should support various protocols. 
    (jinho)

    TAJO-1200: Invalid shuffle data of multiple worker in same server.
    (jinho)

    TAJO-1197: Unit test failed: unable to create new native thread.
    (jinho)

    TAJO-1178: Some error messages for wrong JSON queries are not so 
    much helpful. (Jaewoong Jung via jihoon)
    
    TAJO-1162: to_char() returns "-00" second. (Hyoungjun Kim)

    TAJO-1154: TajoCli doesn't pause while running the non-forwarded 
    query. (Hyoungjun Kim via hyunsik)

    TAJO-1150: Some weird methods in QueryClientImpl should be fixed. 
    (Jongyoung Park via hyunsik)

    TAJO-1139: ExternalSortExec should delete the intermediate files. 
    (jinho via hyunsik)

    TAJO-1126: Join condition including functions throws 
    IllegalArgumentException. (hyunsik)

    TAJO-1179: Integration tests in TravisCI are occasionally failed 
    due to log size. (hyunsik)


  TASKS

    TAJO-1260: Add ALTER TABLE ADD/DROP PARTITION statement to parser. (jaehwa)

    TAJO-1323: Cleanup the unstable test case. (jinho)

    TAJO-1295: Remove legacy worker.dataserver package and its unit tests.
    (hyunsik)

    TAJO-1296: Remove obsolete classes from tajo.master.container package.
    (hyunsik)

    TAJO-1294: Add index documents. (jihoon)

    TAJO-1280: Update the roles of Hyoungjun and Jihun in web site.
    (hyunsik)

    TAJO-1274: Merge separate pages of getting started document into a single 
    page. (hyunsik)

    TAJO-967: tajoCli doesn't remeber the last '\q' command.
    (Jaewoong Jung via jihoon)

    TAJO-1272: Change snapshot version from 0.9.1 to 0.10. (hyunsik)

    TAJO-1267: Remove LazyTaskScheduler. (DaeMyung Kang via jihoon)

    TAJO-1233: Merge hbase_storage branch to the master branch. 
    (Hyoungjun via hyunsik)
 
    TAJO-1229: rename tajo-yarn-pullserver to tajo-pullserver.
    (hyunsik)

    TAJO-1157: Required Java version in tutorial doc needs to be updated.
    (hyunsik)

    TAJO-1129: Remove hadoop 2.2.0 support. (jinho via hyunsik)

    TAJO-1153: Merge off-heap package in block_iteration branch to master 
    branch. (hyunsik)

    TAJO-1032: Improve TravisCI scripts to adjust log4j log level. (jinho)

    TAJO-1141: Refactor the packages hierarchy of tajo-client. (hyunsik)


  SUB TASKS

    TAJO-1262: Rename the prefix 'SubQuery' to 'Stage'. (hyunsik)

    TAJO-324: Rename the prefix 'QueryUnit' to Task. (hyunsik)

    TAJO-1151: Implement the ByteBuffer-based De/Serializer. (jinho)

    TAJO-1152: RawFile ByteBuffer should be reuse. (jinho)

    TAJO-1149: Implement direct read of DelimitedTextFile. (jinho)



Release 0.9.0

  NEW FEATURES 

    TAJO-1105: Add thread which detects JVM pauses like HADOOP's. (jinho)

    TAJO-704: TajoMaster HA (jaehwa)

    TAJO-20: INSERT INTO ... SELECT. (Hyoungjun Kim via hyunsik)

    TAJO-774: Implement logical plan part and physical executor for window 
    function. (hyunsik)

    TAJO-847: Supporting MariaDB-based Store, which is compatible with MySQL.
    (Jinhang Choi via jihoon)

    TAJO-860: Implements TRUNCATE table. (Hyoungjun Kim via hyunsik)

    TAJO-849: Add Parquet storage to HCatalogStore. (jaehwa)

    TAJO-494: Extend TajoClient to run a query with a plan context serialized 
    as the JSON form. (jihoon)

    TAJO-761: Implements INTERVAL type. (Hyoungjun Kim via hyunsik)

    TAJO-790: Implements ADD_MONTHS() function. (Hyoungjun Kim via hyunsik)

    TAJO-791: Implements ADD_DAYS() function. (Hyoungjun Kim via hyunsik)

    TAJO-762: Implements current date/time function (Hyoungjun Kim via hyunsik)

  IMPROVEMENT

    TAJO-1110: JAVA_PULLSERVER_HEAP_MAX in bin/tajo should be increased.
    (hyunsik)

    TAJO-1010: Improve multiple DISTINCT aggregation. (Hyoungjun Kim and jaehwa)

    TAJO-1093: DateTimeFormat.to_char() is slower than SimpleDateFormat.format().
    (Jihun Kang via hyunsik)

    TAJO-1030: Not supported JDBC APIs should return empty results instead of 
    Exception. (Hyoungjun Kim via hyunsik)

    TAJO-983: Worker should directly read Intermediate data stored in localhost
    rather than fetching. (Mai Hai Thanh via hyunsik)

    TAJO-910: Simple query (non-forwarded query) should be supported against 
    partition tables. (Hyoungjun Kim)

    TAJO-1035: Add default TAJO_PULLSERVER_HEAPSIZE. (Hyoungjun Kim)

    TAJO-1049: Remove the parallel degree limit up to the maximum cluster 
    capacity. (hyunsik)

    TAJO-1046: Remove hadoop native dependency of pullserver. (jinho)

    TAJO-1040: Misuse netty HashedWheelTimer. (jinho)

    TAJO-1034: Reduce Explicit Use of JVM Internal Class. 
    (Jihun Kang via hyunsik)

    TAJO-1027: Upgrade Hive to 0.13.0 and 0.13.1. (jaehwa)

    TAJO-1028: JDBC should support SET command.(Hyoungjun Kim)

    TAJO-937: Should use tajo.util.VersionInfo instead of 
    TajoConstants.TAJO_VERSION. (Mai Hai Thanh via hyunsik)

    TAJO-991: Running PullServer on a dedicated JVM process which separates 
    from worker. (Hyoungjun Kim)

    TAJO-906: Runtime code generation for evaluating expression trees.
    (hyunsik)

    TAJO-931: Output file can be punctuated depending on the file size.
    (hyunsik)

    TAJO-992: Reduce number of hash shuffle output file.(Hyoungjun Kim)

    TAJO-1008: Protocol buffer De/Serialization for EvalNode. (hyunsik)

    TAJO-984: Improve the default data type handling in RowStoreUtil.
    (jihoon via hyunsik)

    TAJO-895: ConstEval should not be included in target list of projectable 
    nodes. (hyunsik)

    TAJO-928: Session variables should override query configs in TajoConf.
    (hyunsik)

    TAJO-989: Cleanup of child blocks after parent execution block is complete
    (jinho)

    TAJO-966: Range partition should support split of multiple characters.
    (hyunsik)

    TAJO-987: Hash shuffle should be balanced according to intermediate
    volumes. (hyunsik)

    TAJO-955: Add database selection submit button in catalogview.jsp for text
    based browse. (Hyoungjun Kim via jihoon)

    TAJO-956: CONCAT should be support multiple params and null param.
    (Hyoungjun Kim via hyunsik)

    TAJO-953: RawFile should release a DirectBuffer immediately. (jinho)

    TAJO-933: Fork some classes of Parquet as builtin third-party classes.
    (hyunsik)

    TAJO-932: Upgrade Parquet to 1.5.0. (hyunsik)

    TAJO-903: Some left outer join cases are not optimized as the broadcast 
    join. (Hyoungjun Kim via hyunsik)

    TAJO-911: Refactoring Mysql/Maria Catalog Store. (DaeMyung Kang via hyunsik)

    TAJO-853: Refactoring FilterPushDown for OUTER JOIN.
    (Hyoungjun Kim via hyunsik)

    TAJO-840: Improve query result print with counting empty table. (jaehwa)

    TAJO-844: JDBC should be support getTime, getDate, and getTimestamp. 
    (Hyoungjun Kim via hyunsik)

    TAJO-843: implements COALESCE for BOOLEAN, DATE, TIME, TIMESTAMP. 
    (Hyoungjun Kim via hyunsik)

    TAJO-854: Supports INSERT INTO with UNION. (Hyoungjun Kim via jihoon) 

    TAJO-793: CLI should be able to exit when single query is failed.
    (Hyoungjun Kim via jinho)

    TAJO-846: Clean up the task history in woker. (jinho)

    TAJO-842: NULL handling in JDBC. (Hyoungjun Kim via jinho)

    TAJO-699: Create a table using LIKE. (Prafulla T via hyunsik)

    TAJO-825: Datetime type refactoring. (Hyoungjun Kim via jihoon)

    TAJO-811: add simple fifo scheduler support. (jinho)

    TAJO-801: Multiple distinct should be supported. (Hyoungjun Kim via hyunsik)

    TAJO-807: Implement Round(numeric, int) function.
    (Seungun Choe via hyunsik)

    TAJO-797: Implicit type conversion support. (hyunsik)

    TAJO-804: Bump up Parquet version to 1.4.2. (hyunsik)

    TAJO-425: RAWFILE_SYNC_INTERVAL has not default value. (jinho)

    TAJO-617: Rename BIN/tajo_dump BIN/tajo-dump. (jinho)

    TAJO-789: Improve shuffle URI. (jinho)

    TAJO-769: A minor improvements for HCatalogStore (Fengdong Yu via hyunsik)

    TAJO-734: Arrange TajoCli output message. (hyoungjunkim via jihoon)

    TAJO-758: Supports parameter values in the SQL file.
    (Hyoungjun Kim via hyunsik)

  BUG FIXES

    TAJO-1113: SubQuery in KILLED state should handle unexpected events.
    (hyunsik)

    TAJO-1111: TestKillQuery.testKillQueryFromInitState occasionally fails.
    (hyunsik)

    TAJO-1107: Broadcast join on non-leaf node scans only first data file.
    (Hyoungjun Kim)

    TAJO-1106: Missing session check in getFinishedQuery API. 
    (Yongjun Park via hyunsik)

    TAJO-1021: Remove the member variable Builder from all classes inherited 
    from ProtoObject. (hyunsik)

    TAJO-1104: Using asterisk with GROUP BY causes NPE. (hyunsik)

    TAJO-1099: LogicalPlanner::convertDataType causes NPE in some cases.
    (hyunsik)

    TAJO-1102: Self-join with a partitioned table returns wrong result data.
    (Hyoungjun Kim)

    TAJO-1097: IllegalArgumentException: RawFileScanner. (Mai Hai Thanh via 
    jinho)

    TAJO-1103: Insert clause of partitioned table loses some FetchImpls. (jinho)

    TAJO-1101: Broadcast join with a zero-length file table returns wrong 
    result data. (Hyoungjun Kim)

    TAJO-1067: INSERT OVERWRITE INTO should not remove all partitions. (jaehwa)

    TAJO-1065: The \admin -cluster argument doesn't run as expected.
    (Jongyoung Park via hyunsik)

    TAJO-1072: CLI gets stuck when wrong host/port is provided. 
    (Jihun Kang via hyunsik)

    TAJO-1081: Non-forwarded (simple) query shows wrong rows. (hyunsik)

    TAJO-981: Help command (\?) in tsql takes too long time. (YeonSu Han via 
    jaehwa)

    TAJO-962: Column reference used in LIMIT clause incurs NPE.

    TAJO-1074: Query calculates wrong progress before subquery init. (jinho)

    TAJO-1025: Network disconnection during query processing can cause 
    infinite exceptions. (Jihun Kang via jinho)

    TAJO-1047: DefaultTaskScheduler:allocateRackTask is failed occasionally
    on JDK 1.7. (jinho)

    TAJO-1056: Wrong resource release or wrong task scheduling. (jinho)

    TAJO-1050: RPC client does not retry during connecting. 
    (Jihun Kang via jinho)

    TAJO-948: 'INSERT INTO' statement to non existence table casuses 
    NPE. (Jongyoung Park via hyunsik)

    TAJO-1048: Missed use of session variables in GlobalPlanner.
    (hyunsik)

    TAJO-1037: KillQuery hang in subquery init state. (jinho)

    TAJO-1024: RpcConnectionPool::getConnection can cause NPE at 
    initialization. (hyunsik)

    TAJO-1038: Remove use of Builder variable in Schema. (hyunsik)

    TAJO-1022: tsql does not work as background process(Hyoungjun Kim)

    TAJO-1029: TAJO_PULLSERVER_STANDALONE should be false in default tajo-env.sh
    (jinho)

    TAJO-1017: TajoConf misuses read & write locks in some functions. 
    (Mai Hai Thanh via hyunsik)

    TAJO-1020: TajoContainerProxy::assignExecutionBlock causes NPE by race.
    (hyunsik)

    TAJO-986: Task scheduler gets incorrect task size. (Mai Hai Thanh via jihoon)

    TAJO-873: Query status is still RUNNING after session expired.
    (Hyoungjun Kim, jinho)

    TAJO-1004: UniformRangePartition cannot deal with unicode ranges.
    (hyunsik)

    TAJO-1013: A complex equality condition including columns of the same
    table is recognized as a join condition. (hyunsik)

    TAJO-1011: EvalTreeUtil::isJoinQual need to handle other join conditions.
    (jaehwa)

    TAJO-1009: A binary eval for column references of the same tables 
    should not be recognized as a join condition. (hyunsik)

    TAJO-985: Client API should be non-blocking. (jinho)

    TAJO-1006: Fix wrong storage unit for kilo bytes and others. (hyunsik)

    TAJO-1000: TextDatum.asChar() is incorrect, if client charset is different.
    (jinho)

    TAJO-995: HiveMetaStoreClient wrapper should retry the connection. (jinho)

    TAJO-947: ColPartitionStoreExec can cause URISyntaxException due 
    to special characters. (Mai Hai Thanh via hyunsik)

    TAJO-999: SequenceFile key class need to be compatible. (jaehwa)

    TAJO-994: 'count(distinct x)' function counts first null value. (hyunsik)

    TAJO-996: Sometimes, scheduleFetchesByEvenDistributedVolumes loses
    some FetchImpls. (hyunsik)

    TAJO-949: PullServer does not release files, when a channel throws 
    an internal exception. (jinho)
    
    TAJO-975: alias name which is the same to existing column name may cause
    NPE during PPD. (hyunsik)

    TAJO-979: Dividing float value by zero should throw "Divide by zero
    Exception" (Hyoungjun Kim via hyunsik)

    TAJO-978: RoundFloat8 should return Float8Datum type. (Hyoungjun Kim via 
    hyunsik)

    TAJO-957: ROUND should be support INT parameter. (Mai Hai Thanh via hyunsik)

    TAJO-980: execution page in Web UI broken. (hyunsik)

    TAJO-952: Wrong default partition volume config. (Mai Hai Thanh via jihoon)

    TAJO-974: Eliminate unexpected case condition in SubQuery. (Hyoungjun Kim 
    via hyunsik) 

    TAJO-977: INSERT into a partitioned table as SELECT statement uses a wrong 
    schema. (Hyoungjun Kim via hyunsik)

    TAJO-968: Self-Join query (including partitioned table) doesn't run 
    unexpectedly using auto broadcast join. (jaewha)

    TAJO-914: join queries with constant values can cause schema mismatch in
    logical plan. (hyunsik)

    TAJO-969: Distributed sort on a large data set may result in incorrect
    results. (hyunsik)

    TAJO-972: Broadcast join with left outer join returns duplicated rows.
    (Hyoungjun Kim via jaehwa)

    TAJO-666: java.nio.BufferOverflowException occurs when the query includes 
    an order by clause on a TEXT column. (Mai Hai Thanh via jihoon)

    TAJO-939: Refactoring the column resolver in LogicalPlan. (hyunsik)

    TAJO-965: Upgrade Bytes class and move some methods to others. (hyunsik)

    TAJO-961: TajoCli should exit when at least one query faces error while
    executing a SQL script. (hyunsik)

    TAJO-960: TajoCli's problem does not show the current status. (hyunsik)

    TAJO-945: Connecting to Tajo by JDBC driver failed with SQL Exception 
    "Invalid JDBC URI". (Mai Hai Thanh via jihoon)

    TAJO-904: ORDER BY Null first support. (Hyoungjun Kim via hyunsik)

    TAJO-936: TestStorages::testSplitable is failed occasionally. (jinho)

    TAJO-673: Assign proper number of tasks when inserting into partitioned table. (jaehwa)

    TAJO-916: SubQuery::computeStatFromTasks occasionally fail.
    (Hyoungjun Kim via hyunsik)

    TAJO-869: Sometimes, the unit test of testTaskRunnerHistory is failed.
    (jinho)

    TAJO-908: Fetcher does not retry, when pull server connection was closed.
    (jinho)
 
    TAJO-926: Join condition including column references of a row-preserving
    table in left outer join causes incorrect result. (hyunsik)

    TAJO-852: Integration test using HCatalog as a catalog store is failed.
    (jinho)

    TAJO-934: Multiple DISTINCT returns null grouping key value.
    (Hyoungjun Kim via hyunsik)

    TAJO-929: Broadcast join with empty outer join table returns empty result.
    (Hyoungjun Kim via hyunsik)

    TAJO-927: Broadcast Join with Large, Small, Large, Small tables
    makes a wrong plan. (Hyoungjun Kim via hyunsik)

    TAJO-913: Add some missed tests for constant value group-by keys. 
    (hyunsik)

    TAJO-909: {SortBased, Col}PartitionStoreExec should not write partition 
    keys to files. (Hyoungjun Kim via hyunsik)

    TAJO-912: Tsql prints wrong version. (Mai Hai Thanh via hyunsik)

    TAJO-925: Child ExecutionBlock of JOIN node has different number of 
    shuffle keys. (Hyoungjun Kim via hyunsik)

    TAJO-902: Unicode delimiter does not work correctly. (jinho)

    TAJO-905: When to_date() parses some date without day, the result will be 
    wrong. (hyunsik)

    TAJO-898: Left outer join with union returns empty result. 
    (Hyoungjun Kim via hyunsik)

    TAJO-897: PartitionedTableRewriter is repeated several times with same 
    table. (Hyoungjun Kim via hyunsik)

    TAJO-891: Complex join conditions with UNION or inline should be supported.
    (hyunsik)
    
    TAJO-899: Nested now() has different value for each task. (Hyoungjun Kim 
    via hyunsik)

    TAJO-894: Left outer join with partitioned large table and small table 
    returns empty result. (Hyoungjun Kim via hyunsik)

    TAJO-867: OUTER JOIN with empty result subquery produces a wrong result.
    (Hyoungjun Kim via hyunsik)

    TAJO-881: JOIN with union query occurs NPE. (Hyoungjun Kim via hyunsik)

    TAJO-884: complex join conditions should be supported in ON clause.
    (hyunsik)

    TAJO-874: Sometimes InvalidOperationException occurs when aggregates
    TableStat. (Hyoungjun Kim via hyunsik) 

    TAJO-866: COUNT DISTINCT with other aggregation function throws
    ClassCastException. (Hyoungjun Kim via hyunsik)

    TAJO-882: CLI hangs when a error occurs in the GlobalPlanner.
    (Hyoungjun Kim via hyunsik)

    TAJO-850: OUTER JOIN does not properly handle a NULL.
    (Hyoungjun Kim via hyunsik)

    TAJO-879: Some data is missing in the case of BROADCAST JOIN and
    multi-column partition. (Hyoungjun Kim via jaehwa)

    TAJO-848: PreLogicalPlanVerifier::visitInsert need to find smaller
    expressions than target columns for a partitioned table. (jaehwa)

    TAJO-880: NULL in CASE clause occurs Exception. (Hyoungjun Kim via hyunsik)

    TAJO-862: Restore failure of dumped relations. (jihoon)

    TAJO-861: tajo-dump script are not executable. (jinho)

    TAJO-839: If all tables participate in the BROADCAST JOIN, there is some 
    missing data. (Hyoungjun Kim via jihoon)

    TAJO-868: TestDateTimeFunctions unit test is occasionally failed. (hyunsik)

    TAJO-863: Column order mismatched in the JOIN query with asterisk selection. 
    (Hyoungjun Kim via hyunsik)

    TAJO-851: Timestamp type test of TestSQLExpression::testCastFromTable fails 
    in jenkins CI test. (Hyoungjun Kim via hyunsik)

    TAJO-830: Some filter conditions with a SUBQUERY are removed by optimizer.
    (Hyoungjun Kim via hyunsik)

    TAJO-819: KillQuery does not work for running query on TajoWorker. (jaehwa)

    TAJO-808: Fix pre-commit build failure. (jinho)
 
    TAJO-827: SUM() overflow in the case of INT4. (Hyoungjun Kim via hyunsik)

    TAJO-832: NPE occurs when Exception's message is null in Task. 
    (Hyoungjun Kim via hyunsik)

    TAJO-833: NPE occurs when using the column as a alias name in the multiple 
    DISTINCT. (Hyoungjun Kim via hyunsik)

    TAJO-821: IllegalStateException occurs when a NettyClientBase object is created 
    within single thread. (hyoungjunkim via jinho)

    TAJO-816: NULL delimiter doesn't apply with HCatalogStore. (jaehwa)

    TAJO-823: Missing INET4 handling in DatumFactory.cast(). (jihoon)

    TAJO-803: INSERT INTO without FROM throws ClassCastException.
    (Hyoungjun Kim via hyunsik)

    TAJO-813: CLI should support comment character with multi-line query.
    (Hyoungjun Kim via hyunsik)

    TAJO-800: CLI's meta command should be aware "TABLE_NAME" style. 
    (Hyoungjun Kim via hyunsik)

    TAJO-795: PlannerUtil::joinJoinKeyForEachTable need to handle theta-join.
    (jaehwa)

    TAJO-792: Insert table error with database name. 
    (Hyoungjun Kim via hyunsik)

    TAJO-806: CreateTableNode in CTAS uses a wrong schema as output schema and 
    table schema. (hyunsik)

    TAJO-805: Multiple constant in selection emits some columns. 
    (Hyoungjun Kim via hyunsik)

    TAJO-799: Local query without FROM throws IllegalArgumentException in 
    CLI. (Hyoungjun Kim via hyunsik)

    TAJO-802: No partition columns in WEB catalog page. 
    (Hyoungjun Kim via hyunsik)

    TAJO-766: Test failures in TestExecExternalShellCommand. (jihoon)

  TASKS

    TAJO-668: Add datetime function documentation. (Jongyoung Park via hyunsik)

    TAJO-1077: Add Derby configuration documentation. (hyunsik)

    TAJO-1068: Add SQL Query documentation. (hyunsik)

    TAJO-1078: Update contributor list. (hyunsik)

    TAJO-1070: BSTIndexScanExec should not seek a negative offset. (jinho)

    TAJO-1054: Wrong comment in ByteUtils.splitWorker(). 
    (Jongyoung Park via jinho)

    TAJO-1007: Update site for new committer and new contributors. 
    (hyunsik)

    TAJO-1001: Add missed postgresql license to NOTICE.txt and LICENSE.txt.
    (hyunsik)

    TAJO-890: Redirect stdout of maven test to /dev/null in Travis CI 
    script. (hyunsik)

    TAJO-887: Eliminate HiveQL support feature. (hyunsik)

    TAJO-886: Add IRC page to community section in site. (hyunsik)

    TAJO-859: Update site for new committer Alvin Henrick. (hyunsik)

    TAJO-817: tajo-core should not skip deploy. (hyunsik)

    TAJO-814: Set up Travis CI builds. (hyunsik)

    TAJO-820: Add missing license header to 0.8.0 release announcement. 
    (hyunsik)    

    TAJO-810: TAJO-810: Update Tajo site for 0.8.0 release. (hyunsik)

    TAJO-605: Rename Options to KeyValueList. (jinho)

    TAJO-834: Add Travis notification to issues@tajo.a.o and IRC. hyunsik)

  SUB TASKS

    TAJO-1069: TAJO-1069: Add document to explain High Availability support. (jaehwa)

    TAJO-1096: Update download source documentation (Mai Hai Thanh via jaehwa)

    TAJO-1062: Update TSQL documentation. (jaehwa)

    TAJO-1061: TAJO-1061: Update build documentation. (jaehwa)

    TAJO-1060: Apply updated hadoop versions to README and BUILDING files.
    (jinho)

    TAJO-667: Add math function documentation. (Jongyoung Park via hyunsik)

    TAJO-1016: Refactor worker rpc information. (jinho)

    TAJO-1015: Add executionblock event in worker. (jinho)

    TAJO-783: Remove yarn-related code from tajo-core. (hyunsik)

Release 0.8.0

  NEW FEATURES

    TAJO-711: Add Avro storage support. (David Chen via hyunsik)

    TAJO-746: Implements function COALESCE. (hyoungjunkim via hyunsik)

    TAJO-616: SequenceFile support. (jaehwa)

    TAJO-480: Umbrella Jira for adding ALTER TABLE statement.
    (Alvin Henrick via hyunsik)

    TAJO-378: Implement concat_ws function. (Seungun Choe via jaehwa)

    TAJO-377: Implement concat function (Seungun Choe via jaehwa)

    TAJO-30: Parquet Integration. (David Chen via hyunsik)

    TAJO-353: Add Database support to Tajo. (hyunsik)

    TAJO-574: Add a sort-based physical executor for column partition store.
    (hyunsik)

    TAJO-569: Add max(TEXT) function. (hyunsik)

    TAJO-449: Implement extract() function. (Keuntae Park)

    TAJO-482: Implements listing functions and describing a specified
    function. (hyoungjunkim via hyunsik)

    TAJO-498: Implement digest(text, text) function.
    (DaeMyung Kang via hyunsik)

    TAJO-122: Add EXPLAIN clause to show a logical plan.
    (DaeMyung Kang via hyunsik)

    TAJO-438: Date literal support. (Jae Young Lee via jihoon)

    TAJO-474: Add query admin utility. (DaeMyung Kang via hyunsik)

    TAJO-460: CTAS statement should support partitioned table.
    (Min Zhou via hyunsik)

    TAJO-381: Implement find_in_set function. (Jae Young Lee via hyunsik)

    TAJO-439: Time literal support. (DaeMyung Kang via jihoon)

    TAJO-437: Timestamp literal support. (hyunsik)

    TAJO-382: Implement encode/decode functions. (Seungun Choe via jihoon)

    TAJO-436: Implement ceiling(FLOAT8) function. (DaeMyung Kang via hyunsik)

    TAJO-338 : Add Query Optimization Part for Column-Partitioned Tables.
    (hyunsik)

    TAJO-333: Add metric system to Tajo. (hyoungjunkim via jihoon)

    TAJO-413: Implement pi function. (DaeMyung Kang via jihoon)

    TAJO-61: Implement Time Datum Type. (DaeMyung Kang via hyunsik)

    TAJO-60: Implement Date Datum Type. (hyunsik)

    TAJO-400: Implement pow(float8, float8) function. (DaeMyung Kang via jaehwa)

    TAJO-384: to_bin(). (Jae Young Lee via jaehwa)
   
    TAJO-62: Implement Timestamp Datum type. (hyunsik)

    TAJO-307: Implement chr(int) function. (DaeMyung Kang via hyunsik)

    TAJO-365: Implement degrees/radians function. (DaeMyung Kang via hyunsik)

    TAJO-368: Implement quote_ident function. (Seungun Choe via hyunsik)

    TAJO-392: Implement cbrt function. (DaeMyung Kang via hyunsik)

    TAJO-394: Implement abs function. (DaeMyung Kang via hyunsik)

    TAJO-395: Implement exp function. (DaeMyung Kang via hyunsik)

    TAJO-396: Implement sqrt function. (DaeMyung Kang via hyunsik)

    TAJO-397: Implement sign function. (DaeMyung Kang via hyunsik)

    TAJO-343: Implement locate function. (KyoungBok Lee via hyunsik)

    TAJO-364: Implement mod/div function. (DaeMyung Kang via jaehwa)

    TAJO-361: Implement rpad function. (Seungun Choe via jaehwa)

    TAJO-359: Implement lpad function. (Seungun Choe via jaehwa)

    TAJO-306: Implement ascii(string) function. (SeongHwa Ahn via jaehwa)

    TAJO-354: Fix invalid type to valid type for udfs(bit_length/char_length).
    (DaeMyung Kang via hyunsik)

    TAJO-366: Implement trigonometric functions. (Jae Young Lee via jihoon)

    TAJO-358: Implement initcap(string) function. (Seungun Choe via hyunsik)

    TAJO-355: Implement repeat(text,int) function. (DaeMyung Kang via jaehwa)

    TAJO-339: Implement sin( x ) - returns the sine of x (x is in radians). 
    (Jae Young Lee via jaehwa)

    TAJO-348: Implement octet_length(text). (DaeMyung Kang via jaehwa)

    TAJO-357: Fix invalid filename TestMethFunction to TestMathFUnction.
    (DaeMyung Kang via hyunsik)

    TAJO-352: Implement right/left(text, size) function. 
    (DaeMyung Kang via hyunsik)

    TAJO-346: Implement hex function. (DaeMyung Kang via hyunsik)

    TAJO-349: Implement md5(text). (DaeMyung Kang via hyunsik)

    TAJO-351: Implement reverse(text). (DaeMyung Kang via hyunsik)

    TAJO-342: Implement strpos(string, substring) function. 
    (hyoungjunkim via hyunsik)

    TAJO-350: Implement round, floor, ceil. (hyoungjunkim via hyunsik)

    TAJO-207: Implement bit_length(string) function. (DaeMyung Kang via jihoon)

    TAJO-341: Implement substr function. (hyoungjunkim via hyunsik)

    TAJO-308: Implement length(string) function. (hyoungjunkim via hyunsik)

    TAJO-200: RCFile compatible to apache hive. (jinho)

    TAJO-176: Implement Tajo JDBC Driver. (Keuntae Park via jihoon)

    TAJO-16: Enable Tajo catalog to access Hive metastore. (jaehwa)

    TAJO-285: Add CREATE TABLE... BY PARTITION statement to parser. (hyunsik)

    TAJO-267: Implement equals() and deepEquals() functions at LogicalNode.
    (jihoon)

  IMPROVEMENTS

    TAJO-737: Change version message when daemon starts up. (hyunsik)

    TAJO-768: Improve the log4j configuration. (hyoungjunkim via jinho)

    TAJO-755: ALTER TABLESPACE LOCATION support. (hyunsilk)
    
    TAJO-732: Support executing LINUX shell command and HDFS command.
    (hyoungjun kim via hyunsik)

    TAJO-745: APIs in TajoClient and JDBC should be case sensitive.

    TAJO-743: Change the default resource allocation policy of leaf tasks. (jinho)

    TAJO-717: Improve file splitting for large number of splits. (jinho)

    TAJO-356: Improve TajoClient to directly get query results in the first request.
    (hyunsik)

    TAJO-728: Supports expression IN statement. (hyunsik)

    TAJO-725: Broadcast JOIN should supports multiple tables. (hyoungjunkim via jaehwa)

    TAJO-735: Remove multiple SLF4J bindings message. (hyoungjunkim via hyunsik)

    TAJO-709: Add .reviewboardrc and use rbt instead of post-review.
    (David Chen via hyunsik)

    TAJO-714: Enable setting Parquet tuning parameters. (David Chen via hyunsik)

    TAJO-691: HashJoin or HashAggregation is too slow if there is many unique 
    keys. (hyoungjunkim via hyunsik)

    TAJO-685: Add prerequisite to the document of network functions and 
    operators. (jihoon)

    TAJO-644: Support quoted identifiers. (hyunsik)

    TAJO-553: Add a method to the TajoClient to get finished query lists.
    (Ilhyun Suh via jihoon)

    TAJO-670: Change daemon's hostname to canonical hostname 
    (hyoungjunkim via hyunsik)

    TAJO-638: ExecutionBlock must be sorted by start time in querydetail.jsp.
    (hyoungjunkim via hyunsik)

    TAJO-589: Add fine grained progress indicator for each task.
    (hyoungjunkim via hyunsik)

    TAJO-614: Explaining a logical node should use ExplainLogicalPlanVisitor.
    (hyunsik)

    TAJO-610: Refactor Column class. (hyunsik)

    TAJO-601: Improve distinct aggregation query processing. (hyunsik)

    TAJO-305: Implement killQuery feature. (hyunsik)

    TAJO-598: Refactoring Tajo RPC. (jinho)

    TAJO-592: HCatalogStore should supports RCFile and default hive field 
    delimiter. (jaehwa)

    TAJO-548: Investigate frequent young gc. (Min Zhou via hyunsik)

    TAJO-584: Improve distributed merge sort. (hyunsik)

    TAJO-36: Improve ExternalSortExec with N-merge sort and final pass
    omission. (hyunsik)

    TAJO-564: Show execution block's progress in querydetail.jsp.
    (hyoungjunkim via hyunsik)

    TAJO-569: Add max(TEXT) function. (hyunsik)

    TAJO-497: Rearrange reserved and non-reserved keywords. (sirpkt via hyunsik)

    TAJO-475: Table partition catalog recap. (Min Zhou and hyunsik)

    TAJO-539: Change some EvalNode::eval to directly return a Datum value.
    (hyunsik)

    TAJO-543: InsertNode and CreateTableNode should play their roles. (hyunsik)

    TAJO-409: Add explored and explained annotations to Tajo function system.
    (SeongHwa Ahn via hyunsik)

    TAJO-499: Shorten the length of classpath in shell command.
    (hyoungjunkim via hyunsik)

    TAJO-483: Add getParentCount(), getParents(), getParent() functions to DirectedGraph. 
    (jihoon)

    TAJO-433: Improve integration with Hive. (jaehwa)

    TAJO-471: Extract ColumnPartitonUtils class for ColumnPartition rewrite.
    (DaeMyung Kang via hyunsik)

    TAJO-476: Add a test development kit for unit tests based on executions
    of queries. (hyunsik)

    TAJO-464: Rename the name 'partition', actually meaning shuffle to
    'shuffle'. (hyunsik)

    TAJO-385: Refactoring TaskScheduler to assign multiple fragments. (jihoon)

    TAJO-468: Implements task's detail info page in WEB UI.
    (hyoungjunkim via hyunsik)

    TAJO-466: Supporting TIME types in DatumFactory.createFromInt8. (DaeMyung Kang via jihoon)

    TAJO-458: Visit methods of LogicalPlanVisitor should take a query block
    as parameter. (hyunsik)

    TAJO-456: Separate tajo-jdbc and tajo-client from tajo-core-backend. (hyunsik)

    TAJO-432: Add shuffle phase for column-partitioned table store. (Min Zhou via jihoon)

    TAJO-135: Bump up hadoop to 2.2.0. (jihoon)

    TAJO-435: Improve intermediate file. (jinho)

    TAJO-424: Make serializer/deserializer configurable in CSVFile. (jinho)

    TAJO-419: Add missing visitor methods of AlgebraVisitor and
    BaseAlgebraVisitor. (hyunsik)

    TAJO-421: Improve split for compression file. (jinho)

    TAJO-327: Add testcase to verify TAJO-16. (jaehwa)

    TAJO-405: Improve HCatalogStore to support partitioned table. (jaehwa)

    TAJO-336: Separate catalog stores into separate modules. (jaehwa)

    TAJO-329: Implement physical operator to store in column-partitioned table.
    (jaehwa)

    TAJO-391: Change the default type of real values from FLOAT4 to FLOAT8 
    when parsing the user queries. (DaeMyung Kang via jihoon)

    TAJO-304: drop table command should not remove data files in default.
    (hyunsik)

    TAJO-316: Improve GreedyHeuristicJoinOrderAlgorithm to deal with
    non-commutative joins. (hyunsik)

    TAJO-371: Increase the default value of worker memory. (jihoon)

    TAJO-284: Add table partitioning entry to Catalog. (jaehwa)

    TAJO-317: Improve TajoResourceManager to support more elaborate resource 
    management. (Keuntae Park via jihoon)

    TAJO-314: Make TaskScheduler be pluggable. (jihoon)

    TAJO-325: QueryState.NEW and QueryState.INIT should be combined into one
    state. (Min Zhou via hyunsik)

    TAJO-313: Support deprecated variables in CatalogConstants. (jaehwa)

    TAJO-310: Make the DataLocation class as a separate class and move it to 
    the tajo-core-storage package. (jihoon)

    TAJO-311: Improve Hive dependency. (jaehwa)

    TAJO-309: Remove unused fields in FileFragment. (jihoon)

    TAJO-297: Rename JDBC variables in CatalogConstants to be more generic. 
    (jaehwa)

    TAJO-287: Improve Fragment to be more generic. (hyunsik)

    TAJO-274: Maintaining connectivity to Tajo master regardless of the restart
    of the Tajo master. (Keuntae Park via hyunsik)

    TAJO-287: Refactor TableDesc, TableMeta, and Fragment. (hyunsik)

    TAJO-275: Separating QueryMaster and TaskRunner roles in worker.
    (Keuntae Park via jihoon)

  BUG FIXES

    TAJO-787: FilterPushDownRule::visitSubQuery does not consider aliased columns. (jaehwa)

    TAJO-786: TajoDataMetaDatabase::getSchemas creates invalid MetaDataTuple.
    (hyunsik)

    TAJO-652: logical planner cannot handle alias on partition columns.
    (Hyoungjun Kim via hyunsik)

    TAJO-675: maximum frame size of frameDecoder should be increased. (jinho)

    TAJO-748: Shuffle output numbers of join may be inconsistent. (jaehwa)

    TAJO-777: Partition column in function parameter occurs NPE.
    (Hyoungjun Kim via hyunsik)

    TAJO-763: Out of range problem in utc_usec_to(). (Ilhyun Suh via hyunsik)

    TAJO-741: GreedyHeuristicJoinOrderAlgorithm removes some join pairs. (jaehwa)

    TAJO-772: TajoDump cannot dump upper/lower mixed case database names.
    (hyunsik)

    TAJO-765: Incorrect Configuration Classpaths. (jinho)

    TAJO-563: INSERT OVERWRITE should not remove data before query success.
    (hyunsik)

    TAJO-738: NPE occur when failed in QueryMaster's GlobalPlanner.build().
    (hyoungjunkim via hyunsik)

    TAJO-739: A subquery with the same column alias caused planning error.
    (hyoungjunkim via hyunsik)

    TAJO-729: PreLogicalPlanVerifier verifies distinct aggregation functions
    incorrectly. (hyunsik)

    TAJO-719: JUnit test failures. (jinho)

    TAJO-713: Missing INET4 in UniformRangePartition. (jihoon)

    TAJO-718: A group-by clause with the same columns but aliased causes
    planning error. (hyunsik)

    TAJO-679: TimestampDatum, TimeDatum, DateDatum should be able to be
    compared with NullDatum. (Alvin Henrick via jihoon)

    TAJO-716: Using column names actually aliased in aggregation functions
    can cause planning error. (hyunsik)

    TAJO-698: Error occurs when FUNCTION and IN statement are used together.
    (hyunsik)

    TAJO-692: Missing Null handling for INET4 in RowStoreUtil. (jihoon)

    TAJO-712: Fix some bugs after database is supported. (hyunsik)

    TAJO-701: Invalid bytes when creating BlobDatum with offset. (jinho)

    TAJO-708: Test failure after a successful test. (jihoon)

    TAJO-705: CTAS always stores tables with CSV storage type into catalog.
    (jinho)

    TAJO-693: StatusUpdateTransition in QueryUnitAttempt handles TA_UPDATE 
    incorrectly. (hyunsik)

    TAJO-687: TajoMaster should pass tajoConf to create catalogServer. 
    (DaeMyung Kang via jihoon)

    TAJO-690: infinite loop occurs when rack task is assigning. (jinho)

    TAJO-689: NoSuchElementException occurs during assigning the leaf tasks. 
    (jinho)

    TAJO-651: HcatalogStore should support (de)serialization of RCFile. (jinho)

    TAJO-647: Work unbalance on disk scheduling of DefaultScheduler. (jinho)

    TAJO-612: Missing INET4 type in SQLParser. (jihoon)

    TAJO-672: Wrong progress status when overwrites to partition table.
    (hyoungjunkim via hyunsik)

    TAJO-663: CREATE TABLE USING RAW doesn't throw ERROR. (jaehwa)

    TAJO-665: sort buffer size must be dealt as long type values. 
    (hyoungjunkim via hyunsik)

    TAJO-427: Empty table makes IndexOutOfBoundsException at LEFT OUTER JOIN 
    clause. (jaehwa)

    TAJO-650: Repartitioner::scheduleHashShuffledFetches should adjust the
    number of tasks. (hyunsik)

    TAJO-648: TajoWorker does not send correct QM rpc and client rpc ports
    via heartbeat. (hyunsik)

    TAJO-653: RCFileAppender throws IOException. (jinho)

    TAJO-641: NPE in HCatalogStore.addTable(). (jaehwa)

    TAJO-646: TajoClient is blocked while main thread finished.
    (hyoungjunkim via jinho)

    TAJO-645: Task.Reporter can cause NPE during reporting. (hyunsik)

    TAJO-630: QueryMasterTask never finished when Internal error occurs.
    (hyunsik)

    TAJO-638: QueryUnitAttempt causes Invalid event error: TA_UPDATE at
    TA_ASSIGNED. (hyunsik)

    TAJO-640: In inner join clause, empty table can cause a error by order-by
    clause. (jaehwa)

    TAJO-635: Improve tests of query semantic verification. (hyunsik)

    TAJO-620: A join query can cause IndexOutOfBoundsException if one of
    tables is empty. (jaehwa)

    TAJO-628: The second stage of distinct aggregation can be scheduled to
    only one node. (hyunsik)

    TAJO-619: SELECT count(1) after joins on text keys causes wrong plans.
    (hyunsik)

    TAJO-403: HiveQLAnalyzer should supports standard function in the GROUP BY
    Clause. (jaehwa)

    TAJO-594: MySQL store doesn't work. (Yongjun Park via jaehwa)

    TAJO-590: Rename HiveConverter to HiveQLAnalyzer. (jaehwa)

    TAJO-575: Worker's env.jsp has wrong URL which go to worker's index.jsp.
    (hyoungjunkim via jaehwa)

    TAJO-609: PlannerUtil::getRelationLineage ignores PartitionedTableScanNode.
    (hyunsik)

    TAJO-606: Statemachine visualization fails. (Min Zhou via hyunsik)

    TAJO-595: The same expressions without different alias are not allowed.
    (hyunsik)

    TAJO-554: LogicalPlanner should allow additional expressions with asterisk
    in select list. (jihoon)

    TAJO-593: outer groupby and groupby in derived table causes only one
    shuffle output number. (hyunsik)

    TAJO-583: Broadcast join does not work on partitioned tables. (hyunsik)

    TAJO-588: In some case, leaf task of DefaultTaskScheduler are not
    distributed execution. (jinho)

    TAJO-586: containFunction shouldn't throw NoSuchFunctionException. (jinho)

    TAJO-582: Invalid split calculation. (jinho)

    TAJO-581: Inline view on column partitioned table causes NPE. (hyunsik)

    TAJO-577: Support S3FileSystem split. (Yongjun Park via jihoon)

    TAJO-568: Union query with the same alias names cause NPE. (hyunsik)

    TAJO-570: InvalidOperationException in outer join with constant values.
    (hyunsik)

    TAJO-506: RawFile cannot support DATE type. (jinho)

    TAJO-566: BIN/TAJO_DUMP makes wrong ddl script. (hyoungjunkim via hyunsik)

    TAJO-567: Expression projection bugs. (hyunsik)

    TAJO-565: FilterPushDown rewrite rule does not push filters on
    partitioned scans. (hyunsik)

    TAJO-560: CTAS PARTITION BY with UNION can cause invalid global plan.
    (hyunsik)

    TAJO-558: HCatalogStore can't scan columns. (jaehwa)

    TAJO-556: java.lang.NoSuchFieldError: IS_SECURITY_ENABLED. (jaehwa)

    TAJO-372: When an exception except for network issues occurs, the
    operation should not be repeated. (hyunsik)

    TAJO-552: Fix Bug verify-protocbuf.sh runs with bash.
    (DaeMyung Kang via jihoon)

    TAJO-551: Fix bug getFunction can get wrong function that have invalid 
    parameters. (DaeMyung Kang via jihoon)

    TAJO-544: Thread pool abusing. (Min Zhou via hyunsik)

    TAJO-493: maven pom.xml should enforce protobuf 2.5. (jaehwa)

    TAJO-360: If there is no matched function, catalog causes NPE.
    (hyoungjunkim via hyunsik)

    TAJO-537: After TAJO-522, still OutOfMemoryError: unable to create new
    native thread. (Min Zhou  via hyunsik)

    TAJO-522: OutOfMemoryError: unable to create new native thread.
    (hyoungjunkim via hyunsik)

    TAJO-518: tajo-algebra and ProjectionPushDownRule code cleanup. (hyunsik)

    TAJO-503: HCatalogStore can't scan several hive databases. (jaehwa)

    TAJO-502: Jenkins build is failing. (jinho)

    TAJO-485: 'CREATE TABLE AS' does not work properly with partition. (jinho)

    TAJO-488: Data fetcher doesn't close small file in shuffle. (jinho)

    TAJO-496: java.lang.NoSuchFieldError: IS_SECURITY_ENABLED when debugging
    tajo. (Min Zhou via hyunsik)

    TAJO-490: Tajo can't use 'dfs.nameservices' based on namenode ha mode. 
    (jaehwa)

    TAJO-477: Rename killQuery of QMClientProtocol to closeQuery. (hyunsik)

    TAJO-484: Fix bug [: !=: unary operator expected when execute start-tajo.sh.
    (DaeMyung Kang via jihoon)

    TAJO-479: Rename obsolete name 'partition' to 'shuffle and fix the broken
    taskdetail.jsp. (hyunsik).

    TAJO-470: Fetcher's finished time and file length is changed in WEB UI.
    (hyoungjunkim via hyunsik)

    TAJO-469: CTAS with no column definition will get  a NPE.
    (Min Zhou via hyunsik)

    TAJO-467: Too many open FD when master failed. (hyoungjunkim via hyunsik)

    TAJO-455: Throw PlanningException when Creating table with Partition
    exception COLUMN. (DaeMyung Kang via hyunsik)

    TAJO-452: Timstamp literal with fractional seconds results in 
    java.lang.ArrayIndexOutOfBoundsException. (Keuntae Park via hyunsik)

    TAJO-454: pass invalid argument to DateTime constructor in LogicalPlanner.
    (DaeMyung Kang via hyunsik)

    TAJO-451: Update documentation and version constant for Tajo 0.8.
    (hyunsik)

    TAJO-448: Timestamp should be based on unixtime. (hyunsik)
    
    TAJO-450: Incorrect inet4datum comparison. (jinho)

    TAJO-182: Comparison of primitive values including null value should
    return NULL. (hyunsik)

    TAJO-431: HCatalogStore can't write any data using INSERT OVERWRITE clause.
    (jaehwa)

    TAJO-442: Cast operator with nested functions causes NPE. (hyunsik)

    TAJO-426: HCatalogStore created partitions automatically. (jaehwa)

    TAJO-418: sort operator after inline views consisting of unions can cause 
    an incorrect distributed plan. (hyunsik)

    TAJO-417: TestSQLExpression.testCastFromTable causes unit test failure.
    (hyunsik)

    TAJO-415: Some complex queries causes NPE and unlimited recursions.
    (hyunsik)

    TAJO-414: Fix bug of bit operations in decode() method of DateDatum class.
    (Keuntae Park via jihoon)

    TAJO-407: PostgreSQL-style cast should be higher operator priority.
    (hyunsik)

    TAJO-411: Fix Bug: createFromInt8's DATE type should be TIMESTAMP.
    (DaeMyung Kang via jihoon)

    TAJO-390: Queries on history are expired earlier than a given expiry time.
    (hyoungjunkim via hyunsik)

    TAJO-410: A query with a combination of general and distinct aggregation
    functions fails. (hyunsik)

    TAJO-404: Tajo does not recognize boolean literal. (hyunsik)

    TAJO-344: Tajo cannot recognize negative numeric expressions. (hyunsik)

    TAJO-393: Unit tests must use test-data directory. (hyunsik)

    TAJO-388: limit clause does not work properly. (hyunsik)

    TAJO-389: The LazyTuple does not work when number format exception occurs 
    in text deserializer. (jinho)

    TAJO-387: Query is hanging when errors occurs in Query or SubQuery class.
    (hyunsik)

    TAJO-268: Temporal files should be removed after query is finished. (jinho)

    TAJO-292: Too many intermediate partition files. (jinho)

    TAJO-375: TajoClient can't get result data when different os user
    (hyoungjunkim via hyunsik)

    TAJO-347: Fix bug when to call function with insensitive function name.
    (DaeMyung Kang via hyunsik)

    TAJO-345: MergeScanner should support projectable storages. (jihoon)

    TAJO-290: TajoDataType.Type.NULL should be NULL_TYPE. (DaeMyung Kang via 
    jinho)

    TAJO-332: Invalid row count of CSVScanner. (jinho)

    TAJO-326: In ExecutionBlock, isRoot() and isLeafBlock() return invalid 
    values. (jihoon)

    TAJO-296: Late registration of Tajo workers. (hyoungjunkim via hyunsik)

    TAJO-321: Invalid split file of compressed text file. (jinho)

    TAJO-295: ConcurrentModificationException in TaskScheduler. (jinho)

    TAJO-293: querymasters directory not found in single node setup. (hyunsik)

  TASKS

    TAJO-517: Publish Tajo jar to a public maven repository. (hyunsik)

    TAJO-788: Update Tajo documentation and README, and BUILDING. (hyunsik)

    TAJO-752: Escalate sub modules in tajo-core into the top-level modules.
    (hyunsik)

    TAJO-753: Clean up of maven dependencies. (jinho)

    TAJO-730: Update Tajo site to reflect graduation. (hyunsik)

    TAJO-529: Fix warnings in tajo-algebra. (jaehwa)

    TAJO-700: Update site, wikis, pom.xml and other resources to point to the 
    new repository location. (jihoon)

    TAJO-694: Bump up hadoop to 2.3.0. (jinho)

    TAJO-684: Add functions about time. (Alvin Henrick via jihoon)

    TAJO-669: Add cluster setup documentation. (hyunsik)

    TAJO-681: Embed sphinx rtd theme into tajo-docs. (hyunsik)

    TAJO-657: Missing table stat in RCFile. (jinho)

    TAJO-659: Add Tajo JDBC documentation. (hyunsik)

    TAJO-642: Change tajo documentation tool to sphinx. (hyunsik)

    TAJO-632: add intellij idea projects files into git ignore.
    (Min Zhou via hyunsik)

    TAJO-218: HiveQLAnalyzer has to support cast expression. (jaehwa)

    TAJO-621: Add DOAP file for Tajo. (hyunsik)

    TAJO-622: Add TM mark and navigation links required for TLP project.
    (hyunsik)

    TAJO-578: Update configuration for tajo-site.xml. (jaehwa)

    TAJO-530: Fix warnings in tajo-catalog. (jaehwa)

    TAJO-532: Fix warnings in tajo-common. (jinho)

    TAJO-520: Move tajo-core-storage to tajo-storage. (jinho)

    TAJO-536: Fix warnings in tajo-core-storage. (jinho)

    TAJO-545: MySQLStore Documentation. (jaehwa)

    TAJO-526: HCatalogStore Documentation. (jaehwa)

    TAJO-535: Fix warnings in tajo-rpc. (jinho)

    TAJO-531: Fix warnings in tajo-client. (jinho)

    TAJO-478: Add request-patch-review.py that helps submitting patches to
    jira and reviewboard. (hyunsik)

    TAJO-508: Apply findbugs-excludeFilterFile to TajoQA. (jinho)

    TAJO-457: Update committer list and contributor list. (hyunsik)

    TAJO-166: Automatic precommit test using Jenkins. (hyunsik)

    TAJO-322: Documentation by version. (hyunsik)

    TAJO-320: Visualize Tajo statemachine. (Min Zhou via hyunsik)

    TAJO-319: Update homepage and bump tajo version to 0.8. (hyunsik)

  SUB TASKS

    TAJO-215: Catalog should allow compatible types when finding functions.
    (Alvin Henrick via hyunsik)

    TAJO-736: Add table management documentation. (hyunsik)

    TAJO-602: WorkerResourceManager should be broke down into 3 parts.
    (hyunsik)

  TEST

    TAJO-686: Integration test aborted. (jinho)

Release 0.2.0

  NEW FEATURES

    TAJO-260: Add between predicate. (hyunsik)

    TAJO-208: Implement char_length(string) function. (hyunsik)

    TAJO-99: Design the interface of join enumeration algorithm. (hyunsik)

    TAJO-179: Support MySQL CatalogStore. (jinho)

    TAJO-147: Implement trim(text), ltrim(text), and rtrim(text) function.
    (hyunsik)

    TAJO-148: Implement UPPER(text), LOWER(text) function. (hyunsik)

    TAJO-220: Implement catalog dump feature. (hyunsik)

    TAJO-216: Improve FilterPushDownRule and Implement physical operators 
    for outer join. (camelia_c via hyunsik)

    TAJO-211: Implement regexp_replace function. (hyunsik)

    TAJO-212: Implement type cast expresion. (hyunsik)

    TAJO-206: Implement String concatenation operator (||). (hyunsik)

    TAJO-213: NULL characters in meta of csv table should be supported.
    (jinho)    

    TAJO-185: Implement split_part function. (hyunsik)

    TAJO-193: Add string pattern matching operators. (hyunsik)

    TAJO-101: HiveQL converter. (jaehwa)

    TAJO-144: Implement INSERT OVERWRITE clause. (hyunsik)

    TAJO-139: TAJO-139: In predicate support. (hyunsik)

    TAJO-134: Support for compression/decompression of CSVFile. (jinho)

    TAJO-59: Implement Char Datum Type. (jihoon)
   
    TAJO-96: Design and implement rewrite rule interface and the rewrite rule 
    engine. (hyunsik)

    TAJO-19: CREATE TABLE without external data should be supported. (jinho)

    TAJO-57: Recognize Parser and Catalog Standard SQL data types. (hyunsik)

    TAJO-33: Implement a basic query progress indicator. (hyunsik)

  IMPROVEMENTS

    TAJO-270: Boolean datum compatible to apache hive. (jinho)

    TAJO-261: Rearrange default port numbers and config names. (hyunsik)

    TAJO-236: Implement LogicalPlanVerifier to check if a logical plan is 
    valid. (hyunsik)

    TAJO-254: Refactor package names and class names to have proper names.
    (add a missed changelog)

    TAJO-255: Cleanup exceptions of engine. (hyunsik)

    TAJO-253: Clean up tajo-default.xml in test resource. (hyunsik)

    TAJO-239: Improving web UI. (Keuntae Park via hyunsik)

    TAJO-232: Rename join operators and add other join operators to
    PhysicalPlanner. (hyunsik)

    TAJO-229: Implement JoinGraph to represent a graph of relation joins.
    (hyunsik)

    TAJO-223: Maximize disk read bandwidth utilization of StorageManagerV2 by
    moving Tuple creation role to next(). (Keuntae Park via hyunsik)

    TAJO-199: All relations in catalog must have data volume size. (hyunsik)

    TAJO-224: Rearrange DataType enumeration and Refactor type systems.
    (hyunsik)

    TAJO-214: System should inquire finished query history after execution 
    in web. (SeongHwa Ahn via hyunsik)

    TAJO-145: count(distinct column) should be supported. (hyunsik)

    TAJO-197: Implement Enforcer that forces physical planner to choose
    specified algorithms. (hyunsik)

    TAJO-194: LogicalNode should have an identifier to distinguish each
    logical node instance. (hyunsik)

    TAJO-183: Creating too many TableMetaProto objects might lead a potential 
    memory leak. (jihoon)

    TAJO-184: Refactor GlobalPlanner and global plan data structure. (hyunsik)

    TAJO-119: Refactor and Improve Datum. (jinho)

    TAJO-178: Implements StorageManager for scanning asynchronously. 
    (hyoungjunkim via hyunsik)

    TAJO-167: Implement GeneralSetFunctionExpr to represent all SQL standard
    set functions. (hyunsik)

    TAJO-149: Eliminate QueryConf and its file write. (hyunsik)

    TAJO-143: Implement hash semi-join operator. (hyunsik)

    TAJO-142: Implement hash anti-join operator. (hyunsik)

    TAJO-94: Remove duplicate proto files. (hyunsik)

    TAJO-141: Set on demand as the default cluster mode. (hyunsik)

    TAJO-136: Broadcast join should be enabled. (hyunsik)

    TAJO-127: Implement Tajo Resource Manager. (hyoungjunkim via hyunsik)

    TAJO-84: Task scheduling with considering disk load balance. (jinho)

    TAJO-123: Clean up the logical plan's json format. (hyunsik)

    TAJO-129: Enable the constructor of NettyServerBase to take a service
    name. (hyunsik)

    TAJO-91: Launch QueryMaster on NodeManager per query. 
    (hyoungjunkim via hyunsik)

    TAJO-100: Port the parse error handling to the new parser. (jinho)

    TAJO-121: Add LogicalPlanVisitor and Refactor LogicalOptimizer to use the
    visitor. (hyunsik)

    TAJO-118: Refactor and Improve text file Scanner. (jinho)

    TAJO-95: Eliminate the lazy copy approach from the classes wrapping
    protobuf-generated classes. (hyunsik)

    TAJO-102: Add AlgebraVisitor and Refactor LogicalPlanner to use the visitor.
    (hyunsik)

    TAJO-87: Integration of tajo algebra module and SQL parser. (hyunsik)

    TAJO-70: Refactor GlobalEngine to handle DDL statements. (hyunsik)

    TAJO-86: Improved error messages in query analyzer. (jinho)

    TAJO-85: Add an method of create(DataType, byte[]) to DatumFactory. (jihoon)

    TAJO-79: Refactor and Improve TajoCli. (hyunsik)

    TAJO-77: Rename TabletProto as FragmentProto in CatalogProtos.proto. 
    (jihoon)

    TAJO-22: The package prefix should be org.apache.tajo. (DaeMyung Kang via 
    hyunsik)

    TAJO-75: Separate SQL.g into SQLParser.g and SQLLexer.g. (hyunsik)

    TAJO-74: Refactor parser rules of SQL.g. (hyunsik)

    TAJO-7: Enabling TajoCli to take multiple lines as one statement. (jinho)

    TAJO-72: Rename NQL.g to SQL.g. (hyunsik)

    TAJO-71: Case-insensitive parser. (hyunsik)

    TAJO-40: Adopt YarnClient to GlobalEngine. (jihoon)

    TAJO-69: Add .reviewboardrc file to the ignore lists of Rat and .gitignore. 
    (hyunsik)

    TAJO-66: Support compiling and running Tajo with Java7 (Tejas Patil via 
    hsaputra)

    TAJO-51: Parallel Container Launch of TaskRunnerLauncherImpl. (hyunsik)
    
    TAJO-39 Remove the unused package tajo.engine.plan.global and all files 
    inside the directory. (hsaputra)

    TAJO-37: Remove obsolete classes WorkerEventDispatcher, WorkerEvent and 
    WorkerEventType. (sunny.1324 via hyunsik)

    TAJO-50: Cleanup SubQuery. (hyunsik)

    TAJO-44: Adopt AMRMClient to RMContainerAllocator, RMCommunicator. (hyunsik)
    
    TAJO-42: Divide SubQuery into FSM and execution block parts. (hyunsik)

    TAJO-32: Cleanup TaskRunner. (hyunsik)

    TAJO-27: Modify the document links to point the wiki's ones. (hyunsik)
    
    TAJO-17: Improve the examples for jvm version and auxiliary service in 
    getting_started.apt. (hyunsik)

    TAJO-10: Modify git ignore to include Apache derby log file. (hsaputra)

    TAJO-12: Add information in README on how to subscribe to mailing 
    lists (mattmann, hyunsik)

    TAJO-11: Update file README to reflect Apache incubation. (hyunsik)

    TAJO-4: Update the project site. (hyunsik)

    TAJO-2: remove all @author tags and update license header. (hyunsik)

  BUG FIXES

    TAJO-759: Fix findbug errors added recently. (hyunsik)

    TAJO-754: failure of INSERT INTO may remove the target table.
    (hyunsik)

    TAJO-682: RangePartitionAlgorithm should be improved to handle empty
    texts. (hyunsik)

    TAJO-511: Sometimes, a query progress becomes higher than 100%. (jihoon)

    TAJO-281: 'mvn package -Pdist' generates duplicate Tajo jar files.
    (hyunsik)

    TAJO-277: Infinite loop occurs when a table is empty. (jinho)

    TAJO-273: NotEval incurs NPE with boolean column. (hyunsik)

    TAJO-272: boolean test does not work correctly. (hyunsik)

    TAJO-264: Remove hard-coded 'standby' mode. (jinho)

    TAJO-262: Integration test hang on jenkins. (jinho)

    TAJO-257: Unit tests occasionally fail. (hyunsik)

    TAJO-169: the default TAJO_WORKER_STANDBY_MODE in tajo-env.sh is wrong. 
    (hyunsik)

    TAJO-231: In StorageManger v2, TestCSVCompression incurs unexpected end of 
    stream occasionally. (hyunsik)

    TAJO-250: QueryMaster must send the query finish heartbeat. (hyunsik)

    TAJO-245: org.apache.tajo.algebra.FunctionExpr cannot be cast to 
    org.apache.tajo.algebra.ColumnReferenceExpr. (hyunsik)

    TAJO-243: The 'tajo_dump' does not include options of table. (jinho)

    TAJO-244: assignToNonLeafTasks causes NPE occurs occasionally. (hyunsik)

    TAJO-242: Enable omitted broadcast join feature after TAJO-184. (hyunsik)

    TAJO-240: Reformat HiveConverter source code to match adopted conventions 
    (jaehwa)   

    TAJO-241: Does not reconnect the meta store. (jinho)

    TAJO-226: Can't use group by column alias. (hyunsik)

    TAJO-203: Field delimiter does not work correctly. (jinho)

    TAJO-205: Repartitioner occasionally chooses a partition number as one.
    (hyunsik)

    TAJO-191: INSERT OVERWRITE INTO statement should follow the table meta in 
    catalog. (jinho)

    TAJO-198: The split function does not work properly. (jinho)

    TAJO-187: The exception 'Some targets cannot be evaluated' is caused in 
    nested joins. (hyunsik)

    TAJO-46: The "having" clause does not work properly. (hyunsik)

    TAJO-186: Improve column resolving method. (hyunsik)

    TAJO-168: infinite loop occurs when QueryMaster is stopping. (jinho)

    TAJO-180: Better error messages for 
    StorageManager.listStatus$InvalidInputException. (hyunsik)

    TAJO-177: Call by reference bug in MergeJoinExec. (jihoon)

    TAJO-171: BitArray always returned false. (jinho)

    TAJO-172: TajoWorker allocate wrong container slots.(jinho)

    TAJO-174: SQL error handler sometimes occurred NPE. (jinho)

    TAJO-170: mvn compile error when building tar file. (jaehwa)

    TAJO-154: Query calculates wrong progress in multiple step queries.
    (hyunsik)

    TAJO-152: The tajo local directory path is mismatched in PullServer. 
    (jihoon)

    TAJO-80: Remove codes of legacy data paths. (jihoon)
 
    TAJO-159: QueryMaster cannot connect the remote CatalogServer. (hyunsik)

    TAJO-158: Can't allocate worker when single SubQuery requests more than
    cluster capacity. (hyoungjunkim via hyunsik)

    TAJO-157: The CSVScanner.isSplittable() function does not work properly.
    (jinho)

    TAJO-156: BufferUnderflowException occurs during processing the 
    intermediate file. (jinho)

    TAJO-151: Multiple union queries within a table subquery causes NPE.
    (hyunsik)

    TAJO-137: Unreleased resources and wrong allocation requests in
    TajoWorkerResourceManager. (hyoungjunkim via hyunsik)

    TAJO-130: Same queryConf file conflicts. (jinho)

    TAJO-82: NullPointerException occurs when Schema is converted as an array 
    of columns. (jihoon)

    TAJO-65: Invalid pom.xml configurations for source directories. 
    (Takuya Ueshin via hyunsik)

    TAJO-48: BufferUnderflowException occurs during the initialization of 
    RowFile. (jihoon)

    TAJO-58: Remove obsolete methods in GlobalPlanner. (hyunsik)

    TAJO-54: SubQuery::allocateContainers() may ask 0 containers. (hyunsik)

    TAJO-41: Storage handler name row in storage-default.xml must be rowfile. 
    (hsaputra)

    TAJO-47: RowFile has the duplicated initialization problem and unflipped 
    ByteBuffer problem. (jihoon)

    TAJO-38: Update class comment in TaskAttemptContext from Korean to English 
    (hsaputra)

    TAJO-15: The Integration test is getting hanged on Mac OS X. (hyunsik)

    TAJO-8: MapReduce's ShuffleHandler and Tajo's PullServerAuxService conflict
    each other. (jhkim)

    TAJO-13: Update the groupId property in the pom.xml to use ASF org instead
    of kr.ac.korea.dbserver (hsaputra)

    TAJO-1: RCFileWrapper always reads whole columns regardless of the target 
    schema. (jihoonson via hyunsik)

    TAJO-6: Rename tajo.engine.function.builtin.NewSumInt to SumInt. (rsumbaly)

    TAJO-21: CREATE EXTERNAL TABLE should support a file path. (JaeHwa Jung)

  TASKS

    TAJO-288: Correct NOTICE file and LICENSE.txt. (hyunsik)

    TAJO-271: Add MIT license to NOTICE.txt and LICENSE.txt for jquery and 
    jsPlumb. (hyunsik)

    TAJO-265: Update installation guide and other documentation for 0.2
    release. (hyunsik)

    TAJO-252: Add DISCLAIMER file. (hyunsik)

    TAJO-251: Rename the legacy name *.tql to *.sql. (hyunsik)
<|MERGE_RESOLUTION|>--- conflicted
+++ resolved
@@ -687,14 +687,11 @@
 
   SUB TASKS
 
-<<<<<<< HEAD
-=======
     TAJO-1673: Implement recover partitions. (jaehwa)
 
     TAJO-1844: Eliminate explicit diamond expressions. 
     (Contributed by Dongkyu Hwangbo, committed by hyunsik)
 
->>>>>>> 5af330d2
     TAJO-1465: Add ORCFileAppender to write into ORCFile table. 
     (Contributed by Joyngyoung Park, committed by hyunsik)
 
