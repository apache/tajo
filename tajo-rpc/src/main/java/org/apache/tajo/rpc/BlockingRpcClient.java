--- conflicted
+++ resolved
@@ -23,12 +23,10 @@
 import com.google.protobuf.Message;
 import com.google.protobuf.RpcController;
 import com.google.protobuf.ServiceException;
-
 import org.apache.commons.logging.Log;
 import org.apache.commons.logging.LogFactory;
 import org.apache.tajo.rpc.RpcProtos.RpcRequest;
 import org.apache.tajo.rpc.RpcProtos.RpcResponse;
-<<<<<<< HEAD
 import org.apache.tajo.util.NetUtils;
 
 import io.netty.channel.Channel;
@@ -39,10 +37,6 @@
 import io.netty.channel.ConnectTimeoutException;
 import io.netty.channel.EventLoopGroup;
 import io.netty.channel.ChannelHandler.Sharable;
-=======
-import org.jboss.netty.channel.*;
-import org.jboss.netty.channel.socket.ClientSocketChannelFactory;
->>>>>>> d1a46c6b
 
 import java.lang.reflect.Method;
 import java.net.InetSocketAddress;
@@ -172,13 +166,8 @@
   private String getErrorMessage(String message) {
     if(protocol != null && getChannel() != null) {
       return protocol.getName() +
-<<<<<<< HEAD
-          "(" + NetUtils.normalizeInetSocketAddress((InetSocketAddress)
-          getChannel().remoteAddress()) + "): " + message;
-=======
           "(" + RpcUtils.normalizeInetSocketAddress((InetSocketAddress)
           getChannel().getRemoteAddress()) + "): " + message;
->>>>>>> d1a46c6b
     } else {
       return "Exception " + message;
     }
@@ -187,11 +176,7 @@
   private TajoServiceException makeTajoServiceException(RpcResponse response, Throwable cause) {
     if(protocol != null && getChannel() != null) {
       return new TajoServiceException(response.getErrorMessage(), cause, protocol.getName(),
-<<<<<<< HEAD
-          NetUtils.normalizeInetSocketAddress((InetSocketAddress)getChannel().remoteAddress()));
-=======
           RpcUtils.normalizeInetSocketAddress((InetSocketAddress)getChannel().getRemoteAddress()));
->>>>>>> d1a46c6b
     } else {
       return new TajoServiceException(response.getErrorMessage());
     }
