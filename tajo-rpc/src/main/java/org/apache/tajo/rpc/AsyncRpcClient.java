--- conflicted
+++ resolved
@@ -20,12 +20,10 @@
 
 import com.google.protobuf.Descriptors.MethodDescriptor;
 import com.google.protobuf.*;
-
 import org.apache.commons.logging.Log;
 import org.apache.commons.logging.LogFactory;
 import org.apache.tajo.rpc.RpcProtos.RpcRequest;
 import org.apache.tajo.rpc.RpcProtos.RpcResponse;
-<<<<<<< HEAD
 import org.apache.tajo.util.NetUtils;
 
 import io.netty.channel.Channel;
@@ -39,10 +37,6 @@
 import io.netty.channel.EventLoopGroup;
 import io.netty.channel.ChannelHandler.Sharable;
 import io.netty.util.concurrent.GenericFutureListener;
-=======
-import org.jboss.netty.channel.*;
-import org.jboss.netty.channel.socket.ClientSocketChannelFactory;
->>>>>>> d1a46c6b
 
 import java.lang.reflect.Method;
 import java.net.InetSocketAddress;
@@ -206,13 +200,8 @@
 
   private String getErrorMessage(String message) {
     return "Exception [" + protocol.getCanonicalName() +
-<<<<<<< HEAD
-        "(" + NetUtils.normalizeInetSocketAddress((InetSocketAddress)
-        getChannel().remoteAddress()) + ")]: " + message;
-=======
         "(" + RpcUtils.normalizeInetSocketAddress((InetSocketAddress)
         getChannel().getRemoteAddress()) + ")]: " + message;
->>>>>>> d1a46c6b
   }
 
   @Sharable
