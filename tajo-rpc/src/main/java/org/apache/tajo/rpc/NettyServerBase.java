/**
 * Licensed to the Apache Software Foundation (ASF) under one
 * or more contributor license agreements.  See the NOTICE file
 * distributed with this work for additional information
 * regarding copyright ownership.  The ASF licenses this file
 * to you under the Apache License, Version 2.0 (the
 * "License"); you may not use this file except in compliance
 * with the License.  You may obtain a copy of the License at
 *
 *     http://www.apache.org/licenses/LICENSE-2.0
 *
 * Unless required by applicable law or agreed to in writing, software
 * distributed under the License is distributed on an "AS IS" BASIS,
 * WITHOUT WARRANTIES OR CONDITIONS OF ANY KIND, either express or implied.
 * See the License for the specific language governing permissions and
 * limitations under the License.
 */

package org.apache.tajo.rpc;

import org.apache.commons.logging.Log;
import org.apache.commons.logging.LogFactory;
<<<<<<< HEAD
import org.apache.tajo.util.NetUtils;

import io.netty.bootstrap.ServerBootstrap;
import io.netty.channel.Channel;
import io.netty.channel.ChannelFuture;
import io.netty.channel.ChannelInitializer;
import io.netty.channel.ChannelOption;
import io.netty.channel.group.ChannelGroup;
import io.netty.channel.group.DefaultChannelGroup;
import io.netty.channel.socket.nio.NioServerSocketChannel;
import io.netty.util.concurrent.GlobalEventExecutor;
=======
import org.jboss.netty.bootstrap.ServerBootstrap;
import org.jboss.netty.channel.Channel;
import org.jboss.netty.channel.ChannelFactory;
import org.jboss.netty.channel.ChannelPipelineFactory;
import org.jboss.netty.channel.group.ChannelGroup;
import org.jboss.netty.channel.group.DefaultChannelGroup;
>>>>>>> d1a46c6b

import java.io.IOException;
import java.net.DatagramSocket;
import java.net.InetSocketAddress;
import java.net.ServerSocket;
import java.util.Random;
import java.util.concurrent.TimeUnit;
import java.util.concurrent.atomic.AtomicInteger;

public class NettyServerBase {
  private static final Log LOG = LogFactory.getLog(NettyServerBase.class);
  private static final String DEFAULT_PREFIX = "RpcServer_";
  private static final AtomicInteger sequenceId = new AtomicInteger(0);

  protected String serviceName;
  protected InetSocketAddress serverAddr;
  protected InetSocketAddress bindAddress;
  protected ChannelInitializer<Channel> initializer;
  protected ServerBootstrap bootstrap;
  protected ChannelFuture channelFuture;
  protected ChannelGroup accepted = new DefaultChannelGroup(GlobalEventExecutor.INSTANCE);

  private InetSocketAddress initIsa;

  public NettyServerBase(InetSocketAddress address) {
    this.initIsa = address;
  }

  public NettyServerBase(String serviceName, InetSocketAddress addr) {
    this.serviceName = serviceName;
    this.initIsa = addr;
  }

  public void setName(String name) {
    this.serviceName = name;
  }

  public void init(ChannelInitializer<Channel> initializer, int workerNum) {
    bootstrap = RpcChannelFactory.createServerChannelFactory(serviceName, workerNum);

    this.initializer = initializer;
    bootstrap
      .channel(NioServerSocketChannel.class)
      .childHandler(initializer)
      .option(ChannelOption.SO_REUSEADDR, true)
      .childOption(ChannelOption.TCP_NODELAY, true)
      .childOption(ChannelOption.SO_KEEPALIVE, true)
      .childOption(ChannelOption.CONNECT_TIMEOUT_MILLIS, 10000)
      .childOption(ChannelOption.SO_RCVBUF, 1048576 * 10);
  }

  public InetSocketAddress getListenAddress() {
    return this.bindAddress;
  }

  public void start() {
    if (serviceName == null) {
      this.serviceName = getNextDefaultServiceName();
    }

    if (initIsa.getPort() == 0) {
      try {
        int port = getUnusedPort();
        serverAddr = new InetSocketAddress(initIsa.getHostName(), port);
      } catch (IOException e) {
        LOG.error(e);
      }
    } else {
      serverAddr = initIsa;
    }

    this.channelFuture = bootstrap.clone().bind(serverAddr).syncUninterruptibly();
    this.bindAddress = (InetSocketAddress) channelFuture.channel().localAddress();

    LOG.info("Rpc (" + serviceName + ") listens on " + this.bindAddress);
  }

  public Channel getChannel() {
    return this.channelFuture.channel();
  }

  public void shutdown() {
    shutdown(false);
  }

  public void shutdown(boolean waitUntilThreadsStop) {
    try {
      accepted.close().awaitUninterruptibly(10, TimeUnit.SECONDS);
    } catch (Throwable t) {
      LOG.error(t.getMessage(), t);
    }

    if(bootstrap != null) {
      if (bootstrap.childGroup() != null) {
        bootstrap.childGroup().shutdownGracefully();
        if (waitUntilThreadsStop) {
          bootstrap.childGroup().terminationFuture().awaitUninterruptibly();
        }
      }

      if (bootstrap.group() != null) {
        bootstrap.group().shutdownGracefully();
        if (waitUntilThreadsStop) {
          bootstrap.childGroup().terminationFuture().awaitUninterruptibly();
        }
      }
    }

    if (bindAddress != null) {
      LOG.info("Rpc (" + serviceName + ") listened on "
<<<<<<< HEAD
              + NetUtils.normalizeInetSocketAddress(bindAddress)+ ") shutdown");
=======
          + RpcUtils.normalizeInetSocketAddress(bindAddress)+ ") shutdown");
>>>>>>> d1a46c6b
    }
  }

  private static String getNextDefaultServiceName() {
    return DEFAULT_PREFIX + sequenceId.getAndIncrement();
  }

  private static final int startPortRange = 10000;
  private static final int endPortRange = 50000;
  private static final Random rnd = new Random(System.currentTimeMillis());
  // each system has a different starting port number within the given range.
  private static final AtomicInteger nextPortNum =
      new AtomicInteger(startPortRange+ rnd.nextInt(endPortRange - startPortRange));


  private synchronized static int getUnusedPort() throws IOException {
    while (true) {
      int port = nextPortNum.getAndIncrement();
      if (port >= endPortRange) {
        synchronized (nextPortNum) {
          nextPortNum.set(startPortRange);
          port = nextPortNum.getAndIncrement();
        }
      }
      if (available(port)) {
        return port;
      }
    }
  }

  private static boolean available(int port) throws IOException {
    if (port < 1024 || port > 65535) {
      throw new IllegalArgumentException("Port Number Out of Bound: " + port);
    }

    ServerSocket ss = null;
    DatagramSocket ds = null;

    try {
      ss = new ServerSocket(port);
      ss.setReuseAddress(true);

      ds = new DatagramSocket(port);
      ds.setReuseAddress(true);

      return true;

    } catch (IOException e) {
      return false;
    } finally {
      if (ss != null) {
        ss.close();
      }

      if (ds != null) {
        ds.close();
      }
    }
  }
}<|MERGE_RESOLUTION|>--- conflicted
+++ resolved
@@ -20,8 +20,6 @@
 
 import org.apache.commons.logging.Log;
 import org.apache.commons.logging.LogFactory;
-<<<<<<< HEAD
-import org.apache.tajo.util.NetUtils;
 
 import io.netty.bootstrap.ServerBootstrap;
 import io.netty.channel.Channel;
@@ -32,14 +30,6 @@
 import io.netty.channel.group.DefaultChannelGroup;
 import io.netty.channel.socket.nio.NioServerSocketChannel;
 import io.netty.util.concurrent.GlobalEventExecutor;
-=======
-import org.jboss.netty.bootstrap.ServerBootstrap;
-import org.jboss.netty.channel.Channel;
-import org.jboss.netty.channel.ChannelFactory;
-import org.jboss.netty.channel.ChannelPipelineFactory;
-import org.jboss.netty.channel.group.ChannelGroup;
-import org.jboss.netty.channel.group.DefaultChannelGroup;
->>>>>>> d1a46c6b
 
 import java.io.IOException;
 import java.net.DatagramSocket;
@@ -150,11 +140,7 @@
 
     if (bindAddress != null) {
       LOG.info("Rpc (" + serviceName + ") listened on "
-<<<<<<< HEAD
-              + NetUtils.normalizeInetSocketAddress(bindAddress)+ ") shutdown");
-=======
           + RpcUtils.normalizeInetSocketAddress(bindAddress)+ ") shutdown");
->>>>>>> d1a46c6b
     }
   }
 
