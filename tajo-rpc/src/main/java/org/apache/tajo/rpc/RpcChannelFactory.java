--- conflicted
+++ resolved
@@ -19,18 +19,8 @@
 package org.apache.tajo.rpc;
 
 import com.google.common.util.concurrent.ThreadFactoryBuilder;
-
 import org.apache.commons.logging.Log;
 import org.apache.commons.logging.LogFactory;
-<<<<<<< HEAD
-import org.apache.tajo.conf.TajoConf;
-=======
-import org.jboss.netty.channel.socket.ClientSocketChannelFactory;
-import org.jboss.netty.channel.socket.ServerSocketChannelFactory;
-import org.jboss.netty.channel.socket.nio.*;
-import org.jboss.netty.util.HashedWheelTimer;
-import org.jboss.netty.util.ThreadNameDeterminer;
->>>>>>> d1a46c6b
 
 import io.netty.bootstrap.ServerBootstrap;
 import io.netty.channel.EventLoopGroup;
@@ -41,51 +31,28 @@
 
 public final class RpcChannelFactory {
   private static final Log LOG = LogFactory.getLog(RpcChannelFactory.class);
-<<<<<<< HEAD
   private static EventLoopGroup loopGroup;
-=======
-
-  private static final int DEFAULT_WORKER_NUM = Runtime.getRuntime().availableProcessors() * 2;
-
-  private static ClientSocketChannelFactory factory;
->>>>>>> d1a46c6b
   private static AtomicInteger clientCount = new AtomicInteger(0);
   private static AtomicInteger serverCount = new AtomicInteger(0);
 
   private RpcChannelFactory(){
   }
 
-<<<<<<< HEAD
+  /**
+   * make this factory static thus all clients can share its thread pool.
+   * NioClientSocketChannelFactory has only one method newChannel() visible for user, which is thread-safe
+   */
   public static synchronized EventLoopGroup getSharedClientChannelFactory(){
     //shared woker and boss pool
     if(loopGroup == null){
       TajoConf conf = new TajoConf();
       int workerNum = conf.getIntVar(TajoConf.ConfVars.INTERNAL_RPC_CLIENT_WORKER_THREAD_NUM);
       loopGroup = createClientEventloopGroup("Internal-Client", workerNum);
-=======
-  /**
-   * make this factory static thus all clients can share its thread pool.
-   * NioClientSocketChannelFactory has only one method newChannel() visible for user, which is thread-safe
-   */
-  public static synchronized ClientSocketChannelFactory getSharedClientChannelFactory() {
-    return getSharedClientChannelFactory(DEFAULT_WORKER_NUM);
-  }
-
-  /**
-   * make this factory static thus all clients can share its thread pool.
-   * NioClientSocketChannelFactory has only one method newChannel() visible for user, which is thread-safe
-   *
-   * @param workerNum The number of workers
-   */
-  public static synchronized ClientSocketChannelFactory getSharedClientChannelFactory(int workerNum){
-    //shared woker and boss pool
-    if(factory == null){
-      factory = createClientChannelFactory("Internal-Client", workerNum);
->>>>>>> d1a46c6b
     }
     return loopGroup;
   }
 
+  // Client must release the external resources
   public static synchronized EventLoopGroup createClientEventloopGroup(String name, int workerNum) {
     name = name + "-" + clientCount.incrementAndGet();
     if(LOG.isDebugEnabled()){
