--- conflicted
+++ resolved
@@ -24,16 +24,9 @@
 import org.apache.tajo.rpc.test.TestProtos.SumRequest;
 import org.apache.tajo.rpc.test.TestProtos.SumResponse;
 import org.apache.tajo.rpc.test.impl.DummyProtocolBlockingImpl;
-<<<<<<< HEAD
-import org.apache.tajo.util.NetUtils;
 import org.junit.AfterClass;
 import org.junit.BeforeClass;
 import org.junit.Rule;
-=======
-import org.jboss.netty.channel.socket.ClientSocketChannelFactory;
-import org.junit.After;
-import org.junit.Before;
->>>>>>> d1a46c6b
 import org.junit.Test;
 import org.junit.rules.ExternalResource;
 import org.junit.runner.Description;
@@ -133,11 +126,7 @@
     retries = 1;
 
     client = new BlockingRpcClient(DummyProtocol.class,
-<<<<<<< HEAD
-        NetUtils.getConnectAddress(server.getListenAddress()), clientLoopGroup, retries);
-=======
-        RpcUtils.getConnectAddress(server.getListenAddress()), clientChannelFactory, retries);
->>>>>>> d1a46c6b
+        RpcUtils.getConnectAddress(server.getListenAddress()), clientLoopGroup, retries);
     stub = client.getStub();
   }
 
@@ -276,14 +265,9 @@
     
     try {
       int port = server.getListenAddress().getPort() + 1;
-<<<<<<< HEAD
       client = new BlockingRpcClient(DummyProtocol.class,
-          NetUtils.getConnectAddress(new InetSocketAddress("127.0.0.1", port)), clientLoopGroup, retries);
+          RpcUtils.getConnectAddress(new InetSocketAddress("127.0.0.1", port)), clientLoopGroup, retries);
       client.close();
-=======
-      new BlockingRpcClient(DummyProtocol.class,
-          RpcUtils.getConnectAddress(new InetSocketAddress("127.0.0.1", port)), clientChannelFactory, retries);
->>>>>>> d1a46c6b
       fail("Connection should be failed.");
     } catch (ConnectException ce) {
       expected = true;
@@ -357,19 +341,9 @@
   @Test
   @SetupRpcConnection(setupRpcClient=false)
   public void testUnresolvedAddress() throws Exception {
-<<<<<<< HEAD
-    String hostAndPort = NetUtils.normalizeInetSocketAddress(server.getListenAddress());
-    clientLoopGroup = RpcChannelFactory.createClientEventloopGroup(MESSAGE, 2);
-    client = new BlockingRpcClient(DummyProtocol.class,
-        NetUtils.createUnresolved(hostAndPort), clientLoopGroup, retries);
-=======
-    client.close();
-    client = null;
-
     String hostAndPort = RpcUtils.normalizeInetSocketAddress(server.getListenAddress());
     client = new BlockingRpcClient(DummyProtocol.class,
-        RpcUtils.createUnresolved(hostAndPort), clientChannelFactory, retries);
->>>>>>> d1a46c6b
+        RpcUtils.createUnresolved(hostAndPort), clientLoopGroup, retries);
     BlockingInterface stub = client.getStub();
 
     EchoMessage message = EchoMessage.newBuilder()
