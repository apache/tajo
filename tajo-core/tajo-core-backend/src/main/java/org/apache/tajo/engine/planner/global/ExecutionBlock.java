/**
 * Licensed under the Apache License, Version 2.0 (the "License");
 * you may not use this file except in compliance with the License.
 * You may obtain a copy of the License at
 *
 *     http://www.apache.org/licenses/LICENSE-2.0
 *
 * Unless required by applicable law or agreed to in writing, software
 * distributed under the License is distributed on an "AS IS" BASIS,
 * WITHOUT WARRANTIES OR CONDITIONS OF ANY KIND, either express or implied.
 * See the License for the specific language governing permissions and
 * limitations under the License.
 */

package org.apache.tajo.engine.planner.global;

import com.google.common.annotations.VisibleForTesting;
import org.apache.tajo.ExecutionBlockId;
import org.apache.tajo.engine.planner.enforce.Enforcer;
import org.apache.tajo.engine.planner.logical.LogicalNode;
import org.apache.tajo.engine.planner.logical.LogicalRootNode;

import java.util.Collection;
import java.util.HashSet;
import java.util.Set;

/**
 * A distributed execution plan (DEP) is a direct acyclic graph (DAG) of ExecutionBlocks.
 * An ExecutionBlock is a basic execution unit that could be distributed across a number of nodes.
 * An ExecutionBlock class contains input information (e.g., child execution blocks or input
 * tables), and output information (e.g., partition type, partition key, and partition number).
 * In addition, it includes a logical plan to be executed in each node.
 */
public class ExecutionBlock {
  private ExecutionBlockId executionBlockId;
  private ExecutionPlan executionPlan;
  private Enforcer enforcer = new Enforcer();

  private Set<String> broadcasted = new HashSet<String>();

  public ExecutionBlock(ExecutionBlockId executionBlockId, LogicalRootNode rootNode) {
    this.executionBlockId = executionBlockId;
    this.executionPlan = new ExecutionPlan(rootNode);
  }

  @VisibleForTesting
  public ExecutionBlock(ExecutionBlockId executionBlockId) {
    this.executionBlockId = executionBlockId;
  }

  public ExecutionBlockId getId() {
    return executionBlockId;
  }

  public void setPlan(LogicalNode plan) {
<<<<<<< HEAD
    executionPlan.setPlan(plan);
=======
    hasJoinPlan = false;
    hasUnionPlan = false;
    this.scanlist.clear();
    this.plan = plan;

    if (plan == null) {
      return;
    }

    LogicalNode node = plan;
    ArrayList<LogicalNode> s = new ArrayList<LogicalNode>();
    s.add(node);
    while (!s.isEmpty()) {
      node = s.remove(s.size()-1);
      if (node instanceof UnaryNode) {
        UnaryNode unary = (UnaryNode) node;
        s.add(s.size(), unary.getChild());
      } else if (node instanceof BinaryNode) {
        BinaryNode binary = (BinaryNode) node;
        if (binary.getType() == NodeType.JOIN) {
          hasJoinPlan = true;
        } else if (binary.getType() == NodeType.UNION) {
          hasUnionPlan = true;
        }
        s.add(s.size(), binary.getLeftChild());
        s.add(s.size(), binary.getRightChild());
      } else if (node instanceof ScanNode) {
        scanlist.add((ScanNode)node);
      } else if (node instanceof TableSubQueryNode) {
        TableSubQueryNode subQuery = (TableSubQueryNode) node;
        s.add(s.size(), subQuery.getSubQuery());
      }
    }
>>>>>>> 3a5a617c
  }

  public ExecutionPlan getPlan() {
    return executionPlan;
  }

  public Enforcer getEnforcer() {
    return enforcer;
  }

<<<<<<< HEAD
  public InputContext getInputContext() {
    return executionPlan.getInputContext();
=======
  public StoreTableNode getStoreTableNode() {
    return store;
  }

  public ScanNode [] getScanNodes() {
    return this.scanlist.toArray(new ScanNode[scanlist.size()]);
>>>>>>> 3a5a617c
  }

  public boolean hasJoin() {
    return executionPlan.hasJoinPlan();
  }

  public boolean hasUnion() {
    return executionPlan.hasUnionPlan();
  }

  public void addBroadcastTables(Collection<String> tableNames) {
    broadcasted.addAll(tableNames);
  }

  public void addBroadcastTable(String tableName) {
    broadcasted.add(tableName);
  }

  public boolean isBroadcastTable(String tableName) {
    return broadcasted.contains(tableName);
  }

  public Collection<String> getBroadcastTables() {
    return broadcasted;
  }

  public String toString() {
    return executionBlockId.toString();
  }
}<|MERGE_RESOLUTION|>--- conflicted
+++ resolved
@@ -16,6 +16,7 @@
 
 import com.google.common.annotations.VisibleForTesting;
 import org.apache.tajo.ExecutionBlockId;
+import org.apache.tajo.engine.planner.LogicalPlan.PIDFactory;
 import org.apache.tajo.engine.planner.enforce.Enforcer;
 import org.apache.tajo.engine.planner.logical.LogicalNode;
 import org.apache.tajo.engine.planner.logical.LogicalRootNode;
@@ -38,9 +39,9 @@
 
   private Set<String> broadcasted = new HashSet<String>();
 
-  public ExecutionBlock(ExecutionBlockId executionBlockId, LogicalRootNode rootNode) {
+  public ExecutionBlock(ExecutionBlockId executionBlockId, PIDFactory pidFactory, LogicalRootNode rootNode) {
     this.executionBlockId = executionBlockId;
-    this.executionPlan = new ExecutionPlan(rootNode);
+    this.executionPlan = new ExecutionPlan(pidFactory, rootNode);
   }
 
   @VisibleForTesting
@@ -53,43 +54,7 @@
   }
 
   public void setPlan(LogicalNode plan) {
-<<<<<<< HEAD
     executionPlan.setPlan(plan);
-=======
-    hasJoinPlan = false;
-    hasUnionPlan = false;
-    this.scanlist.clear();
-    this.plan = plan;
-
-    if (plan == null) {
-      return;
-    }
-
-    LogicalNode node = plan;
-    ArrayList<LogicalNode> s = new ArrayList<LogicalNode>();
-    s.add(node);
-    while (!s.isEmpty()) {
-      node = s.remove(s.size()-1);
-      if (node instanceof UnaryNode) {
-        UnaryNode unary = (UnaryNode) node;
-        s.add(s.size(), unary.getChild());
-      } else if (node instanceof BinaryNode) {
-        BinaryNode binary = (BinaryNode) node;
-        if (binary.getType() == NodeType.JOIN) {
-          hasJoinPlan = true;
-        } else if (binary.getType() == NodeType.UNION) {
-          hasUnionPlan = true;
-        }
-        s.add(s.size(), binary.getLeftChild());
-        s.add(s.size(), binary.getRightChild());
-      } else if (node instanceof ScanNode) {
-        scanlist.add((ScanNode)node);
-      } else if (node instanceof TableSubQueryNode) {
-        TableSubQueryNode subQuery = (TableSubQueryNode) node;
-        s.add(s.size(), subQuery.getSubQuery());
-      }
-    }
->>>>>>> 3a5a617c
   }
 
   public ExecutionPlan getPlan() {
@@ -100,17 +65,8 @@
     return enforcer;
   }
 
-<<<<<<< HEAD
   public InputContext getInputContext() {
     return executionPlan.getInputContext();
-=======
-  public StoreTableNode getStoreTableNode() {
-    return store;
-  }
-
-  public ScanNode [] getScanNodes() {
-    return this.scanlist.toArray(new ScanNode[scanlist.size()]);
->>>>>>> 3a5a617c
   }
 
   public boolean hasJoin() {
