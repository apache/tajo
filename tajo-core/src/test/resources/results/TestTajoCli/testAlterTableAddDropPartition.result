CREATE TABLE OK
ERROR: "key2" column is not the partition key of "default.testaltertableaddpartition".
<<<<<<< HEAD
ALTER TABLE OK
ALTER TABLE OK
ERROR: "key=0.1" is not the partition of "testaltertableaddpartition".
DROP TABLE OK
CREATE TABLE OK
ALTER TABLE OK
ALTER TABLE OK
=======
OK
OK
ERROR: partition 'key=0.1' does not exist
OK
OK
OK
OK
>>>>>>> 49367117
<|MERGE_RESOLUTION|>--- conflicted
+++ resolved
@@ -1,19 +1,9 @@
 CREATE TABLE OK
 ERROR: "key2" column is not the partition key of "default.testaltertableaddpartition".
-<<<<<<< HEAD
 ALTER TABLE OK
 ALTER TABLE OK
-ERROR: "key=0.1" is not the partition of "testaltertableaddpartition".
+ERROR: partition 'key=0.1' does not exist
 DROP TABLE OK
 CREATE TABLE OK
 ALTER TABLE OK
-ALTER TABLE OK
-=======
-OK
-OK
-ERROR: partition 'key=0.1' does not exist
-OK
-OK
-OK
-OK
->>>>>>> 49367117
+ALTER TABLE OK