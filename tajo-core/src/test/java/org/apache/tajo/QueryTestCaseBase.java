--- conflicted
+++ resolved
@@ -574,7 +574,6 @@
   public String getTableFileContents(Path path) throws Exception {
     FileSystem fs = path.getFileSystem(conf);
 
-<<<<<<< HEAD
     FileStatus[] files = fs.listStatus(path);
 
     if (files == null || files.length == 0) {
@@ -589,16 +588,10 @@
         sb.append(getTableFileContents(file.getPath()));
         continue;
       }
-=======
-    StringBuilder sb = new StringBuilder();
->>>>>>> 0a39818f
-
-    List<Path> paths = listFiles(fs, path);
-    for (Path eachPath: paths) {
-      InputStream in = fs.open(eachPath);
+
+      InputStream in = fs.open(file.getPath());
       try {
         while (true) {
-          byte[] buf = new byte[1024];
           int readBytes = in.read(buf);
           if (readBytes <= 0) {
             break;
@@ -610,6 +603,7 @@
         in.close();
       }
     }
+
     return sb.toString();
   }
 
@@ -629,7 +623,6 @@
     return getTableFileContents(path);
   }
 
-<<<<<<< HEAD
   public List<Path> listTableFiles(String tableName) throws Exception {
     TableDesc tableDesc = testingCluster.getMaster().getCatalog().getTableDesc(getCurrentDatabase(), tableName);
     if (tableDesc == null) {
@@ -642,8 +635,6 @@
     return listFiles(fs, path);
   }
 
-=======
->>>>>>> 0a39818f
   private List<Path> listFiles(FileSystem fs, Path path) throws Exception {
     List<Path> result = new ArrayList<Path>();
     FileStatus[] files = fs.listStatus(path);
