--- conflicted
+++ resolved
@@ -274,29 +274,10 @@
     verifySelectResultWithNullTrue();
   }
 
-<<<<<<< HEAD
-  private void assertOutputResult(String expectedResultFile, String actual, String[] paramKeys, String[] paramValues)
-      throws Exception {
-    FileSystem fs = currentResultPath.getFileSystem(testBase.getTestingCluster().getConfiguration());
-    Path resultFile = StorageUtil.concatPath(currentResultPath, expectedResultFile);
-    assertTrue(resultFile.toString() + " existence check", fs.exists(resultFile));
-
-    String expectedResult = FileUtil.readTextFile(new File(resultFile.toUri()));
-
-    if (paramKeys != null) {
-      for (int i = 0; i < paramKeys.length; i++) {
-        if (i < paramValues.length) {
-          expectedResult = expectedResult.replace(paramKeys[i], paramValues[i]);
-        }
-      }
-    }
-    assertEquals(expectedResult.trim(), actual.trim());
-=======
   @Test
   public void testSelectResultWithNullTrue() throws Exception {
     setVar(tajoCli, SessionVars.CLI_NULL_CHAR, "testnull");
     verifySelectResultWithNullTrue();
->>>>>>> fbf71668
   }
 
   private void verifyStopWhenError() throws Exception {
