--- conflicted
+++ resolved
@@ -136,13 +136,8 @@
   }
 
   private void testProgress(int sortBufferBytesNum) throws Exception {
-<<<<<<< HEAD
-    FileFragment[] frags = FileStorageManager.splitNG(conf, "default.employee", employee.getMeta(), employee.getPath(),
-        Integer.MAX_VALUE);
-=======
-    FileFragment[] frags = StorageManager.splitNG(conf, "default.employee", employee.getMeta(),
+    FileFragment[] frags = FileStorageManager.splitNG(conf, "default.employee", employee.getMeta(),
         new Path(employee.getPath()), Integer.MAX_VALUE);
->>>>>>> f6e09a5a
     Path workDir = new Path(testDir, TestExternalSortExec.class.getName());
     TaskAttemptContext ctx = new TaskAttemptContext(new QueryContext(conf),
         LocalTajoTestingUtility.newQueryUnitAttemptId(), new FileFragment[] { frags[0] }, workDir);
