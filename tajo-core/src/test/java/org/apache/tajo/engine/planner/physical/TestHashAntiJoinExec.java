--- conflicted
+++ resolved
@@ -160,13 +160,8 @@
 
     FileFragment[] merged = TUtil.concat(empFrags, peopleFrags);
 
-<<<<<<< HEAD
-    Path workDir = CommonTestingUtil.getTestDir("target/test-data/testHashAntiJoin");
+    Path workDir = CommonTestingUtil.getTestDir(TajoTestingCluster.DEFAULT_TEST_DIRECTORY + "/testHashAntiJoin");
     TaskAttemptContext ctx = new TaskAttemptContext(queryContext,
-=======
-    Path workDir = CommonTestingUtil.getTestDir(TajoTestingCluster.DEFAULT_TEST_DIRECTORY + "/testHashAntiJoin");
-    TaskAttemptContext ctx = new TaskAttemptContext(new QueryContext(conf),
->>>>>>> e9cd25a6
         LocalTajoTestingUtility.newTaskAttemptId(), merged, workDir);
     ctx.setEnforcer(new Enforcer());
     Expr expr = analyzer.parse(QUERIES[0]);
