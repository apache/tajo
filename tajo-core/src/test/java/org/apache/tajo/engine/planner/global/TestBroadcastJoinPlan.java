--- conflicted
+++ resolved
@@ -1,4 +1,3 @@
-<<<<<<< HEAD
 ///**
 // * Licensed to the Apache Software Foundation (ASF) under one
 // * or more contributor license agreements.  See the NOTICE file
@@ -28,7 +27,6 @@
 //import org.apache.tajo.TajoTestingCluster;
 //import org.apache.tajo.algebra.Expr;
 //import org.apache.tajo.catalog.*;
-//import org.apache.tajo.catalog.proto.CatalogProtos;
 //import org.apache.tajo.catalog.statistics.TableStats;
 //import org.apache.tajo.common.TajoDataTypes;
 //import org.apache.tajo.conf.TajoConf;
@@ -37,11 +35,11 @@
 //import org.apache.tajo.datum.TextDatum;
 //import org.apache.tajo.engine.function.FunctionLoader;
 //import org.apache.tajo.engine.parser.SQLAnalyzer;
+//import org.apache.tajo.engine.query.QueryContext;
 //import org.apache.tajo.plan.LogicalOptimizer;
 //import org.apache.tajo.plan.LogicalPlan;
 //import org.apache.tajo.plan.LogicalPlanner;
 //import org.apache.tajo.plan.PlanningException;
-//import org.apache.tajo.engine.query.QueryContext;
 //import org.apache.tajo.plan.logical.*;
 //import org.apache.tajo.storage.*;
 //import org.apache.tajo.util.CommonTestingUtil;
@@ -129,7 +127,7 @@
 //  }
 //
 //  private TableDesc makeTestData(String tableName, Schema schema, int dataSize) throws Exception {
-//    TableMeta tableMeta = CatalogUtil.newTableMeta(CatalogProtos.StoreType.CSV);
+//    TableMeta tableMeta = CatalogUtil.newTableMeta("CSV");
 //    Path dataPath = new Path(testDir, tableName + ".csv");
 //
 //    String contentsData = "";
@@ -376,47 +374,47 @@
 //    assertEquals(5, index);
 //  }
 //
-////  @Test
-////  public final void testNotBroadcastJoinSubquery() throws IOException, PlanningException {
-////    // This query is not broadcast join;
-////    String query = "select count(*) from large1 " +
-////        "join (select * from small1) a on large1_id = a.small1_id " +
-////        "join small2 on a.small1_id = small2_id";
-////
-////    LogicalPlanner planner = new LogicalPlanner(catalog);
-////    LogicalOptimizer optimizer = new LogicalOptimizer(conf);
-////    Expr expr =  analyzer.parse(query);
-////    LogicalPlan plan = planner.createPlan(defaultContext, expr);
-////
-////    optimizer.optimize(plan);
-////
-////    QueryId queryId = QueryIdFactory.newQueryId(System.currentTimeMillis(), 0);
-////    QueryContext queryContext = new QueryContext(conf);
-////    MasterPlan masterPlan = new MasterPlan(queryId, queryContext, plan);
-////    GlobalPlanner globalPlanner = new GlobalPlanner(conf, catalog);
-////    globalPlanner.build(queryContext, masterPlan);
-////
-////    /*
-////    |-eb_1395749810370_0000_000007
-////       |-eb_1395749810370_0000_000006 (GROUP-BY)
-////          |-eb_1395749810370_0000_000005 (GROUP-BY, JOIN)
-////             |-eb_1395749810370_0000_000004 (LEAF, SCAN, large1)
-////             |-eb_1395749810370_0000_000003 (JOIN)
-////                |-eb_1395749810370_0000_000002 (LEAF, SCAN, small2)
-////                |-eb_1395749810370_0000_000001 (LEAF, TABLE_SUBQUERY, small1)
-////     */
-////
-////    ExecutionBlockCursor ebCursor = new ExecutionBlockCursor(masterPlan);
-////    int index = 0;
-////    while (ebCursor.hasNext()) {
-////      ExecutionBlock eb = ebCursor.nextBlock();
-////      Collection<String> broadcastTables = eb.getBroadcastTables();
-////      assertTrue(broadcastTables == null || broadcastTables.isEmpty());
-////      index++;
-////    }
-////
-////    assertEquals(7, index);
-////  }
+//  @Test
+//  public final void testNotBroadcastJoinSubquery() throws IOException, PlanningException {
+//    // This query is not broadcast join;
+//    String query = "select count(*) from large1 " +
+//        "join (select * from small1) a on large1_id = a.small1_id " +
+//        "join small2 on a.small1_id = small2_id";
+//
+//    LogicalPlanner planner = new LogicalPlanner(catalog);
+//    LogicalOptimizer optimizer = new LogicalOptimizer(conf);
+//    Expr expr =  analyzer.parse(query);
+//    LogicalPlan plan = planner.createPlan(defaultContext, expr);
+//
+//    optimizer.optimize(plan);
+//
+//    QueryId queryId = QueryIdFactory.newQueryId(System.currentTimeMillis(), 0);
+//    QueryContext queryContext = new QueryContext(conf);
+//    MasterPlan masterPlan = new MasterPlan(queryId, queryContext, plan);
+//    GlobalPlanner globalPlanner = new GlobalPlanner(conf, catalog);
+//    globalPlanner.build(queryContext, masterPlan);
+//
+//    /*
+//    |-eb_1395749810370_0000_000007
+//       |-eb_1395749810370_0000_000006 (GROUP-BY)
+//          |-eb_1395749810370_0000_000005 (GROUP-BY, JOIN)
+//             |-eb_1395749810370_0000_000004 (LEAF, SCAN, large1)
+//             |-eb_1395749810370_0000_000003 (JOIN)
+//                |-eb_1395749810370_0000_000002 (LEAF, SCAN, small2)
+//                |-eb_1395749810370_0000_000001 (LEAF, TABLE_SUBQUERY, small1)
+//     */
+//
+//    ExecutionBlockCursor ebCursor = new ExecutionBlockCursor(masterPlan);
+//    int index = 0;
+//    while (ebCursor.hasNext()) {
+//      ExecutionBlock eb = ebCursor.nextBlock();
+//      Collection<String> broadcastTables = eb.getBroadcastTables();
+//      assertTrue(broadcastTables == null || broadcastTables.isEmpty());
+//      index++;
+//    }
+//
+//    assertEquals(7, index);
+//  }
 //
 //  @Test
 //  public final void testBroadcastJoinSubquery() throws IOException, PlanningException {
@@ -1043,1051 +1041,4 @@
 //
 //    TestCase.assertEquals(5, index);
 //  }
-//}
-=======
-/**
- * Licensed to the Apache Software Foundation (ASF) under one
- * or more contributor license agreements.  See the NOTICE file
- * distributed with this work for additional information
- * regarding copyright ownership.  The ASF licenses this file
- * to you under the Apache License, Version 2.0 (the
- * "License"); you may not use this file except in compliance
- * with the License.  You may obtain a copy of the License at
- *
- *     http://www.apache.org/licenses/LICENSE-2.0
- *
- * Unless required by applicable law or agreed to in writing, software
- * distributed under the License is distributed on an "AS IS" BASIS,
- * WITHOUT WARRANTIES OR CONDITIONS OF ANY KIND, either express or implied.
- * See the License for the specific language governing permissions and
- * limitations under the License.
- */
-
-package org.apache.tajo.engine.planner.global;
-
-import junit.framework.TestCase;
-import org.apache.hadoop.fs.FileSystem;
-import org.apache.hadoop.fs.Path;
-import org.apache.tajo.LocalTajoTestingUtility;
-import org.apache.tajo.QueryId;
-import org.apache.tajo.QueryIdFactory;
-import org.apache.tajo.TajoTestingCluster;
-import org.apache.tajo.algebra.Expr;
-import org.apache.tajo.catalog.*;
-import org.apache.tajo.catalog.proto.CatalogProtos;
-import org.apache.tajo.catalog.statistics.TableStats;
-import org.apache.tajo.common.TajoDataTypes;
-import org.apache.tajo.conf.TajoConf;
-import org.apache.tajo.datum.Datum;
-import org.apache.tajo.datum.DatumFactory;
-import org.apache.tajo.datum.TextDatum;
-import org.apache.tajo.engine.function.FunctionLoader;
-import org.apache.tajo.engine.parser.SQLAnalyzer;
-import org.apache.tajo.plan.LogicalOptimizer;
-import org.apache.tajo.plan.LogicalPlan;
-import org.apache.tajo.plan.LogicalPlanner;
-import org.apache.tajo.plan.PlanningException;
-import org.apache.tajo.engine.query.QueryContext;
-import org.apache.tajo.plan.logical.*;
-import org.apache.tajo.storage.*;
-import org.apache.tajo.util.CommonTestingUtil;
-import org.junit.After;
-import org.junit.Before;
-import org.junit.Test;
-
-import java.io.IOException;
-import java.util.Collection;
-
-import static junit.framework.Assert.assertNotNull;
-import static org.apache.tajo.TajoConstants.DEFAULT_DATABASE_NAME;
-import static org.apache.tajo.TajoConstants.DEFAULT_TABLESPACE_NAME;
-import static org.junit.Assert.assertEquals;
-import static org.junit.Assert.assertTrue;
-
-public class TestBroadcastJoinPlan {
-  private TajoConf conf;
-  private final String TEST_PATH = TajoTestingCluster.DEFAULT_TEST_DIRECTORY + "/TestBroadcastJoinPlan";
-  private TajoTestingCluster util;
-  private CatalogService catalog;
-  private SQLAnalyzer analyzer;
-  private QueryContext defaultContext;
-  private Path testDir;
-
-  private TableDesc smallTable1;
-  private TableDesc smallTable2;
-  private TableDesc smallTable3;
-  private TableDesc largeTable1;
-  private TableDesc largeTable2;
-  private TableDesc largeTable3;
-
-  @Before
-  public void setUp() throws Exception {
-    util = new TajoTestingCluster();
-    conf = util.getConfiguration();
-    conf.setLongVar(TajoConf.ConfVars.$DIST_QUERY_BROADCAST_JOIN_THRESHOLD, 500 * 1024);
-    conf.setBoolVar(TajoConf.ConfVars.$TEST_BROADCAST_JOIN_ENABLED, true);
-
-    testDir = CommonTestingUtil.getTestDir(TEST_PATH);
-    catalog = util.startCatalogCluster().getCatalog();
-    catalog.createTablespace(DEFAULT_TABLESPACE_NAME, testDir.toUri().toString());
-    catalog.createDatabase(DEFAULT_DATABASE_NAME, DEFAULT_TABLESPACE_NAME);
-    util.getMiniCatalogCluster().getCatalogServer().reloadBuiltinFunctions(FunctionLoader.findLegacyFunctions());
-
-    Schema smallTable1Schema = new Schema();
-    smallTable1Schema.addColumn("small1_id", TajoDataTypes.Type.INT4);
-    smallTable1Schema.addColumn("small1_contents", TajoDataTypes.Type.TEXT);
-    smallTable1 = makeTestData("default.small1", smallTable1Schema, 10 * 1024);
-
-    Schema smallTable2Schema = new Schema();
-    smallTable2Schema.addColumn("small2_id", TajoDataTypes.Type.INT4);
-    smallTable2Schema.addColumn("small2_contents", TajoDataTypes.Type.TEXT);
-    smallTable2 = makeTestData("default.small2", smallTable2Schema, 10 * 1024);
-
-    Schema smallTable3Schema = new Schema();
-    smallTable3Schema.addColumn("small3_id", TajoDataTypes.Type.INT4);
-    smallTable3Schema.addColumn("small3_contents", TajoDataTypes.Type.TEXT);
-    smallTable3 = makeTestData("default.small3", smallTable3Schema, 10 * 1024);
-
-    Schema largeTable1Schema = new Schema();
-    largeTable1Schema.addColumn("large1_id", TajoDataTypes.Type.INT4);
-    largeTable1Schema.addColumn("large1_contents", TajoDataTypes.Type.TEXT);
-    largeTable1 = makeTestData("default.large1", largeTable1Schema, 1024 * 1024);  //1M
-
-    Schema largeTable2Schema = new Schema();
-    largeTable2Schema.addColumn("large2_id", TajoDataTypes.Type.INT4);
-    largeTable2Schema.addColumn("large2_contents", TajoDataTypes.Type.TEXT);
-    largeTable2 = makeTestData("default.large2", largeTable2Schema, 1024 * 1024);  //1M
-
-    Schema largeTable3Schema = new Schema();
-    largeTable3Schema.addColumn("large3_id", TajoDataTypes.Type.INT4);
-    largeTable3Schema.addColumn("large3_contents", TajoDataTypes.Type.TEXT);
-    largeTable3 = makeTestData("default.large3", largeTable3Schema, 1024 * 1024);  //1M
-
-    catalog.createTable(smallTable1);
-    catalog.createTable(smallTable2);
-    catalog.createTable(smallTable3);
-    catalog.createTable(largeTable1);
-    catalog.createTable(largeTable2);
-    catalog.createTable(largeTable3);
-
-    analyzer = new SQLAnalyzer();
-    defaultContext = LocalTajoTestingUtility.createDummyContext(conf);
-  }
-
-  private TableDesc makeTestData(String tableName, Schema schema, int dataSize) throws Exception {
-    TableMeta tableMeta = CatalogUtil.newTableMeta("CSV");
-    Path dataPath = new Path(testDir, tableName + ".csv");
-
-    String contentsData = "";
-    for (int i = 0; i < 1000; i++) {
-      for (int j = 0; j < 10; j++) {
-        contentsData += j;
-      }
-    }
-    Appender appender = ((FileStorageManager)StorageManager.getFileStorageManager(conf))
-        .getAppender(tableMeta, schema, dataPath);
-    appender.init();
-    Tuple tuple = new VTuple(schema.size());
-    int writtenSize = 0;
-    int count = 0;
-    while (true) {
-      TextDatum textDatum = DatumFactory.createText(count + "_" + contentsData);
-      tuple.put(new Datum[] {
-          DatumFactory.createInt4(count), textDatum });
-      appender.addTuple(tuple);
-
-      writtenSize += textDatum.size();
-      if (writtenSize >= dataSize) {
-        break;
-      }
-    }
-
-    appender.flush();
-    appender.close();
-
-    TableDesc tableDesc = CatalogUtil.newTableDesc(tableName, schema, tableMeta, dataPath);
-    TableStats tableStats = new TableStats();
-    FileSystem fs = dataPath.getFileSystem(conf);
-    tableStats.setNumBytes(fs.getFileStatus(dataPath).getLen());
-
-    tableDesc.setStats(tableStats);
-
-    return tableDesc;
-  }
-
-  @After
-  public void tearDown() throws Exception {
-    util.shutdownCatalogCluster();
-  }
-
-  @Test
-  public final void testBroadcastJoin() throws IOException, PlanningException {
-    String query = "select count(*) from large1 " +
-        "join small1 on large1_id = small1_id " +
-        "join small2 on small1_id = small2_id";
-
-    LogicalPlanner planner = new LogicalPlanner(catalog);
-    LogicalOptimizer optimizer = new LogicalOptimizer(conf);
-    Expr expr =  analyzer.parse(query);
-    LogicalPlan plan = planner.createPlan(defaultContext, expr);
-
-    optimizer.optimize(plan);
-
-    QueryId queryId = QueryIdFactory.newQueryId(System.currentTimeMillis(), 0);
-    QueryContext queryContext = new QueryContext(conf);
-    MasterPlan masterPlan = new MasterPlan(queryId, queryContext, plan);
-    GlobalPlanner globalPlanner = new GlobalPlanner(conf, catalog);
-    globalPlanner.build(masterPlan);
-
-    /*
-    |-eb_1395714781593_0000_000005 (TERMINAL)
-        |-eb_1395714781593_0000_000004 (ROOT, GROUP BY for counting)
-            |-eb_1395714781593_0000_000003 (LEAF, broadcast join)
-    */
-
-    ExecutionBlock terminalEB = masterPlan.getRoot();
-    assertEquals(1, masterPlan.getChildCount(terminalEB.getId()));
-
-    ExecutionBlock rootEB = masterPlan.getChild(terminalEB.getId(), 0);
-    assertEquals(1, masterPlan.getChildCount(rootEB.getId()));
-
-    ExecutionBlock leafEB = masterPlan.getChild(rootEB.getId(), 0);
-    assertNotNull(leafEB);
-
-    assertEquals(0, masterPlan.getChildCount(leafEB.getId()));
-    Collection<String> broadcastTables = leafEB.getBroadcastTables();
-    assertEquals(2, broadcastTables.size());
-
-    assertTrue(broadcastTables.contains("default.small1"));
-    assertTrue(broadcastTables.contains("default.small2"));
-    assertTrue(!broadcastTables.contains("default.large1"));
-
-    LogicalNode leafNode = leafEB.getPlan();
-    assertEquals(NodeType.GROUP_BY, leafNode.getType());
-
-    LogicalNode joinNode = ((GroupbyNode)leafNode).getChild();
-    assertEquals(NodeType.JOIN, joinNode.getType());
-
-    LogicalNode leftNode = ((JoinNode)joinNode).getLeftChild();
-    LogicalNode rightNode = ((JoinNode)joinNode).getRightChild();
-
-    assertEquals(NodeType.JOIN, leftNode.getType());
-    assertEquals(NodeType.SCAN, rightNode.getType());
-
-    LogicalNode lastLeftNode = ((JoinNode)leftNode).getLeftChild();
-    LogicalNode lastRightNode = ((JoinNode)leftNode).getRightChild();
-
-    assertEquals(NodeType.SCAN, lastLeftNode.getType());
-    assertEquals(NodeType.SCAN, lastRightNode.getType());
-  }
-
-  @Test
-  public final void testBroadcastJoinAllSmallTables() throws IOException, PlanningException {
-    String query = "select count(*) from small1 " +
-        "join small2 on small1_id = small2_id " +
-        "join small3 on small1_id = small3_id";
-
-    LogicalPlanner planner = new LogicalPlanner(catalog);
-    LogicalOptimizer optimizer = new LogicalOptimizer(conf);
-    Expr expr =  analyzer.parse(query);
-    LogicalPlan plan = planner.createPlan(defaultContext, expr);
-
-    optimizer.optimize(plan);
-
-    QueryId queryId = QueryIdFactory.newQueryId(System.currentTimeMillis(), 0);
-    QueryContext queryContext = new QueryContext(conf);
-    MasterPlan masterPlan = new MasterPlan(queryId, queryContext, plan);
-    GlobalPlanner globalPlanner = new GlobalPlanner(conf, catalog);
-    globalPlanner.build(masterPlan);
-
-    /*
-    |-eb_1402500846700_0000_000005
-       |-eb_1402500846700_0000_000004
-          |-eb_1402500846700_0000_000003 (LEAF, broadcast join small1, small2, small3)
-    */
-
-    ExecutionBlock terminalEB = masterPlan.getRoot();
-    assertEquals(1, masterPlan.getChildCount(terminalEB.getId()));
-
-    ExecutionBlock rootEB = masterPlan.getChild(terminalEB.getId(), 0);
-    assertEquals(1, masterPlan.getChildCount(rootEB.getId()));
-
-    ExecutionBlock leafEB = masterPlan.getChild(rootEB.getId(), 0);
-    assertNotNull(leafEB);
-
-    assertEquals(0, masterPlan.getChildCount(leafEB.getId()));
-    Collection<String> broadcastTables = leafEB.getBroadcastTables();
-    assertEquals(3, broadcastTables.size());
-
-    assertTrue(broadcastTables.contains("default.small2"));
-    assertTrue(broadcastTables.contains("default.small1"));
-    assertTrue(broadcastTables.contains("default.small3"));
-
-    LogicalNode leafNode = leafEB.getPlan();
-    assertEquals(NodeType.GROUP_BY, leafNode.getType());
-
-    LogicalNode joinNode = ((GroupbyNode)leafNode).getChild();
-    assertEquals(NodeType.JOIN, joinNode.getType());
-
-    LogicalNode leftNode = ((JoinNode)joinNode).getLeftChild();
-    LogicalNode rightNode = ((JoinNode)joinNode).getRightChild();
-
-    assertEquals(NodeType.JOIN, leftNode.getType());
-    assertEquals(NodeType.SCAN, rightNode.getType());
-    assertEquals("default.small3", ((ScanNode)rightNode).getCanonicalName());
-
-    LogicalNode lastLeftNode = ((JoinNode)leftNode).getLeftChild();
-    LogicalNode lastRightNode = ((JoinNode)leftNode).getRightChild();
-
-    assertEquals(NodeType.SCAN, lastLeftNode.getType());
-    assertEquals(NodeType.SCAN, lastRightNode.getType());
-    assertEquals("default.small1", ((ScanNode)lastLeftNode).getCanonicalName());
-    assertEquals("default.small2", ((ScanNode)lastRightNode).getCanonicalName());
-  }
-
-  @Test
-  public final void testNotBroadcastJoinTwoLargeTable() throws IOException, PlanningException {
-    // This query is not broadcast join
-    String query = "select count(*) from large1 " +
-        "join large2 on large1_id = large2_id ";
-
-    LogicalPlanner planner = new LogicalPlanner(catalog);
-    LogicalOptimizer optimizer = new LogicalOptimizer(conf);
-    Expr expr =  analyzer.parse(query);
-    LogicalPlan plan = planner.createPlan(defaultContext, expr);
-
-    optimizer.optimize(plan);
-
-    QueryId queryId = QueryIdFactory.newQueryId(System.currentTimeMillis(), 0);
-    QueryContext queryContext = new QueryContext(conf);
-    MasterPlan masterPlan = new MasterPlan(queryId, queryContext, plan);
-    GlobalPlanner globalPlanner = new GlobalPlanner(conf, catalog);
-    globalPlanner.build(masterPlan);
-
-    ExecutionBlockCursor ebCursor = new ExecutionBlockCursor(masterPlan);
-    while (ebCursor.hasNext()) {
-      ExecutionBlock eb = ebCursor.nextBlock();
-      Collection<String> broadcastTables = eb.getBroadcastTables();
-      assertTrue(broadcastTables == null || broadcastTables.isEmpty());
-    }
-  }
-
-  @Test
-  public final void testTwoBroadcastJoin() throws IOException, PlanningException {
-    String query = "select count(*) from large1 " +
-        "join small1 on large1_id = small1_id " +
-        "join large2 on large1_id = large2_id " +
-        "join small2 on large2_id = small2_id";
-
-    LogicalPlanner planner = new LogicalPlanner(catalog);
-    LogicalOptimizer optimizer = new LogicalOptimizer(conf);
-    Expr expr =  analyzer.parse(query);
-    LogicalPlan plan = planner.createPlan(defaultContext, expr);
-
-    optimizer.optimize(plan);
-
-    QueryId queryId = QueryIdFactory.newQueryId(System.currentTimeMillis(), 0);
-    QueryContext queryContext = new QueryContext(conf);
-    MasterPlan masterPlan = new MasterPlan(queryId, queryContext, plan);
-    GlobalPlanner globalPlanner = new GlobalPlanner(conf, catalog);
-    globalPlanner.build(masterPlan);
-
-    /*
-    |-eb_1395736346625_0000_000009
-      |-eb_1395736346625_0000_000008 (GROUP-BY)
-         |-eb_1395736346625_0000_000007 (GROUP-BY, JOIN)
-           |-eb_1395736346625_0000_000006 (LEAF, JOIN)
-           |-eb_1395736346625_0000_000003 (LEAF, JOIN)
-     */
-
-    ExecutionBlockCursor ebCursor = new ExecutionBlockCursor(masterPlan);
-    int index = 0;
-    while (ebCursor.hasNext()) {
-      ExecutionBlock eb = ebCursor.nextBlock();
-      if(index == 0) {
-        Collection<String> broadcastTables = eb.getBroadcastTables();
-        assertEquals(1, broadcastTables.size());
-
-        assertTrue(!broadcastTables.contains("default.large1"));
-        assertTrue(broadcastTables.contains("default.small1"));
-      } else if(index == 1) {
-        Collection<String> broadcastTables = eb.getBroadcastTables();
-        assertEquals(1, broadcastTables.size());
-        assertTrue(!broadcastTables.contains("default.large2"));
-        assertTrue(broadcastTables.contains("default.small2"));
-      }
-      index++;
-    }
-
-    assertEquals(5, index);
-  }
-
-  @Test
-  public final void testNotBroadcastJoinSubquery() throws IOException, PlanningException {
-    // This query is not broadcast join;
-    String query = "select count(*) from large1 " +
-        "join (select * from small1) a on large1_id = a.small1_id " +
-        "join small2 on a.small1_id = small2_id";
-
-    LogicalPlanner planner = new LogicalPlanner(catalog);
-    LogicalOptimizer optimizer = new LogicalOptimizer(conf);
-    Expr expr =  analyzer.parse(query);
-    LogicalPlan plan = planner.createPlan(defaultContext, expr);
-
-    optimizer.optimize(plan);
-
-    QueryId queryId = QueryIdFactory.newQueryId(System.currentTimeMillis(), 0);
-    QueryContext queryContext = new QueryContext(conf);
-    MasterPlan masterPlan = new MasterPlan(queryId, queryContext, plan);
-    GlobalPlanner globalPlanner = new GlobalPlanner(conf, catalog);
-    globalPlanner.build(masterPlan);
-
-    /*
-    |-eb_1395749810370_0000_000007
-       |-eb_1395749810370_0000_000006 (GROUP-BY)
-          |-eb_1395749810370_0000_000005 (GROUP-BY, JOIN)
-             |-eb_1395749810370_0000_000004 (LEAF, SCAN, large1)
-             |-eb_1395749810370_0000_000003 (JOIN)
-                |-eb_1395749810370_0000_000002 (LEAF, SCAN, small2)
-                |-eb_1395749810370_0000_000001 (LEAF, TABLE_SUBQUERY, small1)
-     */
-
-    ExecutionBlockCursor ebCursor = new ExecutionBlockCursor(masterPlan);
-    int index = 0;
-    while (ebCursor.hasNext()) {
-      ExecutionBlock eb = ebCursor.nextBlock();
-      Collection<String> broadcastTables = eb.getBroadcastTables();
-      assertTrue(broadcastTables == null || broadcastTables.isEmpty());
-      index++;
-    }
-
-    assertEquals(7, index);
-  }
-
-  @Test
-  public final void testBroadcastJoinSubquery() throws IOException, PlanningException {
-    String query = "select count(*) from large1 " +
-        "join small2 on large1_id = small2_id " +
-        "join (select * from small1) a on large1_id = a.small1_id";
-
-    LogicalPlanner planner = new LogicalPlanner(catalog);
-    LogicalOptimizer optimizer = new LogicalOptimizer(conf);
-    Expr expr =  analyzer.parse(query);
-    LogicalPlan plan = planner.createPlan(defaultContext, expr);
-
-    optimizer.optimize(plan);
-
-    QueryId queryId = QueryIdFactory.newQueryId(System.currentTimeMillis(), 0);
-    QueryContext queryContext = new QueryContext(conf);
-    MasterPlan masterPlan = new MasterPlan(queryId, queryContext, plan);
-    GlobalPlanner globalPlanner = new GlobalPlanner(conf, catalog);
-    globalPlanner.build(masterPlan);
-
-    /*
-    |-eb_1395794091662_0000_000007
-       |-eb_1395794091662_0000_000006
-          |-eb_1395794091662_0000_000005 (JOIN)
-             |-eb_1395794091662_0000_000004 (LEAF, SUBQUERY)
-             |-eb_1395794091662_0000_000003 (LEAF, JOIN)
-     */
-
-    ExecutionBlockCursor ebCursor = new ExecutionBlockCursor(masterPlan);
-    int index = 0;
-    while (ebCursor.hasNext()) {
-      ExecutionBlock eb = ebCursor.nextBlock();
-      if(index == 0) {
-        //LEAF, JOIN
-        Collection<String> broadcastTables = eb.getBroadcastTables();
-        assertEquals(1, broadcastTables.size());
-
-        assertTrue(!broadcastTables.contains("default.large1"));
-        assertTrue(broadcastTables.contains("default.small2"));
-      } else if(index == 1) {
-        //LEAF, SUBQUERY
-        Collection<String> broadcastTables = eb.getBroadcastTables();
-        assertTrue(broadcastTables == null || broadcastTables.isEmpty());
-      } else if(index == 2) {
-        //JOIN
-        Collection<String> broadcastTables = eb.getBroadcastTables();
-        assertTrue(broadcastTables == null || broadcastTables.isEmpty());
-      }
-      index++;
-    }
-
-    assertEquals(5, index);
-  }
-
-  @Test
-  public final void testLeftOuterJoinCase1() throws IOException, PlanningException {
-    // small, small, small, large, large
-    String query = "select count(*) from small1 " +
-        "left outer join small2 on small1_id = small2_id " +
-        "left outer join small3 on small1_id = small3_id " +
-        "left outer join large1 on small1_id = large1_id " +
-        "left outer join large2 on small1_id = large2_id ";
-
-        LogicalPlanner planner = new LogicalPlanner(catalog);
-    LogicalOptimizer optimizer = new LogicalOptimizer(conf);
-    Expr expr =  analyzer.parse(query);
-    LogicalPlan plan = planner.createPlan(defaultContext, expr);
-
-    optimizer.optimize(plan);
-
-    QueryId queryId = QueryIdFactory.newQueryId(System.currentTimeMillis(), 0);
-    QueryContext queryContext = new QueryContext(conf);
-    MasterPlan masterPlan = new MasterPlan(queryId, queryContext, plan);
-    GlobalPlanner globalPlanner = new GlobalPlanner(conf, catalog);
-    globalPlanner.build(masterPlan);
-
-    // ((((default.small1 ⟕ default.small2) ⟕ default.small3) ⟕ default.large1) ⟕ default.large2)
-    /*
-    |-eb_1406022243130_0000_000009
-       |-eb_1406022243130_0000_000008
-          |-eb_1406022243130_0000_000007       (join)
-             |-eb_1406022243130_0000_000006    (scan large2)
-             |-eb_1406022243130_0000_000005    (join)
-                |-eb_1406022243130_0000_000004 (scan large1)
-                |-eb_1406022243130_0000_000003 (scan small1, broadcast join small2, small3)
-     */
-
-    ExecutionBlockCursor ebCursor = new ExecutionBlockCursor(masterPlan);
-    int index = 0;
-    while (ebCursor.hasNext()) {
-      ExecutionBlock eb = ebCursor.nextBlock();
-      if(index == 0) {
-        Collection<String> broadcastTables = eb.getBroadcastTables();
-        assertEquals(2, broadcastTables.size());
-
-        assertTrue(!broadcastTables.contains("default.small1"));
-        assertTrue(broadcastTables.contains("default.small2"));
-        assertTrue(broadcastTables.contains("default.small3"));
-      } else if(index == 1 || index == 2 || index == 3) {
-        Collection<String> broadcastTables = eb.getBroadcastTables();
-        assertEquals(0, broadcastTables.size());
-      }
-      index++;
-    }
-
-    assertEquals(7, index);
-  }
-
-  @Test
-  public final void testLeftOuterJoinCase2() throws IOException, PlanningException {
-    // large, large, small, small, small
-    String query = "select count(*) from large1 " +
-        "left outer join large2 on large1_id = large2_id " +
-        "left outer join small1 on large1_id = small1_id " +
-        "left outer join small2 on large1_id = small2_id " +
-        "left outer join small3 on large1_id = small3_id ";
-
-    LogicalPlanner planner = new LogicalPlanner(catalog);
-    LogicalOptimizer optimizer = new LogicalOptimizer(conf);
-    Expr expr =  analyzer.parse(query);
-    LogicalPlan plan = planner.createPlan(defaultContext, expr);
-
-    optimizer.optimize(plan);
-
-    QueryId queryId = QueryIdFactory.newQueryId(System.currentTimeMillis(), 0);
-    QueryContext queryContext = new QueryContext(conf);
-    MasterPlan masterPlan = new MasterPlan(queryId, queryContext, plan);
-    GlobalPlanner globalPlanner = new GlobalPlanner(conf, catalog);
-    globalPlanner.build(masterPlan);
-
-    // ((((default.large1 ⟕ default.large2) ⟕ default.small1) ⟕ default.small2) ⟕ default.small3)
-    /*
-    |-eb_1404132555037_0000_000005
-       |-eb_1404132555037_0000_000004
-          |-eb_1404132555037_0000_000003    (JOIN, broadcast small1, small2, small3)
-             |-eb_1404132555037_0000_000002 (LEAF, Scan large2)
-             |-eb_1404132555037_0000_000001 (LEAF, Scan large1)
-     */
-
-    ExecutionBlockCursor ebCursor = new ExecutionBlockCursor(masterPlan);
-    int index = 0;
-    while (ebCursor.hasNext()) {
-      ExecutionBlock eb = ebCursor.nextBlock();
-      if(index == 0) {
-        LogicalNode node = eb.getPlan();
-        assertEquals(NodeType.SCAN, node.getType());
-        assertEquals("default.large1", ((ScanNode) node).getCanonicalName());
-
-        assertEquals(0, eb.getBroadcastTables().size());
-      } else if (index == 1) {
-        LogicalNode node = eb.getPlan();
-        assertEquals(NodeType.SCAN, node.getType());
-        assertEquals("default.large2", ((ScanNode)node).getCanonicalName());
-
-        assertEquals(0, eb.getBroadcastTables().size());
-      } else if(index == 2) {
-        LogicalNode node = eb.getPlan();
-        assertEquals(NodeType.GROUP_BY, node.getType());
-
-        JoinNode joinNode = ((GroupbyNode)node).getChild();
-        JoinNode joinNode2 = joinNode.getLeftChild();
-        ScanNode scanNode2 = joinNode.getRightChild();
-        assertEquals("default.small3", scanNode2.getCanonicalName());
-
-        JoinNode joinNode3 = joinNode2.getLeftChild();
-        ScanNode scanNode3 = joinNode2.getRightChild();
-        assertEquals("default.small2", scanNode3.getCanonicalName());
-
-        JoinNode joinNode4 = joinNode3.getLeftChild();
-        ScanNode scanNode4 = joinNode3.getRightChild();
-        assertEquals("default.small1", scanNode4.getCanonicalName());
-
-        ScanNode scanNode5 = joinNode4.getLeftChild();
-        ScanNode scanNode6 = joinNode4.getRightChild();
-        assertTrue(scanNode5.getCanonicalName().indexOf("0000_000001") > 0);
-        assertTrue(scanNode6.getCanonicalName().indexOf("0000_000002") > 0);
-
-        Collection<String> broadcastTables = eb.getBroadcastTables();
-        assertEquals(3, broadcastTables.size());
-
-        assertTrue(broadcastTables.contains("default.small1"));
-        assertTrue(broadcastTables.contains("default.small2"));
-        assertTrue(broadcastTables.contains("default.small3"));
-      }
-      index++;
-    }
-
-    assertEquals(5, index);
-  }
-
-  @Test
-  public final void testLeftOuterJoinCase3() throws IOException, PlanningException {
-    // large1, large2, small1, large3, small2, small3
-    String query = "select count(*) from large1 " +
-        "left outer join large2 on large1_id = large2_id " +
-        "left outer join small1 on large2_id = small1_id " +
-        "left outer join large3 on large1_id = large3_id " +
-        "left outer join small2 on large3_id = small2_id " +
-        "left outer join small3 on large3_id = small3_id ";
-
-    LogicalPlanner planner = new LogicalPlanner(catalog);
-    LogicalOptimizer optimizer = new LogicalOptimizer(conf);
-    Expr expr =  analyzer.parse(query);
-    LogicalPlan plan = planner.createPlan(defaultContext, expr);
-
-    optimizer.optimize(plan);
-
-    QueryId queryId = QueryIdFactory.newQueryId(System.currentTimeMillis(), 0);
-    QueryContext queryContext = new QueryContext(conf);
-    MasterPlan masterPlan = new MasterPlan(queryId, queryContext, plan);
-    GlobalPlanner globalPlanner = new GlobalPlanner(conf, catalog);
-    globalPlanner.build(masterPlan);
-
-    //(((((default.large1 ⟕ default.large2) ⟕ default.small1) ⟕ default.large3) ⟕ default.small2) ⟕ default.small3)
-    /*
-    |-eb_1402634570910_0000_000007
-       |-eb_1402634570910_0000_000006            (GROUP BY)
-          |-eb_1402634570910_0000_000005         (JOIN, broadcast small2, small3)
-             |-eb_1402634570910_0000_000004      (LEAF, scan large3)
-             |-eb_1402634570910_0000_000003      (JOIN, broadcast small1)
-                |-eb_1402634570910_0000_000002   (LEAF, scan large2)
-                |-eb_1402634570910_0000_000001   (LEAF, scan large1)
-    */
-    ExecutionBlockCursor ebCursor = new ExecutionBlockCursor(masterPlan);
-    int index = 0;
-    while (ebCursor.hasNext()) {
-      ExecutionBlock eb = ebCursor.nextBlock();
-      if(index == 0) {
-        LogicalNode node = eb.getPlan();
-        assertEquals(NodeType.SCAN, node.getType());
-        ScanNode scanNode = (ScanNode)node;
-        assertEquals("default.large1", scanNode.getCanonicalName());
-
-        Collection<String> broadcastTables = eb.getBroadcastTables();
-        assertEquals(0, broadcastTables.size());
-      } else if (index == 1) {
-        LogicalNode node = eb.getPlan();
-        assertEquals(NodeType.SCAN, node.getType());
-        ScanNode scanNode = (ScanNode)node;
-        assertEquals("default.large2", scanNode.getCanonicalName());
-
-        Collection<String> broadcastTables = eb.getBroadcastTables();
-        assertEquals(0, broadcastTables.size());
-      } else if(index == 2) {
-        LogicalNode node = eb.getPlan();
-        assertEquals(NodeType.JOIN, node.getType());
-        JoinNode joinNode = (JoinNode)node;
-
-        ScanNode leftNode = ((JoinNode)joinNode.getLeftChild()).getLeftChild();
-        ScanNode rightNode = ((JoinNode)joinNode.getLeftChild()).getRightChild();
-        assertTrue(leftNode.getCanonicalName().indexOf("0000_000001") > 0);
-        assertTrue(rightNode.getCanonicalName().indexOf("0000_000002") > 0);
-
-        Collection<String> broadcastTables = eb.getBroadcastTables();
-        assertEquals(1, broadcastTables.size());
-        assertTrue(broadcastTables.contains("default.small1"));
-      } else if(index == 3) {
-        LogicalNode node = eb.getPlan();
-        assertEquals(NodeType.SCAN, node.getType());
-        ScanNode scanNode = (ScanNode)node;
-        assertEquals("default.large3", scanNode.getCanonicalName());
-
-        Collection<String> broadcastTables = eb.getBroadcastTables();
-        assertEquals(0, broadcastTables.size());
-      } else if(index == 4) {
-        Collection<String> broadcastTables = eb.getBroadcastTables();
-        assertEquals(2, broadcastTables.size());
-        assertTrue(broadcastTables.contains("default.small2"));
-        assertTrue(broadcastTables.contains("default.small3"));
-      }
-      index++;
-    }
-
-    assertEquals(7, index);
-  }
-
-  @Test
-  public final void testLeftOuterJoinCase4() throws IOException, PlanningException {
-    // small1, small2, small3
-    String query = "select count(*) from small1 " +
-        "left outer join small2 on small1_id = small2_id " +
-        "left outer join small3 on small1_id = small3_id ";
-
-    LogicalPlanner planner = new LogicalPlanner(catalog);
-    LogicalOptimizer optimizer = new LogicalOptimizer(conf);
-    Expr expr =  analyzer.parse(query);
-    LogicalPlan plan = planner.createPlan(defaultContext, expr);
-
-    optimizer.optimize(plan);
-
-    QueryId queryId = QueryIdFactory.newQueryId(System.currentTimeMillis(), 0);
-    QueryContext queryContext = new QueryContext(conf);
-    MasterPlan masterPlan = new MasterPlan(queryId, queryContext, plan);
-    GlobalPlanner globalPlanner = new GlobalPlanner(conf, catalog);
-    globalPlanner.build(masterPlan);
-
-    /*
-    |-eb_1406022971444_0000_000005
-       |-eb_1406022971444_0000_000004     (group by)
-          |-eb_1406022971444_0000_000003  (scan small1, broadcast join small2, small3)
-    */
-
-    ExecutionBlockCursor ebCursor = new ExecutionBlockCursor(masterPlan);
-    int index = 0;
-    while (ebCursor.hasNext()) {
-      ExecutionBlock eb = ebCursor.nextBlock();
-      if(index == 0) {
-        GroupbyNode node = (GroupbyNode)eb.getPlan();
-        JoinNode joinNode = node.getChild();
-
-        ScanNode scanNode = joinNode.getRightChild();
-        assertEquals("default.small3", scanNode.getCanonicalName());
-
-        joinNode = joinNode.getLeftChild();
-        scanNode = joinNode.getLeftChild();
-        assertEquals("default.small1", scanNode.getCanonicalName());
-        scanNode = joinNode.getRightChild();
-        assertEquals("default.small2", scanNode.getCanonicalName());
-
-        Collection<String> broadcastTables = eb.getBroadcastTables();
-        assertEquals(2, broadcastTables.size());
-
-        assertTrue(broadcastTables.contains("default.small2"));
-        assertTrue(broadcastTables.contains("default.small3"));
-      } else if(index == 1) {
-        Collection<String> broadcastTables = eb.getBroadcastTables();
-        assertEquals(0, broadcastTables.size());
-      }
-      index++;
-    }
-
-    assertEquals(3, index);
-  }
-
-  @Test
-  public final void testLeftOuterJoinCase5() throws IOException, PlanningException {
-    // small, small, large, small
-    String query = "select count(*) from small1 " +
-        "left outer join small2 on small1_id = small2_id " +
-        "left outer join large1 on small1_id = large1_id " +
-        "left outer join small3 on small1_id = small3_id " ;
-
-    LogicalPlanner planner = new LogicalPlanner(catalog);
-    LogicalOptimizer optimizer = new LogicalOptimizer(conf);
-    Expr expr =  analyzer.parse(query);
-    LogicalPlan plan = planner.createPlan(defaultContext, expr);
-
-    optimizer.optimize(plan);
-
-    QueryId queryId = QueryIdFactory.newQueryId(System.currentTimeMillis(), 0);
-    QueryContext queryContext = new QueryContext(conf);
-    MasterPlan masterPlan = new MasterPlan(queryId, queryContext, plan);
-    GlobalPlanner globalPlanner = new GlobalPlanner(conf, catalog);
-    globalPlanner.build(masterPlan);
-
-    //(((default.small1 ⟕ default.small2) ⟕ default.large1) ⟕ default.small3)
-    /*
-    |-eb_1406023347983_0000_000007
-       |-eb_1406023347983_0000_000006
-          |-eb_1406023347983_0000_000005    (join, broadcast small3)
-             |-eb_1406023347983_0000_000004 (scan large1)
-             |-eb_1406023347983_0000_000003 (scan small1, broadcast join small2)
-     */
-
-    ExecutionBlockCursor ebCursor = new ExecutionBlockCursor(masterPlan);
-    int index = 0;
-    while (ebCursor.hasNext()) {
-      ExecutionBlock eb = ebCursor.nextBlock();
-      if(index == 0) {
-        Collection<String> broadcastTables = eb.getBroadcastTables();
-        assertEquals(1, broadcastTables.size());
-        assertTrue(broadcastTables.contains("default.small2"));
-      } else if (index == 2) {
-        Collection<String> broadcastTables = eb.getBroadcastTables();
-        assertEquals(1, broadcastTables.size());
-        assertTrue(broadcastTables.contains("default.small3"));
-      } else if(index == 1 || index == 3) {
-        Collection<String> broadcastTables = eb.getBroadcastTables();
-        assertEquals(0, broadcastTables.size());
-      }
-      index++;
-    }
-
-    assertEquals(5, index);
-  }
-
-  @Test
-  public final void testLeftOuterJoinCase6() throws IOException, PlanningException {
-    // small1, small2, large1, large2, small3
-    String query = "select count(*) from small1 " +
-        "left outer join small2 on small1_id = small2_id " +
-        "left outer join large1 on small1_id = large1_id " +
-        "left outer join large2 on small1_id = large2_id " +
-        "left outer join small3 on small1_id = small3_id " ;
-
-    LogicalPlanner planner = new LogicalPlanner(catalog);
-    LogicalOptimizer optimizer = new LogicalOptimizer(conf);
-    Expr expr =  analyzer.parse(query);
-    LogicalPlan plan = planner.createPlan(defaultContext, expr);
-
-    optimizer.optimize(plan);
-
-    QueryId queryId = QueryIdFactory.newQueryId(System.currentTimeMillis(), 0);
-    QueryContext queryContext = new QueryContext(conf);
-    MasterPlan masterPlan = new MasterPlan(queryId, queryContext, plan);
-    GlobalPlanner globalPlanner = new GlobalPlanner(conf, catalog);
-    globalPlanner.build(masterPlan);
-
-    // ((((default.small1 ⟕ default.small2) ⟕ default.large1) ⟕ default.large2) ⟕ default.small3)
-
-    /*
-    |-eb_1406023537578_0000_000009
-       |-eb_1406023537578_0000_000008
-          |-eb_1406023537578_0000_000007        (join, broadcast small3)
-             |-eb_1406023537578_0000_000006     (scan large2)
-             |-eb_1406023537578_0000_000005     (join)
-                |-eb_1406023537578_0000_000004  (scan large1)
-                |-eb_1406023537578_0000_000003  (scan small1, broadcast join small2)
-    */
-    ExecutionBlockCursor ebCursor = new ExecutionBlockCursor(masterPlan);
-    int index = 0;
-    while (ebCursor.hasNext()) {
-      ExecutionBlock eb = ebCursor.nextBlock();
-      if(index == 0) {
-        LogicalNode node = eb.getPlan();
-        assertEquals(NodeType.JOIN, node.getType());
-        JoinNode joinNode = (JoinNode)node;
-
-        ScanNode scanNode1 = joinNode.getLeftChild();
-        ScanNode scanNode2 = joinNode.getRightChild();
-        assertEquals("default.small1", scanNode1.getCanonicalName());
-        assertEquals("default.small2", scanNode2.getCanonicalName());
-
-        Collection<String> broadcastTables = eb.getBroadcastTables();
-        assertEquals(1, broadcastTables.size());
-        assertTrue(broadcastTables.contains("default.small2"));
-      } else if (index == 1) {
-        LogicalNode node = eb.getPlan();
-        assertEquals(NodeType.SCAN, node.getType());
-        ScanNode scanNode = (ScanNode) node;
-        assertEquals("default.large1", scanNode.getCanonicalName());
-
-        Collection<String> broadcastTables = eb.getBroadcastTables();
-        assertEquals(0, broadcastTables.size());
-      } else if (index == 2) {
-        LogicalNode node = eb.getPlan();
-        assertEquals(NodeType.JOIN, node.getType());
-      } else if (index == 3) {
-        LogicalNode node = eb.getPlan();
-        assertEquals(NodeType.SCAN, node.getType());
-        ScanNode scanNode = (ScanNode) node;
-        assertEquals("default.large2", scanNode.getCanonicalName());
-
-        Collection<String> broadcastTables = eb.getBroadcastTables();
-        assertEquals(0, broadcastTables.size());
-      } else if(index == 4) {
-        LogicalNode node = eb.getPlan();
-        assertEquals(NodeType.GROUP_BY, node.getType());
-
-        JoinNode joinNode = ((GroupbyNode)node).getChild();
-
-        JoinNode joinNode1 = joinNode.getLeftChild();
-        ScanNode scanNode1 = joinNode.getRightChild();
-        assertEquals("default.small3", scanNode1.getCanonicalName());
-
-        ScanNode scanNode2 = joinNode1.getLeftChild();
-        ScanNode scanNode3 = joinNode1.getRightChild();
-        assertTrue(scanNode2.getCanonicalName().indexOf("0000_000005") > 0);
-        assertTrue(scanNode3.getCanonicalName().indexOf("0000_000006") > 0);
-
-        Collection<String> broadcastTables = eb.getBroadcastTables();
-        assertEquals(1, broadcastTables.size());
-      }
-      index++;
-    }
-
-    assertEquals(7, index);
-  }
-
-  @Test
-  public final void testInnerLeftOuterJoinCase1() throws IOException, PlanningException {
-    // small, small, large, small
-    String query = "select count(*) from small1 " +
-        "inner join small2 on small1_id = small2_id " +
-        "left outer join large1 on small1_id = large1_id " +
-        "left outer join small3 on small3_id = large1_id " ;
-
-    LogicalPlanner planner = new LogicalPlanner(catalog);
-    LogicalOptimizer optimizer = new LogicalOptimizer(conf);
-    Expr expr =  analyzer.parse(query);
-    LogicalPlan plan = planner.createPlan(defaultContext, expr);
-
-    optimizer.optimize(plan);
-
-    QueryId queryId = QueryIdFactory.newQueryId(System.currentTimeMillis(), 0);
-    QueryContext queryContext = new QueryContext(conf);
-    MasterPlan masterPlan = new MasterPlan(queryId, queryContext, plan);
-    GlobalPlanner globalPlanner = new GlobalPlanner(conf, catalog);
-    globalPlanner.build(masterPlan);
-
-    // (((default.small1 ⋈θ default.small2) ⟕ default.large1) ⟕ default.small3)
-    /*
-    |-eb_1404139312268_0000_000006
-       |-eb_1404139312268_0000_000005
-          |-eb_1404139312268_0000_000003 (LEAF scan large1, broadcast small1, small2, small3)
-     */
-
-    ExecutionBlockCursor ebCursor = new ExecutionBlockCursor(masterPlan);
-    int index = 0;
-    while (ebCursor.hasNext()) {
-      ExecutionBlock eb = ebCursor.nextBlock();
-      if(index == 0) {
-        LogicalNode node = eb.getPlan();
-        assertEquals(NodeType.GROUP_BY, node.getType());
-        JoinNode joinNode = ((GroupbyNode)node).getChild();
-
-        JoinNode joinNode2 = joinNode.getLeftChild();
-        ScanNode scanNode = joinNode.getRightChild();
-        assertEquals("default.small3", scanNode.getCanonicalName());
-
-        JoinNode joinNode3 = joinNode2.getLeftChild();
-        ScanNode scanNode2 = joinNode2.getRightChild();
-
-        assertEquals("default.large1", scanNode2.getCanonicalName());
-
-        ScanNode scanNode3 = joinNode3.getLeftChild();
-        ScanNode scanNode4 = joinNode3.getRightChild();
-
-        assertEquals("default.small1", scanNode3.getCanonicalName());
-        assertEquals("default.small2", scanNode4.getCanonicalName());
-
-        Collection<String> broadcastTables = eb.getBroadcastTables();
-
-        assertEquals(3, broadcastTables.size());
-        assertTrue(broadcastTables.contains("default.small1"));
-        assertTrue(broadcastTables.contains("default.small2"));
-        assertTrue(broadcastTables.contains("default.small3"));
-      }
-      index++;
-    }
-
-    assertEquals(3, index);
-  }
-
-  @Test
-  public final void testBroadcastCasebyCase1() throws IOException, PlanningException {
-    // large, small, large, small
-    String query = "select count(*) from large1 " +
-        "inner join small1 on large1_id = small1_id " +
-        "left outer join large2 on large1_id = large2_id " +
-        "left outer join small2 on large1_id = small2_id " ;
-
-    LogicalPlanner planner = new LogicalPlanner(catalog);
-    LogicalOptimizer optimizer = new LogicalOptimizer(conf);
-    Expr expr = analyzer.parse(query);
-    LogicalPlan plan = planner.createPlan(defaultContext, expr);
-
-    optimizer.optimize(plan);
-
-    QueryId queryId = QueryIdFactory.newQueryId(System.currentTimeMillis(), 0);
-    QueryContext queryContext = new QueryContext(conf);
-    MasterPlan masterPlan = new MasterPlan(queryId, queryContext, plan);
-    GlobalPlanner globalPlanner = new GlobalPlanner(conf, catalog);
-    globalPlanner.build(masterPlan);
-
-    // (((default.large1 ⋈θ default.small1) ⟕ default.large2) ⟕ default.small2)
-    /*
-    |-eb_1404871198908_0000_000007
-      |-eb_1404871198908_0000_000006
-        |-eb_1404871198908_0000_000005   (join eb3, eb3, broadcast small2)
-          |-eb_1404871198908_0000_000004 (scan large2)
-          |-eb_1404871198908_0000_000003 (scan large1, broadcast small1)
-    */
-
-    ExecutionBlockCursor ebCursor = new ExecutionBlockCursor(masterPlan);
-    int index = 0;
-    while (ebCursor.hasNext()) {
-      ExecutionBlock eb = ebCursor.nextBlock();
-      if(index == 0) {
-        LogicalNode node = eb.getPlan();
-        assertEquals(NodeType.JOIN, node.getType());
-        JoinNode joinNode = (JoinNode)node;
-
-        ScanNode scanNode1 = joinNode.getLeftChild();
-        ScanNode scanNode2 = joinNode.getRightChild();
-        assertEquals("default.large1", scanNode1.getCanonicalName());
-        assertEquals("default.small1", scanNode2.getCanonicalName());
-
-        Collection<String> broadcastTables = eb.getBroadcastTables();
-
-        assertEquals(1, broadcastTables.size());
-        assertTrue(broadcastTables.contains("default.small1"));
-      } else if(index == 1) {
-        LogicalNode node = eb.getPlan();
-        assertEquals(NodeType.SCAN, node.getType());
-        ScanNode scanNode = (ScanNode)node;
-
-        assertEquals("default.large2", scanNode.getCanonicalName());
-
-        Collection<String> broadcastTables = eb.getBroadcastTables();
-        TestCase.assertEquals(0, broadcastTables.size());
-      } else if(index == 2) {
-        LogicalNode node = eb.getPlan();
-        assertEquals(NodeType.GROUP_BY, node.getType());
-        JoinNode joinNode = ((GroupbyNode)node).getChild();
-
-        JoinNode joinNode2 = joinNode.getLeftChild();
-        ScanNode scanNode = joinNode.getRightChild();
-        assertEquals("default.small2", scanNode.getCanonicalName());
-
-        ScanNode scanNode2 = joinNode2.getLeftChild();
-        ScanNode scanNode3 = joinNode2.getRightChild();
-
-        assertTrue(scanNode2.getCanonicalName().indexOf("000003") >= 0);
-        assertTrue(scanNode3.getCanonicalName().indexOf("000004") >= 0);
-
-        Collection<String> broadcastTables = eb.getBroadcastTables();
-
-        TestCase.assertEquals(1, broadcastTables.size());
-        TestCase.assertTrue(broadcastTables.contains("default.small2"));
-      }
-      index++;
-    }
-
-    TestCase.assertEquals(5, index);
-  }
-}
->>>>>>> 53ed1c37
+//}