/**
 * Licensed to the Apache Software Foundation (ASF) under one
 * or more contributor license agreements.  See the NOTICE file
 * distributed with this work for additional information
 * regarding copyright ownership.  The ASF licenses this file
 * to you under the Apache License, Version 2.0 (the
 * "License"); you may not use this file except in compliance
 * with the License.  You may obtain a copy of the License at
 *
 *     http://www.apache.org/licenses/LICENSE-2.0
 *
 * Unless required by applicable law or agreed to in writing, software
 * distributed under the License is distributed on an "AS IS" BASIS,
 * WITHOUT WARRANTIES OR CONDITIONS OF ANY KIND, either express or implied.
 * See the License for the specific language governing permissions and
 * limitations under the License.
 */

package org.apache.tajo.engine.eval;

import org.apache.tajo.catalog.CatalogUtil;
import org.apache.tajo.catalog.Schema;
import org.apache.tajo.catalog.exception.NoSuchFunctionException;
import org.apache.tajo.common.TajoDataTypes;
import org.apache.tajo.datum.TimestampDatum;
import org.junit.Test;

import java.io.IOException;

import static org.apache.tajo.common.TajoDataTypes.Type.TEXT;

public class TestSQLExpression extends ExprTestBase {

  public TestSQLExpression() {
  }

  @Test
  public void testQuotedIdentifiers() throws IOException {
    Schema schema = new Schema();
    schema.addColumn("컬럼1", TEXT);
    schema.addColumn("컬럼2", TEXT);
    testEval(schema, "테이블1", "123,234", "select \"컬럼1\"::float, cast (\"컬럼2\" as float4) as a from \"테이블1\"",
        new String[]{"123.0", "234.0"});
    testEval(schema,
        "테이블1", "123,234", "select char_length(\"컬럼1\"), \"컬럼2\"::float4 as \"별명1\" from \"테이블1\"",
        new String[]{"3", "234.0"});
  }

  @Test(expected = NoSuchFunctionException.class)
  public void testNoSuchFunction() throws IOException {
    testSimpleEval("select test123('abc') col1 ", new String[]{"abc"});
  }

  @Test
  public void testSQLStandardCast() throws IOException {
    testSimpleEval("select cast (1 as char)", new String[] {"1"});
    testSimpleEval("select cast (119 as char)", new String[] {"1"});

    testSimpleEval("select cast (1 as int2)", new String[ ]{"1"});
    testSimpleEval("select cast (1 as int4)", new String[] {"1"});
    testSimpleEval("select cast (1 as int8)", new String[] {"1"});
    testSimpleEval("select cast (1 as float)", new String[] {"1.0"});
    testSimpleEval("select cast (1 as double)", new String[] {"1.0"});
    testSimpleEval("select cast (1 as text)", new String[] {"1"});

    testSimpleEval("select cast ('123' as int2)", new String[] {"123"});
    testSimpleEval("select cast ('123' as int4)", new String[] {"123"});
    testSimpleEval("select cast ('123' as int8)", new String[] {"123"});
    testSimpleEval("select cast ('123' as float)", new String[] {"123.0"});
    testSimpleEval("select cast ('123' as double)", new String[] {"123.0"});
    testSimpleEval("select cast ('123' as text)", new String[] {"123"});

    testSimpleEval("select cast (123 as int2)", new String[] {"123"});
    testSimpleEval("select cast (123 as int4)", new String[] {"123"});
    testSimpleEval("select cast (123 as int8)", new String[] {"123"});
    testSimpleEval("select cast (123 as float)", new String[] {"123.0"});
    testSimpleEval("select cast (123 as double)", new String[] {"123.0"});
    testSimpleEval("select cast (123 as text)", new String[] {"123"});
<<<<<<< HEAD

    testSimpleEval("select cast (123.0 as float)", new String[] {"123.0"});
    testSimpleEval("select cast (123.0 as double)", new String[] {"123.0"});
  }

  @Test
  public void testExplicitCast() throws IOException {
    Schema schema = new Schema();
    schema.addColumn("col0", TajoDataTypes.Type.INT1);
    schema.addColumn("col1", TajoDataTypes.Type.INT2);
    schema.addColumn("col2", TajoDataTypes.Type.INT4);
    schema.addColumn("col3", TajoDataTypes.Type.INT8);
    schema.addColumn("col4", TajoDataTypes.Type.FLOAT4);
    schema.addColumn("col5", TajoDataTypes.Type.FLOAT8);
    schema.addColumn("col6", TajoDataTypes.Type.TEXT);
    schema.addColumn("col7", CatalogUtil.newDataType(TajoDataTypes.Type.CHAR, "", 3));

    testSimpleEval("select cast (1 as char)", new String[] {"1"});
    testSimpleEval("select cast (119 as char)", new String[] {"1"});

    testEval(schema, "table1", "0,1,2,3,4.1,5.1,6,7", "select col0::int1 from table1;", new String [] {"0"});
    testEval(schema, "table1", "0,1,2,3,4.1,5.1,6,7", "select col1::int1 from table1;", new String [] {"1"});
    testEval(schema, "table1", "0,1,2,3,4.1,5.1,6,7", "select col2::int1 from table1;", new String [] {"2"});
    testEval(schema, "table1", "0,1,2,3,4.1,5.1,6,7", "select col3::int1 from table1;", new String [] {"3"});
    testEval(schema, "table1", "0,1,2,3,4.1,5.1,6,7", "select col4::int1 from table1;", new String [] {"4"});
    testEval(schema, "table1", "0,1,2,3,4.1,5.1,6,7", "select col5::int1 from table1;", new String [] {"5"});
    testEval(schema, "table1", "0,1,2,3,4.1,5.1,6,7", "select col6::int1 from table1;", new String [] {"6"});
    testEval(schema, "table1", "0,1,2,3,4.1,5.1,6,7", "select col7::int1 from table1;", new String [] {"7"});

    testEval(schema, "table1", "0,1,2,3,4.1,5.1,6,7", "select col0::int2 from table1;", new String [] {"0"});
    testEval(schema, "table1", "0,1,2,3,4.1,5.1,6,7", "select col1::int2 from table1;", new String [] {"1"});
    testEval(schema, "table1", "0,1,2,3,4.1,5.1,6,7", "select col2::int2 from table1;", new String [] {"2"});
    testEval(schema, "table1", "0,1,2,3,4.1,5.1,6,7", "select col3::int2 from table1;", new String [] {"3"});
    testEval(schema, "table1", "0,1,2,3,4.1,5.1,6,7", "select col4::int2 from table1;", new String [] {"4"});
    testEval(schema, "table1", "0,1,2,3,4.1,5.1,6,7", "select col5::int2 from table1;", new String [] {"5"});
    testEval(schema, "table1", "0,1,2,3,4.1,5.1,6,7", "select col6::int2 from table1;", new String [] {"6"});
    testEval(schema, "table1", "0,1,2,3,4.1,5.1,6,7", "select col7::int2 from table1;", new String [] {"7"});

    testEval(schema, "table1", "0,1,2,3,4.1,5.1,6,7", "select col0::int4 from table1;", new String [] {"0"});
    testEval(schema, "table1", "0,1,2,3,4.1,5.1,6,7", "select col1::int4 from table1;", new String [] {"1"});
    testEval(schema, "table1", "0,1,2,3,4.1,5.1,6,7", "select col2::int4 from table1;", new String [] {"2"});
    testEval(schema, "table1", "0,1,2,3,4.1,5.1,6,7", "select col3::int4 from table1;", new String [] {"3"});
    testEval(schema, "table1", "0,1,2,3,4.1,5.1,6,7", "select col4::int4 from table1;", new String [] {"4"});
    testEval(schema, "table1", "0,1,2,3,4.1,5.1,6,7", "select col5::int4 from table1;", new String [] {"5"});
    testEval(schema, "table1", "0,1,2,3,4.1,5.1,6,7", "select col6::int4 from table1;", new String [] {"6"});
    testEval(schema, "table1", "0,1,2,3,4.1,5.1,6,7", "select col7::int4 from table1;", new String [] {"7"});

    testEval(schema, "table1", "0,1,2,3,4.1,5.1,6,7", "select col0::int8 from table1;", new String [] {"0"});
    testEval(schema, "table1", "0,1,2,3,4.1,5.1,6,7", "select col1::int8 from table1;", new String [] {"1"});
    testEval(schema, "table1", "0,1,2,3,4.1,5.1,6,7", "select col2::int8 from table1;", new String [] {"2"});
    testEval(schema, "table1", "0,1,2,3,4.1,5.1,6,7", "select col3::int8 from table1;", new String [] {"3"});
    testEval(schema, "table1", "0,1,2,3,4.1,5.1,6,7", "select col4::int8 from table1;", new String [] {"4"});
    testEval(schema, "table1", "0,1,2,3,4.1,5.1,6,7", "select col5::int8 from table1;", new String [] {"5"});
    testEval(schema, "table1", "0,1,2,3,4.1,5.1,6,7", "select col6::int8 from table1;", new String [] {"6"});
    testEval(schema, "table1", "0,1,2,3,4.1,5.1,6,7", "select col7::int8 from table1;", new String [] {"7"});

    testEval(schema, "table1", "0,1,2,3,4.1,5.1,6,7", "select col0::float4 from table1;", new String [] {"0.0"});
    testEval(schema, "table1", "0,1,2,3,4.1,5.1,6,7", "select col1::float4 from table1;", new String [] {"1.0"});
    testEval(schema, "table1", "0,1,2,3,4.1,5.1,6,7", "select col2::float4 from table1;", new String [] {"2.0"});
    testEval(schema, "table1", "0,1,2,3,4.1,5.1,6,7", "select col3::float4 from table1;", new String [] {"3.0"});
    testEval(schema, "table1", "0,1,2,3,4.1,5.1,6,7", "select col4::float4 from table1;", new String [] {"4.1"});
    testEval(schema, "table1", "0,1,2,3,4.1,5.1,6,7", "select col5::float4 from table1;", new String [] {"5.1"});
    testEval(schema, "table1", "0,1,2,3,4.1,5.1,6,7", "select col6::float4 from table1;", new String [] {"6.0"});
    testEval(schema, "table1", "0,1,2,3,4.1,5.1,6,7", "select col7::float4 from table1;", new String [] {"7.0"});

    testEval(schema, "table1", "0,1,2,3,4.1,5.1,6,7", "select col0::float8 from table1;", new String [] {"0.0"});
    testEval(schema, "table1", "0,1,2,3,4.1,5.1,6,7", "select col1::float8 from table1;", new String [] {"1.0"});
    testEval(schema, "table1", "0,1,2,3,4.1,5.1,6,7", "select col2::float8 from table1;", new String [] {"2.0"});
    testEval(schema, "table1", "0,1,2,3,4.1,5.1,6,7", "select col3::float8 from table1;", new String [] {"3.0"});
    testEval(schema, "table1", "0,1,2,3,4.1,5.1,6,7", "select col4::float8 from table1;", new String[]
        {Double.valueOf(4.1f).toString()});
    testEval(schema, "table1", "0,1,2,3,4.1,5.1,6,7", "select col5::float8 from table1;", new String [] {"5.1"});
    testEval(schema, "table1", "0,1,2,3,4.1,5.1,6,7", "select col6::float8 from table1;", new String [] {"6.0"});
    testEval(schema, "table1", "0,1,2,3,4.1,5.1,6,7", "select col7::float8 from table1;", new String [] {"7.0"});

    testEval(schema, "table1", "0,1,2,3,4.1,5.1,6,7", "select col0::text from table1;", new String [] {"0"});
    testEval(schema, "table1", "0,1,2,3,4.1,5.1,6,7", "select col1::text from table1;", new String [] {"1"});
    testEval(schema, "table1", "0,1,2,3,4.1,5.1,6,7", "select col2::text from table1;", new String [] {"2"});
    testEval(schema, "table1", "0,1,2,3,4.1,5.1,6,7", "select col3::text from table1;", new String [] {"3"});
    testEval(schema, "table1", "0,1,2,3,4.1,5.1,6,7", "select col4::text from table1;", new String [] {"4.1"});
    testEval(schema, "table1", "0,1,2,3,4.1,5.1,6,7", "select col5::text from table1;", new String [] {"5.1"});
    testEval(schema, "table1", "0,1,2,3,4.1,5.1,6,7", "select col6::text from table1;", new String [] {"6"});
    testEval(schema, "table1", "0,1,2,3,4.1,5.1,6,7", "select col7::text from table1;", new String [] {"7"});
  }

  @Test
  public void testImplicitCastForInt1() throws IOException {
    Schema schema = new Schema();
    schema.addColumn("col0", TajoDataTypes.Type.INT1);
    schema.addColumn("col1", TajoDataTypes.Type.INT2);
    schema.addColumn("col2", TajoDataTypes.Type.INT4);
    schema.addColumn("col3", TajoDataTypes.Type.INT8);
    schema.addColumn("col4", TajoDataTypes.Type.FLOAT4);
    schema.addColumn("col5", TajoDataTypes.Type.FLOAT8);
    schema.addColumn("col6", TajoDataTypes.Type.TEXT);
    schema.addColumn("col7", CatalogUtil.newDataType(TajoDataTypes.Type.CHAR, "", 3));

    testEval(schema, "table1", "0,1,2,3,4.1,5.1,6,7", "select col0 + col0 from table1;", new String [] {"0"});
    testEval(schema, "table1", "0,1,2,3,4.1,5.1,6,7", "select col0 + col1 from table1;", new String [] {"1"});
    testEval(schema, "table1", "0,1,2,3,4.1,5.1,6,7", "select col0 + col2 from table1;", new String [] {"2"});
    testEval(schema, "table1", "0,1,2,3,4.1,5.1,6,7", "select col0 + col3 from table1;", new String [] {"3"});
    testEval(schema, "table1", "0,1,2,3,4.1,5.1,6,7", "select col0 + col4 from table1;", new String [] {"4.1"});
    testEval(schema, "table1", "0,1,2,3,4.1,5.1,6,7", "select col0 + col5 from table1;", new String [] {"5.1"});
    testEval(schema, "table1", "0,1,2,3,4.1,5.1,6,7", "select col0 + col6::int1 from table1;", new String [] {"6"});
    testEval(schema, "table1", "0,1,2,3,4.1,5.1,6,7", "select col0 + col7::int1 from table1;", new String [] {"7"});

    testEval(schema, "table1", "0,1,2,3,4.1,5.1,6,7", "select col0 - col0 from table1;", new String [] {"0"});
    testEval(schema, "table1", "0,1,2,3,4.1,5.1,6,7", "select col0 - col1 from table1;", new String [] {"-1"});
    testEval(schema, "table1", "0,1,2,3,4.1,5.1,6,7", "select col0 - col2 from table1;", new String [] {"-2"});
    testEval(schema, "table1", "0,1,2,3,4.1,5.1,6,7", "select col0 - col3 from table1;", new String [] {"-3"});
    testEval(schema, "table1", "0,1,2,3,4.1,5.1,6,7", "select col0 - col4 from table1;", new String [] {"-4.1"});
    testEval(schema, "table1", "0,1,2,3,4.1,5.1,6,7", "select col0 - col5 from table1;", new String [] {"-5.1"});
    testEval(schema, "table1", "0,1,2,3,4.1,5.1,6,7", "select col0 - col6::int1 from table1;", new String [] {"-6"});
    testEval(schema, "table1", "0,1,2,3,4.1,5.1,6,7", "select col0 - col7::int1 from table1;", new String [] {"-7"});

    testEval(schema, "table1", "0,1,2,3,4.1,5.1,6,7", "select col0 * col0 from table1;", new String [] {"0"});
    testEval(schema, "table1", "0,1,2,3,4.1,5.1,6,7", "select col0 * col1 from table1;", new String [] {"0"});
    testEval(schema, "table1", "0,1,2,3,4.1,5.1,6,7", "select col0 * col2 from table1;", new String [] {"0"});
    testEval(schema, "table1", "0,1,2,3,4.1,5.1,6,7", "select col0 * col3 from table1;", new String [] {"0"});
    testEval(schema, "table1", "0,1,2,3,4.1,5.1,6,7", "select col0 * col4 from table1;", new String [] {"0.0"});
    testEval(schema, "table1", "0,1,2,3,4.1,5.1,6,7", "select col0 * col5 from table1;", new String [] {"0.0"});
    testEval(schema, "table1", "0,1,2,3,4.1,5.1,6,7", "select col0 * col6::int1 from table1;", new String [] {"0"});
    testEval(schema, "table1", "0,1,2,3,4.1,5.1,6,7", "select col0 * col7::int1 from table1;", new String [] {"0"});

    testEval(schema, "table1", "0,1,2,3,4.1,5.1,6,7", "select col0 % col1 from table1;", new String [] {"0"});
    testEval(schema, "table1", "0,1,2,3,4.1,5.1,6,7", "select col0 % col2 from table1;", new String [] {"0"});
    testEval(schema, "table1", "0,1,2,3,4.1,5.1,6,7", "select col0 % col3 from table1;", new String [] {"0"});
    testEval(schema, "table1", "0,1,2,3,4.1,5.1,6,7", "select col0 % col4 from table1;", new String [] {"0.0"});
    testEval(schema, "table1", "0,1,2,3,4.1,5.1,6,7", "select col0 % col5 from table1;", new String [] {"0.0"});
    testEval(schema, "table1", "0,1,2,3,4.1,5.1,6,7", "select col0 % col6::int1 from table1;", new String [] {"0"});
    testEval(schema, "table1", "0,1,2,3,4.1,5.1,6,7", "select col0 % col7::int1 from table1;", new String [] {"0"});

    testEval(schema, "table1", "0,1,2,3,4.1,5.1,6,7", "select col0 = col0 from table1;", new String [] {"t"});
    testEval(schema, "table1", "0,1,2,3,4.1,5.1,6,7", "select col0 = col1 from table1;", new String [] {"f"});
    testEval(schema, "table1", "0,1,2,3,4.1,5.1,6,7", "select col0 = col2 from table1;", new String [] {"f"});
    testEval(schema, "table1", "0,1,2,3,4.1,5.1,6,7", "select col0 = col3 from table1;", new String [] {"f"});
    testEval(schema, "table1", "0,1,2,3,4.1,5.1,6,7", "select col0 = col4 from table1;", new String [] {"f"});
    testEval(schema, "table1", "0,1,2,3,4.1,5.1,6,7", "select col0 = col5 from table1;", new String [] {"f"});
    testEval(schema, "table1", "0,1,2,3,4.1,5.1,6,7", "select col0 = col6::int1 from table1;", new String [] {"f"});
    testEval(schema, "table1", "0,1,2,3,4.1,5.1,6,7", "select col0 = col7::int1 from table1;", new String [] {"f"});

    testEval(schema, "table1", "0,1,2,3,4.1,5.1,6,7", "select col0 <> col0 from table1;", new String [] {"f"});
    testEval(schema, "table1", "0,1,2,3,4.1,5.1,6,7", "select col0 <> col1 from table1;", new String [] {"t"});
    testEval(schema, "table1", "0,1,2,3,4.1,5.1,6,7", "select col0 <> col2 from table1;", new String [] {"t"});
    testEval(schema, "table1", "0,1,2,3,4.1,5.1,6,7", "select col0 <> col3 from table1;", new String [] {"t"});
    testEval(schema, "table1", "0,1,2,3,4.1,5.1,6,7", "select col0 <> col4 from table1;", new String [] {"t"});
    testEval(schema, "table1", "0,1,2,3,4.1,5.1,6,7", "select col0 <> col5 from table1;", new String [] {"t"});
    testEval(schema, "table1", "0,1,2,3,4.1,5.1,6,7", "select col0 <> col6::int1 from table1;", new String [] {"t"});
    testEval(schema, "table1", "0,1,2,3,4.1,5.1,6,7", "select col0 <> col7::int1 from table1;", new String [] {"t"});

    testEval(schema, "table1", "0,1,2,3,4.1,5.1,6,7", "select col0 > col0 from table1;", new String [] {"f"});
    testEval(schema, "table1", "0,1,2,3,4.1,5.1,6,7", "select col0 > col1 from table1;", new String [] {"f"});
    testEval(schema, "table1", "0,1,2,3,4.1,5.1,6,7", "select col0 > col2 from table1;", new String [] {"f"});
    testEval(schema, "table1", "0,1,2,3,4.1,5.1,6,7", "select col0 > col3 from table1;", new String [] {"f"});
    testEval(schema, "table1", "0,1,2,3,4.1,5.1,6,7", "select col0 > col4 from table1;", new String [] {"f"});
    testEval(schema, "table1", "0,1,2,3,4.1,5.1,6,7", "select col0 > col5 from table1;", new String [] {"f"});
    testEval(schema, "table1", "0,1,2,3,4.1,5.1,6,7", "select col0 > col6::int1 from table1;", new String [] {"f"});
    testEval(schema, "table1", "0,1,2,3,4.1,5.1,6,7", "select col0 > col7::int1 from table1;", new String [] {"f"});

    testEval(schema, "table1", "0,1,2,3,4.1,5.1,6,7", "select col0 >= col0 from table1;", new String [] {"t"});
    testEval(schema, "table1", "0,1,2,3,4.1,5.1,6,7", "select col0 >= col1 from table1;", new String [] {"f"});
    testEval(schema, "table1", "0,1,2,3,4.1,5.1,6,7", "select col0 >= col2 from table1;", new String [] {"f"});
    testEval(schema, "table1", "0,1,2,3,4.1,5.1,6,7", "select col0 >= col3 from table1;", new String [] {"f"});
    testEval(schema, "table1", "0,1,2,3,4.1,5.1,6,7", "select col0 >= col4 from table1;", new String [] {"f"});
    testEval(schema, "table1", "0,1,2,3,4.1,5.1,6,7", "select col0 >= col5 from table1;", new String [] {"f"});
    testEval(schema, "table1", "0,1,2,3,4.1,5.1,6,7", "select col0 >= col6::int1 from table1;", new String [] {"f"});
    testEval(schema, "table1", "0,1,2,3,4.1,5.1,6,7", "select col0 >= col7::int1 from table1;", new String [] {"f"});

    testEval(schema, "table1", "0,1,2,3,4.1,5.1,6,7", "select col0 < col0 from table1;", new String [] {"f"});
    testEval(schema, "table1", "0,1,2,3,4.1,5.1,6,7", "select col0 < col1 from table1;", new String [] {"t"});
    testEval(schema, "table1", "0,1,2,3,4.1,5.1,6,7", "select col0 < col2 from table1;", new String [] {"t"});
    testEval(schema, "table1", "0,1,2,3,4.1,5.1,6,7", "select col0 < col3 from table1;", new String [] {"t"});
    testEval(schema, "table1", "0,1,2,3,4.1,5.1,6,7", "select col0 < col4 from table1;", new String [] {"t"});
    testEval(schema, "table1", "0,1,2,3,4.1,5.1,6,7", "select col0 < col5 from table1;", new String [] {"t"});
    testEval(schema, "table1", "0,1,2,3,4.1,5.1,6,7", "select col0 < col6::int1 from table1;", new String [] {"t"});
    testEval(schema, "table1", "0,1,2,3,4.1,5.1,6,7", "select col0 < col7::int1 from table1;", new String [] {"t"});

    testEval(schema, "table1", "0,1,2,3,4.1,5.1,6,7", "select col0 <= col0 from table1;", new String [] {"t"});
    testEval(schema, "table1", "0,1,2,3,4.1,5.1,6,7", "select col0 <= col1 from table1;", new String [] {"t"});
    testEval(schema, "table1", "0,1,2,3,4.1,5.1,6,7", "select col0 <= col2 from table1;", new String [] {"t"});
    testEval(schema, "table1", "0,1,2,3,4.1,5.1,6,7", "select col0 <= col3 from table1;", new String [] {"t"});
    testEval(schema, "table1", "0,1,2,3,4.1,5.1,6,7", "select col0 <= col4 from table1;", new String [] {"t"});
    testEval(schema, "table1", "0,1,2,3,4.1,5.1,6,7", "select col0 <= col5 from table1;", new String [] {"t"});
    testEval(schema, "table1", "0,1,2,3,4.1,5.1,6,7", "select col0 <= col6::int1 from table1;", new String [] {"t"});
    testEval(schema, "table1", "0,1,2,3,4.1,5.1,6,7", "select col0 <= col7::int1 from table1;", new String [] {"t"});
  }

  @Test
  public void testImplicitCastForInt2() throws IOException {
    Schema schema = new Schema();
    schema.addColumn("col0", TajoDataTypes.Type.INT1);
    schema.addColumn("col1", TajoDataTypes.Type.INT2);
    schema.addColumn("col2", TajoDataTypes.Type.INT4);
    schema.addColumn("col3", TajoDataTypes.Type.INT8);
    schema.addColumn("col4", TajoDataTypes.Type.FLOAT4);
    schema.addColumn("col5", TajoDataTypes.Type.FLOAT8);
    schema.addColumn("col6", TajoDataTypes.Type.TEXT);
    schema.addColumn("col7", CatalogUtil.newDataType(TajoDataTypes.Type.CHAR, "", 3));

    testEval(schema, "table1", "0,1,2,3,4.1,5.1,6,7", "select col1 + col0 from table1;", new String [] {"1"});
    testEval(schema, "table1", "0,1,2,3,4.1,5.1,6,7", "select col1 + col1 from table1;", new String [] {"2"});
    testEval(schema, "table1", "0,1,2,3,4.1,5.1,6,7", "select col1 + col2 from table1;", new String [] {"3"});
    testEval(schema, "table1", "0,1,2,3,4.1,5.1,6,7", "select col1 + col3 from table1;", new String [] {"4"});
    testEval(schema, "table1", "0,1,2,3,4.1,5.1,6,7", "select col1 + col4 from table1;", new String [] {"5.1"});
    testEval(schema, "table1", "0,1,2,3,4.1,5.1,6,7", "select col1 + col5 from table1;", new String [] {"6.1"});
    testEval(schema, "table1", "0,1,2,3,4.1,5.1,6,7", "select col1 + col6::int2 from table1;", new String [] {"7"});
    testEval(schema, "table1", "0,1,2,3,4.1,5.1,6,7", "select col1 + col7::int2 from table1;", new String [] {"8"});

    testEval(schema, "table1", "0,1,2,3,4.1,5.1,6,7", "select col1 - col0 from table1;", new String [] {"1"});
    testEval(schema, "table1", "0,1,2,3,4.1,5.1,6,7", "select col1 - col1 from table1;", new String [] {"0"});
    testEval(schema, "table1", "0,1,2,3,4.1,5.1,6,7", "select col1 - col2 from table1;", new String [] {"-1"});
    testEval(schema, "table1", "0,1,2,3,4.1,5.1,6,7", "select col1 - col3 from table1;", new String [] {"-2"});
    testEval(schema, "table1", "0,1,2,3,4.1,5.1,6,7", "select col1 - col4 from table1;", new String [] {"-3.1"});
    testEval(schema, "table1", "0,1,2,3,4.1,5.1,6,7", "select col1 - col5 from table1;", new String [] {"-4.1"});
    testEval(schema, "table1", "0,1,2,3,4.1,5.1,6,7", "select col1 - col6::int2 from table1;", new String [] {"-5"});
    testEval(schema, "table1", "0,1,2,3,4.1,5.1,6,7", "select col1 - col7::int2 from table1;", new String [] {"-6"});

    testEval(schema, "table1", "0,1,2,3,4.1,5.1,6,7", "select col1 * col0 from table1;", new String [] {"0"});
    testEval(schema, "table1", "0,1,2,3,4.1,5.1,6,7", "select col1 * col1 from table1;", new String [] {"1"});
    testEval(schema, "table1", "0,1,2,3,4.1,5.1,6,7", "select col1 * col2 from table1;", new String [] {"2"});
    testEval(schema, "table1", "0,1,2,3,4.1,5.1,6,7", "select col1 * col3 from table1;", new String [] {"3"});
    testEval(schema, "table1", "0,1,2,3,4.1,5.1,6,7", "select col1 * col4 from table1;", new String [] {"4.1"});
    testEval(schema, "table1", "0,1,2,3,4.1,5.1,6,7", "select col1 * col5 from table1;", new String [] {"5.1"});
    testEval(schema, "table1", "0,1,2,3,4.1,5.1,6,7", "select col1 * col6::int2 from table1;", new String [] {"6"});
    testEval(schema, "table1", "0,1,2,3,4.1,5.1,6,7", "select col1 * col7::int2 from table1;", new String [] {"7"});

    testEval(schema, "table1", "0,1,2,3,4.1,5.1,6,7", "select col1 % col1 from table1;", new String [] {"0"});
    testEval(schema, "table1", "0,1,2,3,4.1,5.1,6,7", "select col1 % col2 from table1;", new String [] {"1"});
    testEval(schema, "table1", "0,1,2,3,4.1,5.1,6,7", "select col1 % col3 from table1;", new String [] {"1"});
    testEval(schema, "table1", "0,1,2,3,4.1,5.1,6,7", "select col1 % col4 from table1;", new String [] {"1.0"});
    testEval(schema, "table1", "0,1,2,3,4.1,5.1,6,7", "select col1 % col5 from table1;", new String [] {"1.0"});
    testEval(schema, "table1", "0,1,2,3,4.1,5.1,6,7", "select col1 % col6::int2 from table1;", new String [] {"1"});
    testEval(schema, "table1", "0,1,2,3,4.1,5.1,6,7", "select col1 % col7::int2 from table1;", new String [] {"1"});

    testEval(schema, "table1", "0,1,2,3,4.1,5.1,6,7", "select col1 = col0 from table1;", new String [] {"f"});
    testEval(schema, "table1", "0,1,2,3,4.1,5.1,6,7", "select col1 = col1 from table1;", new String [] {"t"});
    testEval(schema, "table1", "0,1,2,3,4.1,5.1,6,7", "select col1 = col2 from table1;", new String [] {"f"});
    testEval(schema, "table1", "0,1,2,3,4.1,5.1,6,7", "select col1 = col3 from table1;", new String [] {"f"});
    testEval(schema, "table1", "0,1,2,3,4.1,5.1,6,7", "select col1 = col4 from table1;", new String [] {"f"});
    testEval(schema, "table1", "0,1,2,3,4.1,5.1,6,7", "select col1 = col5 from table1;", new String [] {"f"});
    testEval(schema, "table1", "0,1,2,3,4.1,5.1,6,7", "select col1 = col6::int2 from table1;", new String [] {"f"});
    testEval(schema, "table1", "0,1,2,3,4.1,5.1,6,7", "select col1 = col7::int2 from table1;", new String [] {"f"});

    testEval(schema, "table1", "0,1,2,3,4.1,5.1,6,7", "select col1 <> col0 from table1;", new String [] {"t"});
    testEval(schema, "table1", "0,1,2,3,4.1,5.1,6,7", "select col1 <> col1 from table1;", new String [] {"f"});
    testEval(schema, "table1", "0,1,2,3,4.1,5.1,6,7", "select col1 <> col2 from table1;", new String [] {"t"});
    testEval(schema, "table1", "0,1,2,3,4.1,5.1,6,7", "select col1 <> col3 from table1;", new String [] {"t"});
    testEval(schema, "table1", "0,1,2,3,4.1,5.1,6,7", "select col1 <> col4 from table1;", new String [] {"t"});
    testEval(schema, "table1", "0,1,2,3,4.1,5.1,6,7", "select col1 <> col5 from table1;", new String [] {"t"});
    testEval(schema, "table1", "0,1,2,3,4.1,5.1,6,7", "select col1 <> col6::int2 from table1;", new String [] {"t"});
    testEval(schema, "table1", "0,1,2,3,4.1,5.1,6,7", "select col1 <> col7::int2 from table1;", new String [] {"t"});

    testEval(schema, "table1", "0,1,2,3,4.1,5.1,6,7", "select col1 > col0 from table1;", new String [] {"t"});
    testEval(schema, "table1", "0,1,2,3,4.1,5.1,6,7", "select col1 > col1 from table1;", new String [] {"f"});
    testEval(schema, "table1", "0,1,2,3,4.1,5.1,6,7", "select col1 > col2 from table1;", new String [] {"f"});
    testEval(schema, "table1", "0,1,2,3,4.1,5.1,6,7", "select col1 > col3 from table1;", new String [] {"f"});
    testEval(schema, "table1", "0,1,2,3,4.1,5.1,6,7", "select col1 > col4 from table1;", new String [] {"f"});
    testEval(schema, "table1", "0,1,2,3,4.1,5.1,6,7", "select col1 > col5 from table1;", new String [] {"f"});
    testEval(schema, "table1", "0,1,2,3,4.1,5.1,6,7", "select col1 > col6::int2 from table1;", new String [] {"f"});
    testEval(schema, "table1", "0,1,2,3,4.1,5.1,6,7", "select col1 > col7::int2 from table1;", new String [] {"f"});

    testEval(schema, "table1", "0,1,2,3,4.1,5.1,6,7", "select col1 >= col0 from table1;", new String [] {"t"});
    testEval(schema, "table1", "0,1,2,3,4.1,5.1,6,7", "select col1 >= col1 from table1;", new String [] {"t"});
    testEval(schema, "table1", "0,1,2,3,4.1,5.1,6,7", "select col1 >= col2 from table1;", new String [] {"f"});
    testEval(schema, "table1", "0,1,2,3,4.1,5.1,6,7", "select col1 >= col3 from table1;", new String [] {"f"});
    testEval(schema, "table1", "0,1,2,3,4.1,5.1,6,7", "select col1 >= col4 from table1;", new String [] {"f"});
    testEval(schema, "table1", "0,1,2,3,4.1,5.1,6,7", "select col1 >= col5 from table1;", new String [] {"f"});
    testEval(schema, "table1", "0,1,2,3,4.1,5.1,6,7", "select col1 >= col6::int2 from table1;", new String [] {"f"});
    testEval(schema, "table1", "0,1,2,3,4.1,5.1,6,7", "select col1 >= col7::int2 from table1;", new String [] {"f"});

    testEval(schema, "table1", "0,1,2,3,4.1,5.1,6,7", "select col1 < col0 from table1;", new String [] {"f"});
    testEval(schema, "table1", "0,1,2,3,4.1,5.1,6,7", "select col1 < col1 from table1;", new String [] {"f"});
    testEval(schema, "table1", "0,1,2,3,4.1,5.1,6,7", "select col1 < col2 from table1;", new String [] {"t"});
    testEval(schema, "table1", "0,1,2,3,4.1,5.1,6,7", "select col1 < col3 from table1;", new String [] {"t"});
    testEval(schema, "table1", "0,1,2,3,4.1,5.1,6,7", "select col1 < col4 from table1;", new String [] {"t"});
    testEval(schema, "table1", "0,1,2,3,4.1,5.1,6,7", "select col1 < col5 from table1;", new String [] {"t"});
    testEval(schema, "table1", "0,1,2,3,4.1,5.1,6,7", "select col1 < col6::int2 from table1;", new String [] {"t"});
    testEval(schema, "table1", "0,1,2,3,4.1,5.1,6,7", "select col1 < col7::int2 from table1;", new String [] {"t"});

    testEval(schema, "table1", "0,1,2,3,4.1,5.1,6,7", "select col1 <= col0 from table1;", new String [] {"f"});
    testEval(schema, "table1", "0,1,2,3,4.1,5.1,6,7", "select col1 <= col1 from table1;", new String [] {"t"});
    testEval(schema, "table1", "0,1,2,3,4.1,5.1,6,7", "select col1 <= col2 from table1;", new String [] {"t"});
    testEval(schema, "table1", "0,1,2,3,4.1,5.1,6,7", "select col1 <= col3 from table1;", new String [] {"t"});
    testEval(schema, "table1", "0,1,2,3,4.1,5.1,6,7", "select col1 <= col4 from table1;", new String [] {"t"});
    testEval(schema, "table1", "0,1,2,3,4.1,5.1,6,7", "select col1 <= col5 from table1;", new String [] {"t"});
    testEval(schema, "table1", "0,1,2,3,4.1,5.1,6,7", "select col1 <= col6::int2 from table1;", new String [] {"t"});
    testEval(schema, "table1", "0,1,2,3,4.1,5.1,6,7", "select col1 <= col7::int2 from table1;", new String [] {"t"});
  }

  @Test
  public void testImplicitCastForInt4() throws IOException {
    Schema schema = new Schema();
    schema.addColumn("col0", TajoDataTypes.Type.INT1);
    schema.addColumn("col1", TajoDataTypes.Type.INT2);
    schema.addColumn("col2", TajoDataTypes.Type.INT4);
    schema.addColumn("col3", TajoDataTypes.Type.INT8);
    schema.addColumn("col4", TajoDataTypes.Type.FLOAT4);
    schema.addColumn("col5", TajoDataTypes.Type.FLOAT8);
    schema.addColumn("col6", TajoDataTypes.Type.TEXT);
    schema.addColumn("col7", CatalogUtil.newDataType(TajoDataTypes.Type.CHAR, "", 3));

    testEval(schema, "table1", "0,1,2,3,4.1,5.1,6,7", "select col2 + col0 from table1;", new String [] {"2"});
    testEval(schema, "table1", "0,1,2,3,4.1,5.1,6,7", "select col2 + col1 from table1;", new String [] {"3"});
    testEval(schema, "table1", "0,1,2,3,4.1,5.1,6,7", "select col2 + col2 from table1;", new String [] {"4"});
    testEval(schema, "table1", "0,1,2,3,4.1,5.1,6,7", "select col2 + col3 from table1;", new String [] {"5"});
    testEval(schema, "table1", "0,1,2,3,4.1,5.1,6,7", "select col2 + col4 from table1;", new String [] {"6.1"});
    testEval(schema, "table1", "0,1,2,3,4.1,5.1,6,7", "select col2 + col5 from table1;", new String [] {"7.1"});
    testEval(schema, "table1", "0,1,2,3,4.1,5.1,6,7", "select col2 + col6::int4 from table1;", new String [] {"8"});
    testEval(schema, "table1", "0,1,2,3,4.1,5.1,6,7", "select col2 + col7::int4 from table1;", new String [] {"9"});

    testEval(schema, "table1", "0,1,2,3,4.1,5.1,6,7", "select col2 - col0 from table1;", new String [] {"2"});
    testEval(schema, "table1", "0,1,2,3,4.1,5.1,6,7", "select col2 - col1 from table1;", new String [] {"1"});
    testEval(schema, "table1", "0,1,2,3,4.1,5.1,6,7", "select col2 - col2 from table1;", new String [] {"0"});
    testEval(schema, "table1", "0,1,2,3,4.1,5.1,6,7", "select col2 - col3 from table1;", new String [] {"-1"});
    testEval(schema, "table1", "0,1,2,3,4.1,5.1,6,7", "select col2 - col4 from table1;", new String [] {"-2.1"});
    testEval(schema, "table1", "0,1,2,3,4.1,5.1,6,7", "select col2 - col5 from table1;", new String [] {
        (new Integer(2) - new Double(5.1))+""});
    testEval(schema, "table1", "0,1,2,3,4.1,5.1,6,7", "select col2 - col6::int4 from table1;", new String [] {"-4"});
    testEval(schema, "table1", "0,1,2,3,4.1,5.1,6,7", "select col2 - col7::int4 from table1;", new String [] {"-5"});

    testEval(schema, "table1", "0,1,2,3,4.1,5.1,6,7", "select col2 * col0 from table1;", new String [] {"0"});
    testEval(schema, "table1", "0,1,2,3,4.1,5.1,6,7", "select col2 * col1 from table1;", new String [] {"2"});
    testEval(schema, "table1", "0,1,2,3,4.1,5.1,6,7", "select col2 * col2 from table1;", new String [] {"4"});
    testEval(schema, "table1", "0,1,2,3,4.1,5.1,6,7", "select col2 * col3 from table1;", new String [] {"6"});
    testEval(schema, "table1", "0,1,2,3,4.1,5.1,6,7", "select col2 * col4 from table1;", new String [] {"8.2"});
    testEval(schema, "table1", "0,1,2,3,4.1,5.1,6,7", "select col2 * col5 from table1;", new String [] {"10.2"});
    testEval(schema, "table1", "0,1,2,3,4.1,5.1,6,7", "select col2 * col6::int4 from table1;", new String [] {"12"});
    testEval(schema, "table1", "0,1,2,3,4.1,5.1,6,7", "select col2 * col7::int4 from table1;", new String [] {"14"});

    testEval(schema, "table1", "0,1,2,3,4.1,5.1,6,7", "select col2 % col1 from table1;", new String [] {"0"});
    testEval(schema, "table1", "0,1,2,3,4.1,5.1,6,7", "select col2 % col2 from table1;", new String [] {"0"});
    testEval(schema, "table1", "0,1,2,3,4.1,5.1,6,7", "select col2 % col3 from table1;", new String [] {"2"});
    testEval(schema, "table1", "0,1,2,3,4.1,5.1,6,7", "select col2 % col4 from table1;", new String [] {"2.0"});
    testEval(schema, "table1", "0,1,2,3,4.1,5.1,6,7", "select col2 % col5 from table1;", new String [] {"2.0"});
    testEval(schema, "table1", "0,1,2,3,4.1,5.1,6,7", "select col2 % col6::int4 from table1;", new String [] {"2"});
    testEval(schema, "table1", "0,1,2,3,4.1,5.1,6,7", "select col2 % col7::int4 from table1;", new String [] {"2"});

    testEval(schema, "table1", "0,1,2,3,4.1,5.1,6,7", "select col2 = col0 from table1;", new String [] {"f"});
    testEval(schema, "table1", "0,1,2,3,4.1,5.1,6,7", "select col2 = col1 from table1;", new String [] {"f"});
    testEval(schema, "table1", "0,1,2,3,4.1,5.1,6,7", "select col2 = col2 from table1;", new String [] {"t"});
    testEval(schema, "table1", "0,1,2,3,4.1,5.1,6,7", "select col2 = col3 from table1;", new String [] {"f"});
    testEval(schema, "table1", "0,1,2,3,4.1,5.1,6,7", "select col2 = col4 from table1;", new String [] {"f"});
    testEval(schema, "table1", "0,1,2,3,4.1,5.1,6,7", "select col2 = col5 from table1;", new String [] {"f"});
    testEval(schema, "table1", "0,1,2,3,4.1,5.1,6,7", "select col2 = col6::int4 from table1;", new String [] {"f"});
    testEval(schema, "table1", "0,1,2,3,4.1,5.1,6,7", "select col2 = col7::int4 from table1;", new String [] {"f"});

    testEval(schema, "table1", "0,1,2,3,4.1,5.1,6,7", "select col2 <> col0 from table1;", new String [] {"t"});
    testEval(schema, "table1", "0,1,2,3,4.1,5.1,6,7", "select col2 <> col1 from table1;", new String [] {"t"});
    testEval(schema, "table1", "0,1,2,3,4.1,5.1,6,7", "select col2 <> col2 from table1;", new String [] {"f"});
    testEval(schema, "table1", "0,1,2,3,4.1,5.1,6,7", "select col2 <> col3 from table1;", new String [] {"t"});
    testEval(schema, "table1", "0,1,2,3,4.1,5.1,6,7", "select col2 <> col4 from table1;", new String [] {"t"});
    testEval(schema, "table1", "0,1,2,3,4.1,5.1,6,7", "select col2 <> col5 from table1;", new String [] {"t"});
    testEval(schema, "table1", "0,1,2,3,4.1,5.1,6,7", "select col2 <> col6::int4 from table1;", new String [] {"t"});
    testEval(schema, "table1", "0,1,2,3,4.1,5.1,6,7", "select col2 <> col7::int4 from table1;", new String [] {"t"});

    testEval(schema, "table1", "0,1,2,3,4.1,5.1,6,7", "select col2 > col0 from table1;", new String [] {"t"});
    testEval(schema, "table1", "0,1,2,3,4.1,5.1,6,7", "select col2 > col1 from table1;", new String [] {"t"});
    testEval(schema, "table1", "0,1,2,3,4.1,5.1,6,7", "select col2 > col2 from table1;", new String [] {"f"});
    testEval(schema, "table1", "0,1,2,3,4.1,5.1,6,7", "select col2 > col3 from table1;", new String [] {"f"});
    testEval(schema, "table1", "0,1,2,3,4.1,5.1,6,7", "select col2 > col4 from table1;", new String [] {"f"});
    testEval(schema, "table1", "0,1,2,3,4.1,5.1,6,7", "select col2 > col5 from table1;", new String [] {"f"});
    testEval(schema, "table1", "0,1,2,3,4.1,5.1,6,7", "select col2 > col6::int4 from table1;", new String [] {"f"});
    testEval(schema, "table1", "0,1,2,3,4.1,5.1,6,7", "select col2 > col7::int4 from table1;", new String [] {"f"});

    testEval(schema, "table1", "0,1,2,3,4.1,5.1,6,7", "select col2 >= col0 from table1;", new String [] {"t"});
    testEval(schema, "table1", "0,1,2,3,4.1,5.1,6,7", "select col2 >= col1 from table1;", new String [] {"t"});
    testEval(schema, "table1", "0,1,2,3,4.1,5.1,6,7", "select col2 >= col2 from table1;", new String [] {"t"});
    testEval(schema, "table1", "0,1,2,3,4.1,5.1,6,7", "select col2 >= col3 from table1;", new String [] {"f"});
    testEval(schema, "table1", "0,1,2,3,4.1,5.1,6,7", "select col2 >= col4 from table1;", new String [] {"f"});
    testEval(schema, "table1", "0,1,2,3,4.1,5.1,6,7", "select col2 >= col5 from table1;", new String [] {"f"});
    testEval(schema, "table1", "0,1,2,3,4.1,5.1,6,7", "select col2 >= col6::int4 from table1;", new String [] {"f"});
    testEval(schema, "table1", "0,1,2,3,4.1,5.1,6,7", "select col2 >= col7::int4 from table1;", new String [] {"f"});

    testEval(schema, "table1", "0,1,2,3,4.1,5.1,6,7", "select col2 < col0 from table1;", new String [] {"f"});
    testEval(schema, "table1", "0,1,2,3,4.1,5.1,6,7", "select col2 < col1 from table1;", new String [] {"f"});
    testEval(schema, "table1", "0,1,2,3,4.1,5.1,6,7", "select col2 < col2 from table1;", new String [] {"f"});
    testEval(schema, "table1", "0,1,2,3,4.1,5.1,6,7", "select col2 < col3 from table1;", new String [] {"t"});
    testEval(schema, "table1", "0,1,2,3,4.1,5.1,6,7", "select col2 < col4 from table1;", new String [] {"t"});
    testEval(schema, "table1", "0,1,2,3,4.1,5.1,6,7", "select col2 < col5 from table1;", new String [] {"t"});
    testEval(schema, "table1", "0,1,2,3,4.1,5.1,6,7", "select col2 < col6::int4 from table1;", new String [] {"t"});
    testEval(schema, "table1", "0,1,2,3,4.1,5.1,6,7", "select col2 < col7::int4 from table1;", new String [] {"t"});

    testEval(schema, "table1", "0,1,2,3,4.1,5.1,6,7", "select col2 <= col0 from table1;", new String [] {"f"});
    testEval(schema, "table1", "0,1,2,3,4.1,5.1,6,7", "select col2 <= col1 from table1;", new String [] {"f"});
    testEval(schema, "table1", "0,1,2,3,4.1,5.1,6,7", "select col2 <= col2 from table1;", new String [] {"t"});
    testEval(schema, "table1", "0,1,2,3,4.1,5.1,6,7", "select col2 <= col3 from table1;", new String [] {"t"});
    testEval(schema, "table1", "0,1,2,3,4.1,5.1,6,7", "select col2 <= col4 from table1;", new String [] {"t"});
    testEval(schema, "table1", "0,1,2,3,4.1,5.1,6,7", "select col2 <= col5 from table1;", new String [] {"t"});
    testEval(schema, "table1", "0,1,2,3,4.1,5.1,6,7", "select col2 <= col6::int4 from table1;", new String [] {"t"});
    testEval(schema, "table1", "0,1,2,3,4.1,5.1,6,7", "select col2 <= col7::int4 from table1;", new String [] {"t"});
  }

=======

    testSimpleEval("select cast (123.0 as float)", new String[] {"123.0"});
    testSimpleEval("select cast (123.0 as double)", new String[] {"123.0"});
  }

  @Test
  public void testExplicitCast() throws IOException {
    Schema schema = new Schema();
    schema.addColumn("col0", TajoDataTypes.Type.INT1);
    schema.addColumn("col1", TajoDataTypes.Type.INT2);
    schema.addColumn("col2", TajoDataTypes.Type.INT4);
    schema.addColumn("col3", TajoDataTypes.Type.INT8);
    schema.addColumn("col4", TajoDataTypes.Type.FLOAT4);
    schema.addColumn("col5", TajoDataTypes.Type.FLOAT8);
    schema.addColumn("col6", TajoDataTypes.Type.TEXT);
    schema.addColumn("col7", CatalogUtil.newDataType(TajoDataTypes.Type.CHAR, "", 3));

    testSimpleEval("select cast (1 as char)", new String[] {"1"});
    testSimpleEval("select cast (119 as char)", new String[] {"1"});

    testEval(schema, "table1", "0,1,2,3,4.1,5.1,6,7", "select col0::int1 from table1;", new String [] {"0"});
    testEval(schema, "table1", "0,1,2,3,4.1,5.1,6,7", "select col1::int1 from table1;", new String [] {"1"});
    testEval(schema, "table1", "0,1,2,3,4.1,5.1,6,7", "select col2::int1 from table1;", new String [] {"2"});
    testEval(schema, "table1", "0,1,2,3,4.1,5.1,6,7", "select col3::int1 from table1;", new String [] {"3"});
    testEval(schema, "table1", "0,1,2,3,4.1,5.1,6,7", "select col4::int1 from table1;", new String [] {"4"});
    testEval(schema, "table1", "0,1,2,3,4.1,5.1,6,7", "select col5::int1 from table1;", new String [] {"5"});
    testEval(schema, "table1", "0,1,2,3,4.1,5.1,6,7", "select col6::int1 from table1;", new String [] {"6"});
    testEval(schema, "table1", "0,1,2,3,4.1,5.1,6,7", "select col7::int1 from table1;", new String [] {"7"});

    testEval(schema, "table1", "0,1,2,3,4.1,5.1,6,7", "select col0::int2 from table1;", new String [] {"0"});
    testEval(schema, "table1", "0,1,2,3,4.1,5.1,6,7", "select col1::int2 from table1;", new String [] {"1"});
    testEval(schema, "table1", "0,1,2,3,4.1,5.1,6,7", "select col2::int2 from table1;", new String [] {"2"});
    testEval(schema, "table1", "0,1,2,3,4.1,5.1,6,7", "select col3::int2 from table1;", new String [] {"3"});
    testEval(schema, "table1", "0,1,2,3,4.1,5.1,6,7", "select col4::int2 from table1;", new String [] {"4"});
    testEval(schema, "table1", "0,1,2,3,4.1,5.1,6,7", "select col5::int2 from table1;", new String [] {"5"});
    testEval(schema, "table1", "0,1,2,3,4.1,5.1,6,7", "select col6::int2 from table1;", new String [] {"6"});
    testEval(schema, "table1", "0,1,2,3,4.1,5.1,6,7", "select col7::int2 from table1;", new String [] {"7"});

    testEval(schema, "table1", "0,1,2,3,4.1,5.1,6,7", "select col0::int4 from table1;", new String [] {"0"});
    testEval(schema, "table1", "0,1,2,3,4.1,5.1,6,7", "select col1::int4 from table1;", new String [] {"1"});
    testEval(schema, "table1", "0,1,2,3,4.1,5.1,6,7", "select col2::int4 from table1;", new String [] {"2"});
    testEval(schema, "table1", "0,1,2,3,4.1,5.1,6,7", "select col3::int4 from table1;", new String [] {"3"});
    testEval(schema, "table1", "0,1,2,3,4.1,5.1,6,7", "select col4::int4 from table1;", new String [] {"4"});
    testEval(schema, "table1", "0,1,2,3,4.1,5.1,6,7", "select col5::int4 from table1;", new String [] {"5"});
    testEval(schema, "table1", "0,1,2,3,4.1,5.1,6,7", "select col6::int4 from table1;", new String [] {"6"});
    testEval(schema, "table1", "0,1,2,3,4.1,5.1,6,7", "select col7::int4 from table1;", new String [] {"7"});

    testEval(schema, "table1", "0,1,2,3,4.1,5.1,6,7", "select col0::int8 from table1;", new String [] {"0"});
    testEval(schema, "table1", "0,1,2,3,4.1,5.1,6,7", "select col1::int8 from table1;", new String [] {"1"});
    testEval(schema, "table1", "0,1,2,3,4.1,5.1,6,7", "select col2::int8 from table1;", new String [] {"2"});
    testEval(schema, "table1", "0,1,2,3,4.1,5.1,6,7", "select col3::int8 from table1;", new String [] {"3"});
    testEval(schema, "table1", "0,1,2,3,4.1,5.1,6,7", "select col4::int8 from table1;", new String [] {"4"});
    testEval(schema, "table1", "0,1,2,3,4.1,5.1,6,7", "select col5::int8 from table1;", new String [] {"5"});
    testEval(schema, "table1", "0,1,2,3,4.1,5.1,6,7", "select col6::int8 from table1;", new String [] {"6"});
    testEval(schema, "table1", "0,1,2,3,4.1,5.1,6,7", "select col7::int8 from table1;", new String [] {"7"});

    testEval(schema, "table1", "0,1,2,3,4.1,5.1,6,7", "select col0::float4 from table1;", new String [] {"0.0"});
    testEval(schema, "table1", "0,1,2,3,4.1,5.1,6,7", "select col1::float4 from table1;", new String [] {"1.0"});
    testEval(schema, "table1", "0,1,2,3,4.1,5.1,6,7", "select col2::float4 from table1;", new String [] {"2.0"});
    testEval(schema, "table1", "0,1,2,3,4.1,5.1,6,7", "select col3::float4 from table1;", new String [] {"3.0"});
    testEval(schema, "table1", "0,1,2,3,4.1,5.1,6,7", "select col4::float4 from table1;", new String [] {"4.1"});
    testEval(schema, "table1", "0,1,2,3,4.1,5.1,6,7", "select col5::float4 from table1;", new String [] {"5.1"});
    testEval(schema, "table1", "0,1,2,3,4.1,5.1,6,7", "select col6::float4 from table1;", new String [] {"6.0"});
    testEval(schema, "table1", "0,1,2,3,4.1,5.1,6,7", "select col7::float4 from table1;", new String [] {"7.0"});

    testEval(schema, "table1", "0,1,2,3,4.1,5.1,6,7", "select col0::float8 from table1;", new String [] {"0.0"});
    testEval(schema, "table1", "0,1,2,3,4.1,5.1,6,7", "select col1::float8 from table1;", new String [] {"1.0"});
    testEval(schema, "table1", "0,1,2,3,4.1,5.1,6,7", "select col2::float8 from table1;", new String [] {"2.0"});
    testEval(schema, "table1", "0,1,2,3,4.1,5.1,6,7", "select col3::float8 from table1;", new String [] {"3.0"});
    testEval(schema, "table1", "0,1,2,3,4.1,5.1,6,7", "select col4::float8 from table1;", new String[]
        {Double.valueOf(4.1f).toString()});
    testEval(schema, "table1", "0,1,2,3,4.1,5.1,6,7", "select col5::float8 from table1;", new String [] {"5.1"});
    testEval(schema, "table1", "0,1,2,3,4.1,5.1,6,7", "select col6::float8 from table1;", new String [] {"6.0"});
    testEval(schema, "table1", "0,1,2,3,4.1,5.1,6,7", "select col7::float8 from table1;", new String [] {"7.0"});

    testEval(schema, "table1", "0,1,2,3,4.1,5.1,6,7", "select col0::text from table1;", new String [] {"0"});
    testEval(schema, "table1", "0,1,2,3,4.1,5.1,6,7", "select col1::text from table1;", new String [] {"1"});
    testEval(schema, "table1", "0,1,2,3,4.1,5.1,6,7", "select col2::text from table1;", new String [] {"2"});
    testEval(schema, "table1", "0,1,2,3,4.1,5.1,6,7", "select col3::text from table1;", new String [] {"3"});
    testEval(schema, "table1", "0,1,2,3,4.1,5.1,6,7", "select col4::text from table1;", new String [] {"4.1"});
    testEval(schema, "table1", "0,1,2,3,4.1,5.1,6,7", "select col5::text from table1;", new String [] {"5.1"});
    testEval(schema, "table1", "0,1,2,3,4.1,5.1,6,7", "select col6::text from table1;", new String [] {"6"});
    testEval(schema, "table1", "0,1,2,3,4.1,5.1,6,7", "select col7::text from table1;", new String [] {"7"});
  }

  @Test
  public void testImplicitCastForInt1() throws IOException {
    Schema schema = new Schema();
    schema.addColumn("col0", TajoDataTypes.Type.INT1);
    schema.addColumn("col1", TajoDataTypes.Type.INT2);
    schema.addColumn("col2", TajoDataTypes.Type.INT4);
    schema.addColumn("col3", TajoDataTypes.Type.INT8);
    schema.addColumn("col4", TajoDataTypes.Type.FLOAT4);
    schema.addColumn("col5", TajoDataTypes.Type.FLOAT8);
    schema.addColumn("col6", TajoDataTypes.Type.TEXT);
    schema.addColumn("col7", CatalogUtil.newDataType(TajoDataTypes.Type.CHAR, "", 3));

    testEval(schema, "table1", "0,1,2,3,4.1,5.1,6,7", "select col0 + col0 from table1;", new String [] {"0"});
    testEval(schema, "table1", "0,1,2,3,4.1,5.1,6,7", "select col0 + col1 from table1;", new String [] {"1"});
    testEval(schema, "table1", "0,1,2,3,4.1,5.1,6,7", "select col0 + col2 from table1;", new String [] {"2"});
    testEval(schema, "table1", "0,1,2,3,4.1,5.1,6,7", "select col0 + col3 from table1;", new String [] {"3"});
    testEval(schema, "table1", "0,1,2,3,4.1,5.1,6,7", "select col0 + col4 from table1;", new String [] {"4.1"});
    testEval(schema, "table1", "0,1,2,3,4.1,5.1,6,7", "select col0 + col5 from table1;", new String [] {"5.1"});
    testEval(schema, "table1", "0,1,2,3,4.1,5.1,6,7", "select col0 + col6::int1 from table1;", new String [] {"6"});
    testEval(schema, "table1", "0,1,2,3,4.1,5.1,6,7", "select col0 + col7::int1 from table1;", new String [] {"7"});

    testEval(schema, "table1", "0,1,2,3,4.1,5.1,6,7", "select col0 - col0 from table1;", new String [] {"0"});
    testEval(schema, "table1", "0,1,2,3,4.1,5.1,6,7", "select col0 - col1 from table1;", new String [] {"-1"});
    testEval(schema, "table1", "0,1,2,3,4.1,5.1,6,7", "select col0 - col2 from table1;", new String [] {"-2"});
    testEval(schema, "table1", "0,1,2,3,4.1,5.1,6,7", "select col0 - col3 from table1;", new String [] {"-3"});
    testEval(schema, "table1", "0,1,2,3,4.1,5.1,6,7", "select col0 - col4 from table1;", new String [] {"-4.1"});
    testEval(schema, "table1", "0,1,2,3,4.1,5.1,6,7", "select col0 - col5 from table1;", new String [] {"-5.1"});
    testEval(schema, "table1", "0,1,2,3,4.1,5.1,6,7", "select col0 - col6::int1 from table1;", new String [] {"-6"});
    testEval(schema, "table1", "0,1,2,3,4.1,5.1,6,7", "select col0 - col7::int1 from table1;", new String [] {"-7"});

    testEval(schema, "table1", "0,1,2,3,4.1,5.1,6,7", "select col0 * col0 from table1;", new String [] {"0"});
    testEval(schema, "table1", "0,1,2,3,4.1,5.1,6,7", "select col0 * col1 from table1;", new String [] {"0"});
    testEval(schema, "table1", "0,1,2,3,4.1,5.1,6,7", "select col0 * col2 from table1;", new String [] {"0"});
    testEval(schema, "table1", "0,1,2,3,4.1,5.1,6,7", "select col0 * col3 from table1;", new String [] {"0"});
    testEval(schema, "table1", "0,1,2,3,4.1,5.1,6,7", "select col0 * col4 from table1;", new String [] {"0.0"});
    testEval(schema, "table1", "0,1,2,3,4.1,5.1,6,7", "select col0 * col5 from table1;", new String [] {"0.0"});
    testEval(schema, "table1", "0,1,2,3,4.1,5.1,6,7", "select col0 * col6::int1 from table1;", new String [] {"0"});
    testEval(schema, "table1", "0,1,2,3,4.1,5.1,6,7", "select col0 * col7::int1 from table1;", new String [] {"0"});

    testEval(schema, "table1", "0,1,2,3,4.1,5.1,6,7", "select col0 % col1 from table1;", new String [] {"0"});
    testEval(schema, "table1", "0,1,2,3,4.1,5.1,6,7", "select col0 % col2 from table1;", new String [] {"0"});
    testEval(schema, "table1", "0,1,2,3,4.1,5.1,6,7", "select col0 % col3 from table1;", new String [] {"0"});
    testEval(schema, "table1", "0,1,2,3,4.1,5.1,6,7", "select col0 % col4 from table1;", new String [] {"0.0"});
    testEval(schema, "table1", "0,1,2,3,4.1,5.1,6,7", "select col0 % col5 from table1;", new String [] {"0.0"});
    testEval(schema, "table1", "0,1,2,3,4.1,5.1,6,7", "select col0 % col6::int1 from table1;", new String [] {"0"});
    testEval(schema, "table1", "0,1,2,3,4.1,5.1,6,7", "select col0 % col7::int1 from table1;", new String [] {"0"});

    testEval(schema, "table1", "0,1,2,3,4.1,5.1,6,7", "select col0 = col0 from table1;", new String [] {"t"});
    testEval(schema, "table1", "0,1,2,3,4.1,5.1,6,7", "select col0 = col1 from table1;", new String [] {"f"});
    testEval(schema, "table1", "0,1,2,3,4.1,5.1,6,7", "select col0 = col2 from table1;", new String [] {"f"});
    testEval(schema, "table1", "0,1,2,3,4.1,5.1,6,7", "select col0 = col3 from table1;", new String [] {"f"});
    testEval(schema, "table1", "0,1,2,3,4.1,5.1,6,7", "select col0 = col4 from table1;", new String [] {"f"});
    testEval(schema, "table1", "0,1,2,3,4.1,5.1,6,7", "select col0 = col5 from table1;", new String [] {"f"});
    testEval(schema, "table1", "0,1,2,3,4.1,5.1,6,7", "select col0 = col6::int1 from table1;", new String [] {"f"});
    testEval(schema, "table1", "0,1,2,3,4.1,5.1,6,7", "select col0 = col7::int1 from table1;", new String [] {"f"});

    testEval(schema, "table1", "0,1,2,3,4.1,5.1,6,7", "select col0 <> col0 from table1;", new String [] {"f"});
    testEval(schema, "table1", "0,1,2,3,4.1,5.1,6,7", "select col0 <> col1 from table1;", new String [] {"t"});
    testEval(schema, "table1", "0,1,2,3,4.1,5.1,6,7", "select col0 <> col2 from table1;", new String [] {"t"});
    testEval(schema, "table1", "0,1,2,3,4.1,5.1,6,7", "select col0 <> col3 from table1;", new String [] {"t"});
    testEval(schema, "table1", "0,1,2,3,4.1,5.1,6,7", "select col0 <> col4 from table1;", new String [] {"t"});
    testEval(schema, "table1", "0,1,2,3,4.1,5.1,6,7", "select col0 <> col5 from table1;", new String [] {"t"});
    testEval(schema, "table1", "0,1,2,3,4.1,5.1,6,7", "select col0 <> col6::int1 from table1;", new String [] {"t"});
    testEval(schema, "table1", "0,1,2,3,4.1,5.1,6,7", "select col0 <> col7::int1 from table1;", new String [] {"t"});

    testEval(schema, "table1", "0,1,2,3,4.1,5.1,6,7", "select col0 > col0 from table1;", new String [] {"f"});
    testEval(schema, "table1", "0,1,2,3,4.1,5.1,6,7", "select col0 > col1 from table1;", new String [] {"f"});
    testEval(schema, "table1", "0,1,2,3,4.1,5.1,6,7", "select col0 > col2 from table1;", new String [] {"f"});
    testEval(schema, "table1", "0,1,2,3,4.1,5.1,6,7", "select col0 > col3 from table1;", new String [] {"f"});
    testEval(schema, "table1", "0,1,2,3,4.1,5.1,6,7", "select col0 > col4 from table1;", new String [] {"f"});
    testEval(schema, "table1", "0,1,2,3,4.1,5.1,6,7", "select col0 > col5 from table1;", new String [] {"f"});
    testEval(schema, "table1", "0,1,2,3,4.1,5.1,6,7", "select col0 > col6::int1 from table1;", new String [] {"f"});
    testEval(schema, "table1", "0,1,2,3,4.1,5.1,6,7", "select col0 > col7::int1 from table1;", new String [] {"f"});

    testEval(schema, "table1", "0,1,2,3,4.1,5.1,6,7", "select col0 >= col0 from table1;", new String [] {"t"});
    testEval(schema, "table1", "0,1,2,3,4.1,5.1,6,7", "select col0 >= col1 from table1;", new String [] {"f"});
    testEval(schema, "table1", "0,1,2,3,4.1,5.1,6,7", "select col0 >= col2 from table1;", new String [] {"f"});
    testEval(schema, "table1", "0,1,2,3,4.1,5.1,6,7", "select col0 >= col3 from table1;", new String [] {"f"});
    testEval(schema, "table1", "0,1,2,3,4.1,5.1,6,7", "select col0 >= col4 from table1;", new String [] {"f"});
    testEval(schema, "table1", "0,1,2,3,4.1,5.1,6,7", "select col0 >= col5 from table1;", new String [] {"f"});
    testEval(schema, "table1", "0,1,2,3,4.1,5.1,6,7", "select col0 >= col6::int1 from table1;", new String [] {"f"});
    testEval(schema, "table1", "0,1,2,3,4.1,5.1,6,7", "select col0 >= col7::int1 from table1;", new String [] {"f"});

    testEval(schema, "table1", "0,1,2,3,4.1,5.1,6,7", "select col0 < col0 from table1;", new String [] {"f"});
    testEval(schema, "table1", "0,1,2,3,4.1,5.1,6,7", "select col0 < col1 from table1;", new String [] {"t"});
    testEval(schema, "table1", "0,1,2,3,4.1,5.1,6,7", "select col0 < col2 from table1;", new String [] {"t"});
    testEval(schema, "table1", "0,1,2,3,4.1,5.1,6,7", "select col0 < col3 from table1;", new String [] {"t"});
    testEval(schema, "table1", "0,1,2,3,4.1,5.1,6,7", "select col0 < col4 from table1;", new String [] {"t"});
    testEval(schema, "table1", "0,1,2,3,4.1,5.1,6,7", "select col0 < col5 from table1;", new String [] {"t"});
    testEval(schema, "table1", "0,1,2,3,4.1,5.1,6,7", "select col0 < col6::int1 from table1;", new String [] {"t"});
    testEval(schema, "table1", "0,1,2,3,4.1,5.1,6,7", "select col0 < col7::int1 from table1;", new String [] {"t"});

    testEval(schema, "table1", "0,1,2,3,4.1,5.1,6,7", "select col0 <= col0 from table1;", new String [] {"t"});
    testEval(schema, "table1", "0,1,2,3,4.1,5.1,6,7", "select col0 <= col1 from table1;", new String [] {"t"});
    testEval(schema, "table1", "0,1,2,3,4.1,5.1,6,7", "select col0 <= col2 from table1;", new String [] {"t"});
    testEval(schema, "table1", "0,1,2,3,4.1,5.1,6,7", "select col0 <= col3 from table1;", new String [] {"t"});
    testEval(schema, "table1", "0,1,2,3,4.1,5.1,6,7", "select col0 <= col4 from table1;", new String [] {"t"});
    testEval(schema, "table1", "0,1,2,3,4.1,5.1,6,7", "select col0 <= col5 from table1;", new String [] {"t"});
    testEval(schema, "table1", "0,1,2,3,4.1,5.1,6,7", "select col0 <= col6::int1 from table1;", new String [] {"t"});
    testEval(schema, "table1", "0,1,2,3,4.1,5.1,6,7", "select col0 <= col7::int1 from table1;", new String [] {"t"});
  }

  @Test
  public void testImplicitCastForInt2() throws IOException {
    Schema schema = new Schema();
    schema.addColumn("col0", TajoDataTypes.Type.INT1);
    schema.addColumn("col1", TajoDataTypes.Type.INT2);
    schema.addColumn("col2", TajoDataTypes.Type.INT4);
    schema.addColumn("col3", TajoDataTypes.Type.INT8);
    schema.addColumn("col4", TajoDataTypes.Type.FLOAT4);
    schema.addColumn("col5", TajoDataTypes.Type.FLOAT8);
    schema.addColumn("col6", TajoDataTypes.Type.TEXT);
    schema.addColumn("col7", CatalogUtil.newDataType(TajoDataTypes.Type.CHAR, "", 3));

    testEval(schema, "table1", "0,1,2,3,4.1,5.1,6,7", "select col1 + col0 from table1;", new String [] {"1"});
    testEval(schema, "table1", "0,1,2,3,4.1,5.1,6,7", "select col1 + col1 from table1;", new String [] {"2"});
    testEval(schema, "table1", "0,1,2,3,4.1,5.1,6,7", "select col1 + col2 from table1;", new String [] {"3"});
    testEval(schema, "table1", "0,1,2,3,4.1,5.1,6,7", "select col1 + col3 from table1;", new String [] {"4"});
    testEval(schema, "table1", "0,1,2,3,4.1,5.1,6,7", "select col1 + col4 from table1;", new String [] {"5.1"});
    testEval(schema, "table1", "0,1,2,3,4.1,5.1,6,7", "select col1 + col5 from table1;", new String [] {"6.1"});
    testEval(schema, "table1", "0,1,2,3,4.1,5.1,6,7", "select col1 + col6::int2 from table1;", new String [] {"7"});
    testEval(schema, "table1", "0,1,2,3,4.1,5.1,6,7", "select col1 + col7::int2 from table1;", new String [] {"8"});

    testEval(schema, "table1", "0,1,2,3,4.1,5.1,6,7", "select col1 - col0 from table1;", new String [] {"1"});
    testEval(schema, "table1", "0,1,2,3,4.1,5.1,6,7", "select col1 - col1 from table1;", new String [] {"0"});
    testEval(schema, "table1", "0,1,2,3,4.1,5.1,6,7", "select col1 - col2 from table1;", new String [] {"-1"});
    testEval(schema, "table1", "0,1,2,3,4.1,5.1,6,7", "select col1 - col3 from table1;", new String [] {"-2"});
    testEval(schema, "table1", "0,1,2,3,4.1,5.1,6,7", "select col1 - col4 from table1;", new String [] {"-3.1"});
    testEval(schema, "table1", "0,1,2,3,4.1,5.1,6,7", "select col1 - col5 from table1;", new String [] {"-4.1"});
    testEval(schema, "table1", "0,1,2,3,4.1,5.1,6,7", "select col1 - col6::int2 from table1;", new String [] {"-5"});
    testEval(schema, "table1", "0,1,2,3,4.1,5.1,6,7", "select col1 - col7::int2 from table1;", new String [] {"-6"});

    testEval(schema, "table1", "0,1,2,3,4.1,5.1,6,7", "select col1 * col0 from table1;", new String [] {"0"});
    testEval(schema, "table1", "0,1,2,3,4.1,5.1,6,7", "select col1 * col1 from table1;", new String [] {"1"});
    testEval(schema, "table1", "0,1,2,3,4.1,5.1,6,7", "select col1 * col2 from table1;", new String [] {"2"});
    testEval(schema, "table1", "0,1,2,3,4.1,5.1,6,7", "select col1 * col3 from table1;", new String [] {"3"});
    testEval(schema, "table1", "0,1,2,3,4.1,5.1,6,7", "select col1 * col4 from table1;", new String [] {"4.1"});
    testEval(schema, "table1", "0,1,2,3,4.1,5.1,6,7", "select col1 * col5 from table1;", new String [] {"5.1"});
    testEval(schema, "table1", "0,1,2,3,4.1,5.1,6,7", "select col1 * col6::int2 from table1;", new String [] {"6"});
    testEval(schema, "table1", "0,1,2,3,4.1,5.1,6,7", "select col1 * col7::int2 from table1;", new String [] {"7"});

    testEval(schema, "table1", "0,1,2,3,4.1,5.1,6,7", "select col1 % col1 from table1;", new String [] {"0"});
    testEval(schema, "table1", "0,1,2,3,4.1,5.1,6,7", "select col1 % col2 from table1;", new String [] {"1"});
    testEval(schema, "table1", "0,1,2,3,4.1,5.1,6,7", "select col1 % col3 from table1;", new String [] {"1"});
    testEval(schema, "table1", "0,1,2,3,4.1,5.1,6,7", "select col1 % col4 from table1;", new String [] {"1.0"});
    testEval(schema, "table1", "0,1,2,3,4.1,5.1,6,7", "select col1 % col5 from table1;", new String [] {"1.0"});
    testEval(schema, "table1", "0,1,2,3,4.1,5.1,6,7", "select col1 % col6::int2 from table1;", new String [] {"1"});
    testEval(schema, "table1", "0,1,2,3,4.1,5.1,6,7", "select col1 % col7::int2 from table1;", new String [] {"1"});

    testEval(schema, "table1", "0,1,2,3,4.1,5.1,6,7", "select col1 = col0 from table1;", new String [] {"f"});
    testEval(schema, "table1", "0,1,2,3,4.1,5.1,6,7", "select col1 = col1 from table1;", new String [] {"t"});
    testEval(schema, "table1", "0,1,2,3,4.1,5.1,6,7", "select col1 = col2 from table1;", new String [] {"f"});
    testEval(schema, "table1", "0,1,2,3,4.1,5.1,6,7", "select col1 = col3 from table1;", new String [] {"f"});
    testEval(schema, "table1", "0,1,2,3,4.1,5.1,6,7", "select col1 = col4 from table1;", new String [] {"f"});
    testEval(schema, "table1", "0,1,2,3,4.1,5.1,6,7", "select col1 = col5 from table1;", new String [] {"f"});
    testEval(schema, "table1", "0,1,2,3,4.1,5.1,6,7", "select col1 = col6::int2 from table1;", new String [] {"f"});
    testEval(schema, "table1", "0,1,2,3,4.1,5.1,6,7", "select col1 = col7::int2 from table1;", new String [] {"f"});

    testEval(schema, "table1", "0,1,2,3,4.1,5.1,6,7", "select col1 <> col0 from table1;", new String [] {"t"});
    testEval(schema, "table1", "0,1,2,3,4.1,5.1,6,7", "select col1 <> col1 from table1;", new String [] {"f"});
    testEval(schema, "table1", "0,1,2,3,4.1,5.1,6,7", "select col1 <> col2 from table1;", new String [] {"t"});
    testEval(schema, "table1", "0,1,2,3,4.1,5.1,6,7", "select col1 <> col3 from table1;", new String [] {"t"});
    testEval(schema, "table1", "0,1,2,3,4.1,5.1,6,7", "select col1 <> col4 from table1;", new String [] {"t"});
    testEval(schema, "table1", "0,1,2,3,4.1,5.1,6,7", "select col1 <> col5 from table1;", new String [] {"t"});
    testEval(schema, "table1", "0,1,2,3,4.1,5.1,6,7", "select col1 <> col6::int2 from table1;", new String [] {"t"});
    testEval(schema, "table1", "0,1,2,3,4.1,5.1,6,7", "select col1 <> col7::int2 from table1;", new String [] {"t"});

    testEval(schema, "table1", "0,1,2,3,4.1,5.1,6,7", "select col1 > col0 from table1;", new String [] {"t"});
    testEval(schema, "table1", "0,1,2,3,4.1,5.1,6,7", "select col1 > col1 from table1;", new String [] {"f"});
    testEval(schema, "table1", "0,1,2,3,4.1,5.1,6,7", "select col1 > col2 from table1;", new String [] {"f"});
    testEval(schema, "table1", "0,1,2,3,4.1,5.1,6,7", "select col1 > col3 from table1;", new String [] {"f"});
    testEval(schema, "table1", "0,1,2,3,4.1,5.1,6,7", "select col1 > col4 from table1;", new String [] {"f"});
    testEval(schema, "table1", "0,1,2,3,4.1,5.1,6,7", "select col1 > col5 from table1;", new String [] {"f"});
    testEval(schema, "table1", "0,1,2,3,4.1,5.1,6,7", "select col1 > col6::int2 from table1;", new String [] {"f"});
    testEval(schema, "table1", "0,1,2,3,4.1,5.1,6,7", "select col1 > col7::int2 from table1;", new String [] {"f"});

    testEval(schema, "table1", "0,1,2,3,4.1,5.1,6,7", "select col1 >= col0 from table1;", new String [] {"t"});
    testEval(schema, "table1", "0,1,2,3,4.1,5.1,6,7", "select col1 >= col1 from table1;", new String [] {"t"});
    testEval(schema, "table1", "0,1,2,3,4.1,5.1,6,7", "select col1 >= col2 from table1;", new String [] {"f"});
    testEval(schema, "table1", "0,1,2,3,4.1,5.1,6,7", "select col1 >= col3 from table1;", new String [] {"f"});
    testEval(schema, "table1", "0,1,2,3,4.1,5.1,6,7", "select col1 >= col4 from table1;", new String [] {"f"});
    testEval(schema, "table1", "0,1,2,3,4.1,5.1,6,7", "select col1 >= col5 from table1;", new String [] {"f"});
    testEval(schema, "table1", "0,1,2,3,4.1,5.1,6,7", "select col1 >= col6::int2 from table1;", new String [] {"f"});
    testEval(schema, "table1", "0,1,2,3,4.1,5.1,6,7", "select col1 >= col7::int2 from table1;", new String [] {"f"});

    testEval(schema, "table1", "0,1,2,3,4.1,5.1,6,7", "select col1 < col0 from table1;", new String [] {"f"});
    testEval(schema, "table1", "0,1,2,3,4.1,5.1,6,7", "select col1 < col1 from table1;", new String [] {"f"});
    testEval(schema, "table1", "0,1,2,3,4.1,5.1,6,7", "select col1 < col2 from table1;", new String [] {"t"});
    testEval(schema, "table1", "0,1,2,3,4.1,5.1,6,7", "select col1 < col3 from table1;", new String [] {"t"});
    testEval(schema, "table1", "0,1,2,3,4.1,5.1,6,7", "select col1 < col4 from table1;", new String [] {"t"});
    testEval(schema, "table1", "0,1,2,3,4.1,5.1,6,7", "select col1 < col5 from table1;", new String [] {"t"});
    testEval(schema, "table1", "0,1,2,3,4.1,5.1,6,7", "select col1 < col6::int2 from table1;", new String [] {"t"});
    testEval(schema, "table1", "0,1,2,3,4.1,5.1,6,7", "select col1 < col7::int2 from table1;", new String [] {"t"});

    testEval(schema, "table1", "0,1,2,3,4.1,5.1,6,7", "select col1 <= col0 from table1;", new String [] {"f"});
    testEval(schema, "table1", "0,1,2,3,4.1,5.1,6,7", "select col1 <= col1 from table1;", new String [] {"t"});
    testEval(schema, "table1", "0,1,2,3,4.1,5.1,6,7", "select col1 <= col2 from table1;", new String [] {"t"});
    testEval(schema, "table1", "0,1,2,3,4.1,5.1,6,7", "select col1 <= col3 from table1;", new String [] {"t"});
    testEval(schema, "table1", "0,1,2,3,4.1,5.1,6,7", "select col1 <= col4 from table1;", new String [] {"t"});
    testEval(schema, "table1", "0,1,2,3,4.1,5.1,6,7", "select col1 <= col5 from table1;", new String [] {"t"});
    testEval(schema, "table1", "0,1,2,3,4.1,5.1,6,7", "select col1 <= col6::int2 from table1;", new String [] {"t"});
    testEval(schema, "table1", "0,1,2,3,4.1,5.1,6,7", "select col1 <= col7::int2 from table1;", new String [] {"t"});
  }

  @Test
  public void testImplicitCastForInt4() throws IOException {
    Schema schema = new Schema();
    schema.addColumn("col0", TajoDataTypes.Type.INT1);
    schema.addColumn("col1", TajoDataTypes.Type.INT2);
    schema.addColumn("col2", TajoDataTypes.Type.INT4);
    schema.addColumn("col3", TajoDataTypes.Type.INT8);
    schema.addColumn("col4", TajoDataTypes.Type.FLOAT4);
    schema.addColumn("col5", TajoDataTypes.Type.FLOAT8);
    schema.addColumn("col6", TajoDataTypes.Type.TEXT);
    schema.addColumn("col7", CatalogUtil.newDataType(TajoDataTypes.Type.CHAR, "", 3));

    testEval(schema, "table1", "0,1,2,3,4.1,5.1,6,7", "select col2 + col0 from table1;", new String [] {"2"});
    testEval(schema, "table1", "0,1,2,3,4.1,5.1,6,7", "select col2 + col1 from table1;", new String [] {"3"});
    testEval(schema, "table1", "0,1,2,3,4.1,5.1,6,7", "select col2 + col2 from table1;", new String [] {"4"});
    testEval(schema, "table1", "0,1,2,3,4.1,5.1,6,7", "select col2 + col3 from table1;", new String [] {"5"});
    testEval(schema, "table1", "0,1,2,3,4.1,5.1,6,7", "select col2 + col4 from table1;", new String [] {"6.1"});
    testEval(schema, "table1", "0,1,2,3,4.1,5.1,6,7", "select col2 + col5 from table1;", new String [] {"7.1"});
    testEval(schema, "table1", "0,1,2,3,4.1,5.1,6,7", "select col2 + col6::int4 from table1;", new String [] {"8"});
    testEval(schema, "table1", "0,1,2,3,4.1,5.1,6,7", "select col2 + col7::int4 from table1;", new String [] {"9"});

    testEval(schema, "table1", "0,1,2,3,4.1,5.1,6,7", "select col2 - col0 from table1;", new String [] {"2"});
    testEval(schema, "table1", "0,1,2,3,4.1,5.1,6,7", "select col2 - col1 from table1;", new String [] {"1"});
    testEval(schema, "table1", "0,1,2,3,4.1,5.1,6,7", "select col2 - col2 from table1;", new String [] {"0"});
    testEval(schema, "table1", "0,1,2,3,4.1,5.1,6,7", "select col2 - col3 from table1;", new String [] {"-1"});
    testEval(schema, "table1", "0,1,2,3,4.1,5.1,6,7", "select col2 - col4 from table1;", new String [] {"-2.1"});
    testEval(schema, "table1", "0,1,2,3,4.1,5.1,6,7", "select col2 - col5 from table1;", new String [] {
        (new Integer(2) - 5.1d) +""});
    testEval(schema, "table1", "0,1,2,3,4.1,5.1,6,7", "select col2 - col6::int4 from table1;", new String [] {"-4"});
    testEval(schema, "table1", "0,1,2,3,4.1,5.1,6,7", "select col2 - col7::int4 from table1;", new String [] {"-5"});

    testEval(schema, "table1", "0,1,2,3,4.1,5.1,6,7", "select col2 * col0 from table1;", new String [] {"0"});
    testEval(schema, "table1", "0,1,2,3,4.1,5.1,6,7", "select col2 * col1 from table1;", new String [] {"2"});
    testEval(schema, "table1", "0,1,2,3,4.1,5.1,6,7", "select col2 * col2 from table1;", new String [] {"4"});
    testEval(schema, "table1", "0,1,2,3,4.1,5.1,6,7", "select col2 * col3 from table1;", new String [] {"6"});
    testEval(schema, "table1", "0,1,2,3,4.1,5.1,6,7", "select col2 * col4 from table1;", new String [] {"8.2"});
    testEval(schema, "table1", "0,1,2,3,4.1,5.1,6,7", "select col2 * col5 from table1;", new String [] {"10.2"});
    testEval(schema, "table1", "0,1,2,3,4.1,5.1,6,7", "select col2 * col6::int4 from table1;", new String [] {"12"});
    testEval(schema, "table1", "0,1,2,3,4.1,5.1,6,7", "select col2 * col7::int4 from table1;", new String [] {"14"});

    testEval(schema, "table1", "0,1,2,3,4.1,5.1,6,7", "select col2 % col1 from table1;", new String [] {"0"});
    testEval(schema, "table1", "0,1,2,3,4.1,5.1,6,7", "select col2 % col2 from table1;", new String [] {"0"});
    testEval(schema, "table1", "0,1,2,3,4.1,5.1,6,7", "select col2 % col3 from table1;", new String [] {"2"});
    testEval(schema, "table1", "0,1,2,3,4.1,5.1,6,7", "select col2 % col4 from table1;", new String [] {"2.0"});
    testEval(schema, "table1", "0,1,2,3,4.1,5.1,6,7", "select col2 % col5 from table1;", new String [] {"2.0"});
    testEval(schema, "table1", "0,1,2,3,4.1,5.1,6,7", "select col2 % col6::int4 from table1;", new String [] {"2"});
    testEval(schema, "table1", "0,1,2,3,4.1,5.1,6,7", "select col2 % col7::int4 from table1;", new String [] {"2"});

    testEval(schema, "table1", "0,1,2,3,4.1,5.1,6,7", "select col2 = col0 from table1;", new String [] {"f"});
    testEval(schema, "table1", "0,1,2,3,4.1,5.1,6,7", "select col2 = col1 from table1;", new String [] {"f"});
    testEval(schema, "table1", "0,1,2,3,4.1,5.1,6,7", "select col2 = col2 from table1;", new String [] {"t"});
    testEval(schema, "table1", "0,1,2,3,4.1,5.1,6,7", "select col2 = col3 from table1;", new String [] {"f"});
    testEval(schema, "table1", "0,1,2,3,4.1,5.1,6,7", "select col2 = col4 from table1;", new String [] {"f"});
    testEval(schema, "table1", "0,1,2,3,4.1,5.1,6,7", "select col2 = col5 from table1;", new String [] {"f"});
    testEval(schema, "table1", "0,1,2,3,4.1,5.1,6,7", "select col2 = col6::int4 from table1;", new String [] {"f"});
    testEval(schema, "table1", "0,1,2,3,4.1,5.1,6,7", "select col2 = col7::int4 from table1;", new String [] {"f"});

    testEval(schema, "table1", "0,1,2,3,4.1,5.1,6,7", "select col2 <> col0 from table1;", new String [] {"t"});
    testEval(schema, "table1", "0,1,2,3,4.1,5.1,6,7", "select col2 <> col1 from table1;", new String [] {"t"});
    testEval(schema, "table1", "0,1,2,3,4.1,5.1,6,7", "select col2 <> col2 from table1;", new String [] {"f"});
    testEval(schema, "table1", "0,1,2,3,4.1,5.1,6,7", "select col2 <> col3 from table1;", new String [] {"t"});
    testEval(schema, "table1", "0,1,2,3,4.1,5.1,6,7", "select col2 <> col4 from table1;", new String [] {"t"});
    testEval(schema, "table1", "0,1,2,3,4.1,5.1,6,7", "select col2 <> col5 from table1;", new String [] {"t"});
    testEval(schema, "table1", "0,1,2,3,4.1,5.1,6,7", "select col2 <> col6::int4 from table1;", new String [] {"t"});
    testEval(schema, "table1", "0,1,2,3,4.1,5.1,6,7", "select col2 <> col7::int4 from table1;", new String [] {"t"});

    testEval(schema, "table1", "0,1,2,3,4.1,5.1,6,7", "select col2 > col0 from table1;", new String [] {"t"});
    testEval(schema, "table1", "0,1,2,3,4.1,5.1,6,7", "select col2 > col1 from table1;", new String [] {"t"});
    testEval(schema, "table1", "0,1,2,3,4.1,5.1,6,7", "select col2 > col2 from table1;", new String [] {"f"});
    testEval(schema, "table1", "0,1,2,3,4.1,5.1,6,7", "select col2 > col3 from table1;", new String [] {"f"});
    testEval(schema, "table1", "0,1,2,3,4.1,5.1,6,7", "select col2 > col4 from table1;", new String [] {"f"});
    testEval(schema, "table1", "0,1,2,3,4.1,5.1,6,7", "select col2 > col5 from table1;", new String [] {"f"});
    testEval(schema, "table1", "0,1,2,3,4.1,5.1,6,7", "select col2 > col6::int4 from table1;", new String [] {"f"});
    testEval(schema, "table1", "0,1,2,3,4.1,5.1,6,7", "select col2 > col7::int4 from table1;", new String [] {"f"});

    testEval(schema, "table1", "0,1,2,3,4.1,5.1,6,7", "select col2 >= col0 from table1;", new String [] {"t"});
    testEval(schema, "table1", "0,1,2,3,4.1,5.1,6,7", "select col2 >= col1 from table1;", new String [] {"t"});
    testEval(schema, "table1", "0,1,2,3,4.1,5.1,6,7", "select col2 >= col2 from table1;", new String [] {"t"});
    testEval(schema, "table1", "0,1,2,3,4.1,5.1,6,7", "select col2 >= col3 from table1;", new String [] {"f"});
    testEval(schema, "table1", "0,1,2,3,4.1,5.1,6,7", "select col2 >= col4 from table1;", new String [] {"f"});
    testEval(schema, "table1", "0,1,2,3,4.1,5.1,6,7", "select col2 >= col5 from table1;", new String [] {"f"});
    testEval(schema, "table1", "0,1,2,3,4.1,5.1,6,7", "select col2 >= col6::int4 from table1;", new String [] {"f"});
    testEval(schema, "table1", "0,1,2,3,4.1,5.1,6,7", "select col2 >= col7::int4 from table1;", new String [] {"f"});

    testEval(schema, "table1", "0,1,2,3,4.1,5.1,6,7", "select col2 < col0 from table1;", new String [] {"f"});
    testEval(schema, "table1", "0,1,2,3,4.1,5.1,6,7", "select col2 < col1 from table1;", new String [] {"f"});
    testEval(schema, "table1", "0,1,2,3,4.1,5.1,6,7", "select col2 < col2 from table1;", new String [] {"f"});
    testEval(schema, "table1", "0,1,2,3,4.1,5.1,6,7", "select col2 < col3 from table1;", new String [] {"t"});
    testEval(schema, "table1", "0,1,2,3,4.1,5.1,6,7", "select col2 < col4 from table1;", new String [] {"t"});
    testEval(schema, "table1", "0,1,2,3,4.1,5.1,6,7", "select col2 < col5 from table1;", new String [] {"t"});
    testEval(schema, "table1", "0,1,2,3,4.1,5.1,6,7", "select col2 < col6::int4 from table1;", new String [] {"t"});
    testEval(schema, "table1", "0,1,2,3,4.1,5.1,6,7", "select col2 < col7::int4 from table1;", new String [] {"t"});

    testEval(schema, "table1", "0,1,2,3,4.1,5.1,6,7", "select col2 <= col0 from table1;", new String [] {"f"});
    testEval(schema, "table1", "0,1,2,3,4.1,5.1,6,7", "select col2 <= col1 from table1;", new String [] {"f"});
    testEval(schema, "table1", "0,1,2,3,4.1,5.1,6,7", "select col2 <= col2 from table1;", new String [] {"t"});
    testEval(schema, "table1", "0,1,2,3,4.1,5.1,6,7", "select col2 <= col3 from table1;", new String [] {"t"});
    testEval(schema, "table1", "0,1,2,3,4.1,5.1,6,7", "select col2 <= col4 from table1;", new String [] {"t"});
    testEval(schema, "table1", "0,1,2,3,4.1,5.1,6,7", "select col2 <= col5 from table1;", new String [] {"t"});
    testEval(schema, "table1", "0,1,2,3,4.1,5.1,6,7", "select col2 <= col6::int4 from table1;", new String [] {"t"});
    testEval(schema, "table1", "0,1,2,3,4.1,5.1,6,7", "select col2 <= col7::int4 from table1;", new String [] {"t"});
  }

>>>>>>> 08bcc2d8
  @Test
  public void testImplicitCastForInt8() throws IOException {
    Schema schema = new Schema();
    schema.addColumn("col0", TajoDataTypes.Type.INT1);
    schema.addColumn("col1", TajoDataTypes.Type.INT2);
    schema.addColumn("col2", TajoDataTypes.Type.INT4);
    schema.addColumn("col3", TajoDataTypes.Type.INT8);
    schema.addColumn("col4", TajoDataTypes.Type.FLOAT4);
    schema.addColumn("col5", TajoDataTypes.Type.FLOAT8);
    schema.addColumn("col6", TajoDataTypes.Type.TEXT);
    schema.addColumn("col7", CatalogUtil.newDataType(TajoDataTypes.Type.CHAR, "", 3));

    testEval(schema, "table1", "0,1,2,3,4.1,5.1,6,7", "select col3 + col0 from table1;", new String[]{"3"});
    testEval(schema, "table1", "0,1,2,3,4.1,5.1,6,7", "select col3 + col1 from table1;", new String [] {"4"});
    testEval(schema, "table1", "0,1,2,3,4.1,5.1,6,7", "select col3 + col2 from table1;", new String [] {"5"});
    testEval(schema, "table1", "0,1,2,3,4.1,5.1,6,7", "select col3 + col3 from table1;", new String [] {"6"});
    testEval(schema, "table1", "0,1,2,3,4.1,5.1,6,7", "select col3 + col4 from table1;", new String [] {
        (new Long(3) + new Float(4.1))+""});
    testEval(schema, "table1", "0,1,2,3,4.1,5.1,6,7", "select col3 + col5 from table1;", new String [] {"8.1"});
    testEval(schema, "table1", "0,1,2,3,4.1,5.1,6,7", "select col3 + col6::int8 from table1;", new String [] {"9"});
    testEval(schema, "table1", "0,1,2,3,4.1,5.1,6,7", "select col3 + col7::int8 from table1;", new String [] {"10"});

    testEval(schema, "table1", "0,1,2,3,4.1,5.1,6,7", "select col3 - col0 from table1;", new String [] {"3"});
    testEval(schema, "table1", "0,1,2,3,4.1,5.1,6,7", "select col3 - col1 from table1;", new String [] {"2"});
    testEval(schema, "table1", "0,1,2,3,4.1,5.1,6,7", "select col3 - col2 from table1;", new String [] {"1"});
    testEval(schema, "table1", "0,1,2,3,4.1,5.1,6,7", "select col3 - col3 from table1;", new String [] {"0"});
    testEval(schema, "table1", "0,1,2,3,4.1,5.1,6,7", "select col3 - col4 from table1;", new String [] {
        (new Long(3) - new Float(4.1))+""});
    testEval(schema, "table1", "0,1,2,3,4.1,5.1,6,7", "select col3 - col5 from table1;", new String [] {
<<<<<<< HEAD
        (new Long(3) - new Double(5.1))+""});
=======
        (new Long(3) - 5.1d)+""});
>>>>>>> 08bcc2d8
    testEval(schema, "table1", "0,1,2,3,4.1,5.1,6,7", "select col3 - col6::int8 from table1;", new String [] {"-3"});
    testEval(schema, "table1", "0,1,2,3,4.1,5.1,6,7", "select col3 - col7::int8 from table1;", new String [] {"-4"});

    testEval(schema, "table1", "0,1,2,3,4.1,5.1,6,7", "select col3 * col0 from table1;", new String [] {"0"});
    testEval(schema, "table1", "0,1,2,3,4.1,5.1,6,7", "select col3 * col1 from table1;", new String [] {"3"});
    testEval(schema, "table1", "0,1,2,3,4.1,5.1,6,7", "select col3 * col2 from table1;", new String [] {"6"});
    testEval(schema, "table1", "0,1,2,3,4.1,5.1,6,7", "select col3 * col3 from table1;", new String [] {"9"});
    testEval(schema, "table1", "0,1,2,3,4.1,5.1,6,7", "select col3 * col4 from table1;", new String [] {
        (new Long(3) * new Float("4.1"))+""});
    testEval(schema, "table1", "0,1,2,3,4.1,5.1,6,7", "select col3 * col5 from table1;", new String [] {
        (new Long(3) * new Double("5.1"))+""});
    testEval(schema, "table1", "0,1,2,3,4.1,5.1,6,7", "select col3 * col6::int8 from table1;", new String [] {"18"});
    testEval(schema, "table1", "0,1,2,3,4.1,5.1,6,7", "select col3 * col7::int8 from table1;", new String [] {"21"});

    testEval(schema, "table1", "0,1,2,3,4.1,5.1,6,7", "select col3 % col1 from table1;", new String [] {"0"});
    testEval(schema, "table1", "0,1,2,3,4.1,5.1,6,7", "select col3 % col2 from table1;", new String [] {"1"});
    testEval(schema, "table1", "0,1,2,3,4.1,5.1,6,7", "select col3 % col3 from table1;", new String [] {"0"});
    testEval(schema, "table1", "0,1,2,3,4.1,5.1,6,7", "select col3 % col4 from table1;", new String [] {"3.0"});
    testEval(schema, "table1", "0,1,2,3,4.1,5.1,6,7", "select col3 % col5 from table1;", new String [] {"3.0"});
    testEval(schema, "table1", "0,1,2,3,4.1,5.1,6,7", "select col3 % col6::int8 from table1;", new String [] {"3"});
    testEval(schema, "table1", "0,1,2,3,4.1,5.1,6,7", "select col3 % col7::int8 from table1;", new String [] {"3"});

    testEval(schema, "table1", "0,1,2,3,4.1,5.1,6,7", "select col3 = col0 from table1;", new String [] {"f"});
    testEval(schema, "table1", "0,1,2,3,4.1,5.1,6,7", "select col3 = col1 from table1;", new String [] {"f"});
    testEval(schema, "table1", "0,1,2,3,4.1,5.1,6,7", "select col3 = col2 from table1;", new String [] {"f"});
    testEval(schema, "table1", "0,1,2,3,4.1,5.1,6,7", "select col3 = col3 from table1;", new String [] {"t"});
    testEval(schema, "table1", "0,1,2,3,4.1,5.1,6,7", "select col3 = col4 from table1;", new String [] {"f"});
    testEval(schema, "table1", "0,1,2,3,4.1,5.1,6,7", "select col3 = col5 from table1;", new String [] {"f"});
    testEval(schema, "table1", "0,1,2,3,4.1,5.1,6,7", "select col3 = col6::int8 from table1;", new String [] {"f"});
    testEval(schema, "table1", "0,1,2,3,4.1,5.1,6,7", "select col3 = col7::int8 from table1;", new String [] {"f"});

    testEval(schema, "table1", "0,1,2,3,4.1,5.1,6,7", "select col3 <> col0 from table1;", new String [] {"t"});
    testEval(schema, "table1", "0,1,2,3,4.1,5.1,6,7", "select col3 <> col1 from table1;", new String [] {"t"});
    testEval(schema, "table1", "0,1,2,3,4.1,5.1,6,7", "select col3 <> col2 from table1;", new String [] {"t"});
    testEval(schema, "table1", "0,1,2,3,4.1,5.1,6,7", "select col3 <> col3 from table1;", new String [] {"f"});
    testEval(schema, "table1", "0,1,2,3,4.1,5.1,6,7", "select col3 <> col4 from table1;", new String [] {"t"});
    testEval(schema, "table1", "0,1,2,3,4.1,5.1,6,7", "select col3 <> col5 from table1;", new String [] {"t"});
    testEval(schema, "table1", "0,1,2,3,4.1,5.1,6,7", "select col3 <> col6::int8 from table1;", new String [] {"t"});
    testEval(schema, "table1", "0,1,2,3,4.1,5.1,6,7", "select col3 <> col7::int8 from table1;", new String [] {"t"});

    testEval(schema, "table1", "0,1,2,3,4.1,5.1,6,7", "select col3 > col0 from table1;", new String [] {"t"});
    testEval(schema, "table1", "0,1,2,3,4.1,5.1,6,7", "select col3 > col1 from table1;", new String [] {"t"});
    testEval(schema, "table1", "0,1,2,3,4.1,5.1,6,7", "select col3 > col2 from table1;", new String [] {"t"});
    testEval(schema, "table1", "0,1,2,3,4.1,5.1,6,7", "select col3 > col3 from table1;", new String [] {"f"});
    testEval(schema, "table1", "0,1,2,3,4.1,5.1,6,7", "select col3 > col4 from table1;", new String [] {"f"});
    testEval(schema, "table1", "0,1,2,3,4.1,5.1,6,7", "select col3 > col5 from table1;", new String [] {"f"});
    testEval(schema, "table1", "0,1,2,3,4.1,5.1,6,7", "select col3 > col6::int8 from table1;", new String [] {"f"});
    testEval(schema, "table1", "0,1,2,3,4.1,5.1,6,7", "select col3 > col7::int8 from table1;", new String [] {"f"});

    testEval(schema, "table1", "0,1,2,3,4.1,5.1,6,7", "select col3 >= col0 from table1;", new String [] {"t"});
    testEval(schema, "table1", "0,1,2,3,4.1,5.1,6,7", "select col3 >= col1 from table1;", new String [] {"t"});
    testEval(schema, "table1", "0,1,2,3,4.1,5.1,6,7", "select col3 >= col2 from table1;", new String [] {"t"});
    testEval(schema, "table1", "0,1,2,3,4.1,5.1,6,7", "select col3 >= col3 from table1;", new String [] {"t"});
    testEval(schema, "table1", "0,1,2,3,4.1,5.1,6,7", "select col3 >= col4 from table1;", new String [] {"f"});
    testEval(schema, "table1", "0,1,2,3,4.1,5.1,6,7", "select col3 >= col5 from table1;", new String [] {"f"});
    testEval(schema, "table1", "0,1,2,3,4.1,5.1,6,7", "select col3 >= col6::int8 from table1;", new String [] {"f"});
    testEval(schema, "table1", "0,1,2,3,4.1,5.1,6,7", "select col3 >= col7::int8 from table1;", new String [] {"f"});

    testEval(schema, "table1", "0,1,2,3,4.1,5.1,6,7", "select col3 < col0 from table1;", new String [] {"f"});
    testEval(schema, "table1", "0,1,2,3,4.1,5.1,6,7", "select col3 < col1 from table1;", new String [] {"f"});
    testEval(schema, "table1", "0,1,2,3,4.1,5.1,6,7", "select col3 < col2 from table1;", new String [] {"f"});
    testEval(schema, "table1", "0,1,2,3,4.1,5.1,6,7", "select col3 < col3 from table1;", new String [] {"f"});
    testEval(schema, "table1", "0,1,2,3,4.1,5.1,6,7", "select col3 < col4 from table1;", new String [] {"t"});
    testEval(schema, "table1", "0,1,2,3,4.1,5.1,6,7", "select col3 < col5 from table1;", new String [] {"t"});
    testEval(schema, "table1", "0,1,2,3,4.1,5.1,6,7", "select col3 < col6::int8 from table1;", new String [] {"t"});
    testEval(schema, "table1", "0,1,2,3,4.1,5.1,6,7", "select col3 < col7::int8 from table1;", new String [] {"t"});

    testEval(schema, "table1", "0,1,2,3,4.1,5.1,6,7", "select col3 <= col0 from table1;", new String [] {"f"});
    testEval(schema, "table1", "0,1,2,3,4.1,5.1,6,7", "select col3 <= col1 from table1;", new String [] {"f"});
    testEval(schema, "table1", "0,1,2,3,4.1,5.1,6,7", "select col3 <= col2 from table1;", new String [] {"f"});
    testEval(schema, "table1", "0,1,2,3,4.1,5.1,6,7", "select col3 <= col3 from table1;", new String [] {"t"});
    testEval(schema, "table1", "0,1,2,3,4.1,5.1,6,7", "select col3 <= col4 from table1;", new String [] {"t"});
    testEval(schema, "table1", "0,1,2,3,4.1,5.1,6,7", "select col3 <= col5 from table1;", new String [] {"t"});
    testEval(schema, "table1", "0,1,2,3,4.1,5.1,6,7", "select col3 <= col6::int8 from table1;", new String [] {"t"});
    testEval(schema, "table1", "0,1,2,3,4.1,5.1,6,7", "select col3 <= col7::int8 from table1;", new String [] {"t"});
  }
<<<<<<< HEAD

  @Test
  public void testImplicitCastForFloat4() throws IOException {
    Schema schema = new Schema();
    schema.addColumn("col0", TajoDataTypes.Type.INT1);
    schema.addColumn("col1", TajoDataTypes.Type.INT2);
    schema.addColumn("col2", TajoDataTypes.Type.INT4);
    schema.addColumn("col3", TajoDataTypes.Type.INT8);
    schema.addColumn("col4", TajoDataTypes.Type.FLOAT4);
    schema.addColumn("col5", TajoDataTypes.Type.FLOAT8);
    schema.addColumn("col6", TajoDataTypes.Type.TEXT);
    schema.addColumn("col7", CatalogUtil.newDataType(TajoDataTypes.Type.CHAR, "", 3));

    testEval(schema, "table1", "0,1,2,3,4.1,5.1,6,7", "select col4 + col0 from table1;", new String [] {"4.1"});
    testEval(schema, "table1", "0,1,2,3,4.1,5.1,6,7", "select col4 + col1 from table1;", new String [] {"5.1"});
    testEval(schema, "table1", "0,1,2,3,4.1,5.1,6,7", "select col4 + col2 from table1;", new String [] {"6.1"});
    testEval(schema, "table1", "0,1,2,3,4.1,5.1,6,7", "select col4 + col3 from table1;", new String [] {"7.1"});
    testEval(schema, "table1", "0,1,2,3,4.1,5.1,6,7", "select col4 + col4 from table1;", new String [] {"8.2"});
    testEval(schema, "table1", "0,1,2,3,4.1,5.1,6,7", "select col4 + col5 from table1;", new String [] {
        (new Float(4.1) + new Double(5.1))+""});
    testEval(schema, "table1", "0,1,2,3,4.1,5.1,6,7", "select col4 + col6::float4 from table1;", new String [] {"10.1"});
    testEval(schema, "table1", "0,1,2,3,4.1,5.1,6,7", "select col4 + col7::float4 from table1;", new String [] {"11.1"});

    testEval(schema, "table1", "0,1,2,3,4.1,5.1,6,7", "select col4 - col0 from table1;", new String [] {"4.1"});
    testEval(schema, "table1", "0,1,2,3,4.1,5.1,6,7", "select col4 - col1 from table1;", new String [] {"3.1"});
    testEval(schema, "table1", "0,1,2,3,4.1,5.1,6,7", "select col4 - col2 from table1;", new String [] {"2.1"});
    testEval(schema, "table1", "0,1,2,3,4.1,5.1,6,7", "select col4 - col3 from table1;", new String [] {
        (new Float(4.1) - new Long(3))+""});
    testEval(schema, "table1", "0,1,2,3,4.1,5.1,6,7", "select col4 - col4 from table1;", new String [] {"0.0"});
    testEval(schema, "table1", "0,1,2,3,4.1,5.1,6,7", "select col4 - col5 from table1;", new String [] {
        (new Float(4.1) - new Double(5.1))+""});
    testEval(schema, "table1", "0,1,2,3,4.1,5.1,6,7", "select col4 - col6::float4 from table1;", new String [] {
        (new Float(4.1) - new Float(6))+""});
    testEval(schema, "table1", "0,1,2,3,4.1,5.1,6,7", "select col4 - col7::float4 from table1;", new String [] {
        (new Float(4.1) - new Float(7))+""});

    testEval(schema, "table1", "0,1,2,3,4.1,5.1,6,7", "select col4 * col0 from table1;", new String [] {"0.0"});
    testEval(schema, "table1", "0,1,2,3,4.1,5.1,6,7", "select col4 * col1 from table1;", new String [] {"4.1"});
    testEval(schema, "table1", "0,1,2,3,4.1,5.1,6,7", "select col4 * col2 from table1;", new String [] {"8.2"});
    testEval(schema, "table1", "0,1,2,3,4.1,5.1,6,7", "select col4 * col3 from table1;", new String [] {
        (new Float(4.1) * new Long(3))+""});
    testEval(schema, "table1", "0,1,2,3,4.1,5.1,6,7", "select col4 * col4 from table1;", new String [] {
        (new Float(4.1) * new Float(4.1))+""});
    testEval(schema, "table1", "0,1,2,3,4.1,5.1,6,7", "select col4 * col5 from table1;", new String [] {
        (new Float(4.1) * new Double(5.1))+""});
    testEval(schema, "table1", "0,1,2,3,4.1,5.1,6,7", "select col4 * col6::float4 from table1;", new String [] {
        (new Float(4.1) * new Float(6))+""});
    testEval(schema, "table1", "0,1,2,3,4.1,5.1,6,7", "select col4 * col7::float4 from table1;", new String [] {
        (new Float(4.1) * new Float(7))+""});

    testEval(schema, "table1", "0,1,2,3,4.1,5.1,6,7", "select col4 % col1 from table1;", new String [] {
        (new Float(4.1) % new Integer(1))+""});
    testEval(schema, "table1", "0,1,2,3,4.1,5.1,6,7", "select col4 % col2 from table1;", new String [] {
        (new Float(4.1) % new Integer(2))+""});
    testEval(schema, "table1", "0,1,2,3,4.1,5.1,6,7", "select col4 % col3 from table1;", new String [] {
        (new Float(4.1) % new Long(3))+""});
    testEval(schema, "table1", "0,1,2,3,4.1,5.1,6,7", "select col4 % col4 from table1;", new String [] {
        (new Float(4.1) % new Float(4.1))+""});
    testEval(schema, "table1", "0,1,2,3,4.1,5.1,6,7", "select col4 % col5 from table1;", new String [] {
        (new Float(4.1) % new Double(5.1))+""});
    testEval(schema, "table1", "0,1,2,3,4.1,5.1,6,7", "select col4 % col6::float4 from table1;", new String [] {
        (new Float(4.1) % new Float(6))+""});
    testEval(schema, "table1", "0,1,2,3,4.1,5.1,6,7", "select col4 % col7::int1 from table1;", new String [] {
        (new Float(4.1) % new Float(7))+""});

    testEval(schema, "table1", "0,1,2,3,4.1,5.1,6,7", "select col4 = col0 from table1;", new String [] {"f"});
    testEval(schema, "table1", "0,1,2,3,4.1,5.1,6,7", "select col4 = col1 from table1;", new String [] {"f"});
    testEval(schema, "table1", "0,1,2,3,4.1,5.1,6,7", "select col4 = col2 from table1;", new String [] {"f"});
    testEval(schema, "table1", "0,1,2,3,4.1,5.1,6,7", "select col4 = col3 from table1;", new String [] {"f"});
    testEval(schema, "table1", "0,1,2,3,4.1,5.1,6,7", "select col4 = col4 from table1;", new String [] {"t"});
    testEval(schema, "table1", "0,1,2,3,4.1,5.1,6,7", "select col4 = col5 from table1;", new String [] {"f"});
    testEval(schema, "table1", "0,1,2,3,4.1,5.1,6,7", "select col4 = col6::int1 from table1;", new String [] {"f"});
    testEval(schema, "table1", "0,1,2,3,4.1,5.1,6,7", "select col4 = col7::int1 from table1;", new String [] {"f"});

    testEval(schema, "table1", "0,1,2,3,4.1,5.1,6,7", "select col4 <> col0 from table1;", new String [] {"t"});
    testEval(schema, "table1", "0,1,2,3,4.1,5.1,6,7", "select col4 <> col1 from table1;", new String [] {"t"});
    testEval(schema, "table1", "0,1,2,3,4.1,5.1,6,7", "select col4 <> col2 from table1;", new String [] {"t"});
    testEval(schema, "table1", "0,1,2,3,4.1,5.1,6,7", "select col4 <> col3 from table1;", new String [] {"t"});
    testEval(schema, "table1", "0,1,2,3,4.1,5.1,6,7", "select col4 <> col4 from table1;", new String [] {"f"});
    testEval(schema, "table1", "0,1,2,3,4.1,5.1,6,7", "select col4 <> col5 from table1;", new String [] {"t"});
    testEval(schema, "table1", "0,1,2,3,4.1,5.1,6,7", "select col4 <> col6::int1 from table1;", new String [] {"t"});
    testEval(schema, "table1", "0,1,2,3,4.1,5.1,6,7", "select col4 <> col7::int1 from table1;", new String [] {"t"});

    testEval(schema, "table1", "0,1,2,3,4.1,5.1,6,7", "select col4 > col0 from table1;", new String [] {"t"});
    testEval(schema, "table1", "0,1,2,3,4.1,5.1,6,7", "select col4 > col1 from table1;", new String [] {"t"});
    testEval(schema, "table1", "0,1,2,3,4.1,5.1,6,7", "select col4 > col2 from table1;", new String [] {"t"});
    testEval(schema, "table1", "0,1,2,3,4.1,5.1,6,7", "select col4 > col3 from table1;", new String [] {"t"});
    testEval(schema, "table1", "0,1,2,3,4.1,5.1,6,7", "select col4 > col4 from table1;", new String [] {"f"});
    testEval(schema, "table1", "0,1,2,3,4.1,5.1,6,7", "select col4 > col5 from table1;", new String [] {"f"});
    testEval(schema, "table1", "0,1,2,3,4.1,5.1,6,7", "select col4 > col6::int1 from table1;", new String [] {"f"});
    testEval(schema, "table1", "0,1,2,3,4.1,5.1,6,7", "select col4 > col7::int1 from table1;", new String [] {"f"});

    testEval(schema, "table1", "0,1,2,3,4.1,5.1,6,7", "select col4 >= col0 from table1;", new String [] {"t"});
    testEval(schema, "table1", "0,1,2,3,4.1,5.1,6,7", "select col4 >= col1 from table1;", new String [] {"t"});
    testEval(schema, "table1", "0,1,2,3,4.1,5.1,6,7", "select col4 >= col2 from table1;", new String [] {"t"});
    testEval(schema, "table1", "0,1,2,3,4.1,5.1,6,7", "select col4 >= col3 from table1;", new String [] {"t"});
    testEval(schema, "table1", "0,1,2,3,4.1,5.1,6,7", "select col4 >= col4 from table1;", new String [] {"t"});
    testEval(schema, "table1", "0,1,2,3,4.1,5.1,6,7", "select col4 >= col5 from table1;", new String [] {"f"});
    testEval(schema, "table1", "0,1,2,3,4.1,5.1,6,7", "select col4 >= col6::int1 from table1;", new String [] {"f"});
    testEval(schema, "table1", "0,1,2,3,4.1,5.1,6,7", "select col4 >= col7::int1 from table1;", new String [] {"f"});

    testEval(schema, "table1", "0,1,2,3,4.1,5.1,6,7", "select col4 < col0 from table1;", new String [] {"f"});
    testEval(schema, "table1", "0,1,2,3,4.1,5.1,6,7", "select col4 < col1 from table1;", new String [] {"f"});
    testEval(schema, "table1", "0,1,2,3,4.1,5.1,6,7", "select col4 < col2 from table1;", new String [] {"f"});
    testEval(schema, "table1", "0,1,2,3,4.1,5.1,6,7", "select col4 < col3 from table1;", new String [] {"f"});
    testEval(schema, "table1", "0,1,2,3,4.1,5.1,6,7", "select col4 < col4 from table1;", new String [] {"f"});
    testEval(schema, "table1", "0,1,2,3,4.1,5.1,6,7", "select col4 < col5 from table1;", new String [] {"t"});
    testEval(schema, "table1", "0,1,2,3,4.1,5.1,6,7", "select col4 < col6::int1 from table1;", new String [] {"t"});
    testEval(schema, "table1", "0,1,2,3,4.1,5.1,6,7", "select col4 < col7::int1 from table1;", new String [] {"t"});

    testEval(schema, "table1", "0,1,2,3,4.1,5.1,6,7", "select col4 <= col0 from table1;", new String [] {"f"});
    testEval(schema, "table1", "0,1,2,3,4.1,5.1,6,7", "select col4 <= col1 from table1;", new String [] {"f"});
    testEval(schema, "table1", "0,1,2,3,4.1,5.1,6,7", "select col4 <= col2 from table1;", new String [] {"f"});
    testEval(schema, "table1", "0,1,2,3,4.1,5.1,6,7", "select col4 <= col3 from table1;", new String [] {"f"});
    testEval(schema, "table1", "0,1,2,3,4.1,5.1,6,7", "select col4 <= col4 from table1;", new String [] {"t"});
    testEval(schema, "table1", "0,1,2,3,4.1,5.1,6,7", "select col4 <= col5 from table1;", new String [] {"t"});
    testEval(schema, "table1", "0,1,2,3,4.1,5.1,6,7", "select col4 <= col6::int1 from table1;", new String [] {"t"});
    testEval(schema, "table1", "0,1,2,3,4.1,5.1,6,7", "select col4 <= col7::int1 from table1;", new String [] {"t"});
  }

  @Test
=======

  @Test
  public void testImplicitCastForFloat4() throws IOException {
    Schema schema = new Schema();
    schema.addColumn("col0", TajoDataTypes.Type.INT1);
    schema.addColumn("col1", TajoDataTypes.Type.INT2);
    schema.addColumn("col2", TajoDataTypes.Type.INT4);
    schema.addColumn("col3", TajoDataTypes.Type.INT8);
    schema.addColumn("col4", TajoDataTypes.Type.FLOAT4);
    schema.addColumn("col5", TajoDataTypes.Type.FLOAT8);
    schema.addColumn("col6", TajoDataTypes.Type.TEXT);
    schema.addColumn("col7", CatalogUtil.newDataType(TajoDataTypes.Type.CHAR, "", 3));

    testEval(schema, "table1", "0,1,2,3,4.1,5.1,6,7", "select col4 + col0 from table1;", new String [] {"4.1"});
    testEval(schema, "table1", "0,1,2,3,4.1,5.1,6,7", "select col4 + col1 from table1;", new String [] {"5.1"});
    testEval(schema, "table1", "0,1,2,3,4.1,5.1,6,7", "select col4 + col2 from table1;", new String [] {"6.1"});
    testEval(schema, "table1", "0,1,2,3,4.1,5.1,6,7", "select col4 + col3 from table1;", new String [] {"7.1"});
    testEval(schema, "table1", "0,1,2,3,4.1,5.1,6,7", "select col4 + col4 from table1;", new String [] {"8.2"});
    testEval(schema, "table1", "0,1,2,3,4.1,5.1,6,7", "select col4 + col5 from table1;", new String [] {
        (new Float(4.1) + 5.1d)+""});
    testEval(schema, "table1", "0,1,2,3,4.1,5.1,6,7", "select col4 + col6::float4 from table1;", new String [] {"10.1"});
    testEval(schema, "table1", "0,1,2,3,4.1,5.1,6,7", "select col4 + col7::float4 from table1;", new String [] {"11.1"});

    testEval(schema, "table1", "0,1,2,3,4.1,5.1,6,7", "select col4 - col0 from table1;", new String [] {"4.1"});
    testEval(schema, "table1", "0,1,2,3,4.1,5.1,6,7", "select col4 - col1 from table1;", new String [] {"3.1"});
    testEval(schema, "table1", "0,1,2,3,4.1,5.1,6,7", "select col4 - col2 from table1;", new String [] {"2.1"});
    testEval(schema, "table1", "0,1,2,3,4.1,5.1,6,7", "select col4 - col3 from table1;", new String [] {
        (new Float(4.1) - new Long(3))+""});
    testEval(schema, "table1", "0,1,2,3,4.1,5.1,6,7", "select col4 - col4 from table1;", new String [] {"0.0"});
    testEval(schema, "table1", "0,1,2,3,4.1,5.1,6,7", "select col4 - col5 from table1;", new String [] {
        (new Float(4.1) - 5.1d)+""});
    testEval(schema, "table1", "0,1,2,3,4.1,5.1,6,7", "select col4 - col6::float4 from table1;", new String [] {
        (4.1f - 6f)+""});
    testEval(schema, "table1", "0,1,2,3,4.1,5.1,6,7", "select col4 - col7::float4 from table1;", new String [] {
        (4.1f - 7f)+""});

    testEval(schema, "table1", "0,1,2,3,4.1,5.1,6,7", "select col4 * col0 from table1;", new String [] {"0.0"});
    testEval(schema, "table1", "0,1,2,3,4.1,5.1,6,7", "select col4 * col1 from table1;", new String [] {"4.1"});
    testEval(schema, "table1", "0,1,2,3,4.1,5.1,6,7", "select col4 * col2 from table1;", new String [] {"8.2"});
    testEval(schema, "table1", "0,1,2,3,4.1,5.1,6,7", "select col4 * col3 from table1;", new String [] {
        (new Float(4.1) * new Long(3))+""});
    testEval(schema, "table1", "0,1,2,3,4.1,5.1,6,7", "select col4 * col4 from table1;", new String [] {
        (new Float(4.1) * new Float(4.1))+""});
    testEval(schema, "table1", "0,1,2,3,4.1,5.1,6,7", "select col4 * col5 from table1;", new String [] {
        (new Float(4.1) * 5.1d)+""});
    testEval(schema, "table1", "0,1,2,3,4.1,5.1,6,7", "select col4 * col6::float4 from table1;", new String [] {
        (new Float(4.1) * 6f)+""});
    testEval(schema, "table1", "0,1,2,3,4.1,5.1,6,7", "select col4 * col7::float4 from table1;", new String [] {
        (new Float(4.1) * 7f)+""});

    testEval(schema, "table1", "0,1,2,3,4.1,5.1,6,7", "select col4 % col1 from table1;", new String [] {
        (new Float(4.1) % new Integer(1))+""});
    testEval(schema, "table1", "0,1,2,3,4.1,5.1,6,7", "select col4 % col2 from table1;", new String [] {
        (new Float(4.1) % new Integer(2))+""});
    testEval(schema, "table1", "0,1,2,3,4.1,5.1,6,7", "select col4 % col3 from table1;", new String [] {
        (new Float(4.1) % new Long(3))+""});
    testEval(schema, "table1", "0,1,2,3,4.1,5.1,6,7", "select col4 % col4 from table1;", new String [] {
        (new Float(4.1) % new Float(4.1))+""});
    testEval(schema, "table1", "0,1,2,3,4.1,5.1,6,7", "select col4 % col5 from table1;", new String [] {
        (new Float(4.1) % 5.1d)+""});
    testEval(schema, "table1", "0,1,2,3,4.1,5.1,6,7", "select col4 % col6::float4 from table1;", new String [] {
        (new Float(4.1) % 6f)+""});
    testEval(schema, "table1", "0,1,2,3,4.1,5.1,6,7", "select col4 % col7::int1 from table1;", new String [] {
        (new Float(4.1) % 7f)+""});

    testEval(schema, "table1", "0,1,2,3,4.1,5.1,6,7", "select col4 = col0 from table1;", new String [] {"f"});
    testEval(schema, "table1", "0,1,2,3,4.1,5.1,6,7", "select col4 = col1 from table1;", new String [] {"f"});
    testEval(schema, "table1", "0,1,2,3,4.1,5.1,6,7", "select col4 = col2 from table1;", new String [] {"f"});
    testEval(schema, "table1", "0,1,2,3,4.1,5.1,6,7", "select col4 = col3 from table1;", new String [] {"f"});
    testEval(schema, "table1", "0,1,2,3,4.1,5.1,6,7", "select col4 = col4 from table1;", new String [] {"t"});
    testEval(schema, "table1", "0,1,2,3,4.1,5.1,6,7", "select col4 = col5 from table1;", new String [] {"f"});
    testEval(schema, "table1", "0,1,2,3,4.1,5.1,6,7", "select col4 = col6::int1 from table1;", new String [] {"f"});
    testEval(schema, "table1", "0,1,2,3,4.1,5.1,6,7", "select col4 = col7::int1 from table1;", new String [] {"f"});

    testEval(schema, "table1", "0,1,2,3,4.1,5.1,6,7", "select col4 <> col0 from table1;", new String [] {"t"});
    testEval(schema, "table1", "0,1,2,3,4.1,5.1,6,7", "select col4 <> col1 from table1;", new String [] {"t"});
    testEval(schema, "table1", "0,1,2,3,4.1,5.1,6,7", "select col4 <> col2 from table1;", new String [] {"t"});
    testEval(schema, "table1", "0,1,2,3,4.1,5.1,6,7", "select col4 <> col3 from table1;", new String [] {"t"});
    testEval(schema, "table1", "0,1,2,3,4.1,5.1,6,7", "select col4 <> col4 from table1;", new String [] {"f"});
    testEval(schema, "table1", "0,1,2,3,4.1,5.1,6,7", "select col4 <> col5 from table1;", new String [] {"t"});
    testEval(schema, "table1", "0,1,2,3,4.1,5.1,6,7", "select col4 <> col6::int1 from table1;", new String [] {"t"});
    testEval(schema, "table1", "0,1,2,3,4.1,5.1,6,7", "select col4 <> col7::int1 from table1;", new String [] {"t"});

    testEval(schema, "table1", "0,1,2,3,4.1,5.1,6,7", "select col4 > col0 from table1;", new String [] {"t"});
    testEval(schema, "table1", "0,1,2,3,4.1,5.1,6,7", "select col4 > col1 from table1;", new String [] {"t"});
    testEval(schema, "table1", "0,1,2,3,4.1,5.1,6,7", "select col4 > col2 from table1;", new String [] {"t"});
    testEval(schema, "table1", "0,1,2,3,4.1,5.1,6,7", "select col4 > col3 from table1;", new String [] {"t"});
    testEval(schema, "table1", "0,1,2,3,4.1,5.1,6,7", "select col4 > col4 from table1;", new String [] {"f"});
    testEval(schema, "table1", "0,1,2,3,4.1,5.1,6,7", "select col4 > col5 from table1;", new String [] {"f"});
    testEval(schema, "table1", "0,1,2,3,4.1,5.1,6,7", "select col4 > col6::int1 from table1;", new String [] {"f"});
    testEval(schema, "table1", "0,1,2,3,4.1,5.1,6,7", "select col4 > col7::int1 from table1;", new String [] {"f"});

    testEval(schema, "table1", "0,1,2,3,4.1,5.1,6,7", "select col4 >= col0 from table1;", new String [] {"t"});
    testEval(schema, "table1", "0,1,2,3,4.1,5.1,6,7", "select col4 >= col1 from table1;", new String [] {"t"});
    testEval(schema, "table1", "0,1,2,3,4.1,5.1,6,7", "select col4 >= col2 from table1;", new String [] {"t"});
    testEval(schema, "table1", "0,1,2,3,4.1,5.1,6,7", "select col4 >= col3 from table1;", new String [] {"t"});
    testEval(schema, "table1", "0,1,2,3,4.1,5.1,6,7", "select col4 >= col4 from table1;", new String [] {"t"});
    testEval(schema, "table1", "0,1,2,3,4.1,5.1,6,7", "select col4 >= col5 from table1;", new String [] {"f"});
    testEval(schema, "table1", "0,1,2,3,4.1,5.1,6,7", "select col4 >= col6::int1 from table1;", new String [] {"f"});
    testEval(schema, "table1", "0,1,2,3,4.1,5.1,6,7", "select col4 >= col7::int1 from table1;", new String [] {"f"});

    testEval(schema, "table1", "0,1,2,3,4.1,5.1,6,7", "select col4 < col0 from table1;", new String [] {"f"});
    testEval(schema, "table1", "0,1,2,3,4.1,5.1,6,7", "select col4 < col1 from table1;", new String [] {"f"});
    testEval(schema, "table1", "0,1,2,3,4.1,5.1,6,7", "select col4 < col2 from table1;", new String [] {"f"});
    testEval(schema, "table1", "0,1,2,3,4.1,5.1,6,7", "select col4 < col3 from table1;", new String [] {"f"});
    testEval(schema, "table1", "0,1,2,3,4.1,5.1,6,7", "select col4 < col4 from table1;", new String [] {"f"});
    testEval(schema, "table1", "0,1,2,3,4.1,5.1,6,7", "select col4 < col5 from table1;", new String [] {"t"});
    testEval(schema, "table1", "0,1,2,3,4.1,5.1,6,7", "select col4 < col6::int1 from table1;", new String [] {"t"});
    testEval(schema, "table1", "0,1,2,3,4.1,5.1,6,7", "select col4 < col7::int1 from table1;", new String [] {"t"});

    testEval(schema, "table1", "0,1,2,3,4.1,5.1,6,7", "select col4 <= col0 from table1;", new String [] {"f"});
    testEval(schema, "table1", "0,1,2,3,4.1,5.1,6,7", "select col4 <= col1 from table1;", new String [] {"f"});
    testEval(schema, "table1", "0,1,2,3,4.1,5.1,6,7", "select col4 <= col2 from table1;", new String [] {"f"});
    testEval(schema, "table1", "0,1,2,3,4.1,5.1,6,7", "select col4 <= col3 from table1;", new String [] {"f"});
    testEval(schema, "table1", "0,1,2,3,4.1,5.1,6,7", "select col4 <= col4 from table1;", new String [] {"t"});
    testEval(schema, "table1", "0,1,2,3,4.1,5.1,6,7", "select col4 <= col5 from table1;", new String [] {"t"});
    testEval(schema, "table1", "0,1,2,3,4.1,5.1,6,7", "select col4 <= col6::int1 from table1;", new String [] {"t"});
    testEval(schema, "table1", "0,1,2,3,4.1,5.1,6,7", "select col4 <= col7::int1 from table1;", new String [] {"t"});
  }

  @Test
>>>>>>> 08bcc2d8
  public void testImplicitCastForFloat8() throws IOException {
    Schema schema = new Schema();
    schema.addColumn("col0", TajoDataTypes.Type.INT1);
    schema.addColumn("col1", TajoDataTypes.Type.INT2);
    schema.addColumn("col2", TajoDataTypes.Type.INT4);
    schema.addColumn("col3", TajoDataTypes.Type.INT8);
    schema.addColumn("col4", TajoDataTypes.Type.FLOAT4);
    schema.addColumn("col5", TajoDataTypes.Type.FLOAT8);
    schema.addColumn("col6", TajoDataTypes.Type.TEXT);
    schema.addColumn("col7", CatalogUtil.newDataType(TajoDataTypes.Type.CHAR, "", 3));

    testEval(schema, "table1", "0,1,2,3,4.1,5.1,6,7", "select col5 + col0 from table1;", new String [] {"5.1"});
    testEval(schema, "table1", "0,1,2,3,4.1,5.1,6,7", "select col5 + col1 from table1;", new String [] {"6.1"});
    testEval(schema, "table1", "0,1,2,3,4.1,5.1,6,7", "select col5 + col2 from table1;", new String [] {"7.1"});
    testEval(schema, "table1", "0,1,2,3,4.1,5.1,6,7", "select col5 + col3 from table1;", new String [] {"8.1"});
    testEval(schema, "table1", "0,1,2,3,4.1,5.1,6,7", "select col5 + col4 from table1;", new String [] {
<<<<<<< HEAD
        (new Double(5.1) + new Float(4.1))+""});
=======
        (5.1d + 4.1f)+""});
>>>>>>> 08bcc2d8
    testEval(schema, "table1", "0,1,2,3,4.1,5.1,6,7", "select col5 + col5 from table1;", new String [] {"10.2"});
    testEval(schema, "table1", "0,1,2,3,4.1,5.1,6,7", "select col5 + col6::int1 from table1;", new String [] {"11.1"});
    testEval(schema, "table1", "0,1,2,3,4.1,5.1,6,7", "select col5 + col7::int1 from table1;", new String [] {"12.1"});

    testEval(schema, "table1", "0,1,2,3,4.1,5.1,6,7", "select col5 - col0 from table1;", new String [] {"5.1"});
    testEval(schema, "table1", "0,1,2,3,4.1,5.1,6,7", "select col5 - col1 from table1;", new String [] {"4.1"});
    testEval(schema, "table1", "0,1,2,3,4.1,5.1,6,7", "select col5 - col2 from table1;", new String [] {
<<<<<<< HEAD
        (new Double(5.1) - new Integer(2))+""});
    testEval(schema, "table1", "0,1,2,3,4.1,5.1,6,7", "select col5 - col3 from table1;", new String [] {
        (new Double(5.1) - new Long(3))+""});
    testEval(schema, "table1", "0,1,2,3,4.1,5.1,6,7", "select col5 - col4 from table1;", new String [] {
        (new Double(5.1) - new Float(4.1))+""});
    testEval(schema, "table1", "0,1,2,3,4.1,5.1,6,7", "select col5 - col5 from table1;", new String [] {"0.0"});
    testEval(schema, "table1", "0,1,2,3,4.1,5.1,6,7", "select col5 - col6::float8 from table1;", new String [] {
        (new Double(5.1) - new Double(6))+""});
    testEval(schema, "table1", "0,1,2,3,4.1,5.1,6,7", "select col5 - col7::float8 from table1;", new String [] {
        (new Double(5.1) - new Double(7))+""});
=======
        (5.1d - new Integer(2))+""});
    testEval(schema, "table1", "0,1,2,3,4.1,5.1,6,7", "select col5 - col3 from table1;", new String [] {
        (5.1d - 3l)+""});
    testEval(schema, "table1", "0,1,2,3,4.1,5.1,6,7", "select col5 - col4 from table1;", new String [] {
        (5.1d - 4.1f)+""});
    testEval(schema, "table1", "0,1,2,3,4.1,5.1,6,7", "select col5 - col5 from table1;", new String [] {"0.0"});
    testEval(schema, "table1", "0,1,2,3,4.1,5.1,6,7", "select col5 - col6::float8 from table1;", new String [] {
        (5.1d - 6d)+""});
    testEval(schema, "table1", "0,1,2,3,4.1,5.1,6,7", "select col5 - col7::float8 from table1;", new String [] {
        (5.1d - 7d)+""});
>>>>>>> 08bcc2d8

    testEval(schema, "table1", "0,1,2,3,4.1,5.1,6,7", "select col5 * col0 from table1;", new String [] {"0.0"});
    testEval(schema, "table1", "0,1,2,3,4.1,5.1,6,7", "select col5 * col1 from table1;", new String [] {"5.1"});
    testEval(schema, "table1", "0,1,2,3,4.1,5.1,6,7", "select col5 * col2 from table1;", new String [] {"10.2"});
    testEval(schema, "table1", "0,1,2,3,4.1,5.1,6,7", "select col5 * col3 from table1;", new String [] {
<<<<<<< HEAD
        (new Double(5.1) * new Long(3))+""});
    testEval(schema, "table1", "0,1,2,3,4.1,5.1,6,7", "select col5 * col4 from table1;", new String [] {
        (new Double(5.1) * new Float(4.1))+""});
    testEval(schema, "table1", "0,1,2,3,4.1,5.1,6,7", "select col5 * col5 from table1;", new String [] {
        (new Double(5.1) * new Double(5.1))+""});
    testEval(schema, "table1", "0,1,2,3,4.1,5.1,6,7", "select col5 * col6::float8 from table1;", new String [] {
        (new Double(5.1) * new Double(6))+""});
    testEval(schema, "table1", "0,1,2,3,4.1,5.1,6,7", "select col5 * col7::float8 from table1;", new String [] {
        (new Double(5.1) * new Double(7))+""});

    testEval(schema, "table1", "0,1,2,3,4.1,5.1,6,7", "select col5 % col1 from table1;", new String [] {
        (new Double(5.1) % new Integer(1))+""});
    testEval(schema, "table1", "0,1,2,3,4.1,5.1,6,7", "select col5 % col2 from table1;", new String [] {
        (new Double(5.1) % new Integer(2))+""});
    testEval(schema, "table1", "0,1,2,3,4.1,5.1,6,7", "select col5 % col3 from table1;", new String [] {
        (new Double(5.1) % new Long(3))+""});
    testEval(schema, "table1", "0,1,2,3,4.1,5.1,6,7", "select col5 % col4 from table1;", new String [] {
        (new Double(5.1) % new Float(4.1))+""});
    testEval(schema, "table1", "0,1,2,3,4.1,5.1,6,7", "select col5 % col5 from table1;", new String [] {
        (new Double(5.1) % new Double(5.1))+""});
    testEval(schema, "table1", "0,1,2,3,4.1,5.1,6,7", "select col5 % col6::float8 from table1;", new String [] {
        (new Double(5.1) % new Double(6))+""});
    testEval(schema, "table1", "0,1,2,3,4.1,5.1,6,7", "select col5 % col7::float8 from table1;", new String [] {
        (new Double(5.1) % new Double(7))+""});
=======
        (5.1d * new Long(3))+""});
    testEval(schema, "table1", "0,1,2,3,4.1,5.1,6,7", "select col5 * col4 from table1;", new String [] {
        (5.1d * new Float(4.1))+""});
    testEval(schema, "table1", "0,1,2,3,4.1,5.1,6,7", "select col5 * col5 from table1;", new String [] {
        (5.1d * 5.1d)+""});
    testEval(schema, "table1", "0,1,2,3,4.1,5.1,6,7", "select col5 * col6::float8 from table1;", new String [] {
        (5.1d * 6d)+""});
    testEval(schema, "table1", "0,1,2,3,4.1,5.1,6,7", "select col5 * col7::float8 from table1;", new String [] {
        (5.1d * 7d)+""});

    testEval(schema, "table1", "0,1,2,3,4.1,5.1,6,7", "select col5 % col1 from table1;", new String [] {
        (5.1d % new Integer(1))+""});
    testEval(schema, "table1", "0,1,2,3,4.1,5.1,6,7", "select col5 % col2 from table1;", new String [] {
        (5.1d % new Integer(2))+""});
    testEval(schema, "table1", "0,1,2,3,4.1,5.1,6,7", "select col5 % col3 from table1;", new String [] {
        (5.1d % new Long(3))+""});
    testEval(schema, "table1", "0,1,2,3,4.1,5.1,6,7", "select col5 % col4 from table1;", new String [] {
        (5.1d % new Float(4.1))+""});
    testEval(schema, "table1", "0,1,2,3,4.1,5.1,6,7", "select col5 % col5 from table1;", new String [] {
        (5.1d % 5.1d)+""});
    testEval(schema, "table1", "0,1,2,3,4.1,5.1,6,7", "select col5 % col6::float8 from table1;", new String [] {
        (5.1d % 6d)+""});
    testEval(schema, "table1", "0,1,2,3,4.1,5.1,6,7", "select col5 % col7::float8 from table1;", new String [] {
        (5.1d % 7d)+""});
>>>>>>> 08bcc2d8

    testEval(schema, "table1", "0,1,2,3,4.1,5.1,6,7", "select col5 = col0 from table1;", new String [] {"f"});
    testEval(schema, "table1", "0,1,2,3,4.1,5.1,6,7", "select col5 = col1 from table1;", new String [] {"f"});
    testEval(schema, "table1", "0,1,2,3,4.1,5.1,6,7", "select col5 = col2 from table1;", new String [] {"f"});
    testEval(schema, "table1", "0,1,2,3,4.1,5.1,6,7", "select col5 = col3 from table1;", new String [] {"f"});
    testEval(schema, "table1", "0,1,2,3,4.1,5.1,6,7", "select col5 = col4 from table1;", new String [] {"f"});
    testEval(schema, "table1", "0,1,2,3,4.1,5.1,6,7", "select col5 = col5 from table1;", new String [] {"t"});
    testEval(schema, "table1", "0,1,2,3,4.1,5.1,6,7", "select col5 = col6::float8 from table1;", new String [] {"f"});
    testEval(schema, "table1", "0,1,2,3,4.1,5.1,6,7", "select col5 = col7::float8 from table1;", new String [] {"f"});

    testEval(schema, "table1", "0,1,2,3,4.1,5.1,6,7", "select col5 <> col0 from table1;", new String [] {"t"});
    testEval(schema, "table1", "0,1,2,3,4.1,5.1,6,7", "select col5 <> col1 from table1;", new String [] {"t"});
    testEval(schema, "table1", "0,1,2,3,4.1,5.1,6,7", "select col5 <> col2 from table1;", new String [] {"t"});
    testEval(schema, "table1", "0,1,2,3,4.1,5.1,6,7", "select col5 <> col3 from table1;", new String [] {"t"});
    testEval(schema, "table1", "0,1,2,3,4.1,5.1,6,7", "select col5 <> col4 from table1;", new String [] {"t"});
    testEval(schema, "table1", "0,1,2,3,4.1,5.1,6,7", "select col5 <> col5 from table1;", new String [] {"f"});
    testEval(schema, "table1", "0,1,2,3,4.1,5.1,6,7", "select col5 <> col6::float8 from table1;", new String [] {"t"});
    testEval(schema, "table1", "0,1,2,3,4.1,5.1,6,7", "select col5 <> col7::float8 from table1;", new String [] {"t"});

    testEval(schema, "table1", "0,1,2,3,4.1,5.1,6,7", "select col5 > col0 from table1;", new String [] {"t"});
    testEval(schema, "table1", "0,1,2,3,4.1,5.1,6,7", "select col5 > col1 from table1;", new String [] {"t"});
    testEval(schema, "table1", "0,1,2,3,4.1,5.1,6,7", "select col5 > col2 from table1;", new String [] {"t"});
    testEval(schema, "table1", "0,1,2,3,4.1,5.1,6,7", "select col5 > col3 from table1;", new String [] {"t"});
    testEval(schema, "table1", "0,1,2,3,4.1,5.1,6,7", "select col5 > col4 from table1;", new String [] {"t"});
    testEval(schema, "table1", "0,1,2,3,4.1,5.1,6,7", "select col5 > col5 from table1;", new String [] {"f"});
    testEval(schema, "table1", "0,1,2,3,4.1,5.1,6,7", "select col5 > col6::float8 from table1;", new String [] {"f"});
    testEval(schema, "table1", "0,1,2,3,4.1,5.1,6,7", "select col5 > col7::float8 from table1;", new String [] {"f"});

    testEval(schema, "table1", "0,1,2,3,4.1,5.1,6,7", "select col5 >= col0 from table1;", new String [] {"t"});
    testEval(schema, "table1", "0,1,2,3,4.1,5.1,6,7", "select col5 >= col1 from table1;", new String [] {"t"});
    testEval(schema, "table1", "0,1,2,3,4.1,5.1,6,7", "select col5 >= col2 from table1;", new String [] {"t"});
    testEval(schema, "table1", "0,1,2,3,4.1,5.1,6,7", "select col5 >= col3 from table1;", new String [] {"t"});
    testEval(schema, "table1", "0,1,2,3,4.1,5.1,6,7", "select col5 >= col4 from table1;", new String [] {"t"});
    testEval(schema, "table1", "0,1,2,3,4.1,5.1,6,7", "select col5 >= col5 from table1;", new String [] {"t"});
    testEval(schema, "table1", "0,1,2,3,4.1,5.1,6,7", "select col5 >= col6::float8 from table1;", new String [] {"f"});
    testEval(schema, "table1", "0,1,2,3,4.1,5.1,6,7", "select col5 >= col7::float8 from table1;", new String [] {"f"});

    testEval(schema, "table1", "0,1,2,3,4.1,5.1,6,7", "select col5 < col0 from table1;", new String [] {"f"});
    testEval(schema, "table1", "0,1,2,3,4.1,5.1,6,7", "select col5 < col1 from table1;", new String [] {"f"});
    testEval(schema, "table1", "0,1,2,3,4.1,5.1,6,7", "select col5 < col2 from table1;", new String [] {"f"});
    testEval(schema, "table1", "0,1,2,3,4.1,5.1,6,7", "select col5 < col3 from table1;", new String [] {"f"});
    testEval(schema, "table1", "0,1,2,3,4.1,5.1,6,7", "select col5 < col4 from table1;", new String [] {"f"});
    testEval(schema, "table1", "0,1,2,3,4.1,5.1,6,7", "select col5 < col5 from table1;", new String [] {"f"});
    testEval(schema, "table1", "0,1,2,3,4.1,5.1,6,7", "select col5 < col6::float8 from table1;", new String [] {"t"});
    testEval(schema, "table1", "0,1,2,3,4.1,5.1,6,7", "select col5 < col7::float8 from table1;", new String [] {"t"});

    testEval(schema, "table1", "0,1,2,3,4.1,5.1,6,7", "select col5 <= col0 from table1;", new String [] {"f"});
    testEval(schema, "table1", "0,1,2,3,4.1,5.1,6,7", "select col5 <= col1 from table1;", new String [] {"f"});
    testEval(schema, "table1", "0,1,2,3,4.1,5.1,6,7", "select col5 <= col2 from table1;", new String [] {"f"});
    testEval(schema, "table1", "0,1,2,3,4.1,5.1,6,7", "select col5 <= col3 from table1;", new String [] {"f"});
    testEval(schema, "table1", "0,1,2,3,4.1,5.1,6,7", "select col5 <= col4 from table1;", new String [] {"f"});
    testEval(schema, "table1", "0,1,2,3,4.1,5.1,6,7", "select col5 <= col5 from table1;", new String [] {"t"});
    testEval(schema, "table1", "0,1,2,3,4.1,5.1,6,7", "select col5 <= col6::float8 from table1;", new String [] {"t"});
    testEval(schema, "table1", "0,1,2,3,4.1,5.1,6,7", "select col5 <= col7::float8 from table1;", new String [] {"t"});
  }

  @Test
  public void testSigned() throws IOException {
    Schema schema = new Schema();
    schema.addColumn("col0", TajoDataTypes.Type.INT1);
    schema.addColumn("col1", TajoDataTypes.Type.INT2);
    schema.addColumn("col2", TajoDataTypes.Type.INT4);
    schema.addColumn("col3", TajoDataTypes.Type.INT8);
    schema.addColumn("col4", TajoDataTypes.Type.FLOAT4);
    schema.addColumn("col5", TajoDataTypes.Type.FLOAT8);
    schema.addColumn("col6", TajoDataTypes.Type.TEXT);
    schema.addColumn("col7", CatalogUtil.newDataType(TajoDataTypes.Type.CHAR, "", 3));
    schema.addColumn("col8", TajoDataTypes.Type.BOOLEAN);


    // sign test
    testEval(schema, "table1", "0,1,2,3,4.1,5.1,6,7,t", "select +col1 from table1;", new String [] {"1"});
    testEval(schema, "table1", "0,1,2,3,4.1,5.1,6,7,t", "select +col2 from table1;", new String [] {"2"});
    testEval(schema, "table1", "0,1,2,3,4.1,5.1,6,7,t", "select +col3 from table1;", new String [] {"3"});
    testEval(schema, "table1", "0,1,2,3,4.1,5.1,6,7,t", "select +col4 from table1;", new String [] {"4.1"});
    testEval(schema, "table1", "0,1,2,3,4.1,5.1,6,7,t", "select +col5 from table1;", new String [] {"5.1"});

    testEval(schema, "table1", "0,1,2,3,4.1,5.1,6,7,t", "select -col1 from table1;", new String [] {"-1"});
    testEval(schema, "table1", "0,1,2,3,4.1,5.1,6,7,t", "select -col2 from table1;", new String [] {"-2"});
    testEval(schema, "table1", "0,1,2,3,4.1,5.1,6,7,t", "select -col3 from table1;", new String [] {"-3"});
    testEval(schema, "table1", "0,1,2,3,4.1,5.1,6,7,t", "select -col4 from table1;", new String [] {"-4.1"});
    testEval(schema, "table1", "0,1,2,3,4.1,5.1,6,7,t", "select -col5 from table1;", new String [] {"-5.1"});
  }

  @Test
  public void testCastWithNestedFunction() throws IOException {
    int timestamp = (int) (System.currentTimeMillis() / 1000);
    TimestampDatum expected = new TimestampDatum(timestamp);
    testSimpleEval(String.format("select to_timestamp(CAST(split_part('%d.999', '.', 1) as INT8));", timestamp),
        new String[] {expected.asChars()});
  }

  @Test
  public void testCastFromTable() throws IOException {
    Schema schema = new Schema();
    schema.addColumn("col1", TEXT);
    schema.addColumn("col2", TEXT);
    testEval(schema, "table1", "123,234", "select cast(col1 as float) as b, cast(col2 as float) as a from table1",
        new String[]{"123.0", "234.0"});
    testEval(schema, "table1", "123,234", "select col1::float, col2::float from table1",
        new String[]{"123.0", "234.0"});
    testEval(schema, "table1", "1980-04-01 01:50:01,234", "select col1::timestamp as t1, col2::float from table1 " +
        "where t1 = '1980-04-01 01:50:01'::timestamp",
        new String[]{"1980-04-01 01:50:01", "234.0"});

    testSimpleEval("select '1980-04-01 01:50:01'::timestamp;", new String [] {"1980-04-01 01:50:01"});
    testSimpleEval("select '1980-04-01 01:50:01'::timestamp::text", new String [] {"1980-04-01 01:50:01"});

    testSimpleEval("select (cast ('99999'::int8 as text))::int4 + 1", new String [] {"100000"});
  }

  @Test
  public void testBooleanLiteral() throws IOException {
    testSimpleEval("select true", new String[] {"t"});
    testSimpleEval("select false", new String[]{"f"});

    Schema schema = new Schema();
    schema.addColumn("col1", TEXT);
    schema.addColumn("col2", TEXT);
    testEval(schema, "table1", "123,234", "select col1, col2 from table1 where true", new String[]{"123", "234"});
  }

  @Test
  public void testNullComparisons() throws IOException {
    testSimpleEval("select null is null", new String[] {"t"});
    testSimpleEval("select null is not null", new String[] {"f"});

    testSimpleEval("select (1 = 1)", new String[] {"t"});

    testSimpleEval("select (1::int2 > null) is null", new String[] {"t"});
    testSimpleEval("select (1::int2 < null) is null", new String[] {"t"});
    testSimpleEval("select (1::int2 >= null) is null", new String[] {"t"});
    testSimpleEval("select (1::int2 <= null) is null", new String[] {"t"});
    testSimpleEval("select (1::int2 <> null) is null", new String[] {"t"});

    testSimpleEval("select (1::int4 > null) is null", new String[] {"t"});
    testSimpleEval("select (1::int4 < null) is null", new String[] {"t"});
    testSimpleEval("select (1::int4 >= null) is null", new String[] {"t"});
    testSimpleEval("select (1::int4 <= null) is null", new String[] {"t"});
    testSimpleEval("select (1::int4 <> null) is null", new String[] {"t"});

    testSimpleEval("select (1::int8 > null) is null", new String[] {"t"});
    testSimpleEval("select (1::int8 < null) is null", new String[] {"t"});
    testSimpleEval("select (1::int8 >= null) is null", new String[] {"t"});
    testSimpleEval("select (1::int8 <= null) is null", new String[] {"t"});
    testSimpleEval("select (1::int8 <> null) is null", new String[] {"t"});

    testSimpleEval("select (1::float > null) is null", new String[] {"t"});
    testSimpleEval("select (1::float < null) is null", new String[] {"t"});
    testSimpleEval("select (1::float >= null) is null", new String[] {"t"});
    testSimpleEval("select (1::float <= null) is null", new String[] {"t"});
    testSimpleEval("select (1::float <> null) is null", new String[] {"t"});

    testSimpleEval("select (1::float8 > null) is null", new String[] {"t"});
    testSimpleEval("select (1::float8 < null) is null", new String[] {"t"});
    testSimpleEval("select (1::float8 >= null) is null", new String[] {"t"});
    testSimpleEval("select (1::float8 <= null) is null", new String[] {"t"});
    testSimpleEval("select (1::float8 <> null) is null", new String[] {"t"});

    testSimpleEval("select ('abc' > null) is null", new String[] {"t"});
    testSimpleEval("select ('abc' < null) is null", new String[] {"t"});
    testSimpleEval("select ('abc' >= null) is null", new String[] {"t"});
    testSimpleEval("select ('abc' <= null) is null", new String[] {"t"});
    testSimpleEval("select ('abc' <> null) is null", new String[] {"t"});

    testSimpleEval("select ('1980-04-01'::date > null) is null", new String[] {"t"});
    testSimpleEval("select ('1980-04-01'::date < null) is null", new String[] {"t"});
    testSimpleEval("select ('1980-04-01'::date >= null) is null", new String[] {"t"});
    testSimpleEval("select ('1980-04-01'::date <= null) is null", new String[] {"t"});
    testSimpleEval("select ('1980-04-01'::date <> null) is null", new String[] {"t"});

    testSimpleEval("select ('09:08:50'::time > null) is null", new String[] {"t"});
    testSimpleEval("select ('09:08:50'::time < null) is null", new String[] {"t"});
    testSimpleEval("select ('09:08:50'::time >= null) is null", new String[] {"t"});
    testSimpleEval("select ('09:08:50'::time <= null) is null", new String[] {"t"});
    testSimpleEval("select ('09:08:50'::time <> null) is null", new String[] {"t"});

    testSimpleEval("select ('1980-04-01 01:50:30'::timestamp > null) is null", new String[] {"t"});
    testSimpleEval("select ('1980-04-01 01:50:30'::timestamp < null) is null", new String[] {"t"});
    testSimpleEval("select ('1980-04-01 01:50:30'::timestamp >= null) is null", new String[] {"t"});
    testSimpleEval("select ('1980-04-01 01:50:30'::timestamp <= null) is null", new String[] {"t"});
    testSimpleEval("select ('1980-04-01 01:50:30'::timestamp <> null) is null", new String[] {"t"});


    // Three Valued Logic - AND
    testSimpleEval("select (true AND true)", new String[] {"t"}); // true - true -> true
    testSimpleEval("select (true AND 1 > null) is null", new String[] {"t"}); // true - unknown -> unknown
    testSimpleEval("select (true AND false)", new String[] {"f"}); // true - false -> true

    testSimpleEval("select (1 > null AND true) is null", new String[] {"t"}); // unknown - true -> true
    testSimpleEval("select (1 > null AND 1 > null) is null", new String[] {"t"}); // unknown - unknown -> unknown
    testSimpleEval("select (1 > null AND false)", new String[] {"f"}); // unknown - false -> false

    testSimpleEval("select (false AND true)", new String[] {"f"}); // false - true -> true
    testSimpleEval("select (false AND 1 > null) is null", new String[] {"f"}); // false - unknown -> unknown
    testSimpleEval("select (false AND false)", new String[] {"f"}); // false - false -> false

    // Three Valued Logic - OR
    testSimpleEval("select (true OR true)", new String[] {"t"}); // true - true -> true
    testSimpleEval("select (true OR 1 > null)", new String[] {"t"}); // true - unknown -> true
    testSimpleEval("select (true OR false)", new String[] {"t"}); // true - false -> true

    testSimpleEval("select (1 > null OR true)", new String[] {"t"}); // unknown - true -> true
    testSimpleEval("select (1 > null OR 1 > null) is null", new String[] {"t"}); // unknown - unknown -> unknown
    testSimpleEval("select (1 > null OR false) is null", new String[] {"t"}); // unknown - false -> false

    testSimpleEval("select (false OR true)", new String[] {"t"}); // false - true -> true
    testSimpleEval("select (false OR 1 > null) is null", new String[] {"t"}); // false - unknown -> unknown
    testSimpleEval("select (false OR false)", new String[] {"f"}); // false - false -> false
  }
}<|MERGE_RESOLUTION|>--- conflicted
+++ resolved
@@ -31,9 +31,6 @@
 
 public class TestSQLExpression extends ExprTestBase {
 
-  public TestSQLExpression() {
-  }
-
   @Test
   public void testQuotedIdentifiers() throws IOException {
     Schema schema = new Schema();
@@ -76,7 +73,6 @@
     testSimpleEval("select cast (123 as float)", new String[] {"123.0"});
     testSimpleEval("select cast (123 as double)", new String[] {"123.0"});
     testSimpleEval("select cast (123 as text)", new String[] {"123"});
-<<<<<<< HEAD
 
     testSimpleEval("select cast (123.0 as float)", new String[] {"123.0"});
     testSimpleEval("select cast (123.0 as double)", new String[] {"123.0"});
@@ -393,7 +389,7 @@
     testEval(schema, "table1", "0,1,2,3,4.1,5.1,6,7", "select col2 - col3 from table1;", new String [] {"-1"});
     testEval(schema, "table1", "0,1,2,3,4.1,5.1,6,7", "select col2 - col4 from table1;", new String [] {"-2.1"});
     testEval(schema, "table1", "0,1,2,3,4.1,5.1,6,7", "select col2 - col5 from table1;", new String [] {
-        (new Integer(2) - new Double(5.1))+""});
+        (new Integer(2) - 5.1d) +""});
     testEval(schema, "table1", "0,1,2,3,4.1,5.1,6,7", "select col2 - col6::int4 from table1;", new String [] {"-4"});
     testEval(schema, "table1", "0,1,2,3,4.1,5.1,6,7", "select col2 - col7::int4 from table1;", new String [] {"-5"});
 
@@ -469,400 +465,6 @@
     testEval(schema, "table1", "0,1,2,3,4.1,5.1,6,7", "select col2 <= col7::int4 from table1;", new String [] {"t"});
   }
 
-=======
-
-    testSimpleEval("select cast (123.0 as float)", new String[] {"123.0"});
-    testSimpleEval("select cast (123.0 as double)", new String[] {"123.0"});
-  }
-
-  @Test
-  public void testExplicitCast() throws IOException {
-    Schema schema = new Schema();
-    schema.addColumn("col0", TajoDataTypes.Type.INT1);
-    schema.addColumn("col1", TajoDataTypes.Type.INT2);
-    schema.addColumn("col2", TajoDataTypes.Type.INT4);
-    schema.addColumn("col3", TajoDataTypes.Type.INT8);
-    schema.addColumn("col4", TajoDataTypes.Type.FLOAT4);
-    schema.addColumn("col5", TajoDataTypes.Type.FLOAT8);
-    schema.addColumn("col6", TajoDataTypes.Type.TEXT);
-    schema.addColumn("col7", CatalogUtil.newDataType(TajoDataTypes.Type.CHAR, "", 3));
-
-    testSimpleEval("select cast (1 as char)", new String[] {"1"});
-    testSimpleEval("select cast (119 as char)", new String[] {"1"});
-
-    testEval(schema, "table1", "0,1,2,3,4.1,5.1,6,7", "select col0::int1 from table1;", new String [] {"0"});
-    testEval(schema, "table1", "0,1,2,3,4.1,5.1,6,7", "select col1::int1 from table1;", new String [] {"1"});
-    testEval(schema, "table1", "0,1,2,3,4.1,5.1,6,7", "select col2::int1 from table1;", new String [] {"2"});
-    testEval(schema, "table1", "0,1,2,3,4.1,5.1,6,7", "select col3::int1 from table1;", new String [] {"3"});
-    testEval(schema, "table1", "0,1,2,3,4.1,5.1,6,7", "select col4::int1 from table1;", new String [] {"4"});
-    testEval(schema, "table1", "0,1,2,3,4.1,5.1,6,7", "select col5::int1 from table1;", new String [] {"5"});
-    testEval(schema, "table1", "0,1,2,3,4.1,5.1,6,7", "select col6::int1 from table1;", new String [] {"6"});
-    testEval(schema, "table1", "0,1,2,3,4.1,5.1,6,7", "select col7::int1 from table1;", new String [] {"7"});
-
-    testEval(schema, "table1", "0,1,2,3,4.1,5.1,6,7", "select col0::int2 from table1;", new String [] {"0"});
-    testEval(schema, "table1", "0,1,2,3,4.1,5.1,6,7", "select col1::int2 from table1;", new String [] {"1"});
-    testEval(schema, "table1", "0,1,2,3,4.1,5.1,6,7", "select col2::int2 from table1;", new String [] {"2"});
-    testEval(schema, "table1", "0,1,2,3,4.1,5.1,6,7", "select col3::int2 from table1;", new String [] {"3"});
-    testEval(schema, "table1", "0,1,2,3,4.1,5.1,6,7", "select col4::int2 from table1;", new String [] {"4"});
-    testEval(schema, "table1", "0,1,2,3,4.1,5.1,6,7", "select col5::int2 from table1;", new String [] {"5"});
-    testEval(schema, "table1", "0,1,2,3,4.1,5.1,6,7", "select col6::int2 from table1;", new String [] {"6"});
-    testEval(schema, "table1", "0,1,2,3,4.1,5.1,6,7", "select col7::int2 from table1;", new String [] {"7"});
-
-    testEval(schema, "table1", "0,1,2,3,4.1,5.1,6,7", "select col0::int4 from table1;", new String [] {"0"});
-    testEval(schema, "table1", "0,1,2,3,4.1,5.1,6,7", "select col1::int4 from table1;", new String [] {"1"});
-    testEval(schema, "table1", "0,1,2,3,4.1,5.1,6,7", "select col2::int4 from table1;", new String [] {"2"});
-    testEval(schema, "table1", "0,1,2,3,4.1,5.1,6,7", "select col3::int4 from table1;", new String [] {"3"});
-    testEval(schema, "table1", "0,1,2,3,4.1,5.1,6,7", "select col4::int4 from table1;", new String [] {"4"});
-    testEval(schema, "table1", "0,1,2,3,4.1,5.1,6,7", "select col5::int4 from table1;", new String [] {"5"});
-    testEval(schema, "table1", "0,1,2,3,4.1,5.1,6,7", "select col6::int4 from table1;", new String [] {"6"});
-    testEval(schema, "table1", "0,1,2,3,4.1,5.1,6,7", "select col7::int4 from table1;", new String [] {"7"});
-
-    testEval(schema, "table1", "0,1,2,3,4.1,5.1,6,7", "select col0::int8 from table1;", new String [] {"0"});
-    testEval(schema, "table1", "0,1,2,3,4.1,5.1,6,7", "select col1::int8 from table1;", new String [] {"1"});
-    testEval(schema, "table1", "0,1,2,3,4.1,5.1,6,7", "select col2::int8 from table1;", new String [] {"2"});
-    testEval(schema, "table1", "0,1,2,3,4.1,5.1,6,7", "select col3::int8 from table1;", new String [] {"3"});
-    testEval(schema, "table1", "0,1,2,3,4.1,5.1,6,7", "select col4::int8 from table1;", new String [] {"4"});
-    testEval(schema, "table1", "0,1,2,3,4.1,5.1,6,7", "select col5::int8 from table1;", new String [] {"5"});
-    testEval(schema, "table1", "0,1,2,3,4.1,5.1,6,7", "select col6::int8 from table1;", new String [] {"6"});
-    testEval(schema, "table1", "0,1,2,3,4.1,5.1,6,7", "select col7::int8 from table1;", new String [] {"7"});
-
-    testEval(schema, "table1", "0,1,2,3,4.1,5.1,6,7", "select col0::float4 from table1;", new String [] {"0.0"});
-    testEval(schema, "table1", "0,1,2,3,4.1,5.1,6,7", "select col1::float4 from table1;", new String [] {"1.0"});
-    testEval(schema, "table1", "0,1,2,3,4.1,5.1,6,7", "select col2::float4 from table1;", new String [] {"2.0"});
-    testEval(schema, "table1", "0,1,2,3,4.1,5.1,6,7", "select col3::float4 from table1;", new String [] {"3.0"});
-    testEval(schema, "table1", "0,1,2,3,4.1,5.1,6,7", "select col4::float4 from table1;", new String [] {"4.1"});
-    testEval(schema, "table1", "0,1,2,3,4.1,5.1,6,7", "select col5::float4 from table1;", new String [] {"5.1"});
-    testEval(schema, "table1", "0,1,2,3,4.1,5.1,6,7", "select col6::float4 from table1;", new String [] {"6.0"});
-    testEval(schema, "table1", "0,1,2,3,4.1,5.1,6,7", "select col7::float4 from table1;", new String [] {"7.0"});
-
-    testEval(schema, "table1", "0,1,2,3,4.1,5.1,6,7", "select col0::float8 from table1;", new String [] {"0.0"});
-    testEval(schema, "table1", "0,1,2,3,4.1,5.1,6,7", "select col1::float8 from table1;", new String [] {"1.0"});
-    testEval(schema, "table1", "0,1,2,3,4.1,5.1,6,7", "select col2::float8 from table1;", new String [] {"2.0"});
-    testEval(schema, "table1", "0,1,2,3,4.1,5.1,6,7", "select col3::float8 from table1;", new String [] {"3.0"});
-    testEval(schema, "table1", "0,1,2,3,4.1,5.1,6,7", "select col4::float8 from table1;", new String[]
-        {Double.valueOf(4.1f).toString()});
-    testEval(schema, "table1", "0,1,2,3,4.1,5.1,6,7", "select col5::float8 from table1;", new String [] {"5.1"});
-    testEval(schema, "table1", "0,1,2,3,4.1,5.1,6,7", "select col6::float8 from table1;", new String [] {"6.0"});
-    testEval(schema, "table1", "0,1,2,3,4.1,5.1,6,7", "select col7::float8 from table1;", new String [] {"7.0"});
-
-    testEval(schema, "table1", "0,1,2,3,4.1,5.1,6,7", "select col0::text from table1;", new String [] {"0"});
-    testEval(schema, "table1", "0,1,2,3,4.1,5.1,6,7", "select col1::text from table1;", new String [] {"1"});
-    testEval(schema, "table1", "0,1,2,3,4.1,5.1,6,7", "select col2::text from table1;", new String [] {"2"});
-    testEval(schema, "table1", "0,1,2,3,4.1,5.1,6,7", "select col3::text from table1;", new String [] {"3"});
-    testEval(schema, "table1", "0,1,2,3,4.1,5.1,6,7", "select col4::text from table1;", new String [] {"4.1"});
-    testEval(schema, "table1", "0,1,2,3,4.1,5.1,6,7", "select col5::text from table1;", new String [] {"5.1"});
-    testEval(schema, "table1", "0,1,2,3,4.1,5.1,6,7", "select col6::text from table1;", new String [] {"6"});
-    testEval(schema, "table1", "0,1,2,3,4.1,5.1,6,7", "select col7::text from table1;", new String [] {"7"});
-  }
-
-  @Test
-  public void testImplicitCastForInt1() throws IOException {
-    Schema schema = new Schema();
-    schema.addColumn("col0", TajoDataTypes.Type.INT1);
-    schema.addColumn("col1", TajoDataTypes.Type.INT2);
-    schema.addColumn("col2", TajoDataTypes.Type.INT4);
-    schema.addColumn("col3", TajoDataTypes.Type.INT8);
-    schema.addColumn("col4", TajoDataTypes.Type.FLOAT4);
-    schema.addColumn("col5", TajoDataTypes.Type.FLOAT8);
-    schema.addColumn("col6", TajoDataTypes.Type.TEXT);
-    schema.addColumn("col7", CatalogUtil.newDataType(TajoDataTypes.Type.CHAR, "", 3));
-
-    testEval(schema, "table1", "0,1,2,3,4.1,5.1,6,7", "select col0 + col0 from table1;", new String [] {"0"});
-    testEval(schema, "table1", "0,1,2,3,4.1,5.1,6,7", "select col0 + col1 from table1;", new String [] {"1"});
-    testEval(schema, "table1", "0,1,2,3,4.1,5.1,6,7", "select col0 + col2 from table1;", new String [] {"2"});
-    testEval(schema, "table1", "0,1,2,3,4.1,5.1,6,7", "select col0 + col3 from table1;", new String [] {"3"});
-    testEval(schema, "table1", "0,1,2,3,4.1,5.1,6,7", "select col0 + col4 from table1;", new String [] {"4.1"});
-    testEval(schema, "table1", "0,1,2,3,4.1,5.1,6,7", "select col0 + col5 from table1;", new String [] {"5.1"});
-    testEval(schema, "table1", "0,1,2,3,4.1,5.1,6,7", "select col0 + col6::int1 from table1;", new String [] {"6"});
-    testEval(schema, "table1", "0,1,2,3,4.1,5.1,6,7", "select col0 + col7::int1 from table1;", new String [] {"7"});
-
-    testEval(schema, "table1", "0,1,2,3,4.1,5.1,6,7", "select col0 - col0 from table1;", new String [] {"0"});
-    testEval(schema, "table1", "0,1,2,3,4.1,5.1,6,7", "select col0 - col1 from table1;", new String [] {"-1"});
-    testEval(schema, "table1", "0,1,2,3,4.1,5.1,6,7", "select col0 - col2 from table1;", new String [] {"-2"});
-    testEval(schema, "table1", "0,1,2,3,4.1,5.1,6,7", "select col0 - col3 from table1;", new String [] {"-3"});
-    testEval(schema, "table1", "0,1,2,3,4.1,5.1,6,7", "select col0 - col4 from table1;", new String [] {"-4.1"});
-    testEval(schema, "table1", "0,1,2,3,4.1,5.1,6,7", "select col0 - col5 from table1;", new String [] {"-5.1"});
-    testEval(schema, "table1", "0,1,2,3,4.1,5.1,6,7", "select col0 - col6::int1 from table1;", new String [] {"-6"});
-    testEval(schema, "table1", "0,1,2,3,4.1,5.1,6,7", "select col0 - col7::int1 from table1;", new String [] {"-7"});
-
-    testEval(schema, "table1", "0,1,2,3,4.1,5.1,6,7", "select col0 * col0 from table1;", new String [] {"0"});
-    testEval(schema, "table1", "0,1,2,3,4.1,5.1,6,7", "select col0 * col1 from table1;", new String [] {"0"});
-    testEval(schema, "table1", "0,1,2,3,4.1,5.1,6,7", "select col0 * col2 from table1;", new String [] {"0"});
-    testEval(schema, "table1", "0,1,2,3,4.1,5.1,6,7", "select col0 * col3 from table1;", new String [] {"0"});
-    testEval(schema, "table1", "0,1,2,3,4.1,5.1,6,7", "select col0 * col4 from table1;", new String [] {"0.0"});
-    testEval(schema, "table1", "0,1,2,3,4.1,5.1,6,7", "select col0 * col5 from table1;", new String [] {"0.0"});
-    testEval(schema, "table1", "0,1,2,3,4.1,5.1,6,7", "select col0 * col6::int1 from table1;", new String [] {"0"});
-    testEval(schema, "table1", "0,1,2,3,4.1,5.1,6,7", "select col0 * col7::int1 from table1;", new String [] {"0"});
-
-    testEval(schema, "table1", "0,1,2,3,4.1,5.1,6,7", "select col0 % col1 from table1;", new String [] {"0"});
-    testEval(schema, "table1", "0,1,2,3,4.1,5.1,6,7", "select col0 % col2 from table1;", new String [] {"0"});
-    testEval(schema, "table1", "0,1,2,3,4.1,5.1,6,7", "select col0 % col3 from table1;", new String [] {"0"});
-    testEval(schema, "table1", "0,1,2,3,4.1,5.1,6,7", "select col0 % col4 from table1;", new String [] {"0.0"});
-    testEval(schema, "table1", "0,1,2,3,4.1,5.1,6,7", "select col0 % col5 from table1;", new String [] {"0.0"});
-    testEval(schema, "table1", "0,1,2,3,4.1,5.1,6,7", "select col0 % col6::int1 from table1;", new String [] {"0"});
-    testEval(schema, "table1", "0,1,2,3,4.1,5.1,6,7", "select col0 % col7::int1 from table1;", new String [] {"0"});
-
-    testEval(schema, "table1", "0,1,2,3,4.1,5.1,6,7", "select col0 = col0 from table1;", new String [] {"t"});
-    testEval(schema, "table1", "0,1,2,3,4.1,5.1,6,7", "select col0 = col1 from table1;", new String [] {"f"});
-    testEval(schema, "table1", "0,1,2,3,4.1,5.1,6,7", "select col0 = col2 from table1;", new String [] {"f"});
-    testEval(schema, "table1", "0,1,2,3,4.1,5.1,6,7", "select col0 = col3 from table1;", new String [] {"f"});
-    testEval(schema, "table1", "0,1,2,3,4.1,5.1,6,7", "select col0 = col4 from table1;", new String [] {"f"});
-    testEval(schema, "table1", "0,1,2,3,4.1,5.1,6,7", "select col0 = col5 from table1;", new String [] {"f"});
-    testEval(schema, "table1", "0,1,2,3,4.1,5.1,6,7", "select col0 = col6::int1 from table1;", new String [] {"f"});
-    testEval(schema, "table1", "0,1,2,3,4.1,5.1,6,7", "select col0 = col7::int1 from table1;", new String [] {"f"});
-
-    testEval(schema, "table1", "0,1,2,3,4.1,5.1,6,7", "select col0 <> col0 from table1;", new String [] {"f"});
-    testEval(schema, "table1", "0,1,2,3,4.1,5.1,6,7", "select col0 <> col1 from table1;", new String [] {"t"});
-    testEval(schema, "table1", "0,1,2,3,4.1,5.1,6,7", "select col0 <> col2 from table1;", new String [] {"t"});
-    testEval(schema, "table1", "0,1,2,3,4.1,5.1,6,7", "select col0 <> col3 from table1;", new String [] {"t"});
-    testEval(schema, "table1", "0,1,2,3,4.1,5.1,6,7", "select col0 <> col4 from table1;", new String [] {"t"});
-    testEval(schema, "table1", "0,1,2,3,4.1,5.1,6,7", "select col0 <> col5 from table1;", new String [] {"t"});
-    testEval(schema, "table1", "0,1,2,3,4.1,5.1,6,7", "select col0 <> col6::int1 from table1;", new String [] {"t"});
-    testEval(schema, "table1", "0,1,2,3,4.1,5.1,6,7", "select col0 <> col7::int1 from table1;", new String [] {"t"});
-
-    testEval(schema, "table1", "0,1,2,3,4.1,5.1,6,7", "select col0 > col0 from table1;", new String [] {"f"});
-    testEval(schema, "table1", "0,1,2,3,4.1,5.1,6,7", "select col0 > col1 from table1;", new String [] {"f"});
-    testEval(schema, "table1", "0,1,2,3,4.1,5.1,6,7", "select col0 > col2 from table1;", new String [] {"f"});
-    testEval(schema, "table1", "0,1,2,3,4.1,5.1,6,7", "select col0 > col3 from table1;", new String [] {"f"});
-    testEval(schema, "table1", "0,1,2,3,4.1,5.1,6,7", "select col0 > col4 from table1;", new String [] {"f"});
-    testEval(schema, "table1", "0,1,2,3,4.1,5.1,6,7", "select col0 > col5 from table1;", new String [] {"f"});
-    testEval(schema, "table1", "0,1,2,3,4.1,5.1,6,7", "select col0 > col6::int1 from table1;", new String [] {"f"});
-    testEval(schema, "table1", "0,1,2,3,4.1,5.1,6,7", "select col0 > col7::int1 from table1;", new String [] {"f"});
-
-    testEval(schema, "table1", "0,1,2,3,4.1,5.1,6,7", "select col0 >= col0 from table1;", new String [] {"t"});
-    testEval(schema, "table1", "0,1,2,3,4.1,5.1,6,7", "select col0 >= col1 from table1;", new String [] {"f"});
-    testEval(schema, "table1", "0,1,2,3,4.1,5.1,6,7", "select col0 >= col2 from table1;", new String [] {"f"});
-    testEval(schema, "table1", "0,1,2,3,4.1,5.1,6,7", "select col0 >= col3 from table1;", new String [] {"f"});
-    testEval(schema, "table1", "0,1,2,3,4.1,5.1,6,7", "select col0 >= col4 from table1;", new String [] {"f"});
-    testEval(schema, "table1", "0,1,2,3,4.1,5.1,6,7", "select col0 >= col5 from table1;", new String [] {"f"});
-    testEval(schema, "table1", "0,1,2,3,4.1,5.1,6,7", "select col0 >= col6::int1 from table1;", new String [] {"f"});
-    testEval(schema, "table1", "0,1,2,3,4.1,5.1,6,7", "select col0 >= col7::int1 from table1;", new String [] {"f"});
-
-    testEval(schema, "table1", "0,1,2,3,4.1,5.1,6,7", "select col0 < col0 from table1;", new String [] {"f"});
-    testEval(schema, "table1", "0,1,2,3,4.1,5.1,6,7", "select col0 < col1 from table1;", new String [] {"t"});
-    testEval(schema, "table1", "0,1,2,3,4.1,5.1,6,7", "select col0 < col2 from table1;", new String [] {"t"});
-    testEval(schema, "table1", "0,1,2,3,4.1,5.1,6,7", "select col0 < col3 from table1;", new String [] {"t"});
-    testEval(schema, "table1", "0,1,2,3,4.1,5.1,6,7", "select col0 < col4 from table1;", new String [] {"t"});
-    testEval(schema, "table1", "0,1,2,3,4.1,5.1,6,7", "select col0 < col5 from table1;", new String [] {"t"});
-    testEval(schema, "table1", "0,1,2,3,4.1,5.1,6,7", "select col0 < col6::int1 from table1;", new String [] {"t"});
-    testEval(schema, "table1", "0,1,2,3,4.1,5.1,6,7", "select col0 < col7::int1 from table1;", new String [] {"t"});
-
-    testEval(schema, "table1", "0,1,2,3,4.1,5.1,6,7", "select col0 <= col0 from table1;", new String [] {"t"});
-    testEval(schema, "table1", "0,1,2,3,4.1,5.1,6,7", "select col0 <= col1 from table1;", new String [] {"t"});
-    testEval(schema, "table1", "0,1,2,3,4.1,5.1,6,7", "select col0 <= col2 from table1;", new String [] {"t"});
-    testEval(schema, "table1", "0,1,2,3,4.1,5.1,6,7", "select col0 <= col3 from table1;", new String [] {"t"});
-    testEval(schema, "table1", "0,1,2,3,4.1,5.1,6,7", "select col0 <= col4 from table1;", new String [] {"t"});
-    testEval(schema, "table1", "0,1,2,3,4.1,5.1,6,7", "select col0 <= col5 from table1;", new String [] {"t"});
-    testEval(schema, "table1", "0,1,2,3,4.1,5.1,6,7", "select col0 <= col6::int1 from table1;", new String [] {"t"});
-    testEval(schema, "table1", "0,1,2,3,4.1,5.1,6,7", "select col0 <= col7::int1 from table1;", new String [] {"t"});
-  }
-
-  @Test
-  public void testImplicitCastForInt2() throws IOException {
-    Schema schema = new Schema();
-    schema.addColumn("col0", TajoDataTypes.Type.INT1);
-    schema.addColumn("col1", TajoDataTypes.Type.INT2);
-    schema.addColumn("col2", TajoDataTypes.Type.INT4);
-    schema.addColumn("col3", TajoDataTypes.Type.INT8);
-    schema.addColumn("col4", TajoDataTypes.Type.FLOAT4);
-    schema.addColumn("col5", TajoDataTypes.Type.FLOAT8);
-    schema.addColumn("col6", TajoDataTypes.Type.TEXT);
-    schema.addColumn("col7", CatalogUtil.newDataType(TajoDataTypes.Type.CHAR, "", 3));
-
-    testEval(schema, "table1", "0,1,2,3,4.1,5.1,6,7", "select col1 + col0 from table1;", new String [] {"1"});
-    testEval(schema, "table1", "0,1,2,3,4.1,5.1,6,7", "select col1 + col1 from table1;", new String [] {"2"});
-    testEval(schema, "table1", "0,1,2,3,4.1,5.1,6,7", "select col1 + col2 from table1;", new String [] {"3"});
-    testEval(schema, "table1", "0,1,2,3,4.1,5.1,6,7", "select col1 + col3 from table1;", new String [] {"4"});
-    testEval(schema, "table1", "0,1,2,3,4.1,5.1,6,7", "select col1 + col4 from table1;", new String [] {"5.1"});
-    testEval(schema, "table1", "0,1,2,3,4.1,5.1,6,7", "select col1 + col5 from table1;", new String [] {"6.1"});
-    testEval(schema, "table1", "0,1,2,3,4.1,5.1,6,7", "select col1 + col6::int2 from table1;", new String [] {"7"});
-    testEval(schema, "table1", "0,1,2,3,4.1,5.1,6,7", "select col1 + col7::int2 from table1;", new String [] {"8"});
-
-    testEval(schema, "table1", "0,1,2,3,4.1,5.1,6,7", "select col1 - col0 from table1;", new String [] {"1"});
-    testEval(schema, "table1", "0,1,2,3,4.1,5.1,6,7", "select col1 - col1 from table1;", new String [] {"0"});
-    testEval(schema, "table1", "0,1,2,3,4.1,5.1,6,7", "select col1 - col2 from table1;", new String [] {"-1"});
-    testEval(schema, "table1", "0,1,2,3,4.1,5.1,6,7", "select col1 - col3 from table1;", new String [] {"-2"});
-    testEval(schema, "table1", "0,1,2,3,4.1,5.1,6,7", "select col1 - col4 from table1;", new String [] {"-3.1"});
-    testEval(schema, "table1", "0,1,2,3,4.1,5.1,6,7", "select col1 - col5 from table1;", new String [] {"-4.1"});
-    testEval(schema, "table1", "0,1,2,3,4.1,5.1,6,7", "select col1 - col6::int2 from table1;", new String [] {"-5"});
-    testEval(schema, "table1", "0,1,2,3,4.1,5.1,6,7", "select col1 - col7::int2 from table1;", new String [] {"-6"});
-
-    testEval(schema, "table1", "0,1,2,3,4.1,5.1,6,7", "select col1 * col0 from table1;", new String [] {"0"});
-    testEval(schema, "table1", "0,1,2,3,4.1,5.1,6,7", "select col1 * col1 from table1;", new String [] {"1"});
-    testEval(schema, "table1", "0,1,2,3,4.1,5.1,6,7", "select col1 * col2 from table1;", new String [] {"2"});
-    testEval(schema, "table1", "0,1,2,3,4.1,5.1,6,7", "select col1 * col3 from table1;", new String [] {"3"});
-    testEval(schema, "table1", "0,1,2,3,4.1,5.1,6,7", "select col1 * col4 from table1;", new String [] {"4.1"});
-    testEval(schema, "table1", "0,1,2,3,4.1,5.1,6,7", "select col1 * col5 from table1;", new String [] {"5.1"});
-    testEval(schema, "table1", "0,1,2,3,4.1,5.1,6,7", "select col1 * col6::int2 from table1;", new String [] {"6"});
-    testEval(schema, "table1", "0,1,2,3,4.1,5.1,6,7", "select col1 * col7::int2 from table1;", new String [] {"7"});
-
-    testEval(schema, "table1", "0,1,2,3,4.1,5.1,6,7", "select col1 % col1 from table1;", new String [] {"0"});
-    testEval(schema, "table1", "0,1,2,3,4.1,5.1,6,7", "select col1 % col2 from table1;", new String [] {"1"});
-    testEval(schema, "table1", "0,1,2,3,4.1,5.1,6,7", "select col1 % col3 from table1;", new String [] {"1"});
-    testEval(schema, "table1", "0,1,2,3,4.1,5.1,6,7", "select col1 % col4 from table1;", new String [] {"1.0"});
-    testEval(schema, "table1", "0,1,2,3,4.1,5.1,6,7", "select col1 % col5 from table1;", new String [] {"1.0"});
-    testEval(schema, "table1", "0,1,2,3,4.1,5.1,6,7", "select col1 % col6::int2 from table1;", new String [] {"1"});
-    testEval(schema, "table1", "0,1,2,3,4.1,5.1,6,7", "select col1 % col7::int2 from table1;", new String [] {"1"});
-
-    testEval(schema, "table1", "0,1,2,3,4.1,5.1,6,7", "select col1 = col0 from table1;", new String [] {"f"});
-    testEval(schema, "table1", "0,1,2,3,4.1,5.1,6,7", "select col1 = col1 from table1;", new String [] {"t"});
-    testEval(schema, "table1", "0,1,2,3,4.1,5.1,6,7", "select col1 = col2 from table1;", new String [] {"f"});
-    testEval(schema, "table1", "0,1,2,3,4.1,5.1,6,7", "select col1 = col3 from table1;", new String [] {"f"});
-    testEval(schema, "table1", "0,1,2,3,4.1,5.1,6,7", "select col1 = col4 from table1;", new String [] {"f"});
-    testEval(schema, "table1", "0,1,2,3,4.1,5.1,6,7", "select col1 = col5 from table1;", new String [] {"f"});
-    testEval(schema, "table1", "0,1,2,3,4.1,5.1,6,7", "select col1 = col6::int2 from table1;", new String [] {"f"});
-    testEval(schema, "table1", "0,1,2,3,4.1,5.1,6,7", "select col1 = col7::int2 from table1;", new String [] {"f"});
-
-    testEval(schema, "table1", "0,1,2,3,4.1,5.1,6,7", "select col1 <> col0 from table1;", new String [] {"t"});
-    testEval(schema, "table1", "0,1,2,3,4.1,5.1,6,7", "select col1 <> col1 from table1;", new String [] {"f"});
-    testEval(schema, "table1", "0,1,2,3,4.1,5.1,6,7", "select col1 <> col2 from table1;", new String [] {"t"});
-    testEval(schema, "table1", "0,1,2,3,4.1,5.1,6,7", "select col1 <> col3 from table1;", new String [] {"t"});
-    testEval(schema, "table1", "0,1,2,3,4.1,5.1,6,7", "select col1 <> col4 from table1;", new String [] {"t"});
-    testEval(schema, "table1", "0,1,2,3,4.1,5.1,6,7", "select col1 <> col5 from table1;", new String [] {"t"});
-    testEval(schema, "table1", "0,1,2,3,4.1,5.1,6,7", "select col1 <> col6::int2 from table1;", new String [] {"t"});
-    testEval(schema, "table1", "0,1,2,3,4.1,5.1,6,7", "select col1 <> col7::int2 from table1;", new String [] {"t"});
-
-    testEval(schema, "table1", "0,1,2,3,4.1,5.1,6,7", "select col1 > col0 from table1;", new String [] {"t"});
-    testEval(schema, "table1", "0,1,2,3,4.1,5.1,6,7", "select col1 > col1 from table1;", new String [] {"f"});
-    testEval(schema, "table1", "0,1,2,3,4.1,5.1,6,7", "select col1 > col2 from table1;", new String [] {"f"});
-    testEval(schema, "table1", "0,1,2,3,4.1,5.1,6,7", "select col1 > col3 from table1;", new String [] {"f"});
-    testEval(schema, "table1", "0,1,2,3,4.1,5.1,6,7", "select col1 > col4 from table1;", new String [] {"f"});
-    testEval(schema, "table1", "0,1,2,3,4.1,5.1,6,7", "select col1 > col5 from table1;", new String [] {"f"});
-    testEval(schema, "table1", "0,1,2,3,4.1,5.1,6,7", "select col1 > col6::int2 from table1;", new String [] {"f"});
-    testEval(schema, "table1", "0,1,2,3,4.1,5.1,6,7", "select col1 > col7::int2 from table1;", new String [] {"f"});
-
-    testEval(schema, "table1", "0,1,2,3,4.1,5.1,6,7", "select col1 >= col0 from table1;", new String [] {"t"});
-    testEval(schema, "table1", "0,1,2,3,4.1,5.1,6,7", "select col1 >= col1 from table1;", new String [] {"t"});
-    testEval(schema, "table1", "0,1,2,3,4.1,5.1,6,7", "select col1 >= col2 from table1;", new String [] {"f"});
-    testEval(schema, "table1", "0,1,2,3,4.1,5.1,6,7", "select col1 >= col3 from table1;", new String [] {"f"});
-    testEval(schema, "table1", "0,1,2,3,4.1,5.1,6,7", "select col1 >= col4 from table1;", new String [] {"f"});
-    testEval(schema, "table1", "0,1,2,3,4.1,5.1,6,7", "select col1 >= col5 from table1;", new String [] {"f"});
-    testEval(schema, "table1", "0,1,2,3,4.1,5.1,6,7", "select col1 >= col6::int2 from table1;", new String [] {"f"});
-    testEval(schema, "table1", "0,1,2,3,4.1,5.1,6,7", "select col1 >= col7::int2 from table1;", new String [] {"f"});
-
-    testEval(schema, "table1", "0,1,2,3,4.1,5.1,6,7", "select col1 < col0 from table1;", new String [] {"f"});
-    testEval(schema, "table1", "0,1,2,3,4.1,5.1,6,7", "select col1 < col1 from table1;", new String [] {"f"});
-    testEval(schema, "table1", "0,1,2,3,4.1,5.1,6,7", "select col1 < col2 from table1;", new String [] {"t"});
-    testEval(schema, "table1", "0,1,2,3,4.1,5.1,6,7", "select col1 < col3 from table1;", new String [] {"t"});
-    testEval(schema, "table1", "0,1,2,3,4.1,5.1,6,7", "select col1 < col4 from table1;", new String [] {"t"});
-    testEval(schema, "table1", "0,1,2,3,4.1,5.1,6,7", "select col1 < col5 from table1;", new String [] {"t"});
-    testEval(schema, "table1", "0,1,2,3,4.1,5.1,6,7", "select col1 < col6::int2 from table1;", new String [] {"t"});
-    testEval(schema, "table1", "0,1,2,3,4.1,5.1,6,7", "select col1 < col7::int2 from table1;", new String [] {"t"});
-
-    testEval(schema, "table1", "0,1,2,3,4.1,5.1,6,7", "select col1 <= col0 from table1;", new String [] {"f"});
-    testEval(schema, "table1", "0,1,2,3,4.1,5.1,6,7", "select col1 <= col1 from table1;", new String [] {"t"});
-    testEval(schema, "table1", "0,1,2,3,4.1,5.1,6,7", "select col1 <= col2 from table1;", new String [] {"t"});
-    testEval(schema, "table1", "0,1,2,3,4.1,5.1,6,7", "select col1 <= col3 from table1;", new String [] {"t"});
-    testEval(schema, "table1", "0,1,2,3,4.1,5.1,6,7", "select col1 <= col4 from table1;", new String [] {"t"});
-    testEval(schema, "table1", "0,1,2,3,4.1,5.1,6,7", "select col1 <= col5 from table1;", new String [] {"t"});
-    testEval(schema, "table1", "0,1,2,3,4.1,5.1,6,7", "select col1 <= col6::int2 from table1;", new String [] {"t"});
-    testEval(schema, "table1", "0,1,2,3,4.1,5.1,6,7", "select col1 <= col7::int2 from table1;", new String [] {"t"});
-  }
-
-  @Test
-  public void testImplicitCastForInt4() throws IOException {
-    Schema schema = new Schema();
-    schema.addColumn("col0", TajoDataTypes.Type.INT1);
-    schema.addColumn("col1", TajoDataTypes.Type.INT2);
-    schema.addColumn("col2", TajoDataTypes.Type.INT4);
-    schema.addColumn("col3", TajoDataTypes.Type.INT8);
-    schema.addColumn("col4", TajoDataTypes.Type.FLOAT4);
-    schema.addColumn("col5", TajoDataTypes.Type.FLOAT8);
-    schema.addColumn("col6", TajoDataTypes.Type.TEXT);
-    schema.addColumn("col7", CatalogUtil.newDataType(TajoDataTypes.Type.CHAR, "", 3));
-
-    testEval(schema, "table1", "0,1,2,3,4.1,5.1,6,7", "select col2 + col0 from table1;", new String [] {"2"});
-    testEval(schema, "table1", "0,1,2,3,4.1,5.1,6,7", "select col2 + col1 from table1;", new String [] {"3"});
-    testEval(schema, "table1", "0,1,2,3,4.1,5.1,6,7", "select col2 + col2 from table1;", new String [] {"4"});
-    testEval(schema, "table1", "0,1,2,3,4.1,5.1,6,7", "select col2 + col3 from table1;", new String [] {"5"});
-    testEval(schema, "table1", "0,1,2,3,4.1,5.1,6,7", "select col2 + col4 from table1;", new String [] {"6.1"});
-    testEval(schema, "table1", "0,1,2,3,4.1,5.1,6,7", "select col2 + col5 from table1;", new String [] {"7.1"});
-    testEval(schema, "table1", "0,1,2,3,4.1,5.1,6,7", "select col2 + col6::int4 from table1;", new String [] {"8"});
-    testEval(schema, "table1", "0,1,2,3,4.1,5.1,6,7", "select col2 + col7::int4 from table1;", new String [] {"9"});
-
-    testEval(schema, "table1", "0,1,2,3,4.1,5.1,6,7", "select col2 - col0 from table1;", new String [] {"2"});
-    testEval(schema, "table1", "0,1,2,3,4.1,5.1,6,7", "select col2 - col1 from table1;", new String [] {"1"});
-    testEval(schema, "table1", "0,1,2,3,4.1,5.1,6,7", "select col2 - col2 from table1;", new String [] {"0"});
-    testEval(schema, "table1", "0,1,2,3,4.1,5.1,6,7", "select col2 - col3 from table1;", new String [] {"-1"});
-    testEval(schema, "table1", "0,1,2,3,4.1,5.1,6,7", "select col2 - col4 from table1;", new String [] {"-2.1"});
-    testEval(schema, "table1", "0,1,2,3,4.1,5.1,6,7", "select col2 - col5 from table1;", new String [] {
-        (new Integer(2) - 5.1d) +""});
-    testEval(schema, "table1", "0,1,2,3,4.1,5.1,6,7", "select col2 - col6::int4 from table1;", new String [] {"-4"});
-    testEval(schema, "table1", "0,1,2,3,4.1,5.1,6,7", "select col2 - col7::int4 from table1;", new String [] {"-5"});
-
-    testEval(schema, "table1", "0,1,2,3,4.1,5.1,6,7", "select col2 * col0 from table1;", new String [] {"0"});
-    testEval(schema, "table1", "0,1,2,3,4.1,5.1,6,7", "select col2 * col1 from table1;", new String [] {"2"});
-    testEval(schema, "table1", "0,1,2,3,4.1,5.1,6,7", "select col2 * col2 from table1;", new String [] {"4"});
-    testEval(schema, "table1", "0,1,2,3,4.1,5.1,6,7", "select col2 * col3 from table1;", new String [] {"6"});
-    testEval(schema, "table1", "0,1,2,3,4.1,5.1,6,7", "select col2 * col4 from table1;", new String [] {"8.2"});
-    testEval(schema, "table1", "0,1,2,3,4.1,5.1,6,7", "select col2 * col5 from table1;", new String [] {"10.2"});
-    testEval(schema, "table1", "0,1,2,3,4.1,5.1,6,7", "select col2 * col6::int4 from table1;", new String [] {"12"});
-    testEval(schema, "table1", "0,1,2,3,4.1,5.1,6,7", "select col2 * col7::int4 from table1;", new String [] {"14"});
-
-    testEval(schema, "table1", "0,1,2,3,4.1,5.1,6,7", "select col2 % col1 from table1;", new String [] {"0"});
-    testEval(schema, "table1", "0,1,2,3,4.1,5.1,6,7", "select col2 % col2 from table1;", new String [] {"0"});
-    testEval(schema, "table1", "0,1,2,3,4.1,5.1,6,7", "select col2 % col3 from table1;", new String [] {"2"});
-    testEval(schema, "table1", "0,1,2,3,4.1,5.1,6,7", "select col2 % col4 from table1;", new String [] {"2.0"});
-    testEval(schema, "table1", "0,1,2,3,4.1,5.1,6,7", "select col2 % col5 from table1;", new String [] {"2.0"});
-    testEval(schema, "table1", "0,1,2,3,4.1,5.1,6,7", "select col2 % col6::int4 from table1;", new String [] {"2"});
-    testEval(schema, "table1", "0,1,2,3,4.1,5.1,6,7", "select col2 % col7::int4 from table1;", new String [] {"2"});
-
-    testEval(schema, "table1", "0,1,2,3,4.1,5.1,6,7", "select col2 = col0 from table1;", new String [] {"f"});
-    testEval(schema, "table1", "0,1,2,3,4.1,5.1,6,7", "select col2 = col1 from table1;", new String [] {"f"});
-    testEval(schema, "table1", "0,1,2,3,4.1,5.1,6,7", "select col2 = col2 from table1;", new String [] {"t"});
-    testEval(schema, "table1", "0,1,2,3,4.1,5.1,6,7", "select col2 = col3 from table1;", new String [] {"f"});
-    testEval(schema, "table1", "0,1,2,3,4.1,5.1,6,7", "select col2 = col4 from table1;", new String [] {"f"});
-    testEval(schema, "table1", "0,1,2,3,4.1,5.1,6,7", "select col2 = col5 from table1;", new String [] {"f"});
-    testEval(schema, "table1", "0,1,2,3,4.1,5.1,6,7", "select col2 = col6::int4 from table1;", new String [] {"f"});
-    testEval(schema, "table1", "0,1,2,3,4.1,5.1,6,7", "select col2 = col7::int4 from table1;", new String [] {"f"});
-
-    testEval(schema, "table1", "0,1,2,3,4.1,5.1,6,7", "select col2 <> col0 from table1;", new String [] {"t"});
-    testEval(schema, "table1", "0,1,2,3,4.1,5.1,6,7", "select col2 <> col1 from table1;", new String [] {"t"});
-    testEval(schema, "table1", "0,1,2,3,4.1,5.1,6,7", "select col2 <> col2 from table1;", new String [] {"f"});
-    testEval(schema, "table1", "0,1,2,3,4.1,5.1,6,7", "select col2 <> col3 from table1;", new String [] {"t"});
-    testEval(schema, "table1", "0,1,2,3,4.1,5.1,6,7", "select col2 <> col4 from table1;", new String [] {"t"});
-    testEval(schema, "table1", "0,1,2,3,4.1,5.1,6,7", "select col2 <> col5 from table1;", new String [] {"t"});
-    testEval(schema, "table1", "0,1,2,3,4.1,5.1,6,7", "select col2 <> col6::int4 from table1;", new String [] {"t"});
-    testEval(schema, "table1", "0,1,2,3,4.1,5.1,6,7", "select col2 <> col7::int4 from table1;", new String [] {"t"});
-
-    testEval(schema, "table1", "0,1,2,3,4.1,5.1,6,7", "select col2 > col0 from table1;", new String [] {"t"});
-    testEval(schema, "table1", "0,1,2,3,4.1,5.1,6,7", "select col2 > col1 from table1;", new String [] {"t"});
-    testEval(schema, "table1", "0,1,2,3,4.1,5.1,6,7", "select col2 > col2 from table1;", new String [] {"f"});
-    testEval(schema, "table1", "0,1,2,3,4.1,5.1,6,7", "select col2 > col3 from table1;", new String [] {"f"});
-    testEval(schema, "table1", "0,1,2,3,4.1,5.1,6,7", "select col2 > col4 from table1;", new String [] {"f"});
-    testEval(schema, "table1", "0,1,2,3,4.1,5.1,6,7", "select col2 > col5 from table1;", new String [] {"f"});
-    testEval(schema, "table1", "0,1,2,3,4.1,5.1,6,7", "select col2 > col6::int4 from table1;", new String [] {"f"});
-    testEval(schema, "table1", "0,1,2,3,4.1,5.1,6,7", "select col2 > col7::int4 from table1;", new String [] {"f"});
-
-    testEval(schema, "table1", "0,1,2,3,4.1,5.1,6,7", "select col2 >= col0 from table1;", new String [] {"t"});
-    testEval(schema, "table1", "0,1,2,3,4.1,5.1,6,7", "select col2 >= col1 from table1;", new String [] {"t"});
-    testEval(schema, "table1", "0,1,2,3,4.1,5.1,6,7", "select col2 >= col2 from table1;", new String [] {"t"});
-    testEval(schema, "table1", "0,1,2,3,4.1,5.1,6,7", "select col2 >= col3 from table1;", new String [] {"f"});
-    testEval(schema, "table1", "0,1,2,3,4.1,5.1,6,7", "select col2 >= col4 from table1;", new String [] {"f"});
-    testEval(schema, "table1", "0,1,2,3,4.1,5.1,6,7", "select col2 >= col5 from table1;", new String [] {"f"});
-    testEval(schema, "table1", "0,1,2,3,4.1,5.1,6,7", "select col2 >= col6::int4 from table1;", new String [] {"f"});
-    testEval(schema, "table1", "0,1,2,3,4.1,5.1,6,7", "select col2 >= col7::int4 from table1;", new String [] {"f"});
-
-    testEval(schema, "table1", "0,1,2,3,4.1,5.1,6,7", "select col2 < col0 from table1;", new String [] {"f"});
-    testEval(schema, "table1", "0,1,2,3,4.1,5.1,6,7", "select col2 < col1 from table1;", new String [] {"f"});
-    testEval(schema, "table1", "0,1,2,3,4.1,5.1,6,7", "select col2 < col2 from table1;", new String [] {"f"});
-    testEval(schema, "table1", "0,1,2,3,4.1,5.1,6,7", "select col2 < col3 from table1;", new String [] {"t"});
-    testEval(schema, "table1", "0,1,2,3,4.1,5.1,6,7", "select col2 < col4 from table1;", new String [] {"t"});
-    testEval(schema, "table1", "0,1,2,3,4.1,5.1,6,7", "select col2 < col5 from table1;", new String [] {"t"});
-    testEval(schema, "table1", "0,1,2,3,4.1,5.1,6,7", "select col2 < col6::int4 from table1;", new String [] {"t"});
-    testEval(schema, "table1", "0,1,2,3,4.1,5.1,6,7", "select col2 < col7::int4 from table1;", new String [] {"t"});
-
-    testEval(schema, "table1", "0,1,2,3,4.1,5.1,6,7", "select col2 <= col0 from table1;", new String [] {"f"});
-    testEval(schema, "table1", "0,1,2,3,4.1,5.1,6,7", "select col2 <= col1 from table1;", new String [] {"f"});
-    testEval(schema, "table1", "0,1,2,3,4.1,5.1,6,7", "select col2 <= col2 from table1;", new String [] {"t"});
-    testEval(schema, "table1", "0,1,2,3,4.1,5.1,6,7", "select col2 <= col3 from table1;", new String [] {"t"});
-    testEval(schema, "table1", "0,1,2,3,4.1,5.1,6,7", "select col2 <= col4 from table1;", new String [] {"t"});
-    testEval(schema, "table1", "0,1,2,3,4.1,5.1,6,7", "select col2 <= col5 from table1;", new String [] {"t"});
-    testEval(schema, "table1", "0,1,2,3,4.1,5.1,6,7", "select col2 <= col6::int4 from table1;", new String [] {"t"});
-    testEval(schema, "table1", "0,1,2,3,4.1,5.1,6,7", "select col2 <= col7::int4 from table1;", new String [] {"t"});
-  }
-
->>>>>>> 08bcc2d8
   @Test
   public void testImplicitCastForInt8() throws IOException {
     Schema schema = new Schema();
@@ -892,11 +494,7 @@
     testEval(schema, "table1", "0,1,2,3,4.1,5.1,6,7", "select col3 - col4 from table1;", new String [] {
         (new Long(3) - new Float(4.1))+""});
     testEval(schema, "table1", "0,1,2,3,4.1,5.1,6,7", "select col3 - col5 from table1;", new String [] {
-<<<<<<< HEAD
-        (new Long(3) - new Double(5.1))+""});
-=======
         (new Long(3) - 5.1d)+""});
->>>>>>> 08bcc2d8
     testEval(schema, "table1", "0,1,2,3,4.1,5.1,6,7", "select col3 - col6::int8 from table1;", new String [] {"-3"});
     testEval(schema, "table1", "0,1,2,3,4.1,5.1,6,7", "select col3 - col7::int8 from table1;", new String [] {"-4"});
 
@@ -973,129 +571,6 @@
     testEval(schema, "table1", "0,1,2,3,4.1,5.1,6,7", "select col3 <= col6::int8 from table1;", new String [] {"t"});
     testEval(schema, "table1", "0,1,2,3,4.1,5.1,6,7", "select col3 <= col7::int8 from table1;", new String [] {"t"});
   }
-<<<<<<< HEAD
-
-  @Test
-  public void testImplicitCastForFloat4() throws IOException {
-    Schema schema = new Schema();
-    schema.addColumn("col0", TajoDataTypes.Type.INT1);
-    schema.addColumn("col1", TajoDataTypes.Type.INT2);
-    schema.addColumn("col2", TajoDataTypes.Type.INT4);
-    schema.addColumn("col3", TajoDataTypes.Type.INT8);
-    schema.addColumn("col4", TajoDataTypes.Type.FLOAT4);
-    schema.addColumn("col5", TajoDataTypes.Type.FLOAT8);
-    schema.addColumn("col6", TajoDataTypes.Type.TEXT);
-    schema.addColumn("col7", CatalogUtil.newDataType(TajoDataTypes.Type.CHAR, "", 3));
-
-    testEval(schema, "table1", "0,1,2,3,4.1,5.1,6,7", "select col4 + col0 from table1;", new String [] {"4.1"});
-    testEval(schema, "table1", "0,1,2,3,4.1,5.1,6,7", "select col4 + col1 from table1;", new String [] {"5.1"});
-    testEval(schema, "table1", "0,1,2,3,4.1,5.1,6,7", "select col4 + col2 from table1;", new String [] {"6.1"});
-    testEval(schema, "table1", "0,1,2,3,4.1,5.1,6,7", "select col4 + col3 from table1;", new String [] {"7.1"});
-    testEval(schema, "table1", "0,1,2,3,4.1,5.1,6,7", "select col4 + col4 from table1;", new String [] {"8.2"});
-    testEval(schema, "table1", "0,1,2,3,4.1,5.1,6,7", "select col4 + col5 from table1;", new String [] {
-        (new Float(4.1) + new Double(5.1))+""});
-    testEval(schema, "table1", "0,1,2,3,4.1,5.1,6,7", "select col4 + col6::float4 from table1;", new String [] {"10.1"});
-    testEval(schema, "table1", "0,1,2,3,4.1,5.1,6,7", "select col4 + col7::float4 from table1;", new String [] {"11.1"});
-
-    testEval(schema, "table1", "0,1,2,3,4.1,5.1,6,7", "select col4 - col0 from table1;", new String [] {"4.1"});
-    testEval(schema, "table1", "0,1,2,3,4.1,5.1,6,7", "select col4 - col1 from table1;", new String [] {"3.1"});
-    testEval(schema, "table1", "0,1,2,3,4.1,5.1,6,7", "select col4 - col2 from table1;", new String [] {"2.1"});
-    testEval(schema, "table1", "0,1,2,3,4.1,5.1,6,7", "select col4 - col3 from table1;", new String [] {
-        (new Float(4.1) - new Long(3))+""});
-    testEval(schema, "table1", "0,1,2,3,4.1,5.1,6,7", "select col4 - col4 from table1;", new String [] {"0.0"});
-    testEval(schema, "table1", "0,1,2,3,4.1,5.1,6,7", "select col4 - col5 from table1;", new String [] {
-        (new Float(4.1) - new Double(5.1))+""});
-    testEval(schema, "table1", "0,1,2,3,4.1,5.1,6,7", "select col4 - col6::float4 from table1;", new String [] {
-        (new Float(4.1) - new Float(6))+""});
-    testEval(schema, "table1", "0,1,2,3,4.1,5.1,6,7", "select col4 - col7::float4 from table1;", new String [] {
-        (new Float(4.1) - new Float(7))+""});
-
-    testEval(schema, "table1", "0,1,2,3,4.1,5.1,6,7", "select col4 * col0 from table1;", new String [] {"0.0"});
-    testEval(schema, "table1", "0,1,2,3,4.1,5.1,6,7", "select col4 * col1 from table1;", new String [] {"4.1"});
-    testEval(schema, "table1", "0,1,2,3,4.1,5.1,6,7", "select col4 * col2 from table1;", new String [] {"8.2"});
-    testEval(schema, "table1", "0,1,2,3,4.1,5.1,6,7", "select col4 * col3 from table1;", new String [] {
-        (new Float(4.1) * new Long(3))+""});
-    testEval(schema, "table1", "0,1,2,3,4.1,5.1,6,7", "select col4 * col4 from table1;", new String [] {
-        (new Float(4.1) * new Float(4.1))+""});
-    testEval(schema, "table1", "0,1,2,3,4.1,5.1,6,7", "select col4 * col5 from table1;", new String [] {
-        (new Float(4.1) * new Double(5.1))+""});
-    testEval(schema, "table1", "0,1,2,3,4.1,5.1,6,7", "select col4 * col6::float4 from table1;", new String [] {
-        (new Float(4.1) * new Float(6))+""});
-    testEval(schema, "table1", "0,1,2,3,4.1,5.1,6,7", "select col4 * col7::float4 from table1;", new String [] {
-        (new Float(4.1) * new Float(7))+""});
-
-    testEval(schema, "table1", "0,1,2,3,4.1,5.1,6,7", "select col4 % col1 from table1;", new String [] {
-        (new Float(4.1) % new Integer(1))+""});
-    testEval(schema, "table1", "0,1,2,3,4.1,5.1,6,7", "select col4 % col2 from table1;", new String [] {
-        (new Float(4.1) % new Integer(2))+""});
-    testEval(schema, "table1", "0,1,2,3,4.1,5.1,6,7", "select col4 % col3 from table1;", new String [] {
-        (new Float(4.1) % new Long(3))+""});
-    testEval(schema, "table1", "0,1,2,3,4.1,5.1,6,7", "select col4 % col4 from table1;", new String [] {
-        (new Float(4.1) % new Float(4.1))+""});
-    testEval(schema, "table1", "0,1,2,3,4.1,5.1,6,7", "select col4 % col5 from table1;", new String [] {
-        (new Float(4.1) % new Double(5.1))+""});
-    testEval(schema, "table1", "0,1,2,3,4.1,5.1,6,7", "select col4 % col6::float4 from table1;", new String [] {
-        (new Float(4.1) % new Float(6))+""});
-    testEval(schema, "table1", "0,1,2,3,4.1,5.1,6,7", "select col4 % col7::int1 from table1;", new String [] {
-        (new Float(4.1) % new Float(7))+""});
-
-    testEval(schema, "table1", "0,1,2,3,4.1,5.1,6,7", "select col4 = col0 from table1;", new String [] {"f"});
-    testEval(schema, "table1", "0,1,2,3,4.1,5.1,6,7", "select col4 = col1 from table1;", new String [] {"f"});
-    testEval(schema, "table1", "0,1,2,3,4.1,5.1,6,7", "select col4 = col2 from table1;", new String [] {"f"});
-    testEval(schema, "table1", "0,1,2,3,4.1,5.1,6,7", "select col4 = col3 from table1;", new String [] {"f"});
-    testEval(schema, "table1", "0,1,2,3,4.1,5.1,6,7", "select col4 = col4 from table1;", new String [] {"t"});
-    testEval(schema, "table1", "0,1,2,3,4.1,5.1,6,7", "select col4 = col5 from table1;", new String [] {"f"});
-    testEval(schema, "table1", "0,1,2,3,4.1,5.1,6,7", "select col4 = col6::int1 from table1;", new String [] {"f"});
-    testEval(schema, "table1", "0,1,2,3,4.1,5.1,6,7", "select col4 = col7::int1 from table1;", new String [] {"f"});
-
-    testEval(schema, "table1", "0,1,2,3,4.1,5.1,6,7", "select col4 <> col0 from table1;", new String [] {"t"});
-    testEval(schema, "table1", "0,1,2,3,4.1,5.1,6,7", "select col4 <> col1 from table1;", new String [] {"t"});
-    testEval(schema, "table1", "0,1,2,3,4.1,5.1,6,7", "select col4 <> col2 from table1;", new String [] {"t"});
-    testEval(schema, "table1", "0,1,2,3,4.1,5.1,6,7", "select col4 <> col3 from table1;", new String [] {"t"});
-    testEval(schema, "table1", "0,1,2,3,4.1,5.1,6,7", "select col4 <> col4 from table1;", new String [] {"f"});
-    testEval(schema, "table1", "0,1,2,3,4.1,5.1,6,7", "select col4 <> col5 from table1;", new String [] {"t"});
-    testEval(schema, "table1", "0,1,2,3,4.1,5.1,6,7", "select col4 <> col6::int1 from table1;", new String [] {"t"});
-    testEval(schema, "table1", "0,1,2,3,4.1,5.1,6,7", "select col4 <> col7::int1 from table1;", new String [] {"t"});
-
-    testEval(schema, "table1", "0,1,2,3,4.1,5.1,6,7", "select col4 > col0 from table1;", new String [] {"t"});
-    testEval(schema, "table1", "0,1,2,3,4.1,5.1,6,7", "select col4 > col1 from table1;", new String [] {"t"});
-    testEval(schema, "table1", "0,1,2,3,4.1,5.1,6,7", "select col4 > col2 from table1;", new String [] {"t"});
-    testEval(schema, "table1", "0,1,2,3,4.1,5.1,6,7", "select col4 > col3 from table1;", new String [] {"t"});
-    testEval(schema, "table1", "0,1,2,3,4.1,5.1,6,7", "select col4 > col4 from table1;", new String [] {"f"});
-    testEval(schema, "table1", "0,1,2,3,4.1,5.1,6,7", "select col4 > col5 from table1;", new String [] {"f"});
-    testEval(schema, "table1", "0,1,2,3,4.1,5.1,6,7", "select col4 > col6::int1 from table1;", new String [] {"f"});
-    testEval(schema, "table1", "0,1,2,3,4.1,5.1,6,7", "select col4 > col7::int1 from table1;", new String [] {"f"});
-
-    testEval(schema, "table1", "0,1,2,3,4.1,5.1,6,7", "select col4 >= col0 from table1;", new String [] {"t"});
-    testEval(schema, "table1", "0,1,2,3,4.1,5.1,6,7", "select col4 >= col1 from table1;", new String [] {"t"});
-    testEval(schema, "table1", "0,1,2,3,4.1,5.1,6,7", "select col4 >= col2 from table1;", new String [] {"t"});
-    testEval(schema, "table1", "0,1,2,3,4.1,5.1,6,7", "select col4 >= col3 from table1;", new String [] {"t"});
-    testEval(schema, "table1", "0,1,2,3,4.1,5.1,6,7", "select col4 >= col4 from table1;", new String [] {"t"});
-    testEval(schema, "table1", "0,1,2,3,4.1,5.1,6,7", "select col4 >= col5 from table1;", new String [] {"f"});
-    testEval(schema, "table1", "0,1,2,3,4.1,5.1,6,7", "select col4 >= col6::int1 from table1;", new String [] {"f"});
-    testEval(schema, "table1", "0,1,2,3,4.1,5.1,6,7", "select col4 >= col7::int1 from table1;", new String [] {"f"});
-
-    testEval(schema, "table1", "0,1,2,3,4.1,5.1,6,7", "select col4 < col0 from table1;", new String [] {"f"});
-    testEval(schema, "table1", "0,1,2,3,4.1,5.1,6,7", "select col4 < col1 from table1;", new String [] {"f"});
-    testEval(schema, "table1", "0,1,2,3,4.1,5.1,6,7", "select col4 < col2 from table1;", new String [] {"f"});
-    testEval(schema, "table1", "0,1,2,3,4.1,5.1,6,7", "select col4 < col3 from table1;", new String [] {"f"});
-    testEval(schema, "table1", "0,1,2,3,4.1,5.1,6,7", "select col4 < col4 from table1;", new String [] {"f"});
-    testEval(schema, "table1", "0,1,2,3,4.1,5.1,6,7", "select col4 < col5 from table1;", new String [] {"t"});
-    testEval(schema, "table1", "0,1,2,3,4.1,5.1,6,7", "select col4 < col6::int1 from table1;", new String [] {"t"});
-    testEval(schema, "table1", "0,1,2,3,4.1,5.1,6,7", "select col4 < col7::int1 from table1;", new String [] {"t"});
-
-    testEval(schema, "table1", "0,1,2,3,4.1,5.1,6,7", "select col4 <= col0 from table1;", new String [] {"f"});
-    testEval(schema, "table1", "0,1,2,3,4.1,5.1,6,7", "select col4 <= col1 from table1;", new String [] {"f"});
-    testEval(schema, "table1", "0,1,2,3,4.1,5.1,6,7", "select col4 <= col2 from table1;", new String [] {"f"});
-    testEval(schema, "table1", "0,1,2,3,4.1,5.1,6,7", "select col4 <= col3 from table1;", new String [] {"f"});
-    testEval(schema, "table1", "0,1,2,3,4.1,5.1,6,7", "select col4 <= col4 from table1;", new String [] {"t"});
-    testEval(schema, "table1", "0,1,2,3,4.1,5.1,6,7", "select col4 <= col5 from table1;", new String [] {"t"});
-    testEval(schema, "table1", "0,1,2,3,4.1,5.1,6,7", "select col4 <= col6::int1 from table1;", new String [] {"t"});
-    testEval(schema, "table1", "0,1,2,3,4.1,5.1,6,7", "select col4 <= col7::int1 from table1;", new String [] {"t"});
-  }
-
-  @Test
-=======
 
   @Test
   public void testImplicitCastForFloat4() throws IOException {
@@ -1217,7 +692,6 @@
   }
 
   @Test
->>>>>>> 08bcc2d8
   public void testImplicitCastForFloat8() throws IOException {
     Schema schema = new Schema();
     schema.addColumn("col0", TajoDataTypes.Type.INT1);
@@ -1234,11 +708,7 @@
     testEval(schema, "table1", "0,1,2,3,4.1,5.1,6,7", "select col5 + col2 from table1;", new String [] {"7.1"});
     testEval(schema, "table1", "0,1,2,3,4.1,5.1,6,7", "select col5 + col3 from table1;", new String [] {"8.1"});
     testEval(schema, "table1", "0,1,2,3,4.1,5.1,6,7", "select col5 + col4 from table1;", new String [] {
-<<<<<<< HEAD
-        (new Double(5.1) + new Float(4.1))+""});
-=======
         (5.1d + 4.1f)+""});
->>>>>>> 08bcc2d8
     testEval(schema, "table1", "0,1,2,3,4.1,5.1,6,7", "select col5 + col5 from table1;", new String [] {"10.2"});
     testEval(schema, "table1", "0,1,2,3,4.1,5.1,6,7", "select col5 + col6::int1 from table1;", new String [] {"11.1"});
     testEval(schema, "table1", "0,1,2,3,4.1,5.1,6,7", "select col5 + col7::int1 from table1;", new String [] {"12.1"});
@@ -1246,18 +716,6 @@
     testEval(schema, "table1", "0,1,2,3,4.1,5.1,6,7", "select col5 - col0 from table1;", new String [] {"5.1"});
     testEval(schema, "table1", "0,1,2,3,4.1,5.1,6,7", "select col5 - col1 from table1;", new String [] {"4.1"});
     testEval(schema, "table1", "0,1,2,3,4.1,5.1,6,7", "select col5 - col2 from table1;", new String [] {
-<<<<<<< HEAD
-        (new Double(5.1) - new Integer(2))+""});
-    testEval(schema, "table1", "0,1,2,3,4.1,5.1,6,7", "select col5 - col3 from table1;", new String [] {
-        (new Double(5.1) - new Long(3))+""});
-    testEval(schema, "table1", "0,1,2,3,4.1,5.1,6,7", "select col5 - col4 from table1;", new String [] {
-        (new Double(5.1) - new Float(4.1))+""});
-    testEval(schema, "table1", "0,1,2,3,4.1,5.1,6,7", "select col5 - col5 from table1;", new String [] {"0.0"});
-    testEval(schema, "table1", "0,1,2,3,4.1,5.1,6,7", "select col5 - col6::float8 from table1;", new String [] {
-        (new Double(5.1) - new Double(6))+""});
-    testEval(schema, "table1", "0,1,2,3,4.1,5.1,6,7", "select col5 - col7::float8 from table1;", new String [] {
-        (new Double(5.1) - new Double(7))+""});
-=======
         (5.1d - new Integer(2))+""});
     testEval(schema, "table1", "0,1,2,3,4.1,5.1,6,7", "select col5 - col3 from table1;", new String [] {
         (5.1d - 3l)+""});
@@ -1268,38 +726,11 @@
         (5.1d - 6d)+""});
     testEval(schema, "table1", "0,1,2,3,4.1,5.1,6,7", "select col5 - col7::float8 from table1;", new String [] {
         (5.1d - 7d)+""});
->>>>>>> 08bcc2d8
 
     testEval(schema, "table1", "0,1,2,3,4.1,5.1,6,7", "select col5 * col0 from table1;", new String [] {"0.0"});
     testEval(schema, "table1", "0,1,2,3,4.1,5.1,6,7", "select col5 * col1 from table1;", new String [] {"5.1"});
     testEval(schema, "table1", "0,1,2,3,4.1,5.1,6,7", "select col5 * col2 from table1;", new String [] {"10.2"});
     testEval(schema, "table1", "0,1,2,3,4.1,5.1,6,7", "select col5 * col3 from table1;", new String [] {
-<<<<<<< HEAD
-        (new Double(5.1) * new Long(3))+""});
-    testEval(schema, "table1", "0,1,2,3,4.1,5.1,6,7", "select col5 * col4 from table1;", new String [] {
-        (new Double(5.1) * new Float(4.1))+""});
-    testEval(schema, "table1", "0,1,2,3,4.1,5.1,6,7", "select col5 * col5 from table1;", new String [] {
-        (new Double(5.1) * new Double(5.1))+""});
-    testEval(schema, "table1", "0,1,2,3,4.1,5.1,6,7", "select col5 * col6::float8 from table1;", new String [] {
-        (new Double(5.1) * new Double(6))+""});
-    testEval(schema, "table1", "0,1,2,3,4.1,5.1,6,7", "select col5 * col7::float8 from table1;", new String [] {
-        (new Double(5.1) * new Double(7))+""});
-
-    testEval(schema, "table1", "0,1,2,3,4.1,5.1,6,7", "select col5 % col1 from table1;", new String [] {
-        (new Double(5.1) % new Integer(1))+""});
-    testEval(schema, "table1", "0,1,2,3,4.1,5.1,6,7", "select col5 % col2 from table1;", new String [] {
-        (new Double(5.1) % new Integer(2))+""});
-    testEval(schema, "table1", "0,1,2,3,4.1,5.1,6,7", "select col5 % col3 from table1;", new String [] {
-        (new Double(5.1) % new Long(3))+""});
-    testEval(schema, "table1", "0,1,2,3,4.1,5.1,6,7", "select col5 % col4 from table1;", new String [] {
-        (new Double(5.1) % new Float(4.1))+""});
-    testEval(schema, "table1", "0,1,2,3,4.1,5.1,6,7", "select col5 % col5 from table1;", new String [] {
-        (new Double(5.1) % new Double(5.1))+""});
-    testEval(schema, "table1", "0,1,2,3,4.1,5.1,6,7", "select col5 % col6::float8 from table1;", new String [] {
-        (new Double(5.1) % new Double(6))+""});
-    testEval(schema, "table1", "0,1,2,3,4.1,5.1,6,7", "select col5 % col7::float8 from table1;", new String [] {
-        (new Double(5.1) % new Double(7))+""});
-=======
         (5.1d * new Long(3))+""});
     testEval(schema, "table1", "0,1,2,3,4.1,5.1,6,7", "select col5 * col4 from table1;", new String [] {
         (5.1d * new Float(4.1))+""});
@@ -1324,7 +755,6 @@
         (5.1d % 6d)+""});
     testEval(schema, "table1", "0,1,2,3,4.1,5.1,6,7", "select col5 % col7::float8 from table1;", new String [] {
         (5.1d % 7d)+""});
->>>>>>> 08bcc2d8
 
     testEval(schema, "table1", "0,1,2,3,4.1,5.1,6,7", "select col5 = col0 from table1;", new String [] {"f"});
     testEval(schema, "table1", "0,1,2,3,4.1,5.1,6,7", "select col5 = col1 from table1;", new String [] {"f"});
