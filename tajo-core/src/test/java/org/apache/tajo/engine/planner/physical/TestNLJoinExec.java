--- conflicted
+++ resolved
@@ -144,17 +144,10 @@
   
   @Test
   public final void testNLCrossJoin() throws IOException, PlanningException {
-<<<<<<< HEAD
-    FileFragment[] empFrags = FileStorageManager.splitNG(conf, "default.e", employee.getMeta(), employee.getPath(),
-        Integer.MAX_VALUE);
-    FileFragment[] peopleFrags = FileStorageManager.splitNG(conf, "default.p", people.getMeta(), people.getPath(),
-        Integer.MAX_VALUE);
-=======
-    FileFragment[] empFrags = StorageManager.splitNG(conf, "default.e", employee.getMeta(),
+    FileFragment[] empFrags = FileStorageManager.splitNG(conf, "default.e", employee.getMeta(),
         new Path(employee.getPath()), Integer.MAX_VALUE);
-    FileFragment[] peopleFrags = StorageManager.splitNG(conf, "default.p", people.getMeta(),
+    FileFragment[] peopleFrags = FileStorageManager.splitNG(conf, "default.p", people.getMeta(),
         new Path(people.getPath()), Integer.MAX_VALUE);
->>>>>>> f6e09a5a
     
     FileFragment[] merged = TUtil.concat(empFrags, peopleFrags);
 
@@ -180,17 +173,10 @@
 
   @Test
   public final void testNLInnerJoin() throws IOException, PlanningException {
-<<<<<<< HEAD
-    FileFragment[] empFrags = FileStorageManager.splitNG(conf, "default.e", employee.getMeta(), employee.getPath(),
-        Integer.MAX_VALUE);
-    FileFragment[] peopleFrags = FileStorageManager.splitNG(conf, "default.p", people.getMeta(), people.getPath(),
-        Integer.MAX_VALUE);
-=======
-    FileFragment[] empFrags = StorageManager.splitNG(conf, "default.e", employee.getMeta(),
+    FileFragment[] empFrags = FileStorageManager.splitNG(conf, "default.e", employee.getMeta(),
         new Path(employee.getPath()), Integer.MAX_VALUE);
-    FileFragment[] peopleFrags = StorageManager.splitNG(conf, "default.p", people.getMeta(),
+    FileFragment[] peopleFrags = FileStorageManager.splitNG(conf, "default.p", people.getMeta(),
         new Path(people.getPath()), Integer.MAX_VALUE);
->>>>>>> f6e09a5a
     
     FileFragment[] merged = TUtil.concat(empFrags, peopleFrags);
 
