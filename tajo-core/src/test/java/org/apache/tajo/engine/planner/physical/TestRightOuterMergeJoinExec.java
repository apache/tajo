--- conflicted
+++ resolved
@@ -313,15 +313,10 @@
     Enforcer enforcer = new Enforcer();
     enforcer.enforceJoinAlgorithm(joinNode.getPID(), JoinAlgorithm.MERGE_JOIN);
 
-<<<<<<< HEAD
-    FileFragment[] emp3Frags = FileStorageManager.splitNG(conf, EMP3_NAME, emp3.getMeta(), emp3.getPath(), Integer.MAX_VALUE);
-    FileFragment[] dep3Frags = FileStorageManager.splitNG(conf, DEP3_NAME, dep3.getMeta(), dep3.getPath(), Integer.MAX_VALUE);
-=======
-    FileFragment[] emp3Frags = StorageManager.splitNG(conf, EMP3_NAME, emp3.getMeta(), new Path(emp3.getPath()),
+    FileFragment[] emp3Frags = FileStorageManager.splitNG(conf, EMP3_NAME, emp3.getMeta(), new Path(emp3.getPath()),
         Integer.MAX_VALUE);
-    FileFragment[] dep3Frags = StorageManager.splitNG(conf, DEP3_NAME, dep3.getMeta(), new Path(dep3.getPath()),
+    FileFragment[] dep3Frags = FileStorageManager.splitNG(conf, DEP3_NAME, dep3.getMeta(), new Path(dep3.getPath()),
         Integer.MAX_VALUE);
->>>>>>> f6e09a5a
     FileFragment[] merged = TUtil.concat(emp3Frags, dep3Frags);
 
     Path workDir = CommonTestingUtil.getTestDir("target/test-data/testRightOuterMergeJoin0");
@@ -356,15 +351,9 @@
     enforcer.enforceJoinAlgorithm(joinNode.getPID(), JoinAlgorithm.MERGE_JOIN);
 
     FileFragment[] emp3Frags =
-<<<<<<< HEAD
-        FileStorageManager.splitNG(conf, EMP3_NAME, emp3.getMeta(), emp3.getPath(), Integer.MAX_VALUE);
+        FileStorageManager.splitNG(conf, EMP3_NAME, emp3.getMeta(), new Path(emp3.getPath()), Integer.MAX_VALUE);
     FileFragment[] job3Frags =
-        FileStorageManager.splitNG(conf, JOB3_NAME, job3.getMeta(), job3.getPath(), Integer.MAX_VALUE);
-=======
-        StorageManager.splitNG(conf, EMP3_NAME, emp3.getMeta(), new Path(emp3.getPath()), Integer.MAX_VALUE);
-    FileFragment[] job3Frags =
-        StorageManager.splitNG(conf, JOB3_NAME, job3.getMeta(), new Path(job3.getPath()), Integer.MAX_VALUE);
->>>>>>> f6e09a5a
+        FileStorageManager.splitNG(conf, JOB3_NAME, job3.getMeta(), new Path(job3.getPath()), Integer.MAX_VALUE);
     FileFragment[] merged = TUtil.concat(job3Frags, emp3Frags);
 
     Path workDir = CommonTestingUtil.getTestDir("target/test-data/testRightOuterMergeJoin1");
@@ -398,15 +387,9 @@
     enforcer.enforceJoinAlgorithm(joinNode.getPID(), JoinAlgorithm.MERGE_JOIN);
 
     FileFragment[] emp3Frags =
-<<<<<<< HEAD
-        FileStorageManager.splitNG(conf, EMP3_NAME, emp3.getMeta(), emp3.getPath(), Integer.MAX_VALUE);
+        FileStorageManager.splitNG(conf, EMP3_NAME, emp3.getMeta(), new Path(emp3.getPath()), Integer.MAX_VALUE);
     FileFragment[] job3Frags =
-        FileStorageManager.splitNG(conf, JOB3_NAME, job3.getMeta(), job3.getPath(), Integer.MAX_VALUE);
-=======
-        StorageManager.splitNG(conf, EMP3_NAME, emp3.getMeta(), new Path(emp3.getPath()), Integer.MAX_VALUE);
-    FileFragment[] job3Frags =
-        StorageManager.splitNG(conf, JOB3_NAME, job3.getMeta(), new Path(job3.getPath()), Integer.MAX_VALUE);
->>>>>>> f6e09a5a
+        FileStorageManager.splitNG(conf, JOB3_NAME, job3.getMeta(), new Path(job3.getPath()), Integer.MAX_VALUE);
     FileFragment[] merged = TUtil.concat(job3Frags, emp3Frags);
 
     Path workDir = CommonTestingUtil.getTestDir("target/test-data/testRightOuterMergeJoin2");
@@ -440,15 +423,9 @@
     enforcer.enforceJoinAlgorithm(joinNode.getPID(), JoinAlgorithm.MERGE_JOIN);
 
     FileFragment[] emp3Frags =
-<<<<<<< HEAD
-        FileStorageManager.splitNG(conf, EMP3_NAME, emp3.getMeta(), emp3.getPath(), Integer.MAX_VALUE);
+        FileStorageManager.splitNG(conf, EMP3_NAME, emp3.getMeta(), new Path(emp3.getPath()), Integer.MAX_VALUE);
     FileFragment[] dep4Frags =
-        FileStorageManager.splitNG(conf, DEP4_NAME, dep4.getMeta(), dep4.getPath(), Integer.MAX_VALUE);
-=======
-        StorageManager.splitNG(conf, EMP3_NAME, emp3.getMeta(), new Path(emp3.getPath()), Integer.MAX_VALUE);
-    FileFragment[] dep4Frags =
-        StorageManager.splitNG(conf, DEP4_NAME, dep4.getMeta(), new Path(dep4.getPath()), Integer.MAX_VALUE);
->>>>>>> f6e09a5a
+        FileStorageManager.splitNG(conf, DEP4_NAME, dep4.getMeta(), new Path(dep4.getPath()), Integer.MAX_VALUE);
     FileFragment[] merged = TUtil.concat(emp3Frags, dep4Frags);
 
     Path workDir = CommonTestingUtil.getTestDir("target/test-data/testRightOuter_MergeJoin3");
@@ -483,15 +460,9 @@
     enforcer.enforceJoinAlgorithm(joinNode.getPID(), JoinAlgorithm.MERGE_JOIN);
 
     FileFragment[] emp3Frags =
-<<<<<<< HEAD
-        FileStorageManager.splitNG(conf, EMP3_NAME, emp3.getMeta(), emp3.getPath(), Integer.MAX_VALUE);
+        FileStorageManager.splitNG(conf, EMP3_NAME, emp3.getMeta(), new Path(emp3.getPath()), Integer.MAX_VALUE);
     FileFragment[] phone3Frags =
-        FileStorageManager.splitNG(conf, PHONE3_NAME, phone3.getMeta(), phone3.getPath(),
-=======
-        StorageManager.splitNG(conf, EMP3_NAME, emp3.getMeta(), new Path(emp3.getPath()), Integer.MAX_VALUE);
-    FileFragment[] phone3Frags =
-        StorageManager.splitNG(conf, PHONE3_NAME, phone3.getMeta(), new Path(phone3.getPath()),
->>>>>>> f6e09a5a
+        FileStorageManager.splitNG(conf, PHONE3_NAME, phone3.getMeta(), new Path(phone3.getPath()),
         Integer.MAX_VALUE);
     FileFragment[] merged = TUtil.concat(emp3Frags, phone3Frags);
 
@@ -526,13 +497,8 @@
     enforcer.enforceJoinAlgorithm(joinNode.getPID(), JoinAlgorithm.MERGE_JOIN);
 
     FileFragment[] emp3Frags =
-<<<<<<< HEAD
-        FileStorageManager.splitNG(conf, EMP3_NAME, emp3.getMeta(), emp3.getPath(), Integer.MAX_VALUE);
-    FileFragment[] phone3Frags = FileStorageManager.splitNG(conf, PHONE3_NAME, phone3.getMeta(), phone3.getPath(),
-=======
-        StorageManager.splitNG(conf, EMP3_NAME, emp3.getMeta(), new Path(emp3.getPath()), Integer.MAX_VALUE);
-    FileFragment[] phone3Frags = StorageManager.splitNG(conf, PHONE3_NAME, phone3.getMeta(), new Path(phone3.getPath()),
->>>>>>> f6e09a5a
+        FileStorageManager.splitNG(conf, EMP3_NAME, emp3.getMeta(), new Path(emp3.getPath()), Integer.MAX_VALUE);
+    FileFragment[] phone3Frags = FileStorageManager.splitNG(conf, PHONE3_NAME, phone3.getMeta(), new Path(phone3.getPath()),
         Integer.MAX_VALUE);
     FileFragment[] merged = TUtil.concat(phone3Frags,emp3Frags);
 
