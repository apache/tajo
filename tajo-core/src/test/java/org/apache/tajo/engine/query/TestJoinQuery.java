/**
 * Licensed to the Apache Software Foundation (ASF) under one
 * or more contributor license agreements.  See the NOTICE file
 * distributed with this work for additional information
 * regarding copyright ownership.  The ASF licenses this file
 * to you under the Apache License, Version 2.0 (the
 * "License"); you may not use this file except in compliance
 * with the License.  You may obtain a copy of the License at
 *
 *     http://www.apache.org/licenses/LICENSE-2.0
 *
 * Unless required by applicable law or agreed to in writing, software
 * distributed under the License is distributed on an "AS IS" BASIS,
 * WITHOUT WARRANTIES OR CONDITIONS OF ANY KIND, either express or implied.
 * See the License for the specific language governing permissions and
 * limitations under the License.
 */

package org.apache.tajo.engine.query;

import org.apache.tajo.IntegrationTest;
import org.apache.tajo.QueryTestCaseBase;
import org.apache.tajo.TajoConstants;
import org.apache.tajo.TajoTestingCluster;
import org.apache.tajo.catalog.Schema;
import org.apache.tajo.common.TajoDataTypes.Type;
import org.apache.tajo.conf.TajoConf.ConfVars;
import org.apache.tajo.storage.StorageConstants;
import org.apache.tajo.util.KeyValueSet;
<<<<<<< HEAD
=======
import org.junit.AfterClass;
>>>>>>> d7c2c957
import org.junit.Test;
import org.junit.experimental.categories.Category;
import org.junit.runner.RunWith;
import org.junit.runners.Parameterized;
import org.junit.runners.Parameterized.Parameters;

import java.sql.ResultSet;
import java.util.Arrays;
import java.util.Collection;

import static org.junit.Assert.assertEquals;

@Category(IntegrationTest.class)
@RunWith(Parameterized.class)
public class TestJoinQuery extends QueryTestCaseBase {

  public TestJoinQuery(String joinOption) {
    super(TajoConstants.DEFAULT_DATABASE_NAME);

<<<<<<< HEAD
    testingCluster.setAllTajoDaemonConfValue(ConfVars.DIST_QUERY_BROADCAST_JOIN_AUTO.varname,
        ConfVars.DIST_QUERY_BROADCAST_JOIN_AUTO.defaultVal);
    testingCluster.setAllTajoDaemonConfValue(ConfVars.DIST_QUERY_BROADCAST_JOIN_THRESHOLD.varname,
        ConfVars.DIST_QUERY_BROADCAST_JOIN_THRESHOLD.defaultVal);

    testingCluster.setAllTajoDaemonConfValue(
        ConfVars.EXECUTOR_INNER_JOIN_INMEMORY_HASH_THRESHOLD.varname,
        ConfVars.EXECUTOR_INNER_JOIN_INMEMORY_HASH_THRESHOLD.defaultVal);

    testingCluster.setAllTajoDaemonConfValue(ConfVars.EXECUTOR_OUTER_JOIN_INMEMORY_HASH_THRESHOLD.varname,
        ConfVars.EXECUTOR_OUTER_JOIN_INMEMORY_HASH_THRESHOLD.defaultVal);
    testingCluster.setAllTajoDaemonConfValue(ConfVars.EXECUTOR_GROUPBY_INMEMORY_HASH_THRESHOLD.varname,
        ConfVars.EXECUTOR_GROUPBY_INMEMORY_HASH_THRESHOLD.defaultVal);

    if (joinOption.indexOf("NoBroadcast") >= 0) {
      testingCluster.setAllTajoDaemonConfValue(ConfVars.DIST_QUERY_BROADCAST_JOIN_AUTO.varname, "false");
      testingCluster.setAllTajoDaemonConfValue(ConfVars.DIST_QUERY_BROADCAST_JOIN_THRESHOLD.varname, "-1");
    }

    if (joinOption.indexOf("Hash") >= 0) {
      testingCluster.setAllTajoDaemonConfValue(
          ConfVars.EXECUTOR_INNER_JOIN_INMEMORY_HASH_THRESHOLD.varname, String.valueOf(256 * 1048576));
      testingCluster.setAllTajoDaemonConfValue(ConfVars.EXECUTOR_OUTER_JOIN_INMEMORY_HASH_THRESHOLD.varname,
          String.valueOf(256 * 1048576));
      testingCluster.setAllTajoDaemonConfValue(ConfVars.EXECUTOR_GROUPBY_INMEMORY_HASH_THRESHOLD.varname,
          String.valueOf(256 * 1048576));
    }
    if (joinOption.indexOf("Sort") >= 0) {
=======
    if ("Hash".equals(joinOption)) {
      testingCluster.setAllTajoDaemonConfValue(
          ConfVars.EXECUTOR_INNER_JOIN_INMEMORY_HASH_THRESHOLD.varname,
          String.valueOf(ConfVars.EXECUTOR_INNER_JOIN_INMEMORY_HASH_THRESHOLD.defaultLongVal));
      testingCluster.setAllTajoDaemonConfValue(ConfVars.EXECUTOR_OUTER_JOIN_INMEMORY_HASH_THRESHOLD.varname,
          String.valueOf(ConfVars.EXECUTOR_OUTER_JOIN_INMEMORY_HASH_THRESHOLD.defaultLongVal));
      testingCluster.setAllTajoDaemonConfValue(ConfVars.EXECUTOR_GROUPBY_INMEMORY_HASH_THRESHOLD.varname,
          String.valueOf(ConfVars.EXECUTOR_GROUPBY_INMEMORY_HASH_THRESHOLD.defaultLongVal));
    } else {
>>>>>>> d7c2c957
      testingCluster.setAllTajoDaemonConfValue(
          ConfVars.EXECUTOR_INNER_JOIN_INMEMORY_HASH_THRESHOLD.varname, String.valueOf(1));
      testingCluster.setAllTajoDaemonConfValue(ConfVars.EXECUTOR_OUTER_JOIN_INMEMORY_HASH_THRESHOLD.varname,
          String.valueOf(1));
      testingCluster.setAllTajoDaemonConfValue(ConfVars.EXECUTOR_GROUPBY_INMEMORY_HASH_THRESHOLD.varname,
          String.valueOf(1));
    }
  }

  @Parameters
  public static Collection<Object[]> generateParameters() {
    return Arrays.asList(new Object[][]{
<<<<<<< HEAD
        {"Hash_NoBroadcast"},
        {"Sort_NoBroadcast"},
        {"Hash"},
        {"Sort"},
    });
=======
        {"Hash"},
        {"Sort"}
    });
  }

  @AfterClass
  public static void tearDown() {
    // recover the default configuration.
    testingCluster.setAllTajoDaemonConfValue(
        ConfVars.EXECUTOR_INNER_JOIN_INMEMORY_HASH_THRESHOLD.varname,
        String.valueOf(ConfVars.EXECUTOR_INNER_JOIN_INMEMORY_HASH_THRESHOLD.defaultLongVal));
    testingCluster.setAllTajoDaemonConfValue(ConfVars.EXECUTOR_OUTER_JOIN_INMEMORY_HASH_THRESHOLD.varname,
        String.valueOf(ConfVars.EXECUTOR_OUTER_JOIN_INMEMORY_HASH_THRESHOLD.defaultLongVal));
    testingCluster.setAllTajoDaemonConfValue(ConfVars.EXECUTOR_GROUPBY_INMEMORY_HASH_THRESHOLD.varname,
        String.valueOf(ConfVars.EXECUTOR_GROUPBY_INMEMORY_HASH_THRESHOLD.defaultLongVal));
>>>>>>> d7c2c957
  }

  @Test
  public final void testCrossJoin() throws Exception {
    ResultSet res = executeQuery();
    assertResultSet(res);
    cleanupQuery(res);
  }

  @Test
  public final void testWhereClauseJoin1() throws Exception {
    ResultSet res = executeQuery();
    assertResultSet(res);
    cleanupQuery(res);
  }

  @Test
  public final void testWhereClauseJoin2() throws Exception {
    ResultSet res = executeQuery();
    assertResultSet(res);
    cleanupQuery(res);
  }

  @Test
  public final void testWhereClauseJoin3() throws Exception {
    ResultSet res = executeQuery();
    assertResultSet(res);
    cleanupQuery(res);
  }

  @Test
  public final void testWhereClauseJoin4() throws Exception {
    ResultSet res = executeQuery();
    assertResultSet(res);
    cleanupQuery(res);
  }

  @Test
  public final void testWhereClauseJoin5() throws Exception {
    ResultSet res = executeQuery();
    assertResultSet(res);
    cleanupQuery(res);
  }

  @Test
  public final void testWhereClauseJoin6() throws Exception {
    ResultSet res = executeQuery();
    System.out.println(resultSetToString(res));
    cleanupQuery(res);
  }

  @Test
  public final void testTPCHQ2Join() throws Exception {
    ResultSet res = executeQuery();
    assertResultSet(res);
    cleanupQuery(res);
  }

  @Test
  public final void testJoinWithMultipleJoinQual1() throws Exception {
    ResultSet res = executeQuery();
    assertResultSet(res);
    cleanupQuery(res);
  }

  @Test
  public final void testJoinWithMultipleJoinQual2() throws Exception {
    ResultSet res = executeQuery();
    assertResultSet(res);
    cleanupQuery(res);
  }

  @Test
  public final void testJoinWithMultipleJoinQual3() throws Exception {
    ResultSet res = executeQuery();
    assertResultSet(res);
    cleanupQuery(res);
  }

  @Test
  public final void testJoinWithMultipleJoinQual4() throws Exception {
    ResultSet res = executeQuery();
    assertResultSet(res);
    cleanupQuery(res);
  }

  @Test
  public final void testLeftOuterJoin1() throws Exception {
    ResultSet res = executeQuery();
    assertResultSet(res);
    cleanupQuery(res);
  }

  @Test
  public final void testLeftOuterJoinWithConstantExpr1() throws Exception {
    // outer join with constant projections
    //
    // select c_custkey, orders.o_orderkey, 'val' as val from customer
    // left outer join orders on c_custkey = o_orderkey;
    ResultSet res = executeQuery();
    assertResultSet(res);
    cleanupQuery(res);
  }

  @Test
  public final void testLeftOuterJoinWithConstantExpr2() throws Exception {
    // outer join with constant projections
    //
    // select c_custkey, o.o_orderkey, 'val' as val from customer left outer join
    // (select * from orders) o on c_custkey = o.o_orderkey
    ResultSet res = executeQuery();
    assertResultSet(res);
    cleanupQuery(res);
  }

  @Test
  public final void testLeftOuterJoinWithConstantExpr3() throws Exception {
    // outer join with constant projections
    //
    // select a.c_custkey, 123::INT8 as const_val, b.min_name from customer a
    // left outer join ( select c_custkey, min(c_name) as min_name from customer group by c_custkey) b
    // on a.c_custkey = b.c_custkey;
    ResultSet res = executeQuery();
    assertResultSet(res);
    cleanupQuery(res);
  }

  @Test
  public final void testRightOuterJoin1() throws Exception {
    ResultSet res = executeQuery();
    assertResultSet(res);
    cleanupQuery(res);
  }

  @Test
  public final void testFullOuterJoin1() throws Exception {
    ResultSet res = executeQuery();
    assertResultSet(res);
    cleanupQuery(res);
  }

  @Test
  public void testJoinCoReferredEvals1() throws Exception {
    ResultSet res = executeQuery();
    assertResultSet(res);
    cleanupQuery(res);
  }

  @Test
  public void testJoinCoReferredEvalsWithSameExprs1() throws Exception {
    ResultSet res = executeQuery();
    assertResultSet(res);
    cleanupQuery(res);
  }

  @Test
  public void testJoinCoReferredEvalsWithSameExprs2() throws Exception {
    // including grouping operator
    ResultSet res = executeQuery();
    assertResultSet(res);
    cleanupQuery(res);
  }

  @Test
  public void testCrossJoinAndCaseWhen() throws Exception {
    ResultSet res = executeQuery();
    assertResultSet(res);
    cleanupQuery(res);
  }

  @Test
  public void testOuterJoinAndCaseWhen1() throws Exception {
    executeDDL("oj_table1_ddl.sql", "table1");
    executeDDL("oj_table2_ddl.sql", "table2");
<<<<<<< HEAD
    ResultSet res = executeQuery();
    assertResultSet(res);
    cleanupQuery(res);
    executeString("DROP TABLE table1").close();
    executeString("DROP TABLE table2").close();
=======
    try {
      ResultSet res = executeQuery();
      assertResultSet(res);
      cleanupQuery(res);
    } finally {
      executeString("DROP TABLE table1");
      executeString("DROP TABLE table2");
    }
>>>>>>> d7c2c957
  }

  @Test
  public void testCrossJoinWithAsterisk1() throws Exception {
    // select region.*, customer.* from region, customer;
    ResultSet res = executeQuery();
    assertResultSet(res);
    cleanupQuery(res);
  }

  @Test
   public void testCrossJoinWithAsterisk2() throws Exception {
    // select region.*, customer.* from customer, region;
    ResultSet res = executeQuery();
    assertResultSet(res);
    cleanupQuery(res);
  }

  @Test
  public void testCrossJoinWithAsterisk3() throws Exception {
    // select * from customer, region
    ResultSet res = executeQuery();
    assertResultSet(res);
    cleanupQuery(res);
  }

  @Test
  public void testCrossJoinWithAsterisk4() throws Exception {
    // select length(r_comment) as len, *, c_custkey*10 from customer, region order by len,r_regionkey,r_name
    ResultSet res = executeQuery();
    assertResultSet(res);
    cleanupQuery(res);
  }

  @Test
  public final void testInnerJoinWithEmptyTable() throws Exception {
    ResultSet res = executeQuery();
    assertResultSet(res);
    cleanupQuery(res);
  }

  @Test
  public final void testLeftOuterJoinWithEmptyTable1() throws Exception {
    /*
    select
      c_custkey,
      empty_orders.o_orderkey,
      empty_orders.o_orderstatus,
      empty_orders.o_orderdate
    from
      customer left outer join empty_orders on c_custkey = o_orderkey
    order by
      c_custkey, o_orderkey;
     */

    ResultSet res = executeQuery();
    assertResultSet(res);
    cleanupQuery(res);
  }

  @Test
  public final void testLeftOuterJoinWithEmptyTable2() throws Exception {
    ResultSet res = executeQuery();
    assertResultSet(res);
    cleanupQuery(res);
  }

  @Test
  public final void testLeftOuterJoinWithEmptyTable3() throws Exception {
    ResultSet res = executeQuery();
    assertResultSet(res);
    cleanupQuery(res);
  }

  @Test
  public final void testLeftOuterJoinWithEmptyTable4() throws Exception {
    ResultSet res = executeQuery();
    assertResultSet(res);
    cleanupQuery(res);
  }

  @Test
  public final void testLeftOuterJoinWithEmptyTable5() throws Exception {
    ResultSet res = executeQuery();
    assertResultSet(res);
    cleanupQuery(res);
  }

  @Test
  public final void testRightOuterJoinWithEmptyTable1() throws Exception {
    ResultSet res = executeQuery();
    assertResultSet(res);
    cleanupQuery(res);
  }

  @Test
  public final void testLeftOuterJoinWithEmptySubquery1() throws Exception {
    // Empty Null Supplying table
    KeyValueSet tableOptions = new KeyValueSet();
    tableOptions.put(StorageConstants.CSVFILE_DELIMITER, StorageConstants.DEFAULT_FIELD_DELIMITER);
    tableOptions.put(StorageConstants.CSVFILE_NULL, "\\\\N");

    Schema schema = new Schema();
    schema.addColumn("id", Type.INT4);
    schema.addColumn("name", Type.TEXT);
    String[] data = new String[]{ "1|table11-1", "2|table11-2", "3|table11-3", "4|table11-4", "5|table11-5" };
    TajoTestingCluster.createTable("table11", schema, tableOptions, data, 2);

    data = new String[]{ "1|table11-1", "2|table11-2" };
    TajoTestingCluster.createTable("table12", schema, tableOptions, data, 2);

    try {
      testingCluster.setAllTajoDaemonConfValue(ConfVars.TESTCASE_MIN_TASK_NUM.varname, "2");

      ResultSet res = executeString("select a.id, b.id from table11 a " +
          "left outer join (" +
          "select table12.id from table12 inner join lineitem on table12.id = lineitem.l_orderkey and table12.id > 10) b " +
          "on a.id = b.id order by a.id");

      String expected = "id,id\n" +
          "-------------------------------\n" +
          "1,null\n" +
          "2,null\n" +
          "3,null\n" +
          "4,null\n" +
          "5,null\n";

      assertEquals(expected, resultSetToString(res));
      cleanupQuery(res);
    } finally {
      testingCluster.setAllTajoDaemonConfValue(ConfVars.TESTCASE_MIN_TASK_NUM.varname,
          ConfVars.TESTCASE_MIN_TASK_NUM.defaultVal);
      executeString("DROP TABLE table11 PURGE").close();
      executeString("DROP TABLE table12 PURGE").close();
    }
  }

  @Test
  public final void testLeftOuterJoinWithEmptySubquery2() throws Exception {
    //Empty Preserved Row table
    KeyValueSet tableOptions = new KeyValueSet();
    tableOptions.put(StorageConstants.CSVFILE_DELIMITER, StorageConstants.DEFAULT_FIELD_DELIMITER);
    tableOptions.put(StorageConstants.CSVFILE_NULL, "\\\\N");

    Schema schema = new Schema();
    schema.addColumn("id", Type.INT4);
    schema.addColumn("name", Type.TEXT);
    String[] data = new String[]{ "1|table11-1", "2|table11-2", "3|table11-3", "4|table11-4", "5|table11-5" };
    TajoTestingCluster.createTable("table11", schema, tableOptions, data, 2);

    data = new String[]{ "1|table11-1", "2|table11-2" };
    TajoTestingCluster.createTable("table12", schema, tableOptions, data, 2);

    try {
      testingCluster.setAllTajoDaemonConfValue(ConfVars.TESTCASE_MIN_TASK_NUM.varname, "2");

      ResultSet res = executeString("select a.id, b.id from " +
          "(select table12.id, table12.name, lineitem.l_shipdate " +
          "from table12 inner join lineitem on table12.id = lineitem.l_orderkey and table12.id > 10) a " +
          "left outer join table11 b " +
          "on a.id = b.id");

      String expected = "id,id\n" +
          "-------------------------------\n";

      assertEquals(expected, resultSetToString(res));
      cleanupQuery(res);
    } finally {
      testingCluster.setAllTajoDaemonConfValue(ConfVars.TESTCASE_MIN_TASK_NUM.varname,
          ConfVars.TESTCASE_MIN_TASK_NUM.defaultVal);
      executeString("DROP TABLE table11 PURGE");
      executeString("DROP TABLE table12 PURGE");
    }
  }

  @Test
  public final void testCrossJoinWithEmptyTable1() throws Exception {
    ResultSet res = executeQuery();
    assertResultSet(res);
    cleanupQuery(res);
  }

  @Test
  public final void testJoinOnMultipleDatabases() throws Exception {
    executeString("CREATE DATABASE JOINS");
    assertDatabaseExists("joins");
    executeString("CREATE TABLE JOINS.part_ as SELECT * FROM part");
    assertTableExists("joins.part_");
    executeString("CREATE TABLE JOINS.supplier_ as SELECT * FROM supplier");
    assertTableExists("joins.supplier_");
    ResultSet res = executeQuery();
    assertResultSet(res);
    cleanupQuery(res);

    executeString("DROP TABLE JOINS.part_ PURGE");
    executeString("DROP TABLE JOINS.supplier_ PURGE");
    executeString("DROP DATABASE JOINS");
  }

  @Test
  public final void testJoinWithJson() throws Exception {
    // select length(r_comment) as len, *, c_custkey*10 from customer, region order by len,r_regionkey,r_name
    ResultSet res = executeJsonQuery();
    assertResultSet(res);
    cleanupQuery(res);
  }

  @Test
  public final void testJoinWithJson2() throws Exception {
    /*
    select t.n_nationkey, t.n_name, t.n_regionkey, t.n_comment, ps.ps_availqty, s.s_suppkey
    from (
      select n_nationkey, n_name, n_regionkey, n_comment
      from nation n
      join region r on (n.n_regionkey = r.r_regionkey)
    ) t
    join supplier s on (s.s_nationkey = t.n_nationkey)
    join partsupp ps on (s.s_suppkey = ps.ps_suppkey)
    where t.n_name in ('ARGENTINA','ETHIOPIA', 'MOROCCO');
     */
    ResultSet res = executeJsonQuery();
    assertResultSet(res);
    cleanupQuery(res);
  }

  @Test
  public final void testJoinOnMultipleDatabasesWithJson() throws Exception {
    executeString("CREATE DATABASE JOINS");
    assertDatabaseExists("joins");
    executeString("CREATE TABLE JOINS.part_ as SELECT * FROM part");
    assertTableExists("joins.part_");
    executeString("CREATE TABLE JOINS.supplier_ as SELECT * FROM supplier");
    assertTableExists("joins.supplier_");
    ResultSet res = executeJsonQuery();
    assertResultSet(res);
    cleanupQuery(res);

    executeString("DROP TABLE JOINS.part_ PURGE");
    executeString("DROP TABLE JOINS.supplier_ PURGE");
    executeString("DROP DATABASE JOINS");
  }

  @Test
  public final void testJoinAsterisk() throws Exception {
    ResultSet res = executeQuery();
    assertResultSet(res);
    cleanupQuery(res);
  }

  @Test
  public final void testLeftOuterJoinWithNull1() throws Exception {
    ResultSet res = executeQuery();
    assertResultSet(res);
    cleanupQuery(res);
  }

  @Test
  public final void testLeftOuterJoinWithNull2() throws Exception {
    ResultSet res = executeQuery();
    assertResultSet(res);
    cleanupQuery(res);
  }

  @Test
  public final void testLeftOuterJoinWithNull3() throws Exception {
    ResultSet res = executeQuery();
    assertResultSet(res);
    cleanupQuery(res);
  }

  @Test
  public final void testLeftOuterJoinPredicationCaseByCase1() throws Exception {
    createOuterJoinTestTable();
    try {
      ResultSet res = executeString(
          "select t1.id, t1.name, t2.id, t3.id\n" +
              "from table11 t1\n" +
              "left outer join table12 t2\n" +
              "on t1.id = t2.id\n" +
              "left outer join table13 t3\n" +
              "on t1.id = t3.id and t2.id = t3.id");

      String expected =
          "id,name,id,id\n" +
              "-------------------------------\n" +
              "1,table11-1,1,null\n" +
              "2,table11-2,null,null\n" +
              "3,table11-3,null,null\n";

      String result = resultSetToString(res);

      assertEquals(expected, result);
    } finally {
      dropOuterJoinTestTable();
    }
  }

  @Test
  public final void testLeftOuterJoinPredicationCaseByCase2() throws Exception {
    // outer -> outer -> inner
    createOuterJoinTestTable();
    try {
      ResultSet res = executeString(
          "select t1.id, t1.name, t2.id, t3.id, t4.id\n" +
              "from table11 t1\n" +
              "left outer join table12 t2\n" +
              "on t1.id = t2.id\n" +
              "left outer join table13 t3\n" +
              "on t2.id = t3.id\n" +
              "inner join table14 t4\n" +
              "on t2.id = t4.id"
      );

      String expected =
          "id,name,id,id,id\n" +
              "-------------------------------\n" +
              "1,table11-1,1,null,1\n";

      String result = resultSetToString(res);

      assertEquals(expected, result);
    } finally {
      dropOuterJoinTestTable();
    }
  }

  @Test
  public final void testLeftOuterJoinPredicationCaseByCase2_1() throws Exception {
    // inner(on predication) -> outer(on predication) -> outer -> where
    createOuterJoinTestTable();
    try {
      ResultSet res = executeString(
          "select t1.id, t1.name, t2.id, t3.id, t4.id\n" +
              "from table11 t1\n" +
              "inner join table14 t4\n" +
              "on t1.id = t4.id and t4.id > 1\n" +
              "left outer join table13 t3\n" +
              "on t4.id = t3.id and t3.id = 2\n" +
              "left outer join table12 t2\n" +
              "on t1.id = t2.id \n" +
              "where t1.id > 1"
      );

      String expected =
          "id,name,id,id,id\n" +
              "-------------------------------\n" +
              "2,table11-2,null,2,2\n" +
              "3,table11-3,null,null,3\n";

      String result = resultSetToString(res);

      assertEquals(expected, result);
    } finally {
      dropOuterJoinTestTable();
    }
  }

  @Test
  public final void testLeftOuterJoinPredicationCaseByCase3() throws Exception {
    // https://cwiki.apache.org/confluence/display/Hive/OuterJoinBehavior
    // Case J1: Join Predicate on Preserved Row Table
    createOuterJoinTestTable();
    try {
      ResultSet res = executeString(
          "select t1.id, t1.name, t2.id, t3.id\n" +
              "from table11 t1\n" +
              "left outer join table12 t2 \n" +
              "on t1.id = t2.id and (concat(t1.name, cast(t2.id as TEXT)) = 'table11-11' or concat(t1.name, cast(t2.id as TEXT)) = 'table11-33')\n" +
              "left outer join table13 t3\n" +
              "on t1.id = t3.id "
      );

      String expected =
          "id,name,id,id\n" +
              "-------------------------------\n" +
              "1,table11-1,1,null\n" +
              "2,table11-2,null,2\n" +
              "3,table11-3,null,3\n";

      String result = resultSetToString(res);

      assertEquals(expected, result);
    } finally {
      dropOuterJoinTestTable();
    }
  }

  @Test
  public final void testLeftOuterJoinPredicationCaseByCase4() throws Exception {
    // https://cwiki.apache.org/confluence/display/Hive/OuterJoinBehavior
    // Case J2: Join Predicate on Null Supplying Table
    createOuterJoinTestTable();
    try {
      ResultSet res = executeString(
          "select t1.id, t1.name, t2.id, t3.id\n" +
              "from table11 t1\n" +
              "left outer join table12 t2\n" +
              "on t1.id = t2.id and t2.id > 1 \n" +
              "left outer join table13 t3\n" +
              "on t1.id = t3.id"
      );

      String expected =
          "id,name,id,id\n" +
              "-------------------------------\n" +
              "1,table11-1,null,null\n" +
              "2,table11-2,null,2\n" +
              "3,table11-3,null,3\n";

      String result = resultSetToString(res);

      assertEquals(expected, result);
    } finally {
      dropOuterJoinTestTable();
    }
  }

  @Test
  public final void testLeftOuterJoinPredicationCaseByCase5() throws Exception {
    // https://cwiki.apache.org/confluence/display/Hive/OuterJoinBehavior
    // Case W1: Where Predicate on Preserved Row Table
    createOuterJoinTestTable();
    try {
      ResultSet res = executeString(
          "select t1.id, t1.name, t2.id, t3.id\n" +
              "from table11 t1\n" +
              "left outer join table12 t2\n" +
              "on t1.id = t2.id\n" +
              "left outer join table13 t3\n" +
              "on t1.id = t3.id\n" +
              "where t1.name > 'table11-1'"
      );

      String expected =
          "id,name,id,id\n" +
              "-------------------------------\n" +
              "2,table11-2,null,2\n" +
              "3,table11-3,null,3\n";

      String result = resultSetToString(res);

      assertEquals(expected, result);
    } finally {
      dropOuterJoinTestTable();
    }
  }

  @Test
  public final void testLeftOuterJoinPredicationCaseByCase6() throws Exception {
    // https://cwiki.apache.org/confluence/display/Hive/OuterJoinBehavior
    // Case W2: Where Predicate on Null Supplying Table
    createOuterJoinTestTable();
    try {
      ResultSet res = executeString(
          "select t1.id, t1.name, t2.id, t3.id\n" +
              "from table11 t1\n" +
              "left outer join table12 t2\n" +
              "on t1.id = t2.id\n" +
              "left outer join table13 t3\n" +
              "on t1.id = t3.id\n" +
              "where t3.id > 2"
      );

      String expected =
          "id,name,id,id\n" +
              "-------------------------------\n" +
              "3,table11-3,null,3\n";

      String result = resultSetToString(res);

      assertEquals(expected, result);
    } finally {
      dropOuterJoinTestTable();
    }
  }

  @Test
  public final void testLeftOuterWithEmptyTable() throws Exception {
    // https://cwiki.apache.org/confluence/display/Hive/OuterJoinBehavior
    // Case W2: Where Predicate on Null Supplying Table
    createOuterJoinTestTable();
    try {
      ResultSet res = executeString(
          "select t1.id, t1.name, t2.id\n" +
              "from table11 t1\n" +
              "left outer join table15 t2\n" +
              "on t1.id = t2.id"
      );

      String expected =
          "id,name,id\n" +
              "-------------------------------\n" +
              "1,table11-1,null\n" +
              "2,table11-2,null\n" +
              "3,table11-3,null\n";

      String result = resultSetToString(res);

      assertEquals(expected, result);
    } finally {
      dropOuterJoinTestTable();
    }
  }

  @Test
  public final void testRightOuterJoinPredicationCaseByCase1() throws Exception {
    createOuterJoinTestTable();
    try {
      ResultSet res = executeString(
          "select t1.id, t1.name, t2.id, t3.id\n" +
              "from table11 t1\n" +
              "right outer join table12 t2\n" +
              "on t1.id = t2.id\n" +
              "right outer join table13 t3\n" +
              "on t1.id = t3.id and t2.id = t3.id"
      );

      String expected =
          "id,name,id,id\n" +
              "-------------------------------\n" +
              "null,null,null,2\n" +
              "null,null,null,3\n";

      String result = resultSetToString(res);

      assertEquals(expected, result);
    } finally {
      dropOuterJoinTestTable();
    }
  }

  @Test
  public final void testRightOuterJoinPredicationCaseByCase2() throws Exception {
    // inner -> right
    // Notice: Join order should be preserved with origin order.
    // JoinEdge: t1 -> t4, t3 -> t1,t4
    createOuterJoinTestTable();
    try {
      ResultSet res = executeString(
          "select t1.id, t1.name, t3.id, t4.id\n" +
              "from table11 t1\n" +
              "inner join table14 t4\n" +
              "on t1.id = t4.id and t4.id > 1\n" +
              "right outer join table13 t3\n" +
              "on t4.id = t3.id and t3.id = 2\n" +
              "where t3.id > 1"
      );

      String expected =
          "id,name,id,id\n" +
              "-------------------------------\n" +
              "2,table11-2,2,2\n" +
              "null,null,3,null\n";

      String result = resultSetToString(res);

      assertEquals(expected, result);
    } finally {
      dropOuterJoinTestTable();
    }
  }

  @Test
  public final void testRightOuterJoinPredicationCaseByCase3() throws Exception {
    createOuterJoinTestTable();
    try {
      ResultSet res = executeString(
          "select t1.id, t1.name, t2.id, t3.id\n" +
              "from table11 t1\n" +
              "right outer join table12 t2 \n" +
              "on t1.id = t2.id and (concat(t1.name, cast(t2.id as TEXT)) = 'table11-11' or concat(t1.name, cast(t2.id as TEXT)) = 'table11-33')\n" +
              "right outer join table13 t3\n" +
              "on t1.id = t3.id "
      );

      String expected =
          "id,name,id,id\n" +
              "-------------------------------\n" +
              "null,null,null,2\n" +
              "null,null,null,3\n";

      String result = resultSetToString(res);

      assertEquals(expected, result);
    } finally {
      dropOuterJoinTestTable();
    }
  }

  @Test
  public final void testFullOuterJoinPredicationCaseByCase1() throws Exception {
    createOuterJoinTestTable();

    try {
      ResultSet res = executeString(
          "select t1.id, t1.name, t3.id, t4.id\n" +
              "from table11 t1\n" +
              "full outer join table13 t3\n" +
              "on t1.id = t3.id\n" +
              "full outer join table14 t4\n" +
              "on t3.id = t4.id \n" +
              "order by t4.id"
      );

      String expected =
          "id,name,id,id\n" +
              "-------------------------------\n" +
              "null,null,null,1\n" +
              "2,table11-2,2,2\n" +
              "3,table11-3,3,3\n" +
              "null,null,null,4\n" +
              "1,table11-1,null,null\n";

      String result = resultSetToString(res);

      assertEquals(expected, result);
    } finally {
      dropOuterJoinTestTable();
    }
  }

  private void createOuterJoinTestTable() throws Exception {
    KeyValueSet tableOptions = new KeyValueSet();
    tableOptions.put(StorageConstants.CSVFILE_DELIMITER, StorageConstants.DEFAULT_FIELD_DELIMITER);
    tableOptions.put(StorageConstants.CSVFILE_NULL, "\\\\N");

    Schema schema = new Schema();
    schema.addColumn("id", Type.INT4);
    schema.addColumn("name", Type.TEXT);
    String[] data = new String[]{ "1|table11-1", "2|table11-2", "3|table11-3" };
    TajoTestingCluster.createTable("table11", schema, tableOptions, data);

    schema = new Schema();
    schema.addColumn("id", Type.INT4);
    schema.addColumn("name", Type.TEXT);
    data = new String[]{ "1|table12-1" };
    TajoTestingCluster.createTable("table12", schema, tableOptions, data);

    schema = new Schema();
    schema.addColumn("id", Type.INT4);
    schema.addColumn("name", Type.TEXT);
    data = new String[]{"2|table13-2", "3|table13-3" };
    TajoTestingCluster.createTable("table13", schema, tableOptions, data);

    schema = new Schema();
    schema.addColumn("id", Type.INT4);
    schema.addColumn("name", Type.TEXT);
    data = new String[]{"1|table14-1", "2|table14-2", "3|table14-3", "4|table14-4" };
    TajoTestingCluster.createTable("table14", schema, tableOptions, data);

    schema = new Schema();
    schema.addColumn("id", Type.INT4);
    schema.addColumn("name", Type.TEXT);
    data = new String[]{};
    TajoTestingCluster.createTable("table15", schema, tableOptions, data);
  }

  private void dropOuterJoinTestTable() throws Exception {
    executeString("DROP TABLE table11 PURGE;");
    executeString("DROP TABLE table12 PURGE;");
    executeString("DROP TABLE table13 PURGE;");
    executeString("DROP TABLE table14 PURGE;");
    executeString("DROP TABLE table15 PURGE;");
  }
}<|MERGE_RESOLUTION|>--- conflicted
+++ resolved
@@ -27,10 +27,7 @@
 import org.apache.tajo.conf.TajoConf.ConfVars;
 import org.apache.tajo.storage.StorageConstants;
 import org.apache.tajo.util.KeyValueSet;
-<<<<<<< HEAD
-=======
 import org.junit.AfterClass;
->>>>>>> d7c2c957
 import org.junit.Test;
 import org.junit.experimental.categories.Category;
 import org.junit.runner.RunWith;
@@ -50,7 +47,6 @@
   public TestJoinQuery(String joinOption) {
     super(TajoConstants.DEFAULT_DATABASE_NAME);
 
-<<<<<<< HEAD
     testingCluster.setAllTajoDaemonConfValue(ConfVars.DIST_QUERY_BROADCAST_JOIN_AUTO.varname,
         ConfVars.DIST_QUERY_BROADCAST_JOIN_AUTO.defaultVal);
     testingCluster.setAllTajoDaemonConfValue(ConfVars.DIST_QUERY_BROADCAST_JOIN_THRESHOLD.varname,
@@ -79,17 +75,6 @@
           String.valueOf(256 * 1048576));
     }
     if (joinOption.indexOf("Sort") >= 0) {
-=======
-    if ("Hash".equals(joinOption)) {
-      testingCluster.setAllTajoDaemonConfValue(
-          ConfVars.EXECUTOR_INNER_JOIN_INMEMORY_HASH_THRESHOLD.varname,
-          String.valueOf(ConfVars.EXECUTOR_INNER_JOIN_INMEMORY_HASH_THRESHOLD.defaultLongVal));
-      testingCluster.setAllTajoDaemonConfValue(ConfVars.EXECUTOR_OUTER_JOIN_INMEMORY_HASH_THRESHOLD.varname,
-          String.valueOf(ConfVars.EXECUTOR_OUTER_JOIN_INMEMORY_HASH_THRESHOLD.defaultLongVal));
-      testingCluster.setAllTajoDaemonConfValue(ConfVars.EXECUTOR_GROUPBY_INMEMORY_HASH_THRESHOLD.varname,
-          String.valueOf(ConfVars.EXECUTOR_GROUPBY_INMEMORY_HASH_THRESHOLD.defaultLongVal));
-    } else {
->>>>>>> d7c2c957
       testingCluster.setAllTajoDaemonConfValue(
           ConfVars.EXECUTOR_INNER_JOIN_INMEMORY_HASH_THRESHOLD.varname, String.valueOf(1));
       testingCluster.setAllTajoDaemonConfValue(ConfVars.EXECUTOR_OUTER_JOIN_INMEMORY_HASH_THRESHOLD.varname,
@@ -102,29 +87,28 @@
   @Parameters
   public static Collection<Object[]> generateParameters() {
     return Arrays.asList(new Object[][]{
-<<<<<<< HEAD
         {"Hash_NoBroadcast"},
         {"Sort_NoBroadcast"},
         {"Hash"},
         {"Sort"},
     });
-=======
-        {"Hash"},
-        {"Sort"}
-    });
   }
 
   @AfterClass
-  public static void tearDown() {
-    // recover the default configuration.
+  public static void classTearDown() {
+    testingCluster.setAllTajoDaemonConfValue(ConfVars.DIST_QUERY_BROADCAST_JOIN_AUTO.varname,
+        ConfVars.DIST_QUERY_BROADCAST_JOIN_AUTO.defaultVal);
+    testingCluster.setAllTajoDaemonConfValue(ConfVars.DIST_QUERY_BROADCAST_JOIN_THRESHOLD.varname,
+        ConfVars.DIST_QUERY_BROADCAST_JOIN_THRESHOLD.defaultVal);
+
     testingCluster.setAllTajoDaemonConfValue(
         ConfVars.EXECUTOR_INNER_JOIN_INMEMORY_HASH_THRESHOLD.varname,
-        String.valueOf(ConfVars.EXECUTOR_INNER_JOIN_INMEMORY_HASH_THRESHOLD.defaultLongVal));
+        ConfVars.EXECUTOR_INNER_JOIN_INMEMORY_HASH_THRESHOLD.defaultVal);
+
     testingCluster.setAllTajoDaemonConfValue(ConfVars.EXECUTOR_OUTER_JOIN_INMEMORY_HASH_THRESHOLD.varname,
-        String.valueOf(ConfVars.EXECUTOR_OUTER_JOIN_INMEMORY_HASH_THRESHOLD.defaultLongVal));
+        ConfVars.EXECUTOR_OUTER_JOIN_INMEMORY_HASH_THRESHOLD.defaultVal);
     testingCluster.setAllTajoDaemonConfValue(ConfVars.EXECUTOR_GROUPBY_INMEMORY_HASH_THRESHOLD.varname,
-        String.valueOf(ConfVars.EXECUTOR_GROUPBY_INMEMORY_HASH_THRESHOLD.defaultLongVal));
->>>>>>> d7c2c957
+        ConfVars.EXECUTOR_GROUPBY_INMEMORY_HASH_THRESHOLD.defaultVal);
   }
 
   @Test
@@ -299,13 +283,6 @@
   public void testOuterJoinAndCaseWhen1() throws Exception {
     executeDDL("oj_table1_ddl.sql", "table1");
     executeDDL("oj_table2_ddl.sql", "table2");
-<<<<<<< HEAD
-    ResultSet res = executeQuery();
-    assertResultSet(res);
-    cleanupQuery(res);
-    executeString("DROP TABLE table1").close();
-    executeString("DROP TABLE table2").close();
-=======
     try {
       ResultSet res = executeQuery();
       assertResultSet(res);
@@ -314,7 +291,6 @@
       executeString("DROP TABLE table1");
       executeString("DROP TABLE table2");
     }
->>>>>>> d7c2c957
   }
 
   @Test
@@ -488,6 +464,13 @@
       executeString("DROP TABLE table11 PURGE");
       executeString("DROP TABLE table12 PURGE");
     }
+  }
+  
+  @Test
+  public final void testFullOuterJoinWithEmptyTable1() throws Exception {
+    ResultSet res = executeQuery();
+    assertResultSet(res);
+    cleanupQuery(res);
   }
 
   @Test
