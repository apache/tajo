--- conflicted
+++ resolved
@@ -401,8 +401,6 @@
     assertResultSet(res);
     cleanupQuery(res);
   }
-<<<<<<< HEAD
-=======
 
   @Test
   public final void testBroadcastPartitionTable() throws Exception {
@@ -552,5 +550,4 @@
     appender.flush();
     appender.close();
   }
->>>>>>> 88d04346
 }