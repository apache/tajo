/**
 * Licensed to the Apache Software Foundation (ASF) under one
 * or more contributor license agreements.  See the NOTICE file
 * distributed with this work for additional information
 * regarding copyright ownership.  The ASF licenses this file
 * to you under the Apache License, Version 2.0 (the
 * "License"); you may not use this file except in compliance
 * with the License.  You may obtain a copy of the License at
 *
 *     http://www.apache.org/licenses/LICENSE-2.0
 *
 * Unless required by applicable law or agreed to in writing, software
 * distributed under the License is distributed on an "AS IS" BASIS,
 * WITHOUT WARRANTIES OR CONDITIONS OF ANY KIND, either express or implied.
 * See the License for the specific language governing permissions and
 * limitations under the License.
 */

package org.apache.tajo.engine.planner.physical;

import org.apache.hadoop.fs.Path;
import org.apache.tajo.LocalTajoTestingUtility;
import org.apache.tajo.TajoTestingCluster;
import org.apache.tajo.algebra.Expr;
import org.apache.tajo.catalog.*;
import org.apache.tajo.catalog.proto.CatalogProtos.StoreType;
import org.apache.tajo.common.TajoDataTypes.Type;
import org.apache.tajo.conf.TajoConf;
import org.apache.tajo.datum.Datum;
import org.apache.tajo.datum.DatumFactory;
import org.apache.tajo.engine.parser.SQLAnalyzer;
import org.apache.tajo.plan.LogicalPlanner;
import org.apache.tajo.engine.planner.PhysicalPlanner;
import org.apache.tajo.engine.planner.PhysicalPlannerImpl;
import org.apache.tajo.plan.PlanningException;
import org.apache.tajo.engine.planner.enforce.Enforcer;
import org.apache.tajo.plan.logical.LogicalNode;
import org.apache.tajo.engine.query.QueryContext;
import org.apache.tajo.storage.*;
import org.apache.tajo.storage.fragment.FileFragment;
import org.apache.tajo.util.CommonTestingUtil;
import org.apache.tajo.util.TUtil;
import org.apache.tajo.worker.TaskAttemptContext;
import org.junit.After;
import org.junit.Before;
import org.junit.Test;

import java.io.IOException;

import static org.apache.tajo.TajoConstants.DEFAULT_DATABASE_NAME;
import static org.apache.tajo.TajoConstants.DEFAULT_TABLESPACE_NAME;
import static org.junit.Assert.assertEquals;
import static org.junit.Assert.assertNull;

public class TestLeftOuterNLJoinExec {
  private TajoConf conf;
  private final String TEST_PATH = "target/test-data/TestLeftOuterNLJoinExec";
  private TajoTestingCluster util;
  private CatalogService catalog;
  private SQLAnalyzer analyzer;
  private LogicalPlanner planner;
  private QueryContext defaultContext;
  private StorageManager sm;
  private Path testDir;

  private TableDesc dep3;
  private TableDesc job3;
  private TableDesc emp3;
  private TableDesc phone3;

  private final String DEP3_NAME = CatalogUtil.buildFQName(DEFAULT_DATABASE_NAME, "dep3");
  private final String JOB3_NAME = CatalogUtil.buildFQName(DEFAULT_DATABASE_NAME, "job3");
  private final String EMP3_NAME = CatalogUtil.buildFQName(DEFAULT_DATABASE_NAME, "emp3");
  private final String PHONE3_NAME = CatalogUtil.buildFQName(DEFAULT_DATABASE_NAME, "phone3");

  @Before
  public void setUp() throws Exception {
    util = new TajoTestingCluster();
    catalog = util.startCatalogCluster().getCatalog();
    testDir = CommonTestingUtil.getTestDir(TEST_PATH);
    catalog.createTablespace(DEFAULT_TABLESPACE_NAME, testDir.toUri().toString());
    catalog.createDatabase(DEFAULT_DATABASE_NAME, DEFAULT_TABLESPACE_NAME);
    conf = util.getConfiguration();
    sm = StorageManager.getFileStorageManager(conf, testDir);

    //----------------- dep3 ------------------------------
    // dep_id | dep_name  | loc_id
    //--------------------------------
    //  0     | dep_0     | 1000
    //  1     | dep_1     | 1001
    //  2     | dep_2     | 1002
    //  3     | dep_3     | 1003
    //  4     | dep_4     | 1004
    //  5     | dep_5     | 1005
    //  6     | dep_6     | 1006
    //  7     | dep_7     | 1007
    //  8     | dep_8     | 1008
    //  9     | dep_9     | 1009
    Schema dep3Schema = new Schema();
    dep3Schema.addColumn("dep_id", Type.INT4);
    dep3Schema.addColumn("dep_name", Type.TEXT);
    dep3Schema.addColumn("loc_id", Type.INT4);


    TableMeta dep3Meta = CatalogUtil.newTableMeta(StoreType.CSV);
    Path dep3Path = new Path(testDir, "dep3.csv");
    Appender appender1 = StorageManager.getFileStorageManager(conf).getAppender(dep3Meta, dep3Schema, dep3Path);
    appender1.init();
    Tuple tuple = new VTuple(dep3Schema.size());
    for (int i = 0; i < 10; i++) {
      tuple.put(new Datum[] { DatumFactory.createInt4(i),
                    DatumFactory.createText("dept_" + i),
                    DatumFactory.createInt4(1000 + i) });
      appender1.addTuple(tuple);
    }

    appender1.flush();
    appender1.close();
    dep3 = CatalogUtil.newTableDesc(DEP3_NAME, dep3Schema, dep3Meta, dep3Path);
    catalog.createTable(dep3);

    //----------------- job3 ------------------------------
    //  job_id  | job_title
    // ----------------------
    //   101    |  job_101
    //   102    |  job_102
    //   103    |  job_103

    Schema job3Schema = new Schema();
    job3Schema.addColumn("job_id", Type.INT4);
    job3Schema.addColumn("job_title", Type.TEXT);


    TableMeta job3Meta = CatalogUtil.newTableMeta(StoreType.CSV);
    Path job3Path = new Path(testDir, "job3.csv");
    Appender appender2 = StorageManager.getFileStorageManager(conf).getAppender(job3Meta, job3Schema, job3Path);
    appender2.init();
    Tuple tuple2 = new VTuple(job3Schema.size());
    for (int i = 1; i < 4; i++) {
      int x = 100 + i;
      tuple2.put(new Datum[] { DatumFactory.createInt4(100 + i),
                    DatumFactory.createText("job_" + x) });
      appender2.addTuple(tuple2);
    }

    appender2.flush();
    appender2.close();
    job3 = CatalogUtil.newTableDesc(JOB3_NAME, job3Schema, job3Meta, job3Path);
    catalog.createTable(job3);



    //---------------------emp3 --------------------
    // emp_id  | first_name | last_name | dep_id | salary | job_id
    // ------------------------------------------------------------
    //  11     |  fn_11     |  ln_11    |  1     | 123    | 101
    //  13     |  fn_13     |  ln_13    |  3     | 369    | 103
    //  15     |  fn_15     |  ln_15    |  5     | 615    | null
    //  17     |  fn_17     |  ln_17    |  7     | 861    | null
    //  19     |  fn_19     |  ln_19    |  9     | 1107   | null
    //  21     |  fn_21     |  ln_21    |  1     | 123    | 101
    //  23     |  fn_23     |  ln_23    |  3     | 369    | 103

    Schema emp3Schema = new Schema();
    emp3Schema.addColumn("emp_id", Type.INT4);
    emp3Schema.addColumn("first_name", Type.TEXT);
    emp3Schema.addColumn("last_name", Type.TEXT);
    emp3Schema.addColumn("dep_id", Type.INT4);
    emp3Schema.addColumn("salary", Type.FLOAT4);
    emp3Schema.addColumn("job_id", Type.INT4);


    TableMeta emp3Meta = CatalogUtil.newTableMeta(StoreType.CSV);
    Path emp3Path = new Path(testDir, "emp3.csv");
    Appender appender3 = StorageManager.getFileStorageManager(conf).getAppender(emp3Meta, emp3Schema, emp3Path);
    appender3.init();
    Tuple tuple3 = new VTuple(emp3Schema.size());

    for (int i = 1; i < 4; i += 2) {
      int x = 10 + i;
      tuple3.put(new Datum[] { DatumFactory.createInt4(10 + i),
          DatumFactory.createText("firstname_" + x),
          DatumFactory.createText("lastname_" + x),
          DatumFactory.createInt4(i),
          DatumFactory.createFloat4(123 * i),
          DatumFactory.createInt4(100 + i) });
      appender3.addTuple(tuple3);

      int y = 20 + i;
      tuple3.put(new Datum[] { DatumFactory.createInt4(20 + i),
          DatumFactory.createText("firstname_" + y),
          DatumFactory.createText("lastname_" + y),
          DatumFactory.createInt4(i),
          DatumFactory.createFloat4(123 * i),
          DatumFactory.createInt4(100 + i) });
      appender3.addTuple(tuple3);
    }

    for (int i = 5; i < 10; i += 2) {
      int x = 10 + i;
      tuple3.put(new Datum[] { DatumFactory.createInt4(10 + i),
          DatumFactory.createText("firstname_" + x),
          DatumFactory.createText("lastname_" + x),
          DatumFactory.createInt4(i),
          DatumFactory.createFloat4(123 * i),
          DatumFactory.createNullDatum() });
      appender3.addTuple(tuple3);
    }

    appender3.flush();
    appender3.close();
    emp3 = CatalogUtil.newTableDesc(EMP3_NAME, emp3Schema, emp3Meta, emp3Path);
    catalog.createTable(emp3);

    // ---------------------phone3 --------------------
    // emp_id  | phone_number
    // -----------------------------------------------
    // this table is empty, no rows

    Schema phone3Schema = new Schema();
    phone3Schema.addColumn("emp_id", Type.INT4);
    phone3Schema.addColumn("phone_number", Type.TEXT);


    TableMeta phone3Meta = CatalogUtil.newTableMeta(StoreType.CSV);
    Path phone3Path = new Path(testDir, "phone3.csv");
    Appender appender5 = StorageManager.getFileStorageManager(conf).getAppender(phone3Meta, phone3Schema,
        phone3Path);
    appender5.init();
    
    appender5.flush();
    appender5.close();
    phone3 = CatalogUtil.newTableDesc(PHONE3_NAME, phone3Schema, phone3Meta, phone3Path);
    catalog.createTable(phone3);

    analyzer = new SQLAnalyzer();
    planner = new LogicalPlanner(catalog);

    defaultContext = LocalTajoTestingUtility.createDummyContext(conf);
  }

  @After
  public void tearDown() throws Exception {
    util.shutdownCatalogCluster();
  }
  
  String[] QUERIES = {
      "select dep3.dep_id, dep_name, emp_id, salary from dep3 left outer join emp3 on dep3.dep_id = emp3.dep_id", //0 no nulls
      "select job3.job_id, job_title, emp_id, salary from job3 left outer join emp3 on job3.job_id=emp3.job_id", //1 nulls on the right operand
      "select job3.job_id, job_title, emp_id, salary from emp3 left outer join job3 on job3.job_id=emp3.job_id", //2 nulls on the left side
      "select emp3.emp_id, first_name, phone_number from emp3 left outer join phone3 on emp3.emp_id = phone3.emp_id", //3 one operand is empty
      "select phone_number, emp3.emp_id, first_name from phone3 left outer join emp3 on emp3.emp_id = phone3.emp_id" //4 one operand is empty
  };

  @Test
  public final void testLeftOuterNLJoinExec0() throws IOException, PlanningException {
<<<<<<< HEAD
    FileFragment[] dep3Frags = FileStorageManager.splitNG(conf, DEP3_NAME, dep3.getMeta(), dep3.getPath(),
        Integer.MAX_VALUE);
    FileFragment[] emp3Frags = FileStorageManager.splitNG(conf, EMP3_NAME, emp3.getMeta(), emp3.getPath(),
=======
    FileFragment[] dep3Frags = StorageManager.splitNG(conf, DEP3_NAME, dep3.getMeta(), new Path(dep3.getPath()),
        Integer.MAX_VALUE);
    FileFragment[] emp3Frags = StorageManager.splitNG(conf, EMP3_NAME, emp3.getMeta(), new Path(emp3.getPath()),
>>>>>>> f6e09a5a
        Integer.MAX_VALUE);

    FileFragment[] merged = TUtil.concat(dep3Frags, emp3Frags);

    Path workDir = CommonTestingUtil.getTestDir("target/test-data/TestLeftOuterNLJoinExec0");
    TaskAttemptContext ctx = new TaskAttemptContext(new QueryContext(conf),
        LocalTajoTestingUtility.newQueryUnitAttemptId(), merged, workDir);
    ctx.setEnforcer(new Enforcer());
    Expr context =  analyzer.parse(QUERIES[0]);
    LogicalNode plan = planner.createPlan(defaultContext, context).getRootBlock().getRoot();


    PhysicalPlanner phyPlanner = new PhysicalPlannerImpl(conf);
    PhysicalExec exec = phyPlanner.createPlan(ctx, plan);

    //maybe plan results with hash join exec algorithm usage. Must convert from HashLeftOuterJoinExec into NLLeftOuterJoinExec
    ProjectionExec proj = (ProjectionExec) exec;
    if (proj.getChild() instanceof HashLeftOuterJoinExec) {
      HashLeftOuterJoinExec join = proj.getChild();
      NLLeftOuterJoinExec aJoin = new NLLeftOuterJoinExec(ctx, join.getPlan(), join.getLeftChild(), join.getRightChild());
      proj.setChild(aJoin);
      exec = proj;
    }

    int count = 0;
    exec.init();
    while (exec.next() != null) {
       //TODO check contents
         count = count + 1;
    }
    assertNull(exec.next());
    exec.close();
    assertEquals(12, count);
  }


  @Test
  public final void testLeftOuterNLJoinExec1() throws IOException, PlanningException {
<<<<<<< HEAD
    FileFragment[] job3Frags = FileStorageManager.splitNG(conf, JOB3_NAME, job3.getMeta(), job3.getPath(),
        Integer.MAX_VALUE);
    FileFragment[] emp3Frags = FileStorageManager.splitNG(conf, EMP3_NAME, emp3.getMeta(), emp3.getPath(),
=======
    FileFragment[] job3Frags = StorageManager.splitNG(conf, JOB3_NAME, job3.getMeta(), new Path(job3.getPath()),
        Integer.MAX_VALUE);
    FileFragment[] emp3Frags = StorageManager.splitNG(conf, EMP3_NAME, emp3.getMeta(), new Path(emp3.getPath()),
>>>>>>> f6e09a5a
        Integer.MAX_VALUE);

    FileFragment[] merged = TUtil.concat(job3Frags, emp3Frags);


    Path workDir = CommonTestingUtil.getTestDir("target/test-data/TestLeftOuter_NLJoinExec1");
    TaskAttemptContext ctx = new TaskAttemptContext(new QueryContext(conf),
        LocalTajoTestingUtility.newQueryUnitAttemptId(), merged, workDir);
    ctx.setEnforcer(new Enforcer());
    Expr context =  analyzer.parse(QUERIES[1]);
    LogicalNode plan = planner.createPlan(defaultContext, context).getRootBlock().getRoot();


    PhysicalPlanner phyPlanner = new PhysicalPlannerImpl(conf);
    PhysicalExec exec = phyPlanner.createPlan(ctx, plan);
    
    //maybe plan results with hash join exec algorithm usage. Must convert from HashLeftOuterJoinExec into NLLeftOuterJoinExec
    ProjectionExec proj = (ProjectionExec) exec;
    if (proj.getChild() instanceof HashLeftOuterJoinExec) {
      HashLeftOuterJoinExec join = proj.getChild();
      NLLeftOuterJoinExec aJoin = new NLLeftOuterJoinExec(ctx, join.getPlan(), join.getLeftChild(), join.getRightChild());
      proj.setChild(aJoin);
      exec = proj;
     
    }


    Tuple tuple;
    int i = 1;
    int count = 0;
    exec.init();
    while ((tuple = exec.next()) != null) {
       //TODO check contents
         count = count + 1;
      
    }
    exec.close();
    assertEquals(5, count);
  }

  @Test
  public final void testLeftOuter_NLJoinExec2() throws IOException, PlanningException {
<<<<<<< HEAD
    FileFragment[] emp3Frags = FileStorageManager.splitNG(conf, EMP3_NAME, emp3.getMeta(), emp3.getPath(),
        Integer.MAX_VALUE);
    FileFragment[] job3Frags = FileStorageManager.splitNG(conf, JOB3_NAME, job3.getMeta(), job3.getPath(),
=======
    FileFragment[] emp3Frags = StorageManager.splitNG(conf, EMP3_NAME, emp3.getMeta(), new Path(emp3.getPath()),
        Integer.MAX_VALUE);
    FileFragment[] job3Frags = StorageManager.splitNG(conf, JOB3_NAME, job3.getMeta(), new Path(job3.getPath()),
>>>>>>> f6e09a5a
        Integer.MAX_VALUE);

    FileFragment[] merged = TUtil.concat(emp3Frags, job3Frags);

    Path workDir = CommonTestingUtil.getTestDir("target/test-data/TestLeftOuter_NLJoinExec2");
    TaskAttemptContext ctx = new TaskAttemptContext(new QueryContext(conf),
        LocalTajoTestingUtility.newQueryUnitAttemptId(), merged, workDir);
    ctx.setEnforcer(new Enforcer());
    Expr context =  analyzer.parse(QUERIES[2]);
    LogicalNode plan = planner.createPlan(defaultContext, context).getRootBlock().getRoot();


    PhysicalPlanner phyPlanner = new PhysicalPlannerImpl(conf);
    PhysicalExec exec = phyPlanner.createPlan(ctx, plan);
    
    //maybe plan results with hash join exec algorithm usage. Must convert from HashLeftOuterJoinExec into NLLeftOuterJoinExec
    ProjectionExec proj = (ProjectionExec) exec;
    if (proj.getChild() instanceof HashLeftOuterJoinExec) {
      HashLeftOuterJoinExec join = proj.getChild();
      NLLeftOuterJoinExec aJoin = new NLLeftOuterJoinExec(ctx, join.getPlan(), join.getLeftChild(), join.getRightChild());
      proj.setChild(aJoin);
      exec = proj;
     
    }


    Tuple tuple;
    int i = 1;
    int count = 0;
    exec.init();
    while ((tuple = exec.next()) != null) {
       //TODO check contents
         count = count + 1;
      
    }
    exec.close();
    assertEquals(7, count);
  }


  @Test
  public final void testLeftOuter_NLJoinExec3() throws IOException, PlanningException {
<<<<<<< HEAD
    FileFragment[] emp3Frags = FileStorageManager.splitNG(conf, EMP3_NAME, emp3.getMeta(), emp3.getPath(),
        Integer.MAX_VALUE);
    FileFragment[] phone3Frags = FileStorageManager.splitNG(conf, PHONE3_NAME, phone3.getMeta(), phone3.getPath(),
=======
    FileFragment[] emp3Frags = StorageManager.splitNG(conf, EMP3_NAME, emp3.getMeta(), new Path(emp3.getPath()),
        Integer.MAX_VALUE);
    FileFragment[] phone3Frags = StorageManager.splitNG(conf, PHONE3_NAME, phone3.getMeta(), new Path(phone3.getPath()),
>>>>>>> f6e09a5a
        Integer.MAX_VALUE);

    FileFragment[] merged = TUtil.concat(emp3Frags, phone3Frags);

    Path workDir = CommonTestingUtil.getTestDir("target/test-data/TestLeftOuter_NLJoinExec3");
    TaskAttemptContext ctx = new TaskAttemptContext(new QueryContext(conf),
        LocalTajoTestingUtility.newQueryUnitAttemptId(), merged, workDir);
    ctx.setEnforcer(new Enforcer());
    Expr context =  analyzer.parse(QUERIES[3]);
    LogicalNode plan = planner.createPlan(defaultContext, context).getRootBlock().getRoot();


    PhysicalPlanner phyPlanner = new PhysicalPlannerImpl(conf);
    PhysicalExec exec = phyPlanner.createPlan(ctx, plan);
    
    //maybe plan results with hash join exec algorithm usage. Must convert from HashLeftOuterJoinExec into NLLeftOuterJoinExec
    ProjectionExec proj = (ProjectionExec) exec;
    if (proj.getChild() instanceof HashLeftOuterJoinExec) {
      HashLeftOuterJoinExec join = proj.getChild();
      NLLeftOuterJoinExec aJoin = new NLLeftOuterJoinExec(ctx, join.getPlan(), join.getLeftChild(), join.getRightChild());
      proj.setChild(aJoin);
      exec = proj;
     
    }


    Tuple tuple;
    int i = 1;
    int count = 0;
    exec.init();
    while ((tuple = exec.next()) != null) {
       //TODO check contents
         count = count + 1;
      
    }
    exec.close();
    assertEquals(7, count);
  }

    @Test
  public final void testLeftOuter_NLJoinExec4() throws IOException, PlanningException {
<<<<<<< HEAD
    FileFragment[] emp3Frags = FileStorageManager.splitNG(conf, EMP3_NAME, emp3.getMeta(), emp3.getPath(),
        Integer.MAX_VALUE);
    FileFragment[] phone3Frags = FileStorageManager.splitNG(conf, PHONE3_NAME, phone3.getMeta(), phone3.getPath(),
=======
    FileFragment[] emp3Frags = StorageManager.splitNG(conf, EMP3_NAME, emp3.getMeta(), new Path(emp3.getPath()),
        Integer.MAX_VALUE);
    FileFragment[] phone3Frags = StorageManager.splitNG(conf, PHONE3_NAME, phone3.getMeta(), new Path(phone3.getPath()),
>>>>>>> f6e09a5a
        Integer.MAX_VALUE);

    FileFragment[] merged = TUtil.concat(phone3Frags, emp3Frags);

    Path workDir = CommonTestingUtil.getTestDir("target/test-data/TestLeftOuter_NLJoinExec4");
    TaskAttemptContext ctx = new TaskAttemptContext(new QueryContext(conf),
        LocalTajoTestingUtility.newQueryUnitAttemptId(), merged, workDir);
    ctx.setEnforcer(new Enforcer());
    Expr context =  analyzer.parse(QUERIES[4]);
    LogicalNode plan = planner.createPlan(defaultContext, context).getRootBlock().getRoot();


    PhysicalPlanner phyPlanner = new PhysicalPlannerImpl(conf);
    PhysicalExec exec = phyPlanner.createPlan(ctx, plan);
    
    //maybe plan results with hash join exec algorithm usage. Must convert from HashLeftOuterJoinExec into NLLeftOuterJoinExec
    ProjectionExec proj = (ProjectionExec) exec;
    if (proj.getChild() instanceof HashLeftOuterJoinExec) {
      HashLeftOuterJoinExec join = proj.getChild();
      NLLeftOuterJoinExec aJoin = new NLLeftOuterJoinExec(ctx, join.getPlan(), join.getLeftChild(), join.getRightChild());
      proj.setChild(aJoin);
      exec = proj;
     
    }


    Tuple tuple;
    int i = 1;
    int count = 0;
    exec.init();
    while ((tuple = exec.next()) != null) {
       //TODO check contents
         count = count + 1;
      
    }
    exec.close();
    assertEquals(0, count);
  }
}<|MERGE_RESOLUTION|>--- conflicted
+++ resolved
@@ -254,15 +254,9 @@
 
   @Test
   public final void testLeftOuterNLJoinExec0() throws IOException, PlanningException {
-<<<<<<< HEAD
-    FileFragment[] dep3Frags = FileStorageManager.splitNG(conf, DEP3_NAME, dep3.getMeta(), dep3.getPath(),
-        Integer.MAX_VALUE);
-    FileFragment[] emp3Frags = FileStorageManager.splitNG(conf, EMP3_NAME, emp3.getMeta(), emp3.getPath(),
-=======
-    FileFragment[] dep3Frags = StorageManager.splitNG(conf, DEP3_NAME, dep3.getMeta(), new Path(dep3.getPath()),
-        Integer.MAX_VALUE);
-    FileFragment[] emp3Frags = StorageManager.splitNG(conf, EMP3_NAME, emp3.getMeta(), new Path(emp3.getPath()),
->>>>>>> f6e09a5a
+    FileFragment[] dep3Frags = FileStorageManager.splitNG(conf, DEP3_NAME, dep3.getMeta(), new Path(dep3.getPath()),
+        Integer.MAX_VALUE);
+    FileFragment[] emp3Frags = FileStorageManager.splitNG(conf, EMP3_NAME, emp3.getMeta(), new Path(emp3.getPath()),
         Integer.MAX_VALUE);
 
     FileFragment[] merged = TUtil.concat(dep3Frags, emp3Frags);
@@ -301,15 +295,9 @@
 
   @Test
   public final void testLeftOuterNLJoinExec1() throws IOException, PlanningException {
-<<<<<<< HEAD
-    FileFragment[] job3Frags = FileStorageManager.splitNG(conf, JOB3_NAME, job3.getMeta(), job3.getPath(),
-        Integer.MAX_VALUE);
-    FileFragment[] emp3Frags = FileStorageManager.splitNG(conf, EMP3_NAME, emp3.getMeta(), emp3.getPath(),
-=======
-    FileFragment[] job3Frags = StorageManager.splitNG(conf, JOB3_NAME, job3.getMeta(), new Path(job3.getPath()),
-        Integer.MAX_VALUE);
-    FileFragment[] emp3Frags = StorageManager.splitNG(conf, EMP3_NAME, emp3.getMeta(), new Path(emp3.getPath()),
->>>>>>> f6e09a5a
+    FileFragment[] job3Frags = FileStorageManager.splitNG(conf, JOB3_NAME, job3.getMeta(), new Path(job3.getPath()),
+        Integer.MAX_VALUE);
+    FileFragment[] emp3Frags = FileStorageManager.splitNG(conf, EMP3_NAME, emp3.getMeta(), new Path(emp3.getPath()),
         Integer.MAX_VALUE);
 
     FileFragment[] merged = TUtil.concat(job3Frags, emp3Frags);
@@ -352,15 +340,9 @@
 
   @Test
   public final void testLeftOuter_NLJoinExec2() throws IOException, PlanningException {
-<<<<<<< HEAD
-    FileFragment[] emp3Frags = FileStorageManager.splitNG(conf, EMP3_NAME, emp3.getMeta(), emp3.getPath(),
-        Integer.MAX_VALUE);
-    FileFragment[] job3Frags = FileStorageManager.splitNG(conf, JOB3_NAME, job3.getMeta(), job3.getPath(),
-=======
-    FileFragment[] emp3Frags = StorageManager.splitNG(conf, EMP3_NAME, emp3.getMeta(), new Path(emp3.getPath()),
-        Integer.MAX_VALUE);
-    FileFragment[] job3Frags = StorageManager.splitNG(conf, JOB3_NAME, job3.getMeta(), new Path(job3.getPath()),
->>>>>>> f6e09a5a
+    FileFragment[] emp3Frags = FileStorageManager.splitNG(conf, EMP3_NAME, emp3.getMeta(), new Path(emp3.getPath()),
+        Integer.MAX_VALUE);
+    FileFragment[] job3Frags = FileStorageManager.splitNG(conf, JOB3_NAME, job3.getMeta(), new Path(job3.getPath()),
         Integer.MAX_VALUE);
 
     FileFragment[] merged = TUtil.concat(emp3Frags, job3Frags);
@@ -403,15 +385,9 @@
 
   @Test
   public final void testLeftOuter_NLJoinExec3() throws IOException, PlanningException {
-<<<<<<< HEAD
-    FileFragment[] emp3Frags = FileStorageManager.splitNG(conf, EMP3_NAME, emp3.getMeta(), emp3.getPath(),
-        Integer.MAX_VALUE);
-    FileFragment[] phone3Frags = FileStorageManager.splitNG(conf, PHONE3_NAME, phone3.getMeta(), phone3.getPath(),
-=======
-    FileFragment[] emp3Frags = StorageManager.splitNG(conf, EMP3_NAME, emp3.getMeta(), new Path(emp3.getPath()),
-        Integer.MAX_VALUE);
-    FileFragment[] phone3Frags = StorageManager.splitNG(conf, PHONE3_NAME, phone3.getMeta(), new Path(phone3.getPath()),
->>>>>>> f6e09a5a
+    FileFragment[] emp3Frags = FileStorageManager.splitNG(conf, EMP3_NAME, emp3.getMeta(), new Path(emp3.getPath()),
+        Integer.MAX_VALUE);
+    FileFragment[] phone3Frags = FileStorageManager.splitNG(conf, PHONE3_NAME, phone3.getMeta(), new Path(phone3.getPath()),
         Integer.MAX_VALUE);
 
     FileFragment[] merged = TUtil.concat(emp3Frags, phone3Frags);
@@ -453,15 +429,9 @@
 
     @Test
   public final void testLeftOuter_NLJoinExec4() throws IOException, PlanningException {
-<<<<<<< HEAD
-    FileFragment[] emp3Frags = FileStorageManager.splitNG(conf, EMP3_NAME, emp3.getMeta(), emp3.getPath(),
-        Integer.MAX_VALUE);
-    FileFragment[] phone3Frags = FileStorageManager.splitNG(conf, PHONE3_NAME, phone3.getMeta(), phone3.getPath(),
-=======
-    FileFragment[] emp3Frags = StorageManager.splitNG(conf, EMP3_NAME, emp3.getMeta(), new Path(emp3.getPath()),
-        Integer.MAX_VALUE);
-    FileFragment[] phone3Frags = StorageManager.splitNG(conf, PHONE3_NAME, phone3.getMeta(), new Path(phone3.getPath()),
->>>>>>> f6e09a5a
+    FileFragment[] emp3Frags = FileStorageManager.splitNG(conf, EMP3_NAME, emp3.getMeta(), new Path(emp3.getPath()),
+        Integer.MAX_VALUE);
+    FileFragment[] phone3Frags = FileStorageManager.splitNG(conf, PHONE3_NAME, phone3.getMeta(), new Path(phone3.getPath()),
         Integer.MAX_VALUE);
 
     FileFragment[] merged = TUtil.concat(phone3Frags, emp3Frags);
