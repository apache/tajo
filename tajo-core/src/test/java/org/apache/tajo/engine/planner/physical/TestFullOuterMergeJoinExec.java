/**
 * Licensed to the Apache Software Foundation (ASF) under one
 * or more contributor license agreements.  See the NOTICE file
 * distributed with this work for additional information
 * regarding copyright ownership.  The ASF licenses this file
 * to you under the Apache License, Version 2.0 (the
 * "License"); you may not use this file except in compliance
 * with the License.  You may obtain a copy of the License at
 *
 *     http://www.apache.org/licenses/LICENSE-2.0
 *
 * Unless required by applicable law or agreed to in writing, software
 * distributed under the License is distributed on an "AS IS" BASIS,
 * WITHOUT WARRANTIES OR CONDITIONS OF ANY KIND, either express or implied.
 * See the License for the specific language governing permissions and
 * limitations under the License.
 */

package org.apache.tajo.engine.planner.physical;

import org.apache.hadoop.fs.Path;
import org.apache.tajo.LocalTajoTestingUtility;
import org.apache.tajo.TajoConstants;
import org.apache.tajo.TajoTestingCluster;
import org.apache.tajo.algebra.Expr;
import org.apache.tajo.catalog.*;
import org.apache.tajo.catalog.proto.CatalogProtos.StoreType;
import org.apache.tajo.common.TajoDataTypes.Type;
import org.apache.tajo.conf.TajoConf;
import org.apache.tajo.datum.Datum;
import org.apache.tajo.datum.DatumFactory;
import org.apache.tajo.engine.parser.SQLAnalyzer;
import org.apache.tajo.engine.planner.PhysicalPlanner;
import org.apache.tajo.engine.planner.PhysicalPlannerImpl;
import org.apache.tajo.engine.planner.enforce.Enforcer;
import org.apache.tajo.engine.query.QueryContext;
import org.apache.tajo.plan.LogicalPlanner;
import org.apache.tajo.plan.PlanningException;
import org.apache.tajo.plan.logical.JoinNode;
import org.apache.tajo.plan.logical.LogicalNode;
import org.apache.tajo.plan.logical.NodeType;
import org.apache.tajo.plan.util.PlannerUtil;
import org.apache.tajo.storage.Appender;
import org.apache.tajo.storage.StorageManager;
import org.apache.tajo.storage.Tuple;
import org.apache.tajo.storage.VTuple;
import org.apache.tajo.storage.fragment.FileFragment;
import org.apache.tajo.util.CommonTestingUtil;
import org.apache.tajo.util.TUtil;
import org.apache.tajo.worker.TaskAttemptContext;
import org.junit.After;
import org.junit.Before;
import org.junit.Test;

import java.io.IOException;

import static org.apache.tajo.TajoConstants.DEFAULT_DATABASE_NAME;
import static org.apache.tajo.TajoConstants.DEFAULT_TABLESPACE_NAME;
import static org.apache.tajo.ipc.TajoWorkerProtocol.JoinEnforce.JoinAlgorithm;
import static org.junit.Assert.*;

public class TestFullOuterMergeJoinExec {
  private TajoConf conf;
  private final String TEST_PATH = "target/test-data/TestFullOuterMergeJoinExec";
  private TajoTestingCluster util;
  private CatalogService catalog;
  private SQLAnalyzer analyzer;
  private LogicalPlanner planner;
  private StorageManager sm;
  private Path testDir;
  private QueryContext defaultContext;

  private TableDesc dep3;
  private TableDesc dep4;
  private TableDesc job3;
  private TableDesc emp3;
  private TableDesc phone3;

  private final String DEP3_NAME = CatalogUtil.buildFQName(DEFAULT_DATABASE_NAME, "dep3");
  private final String DEP4_NAME = CatalogUtil.buildFQName(DEFAULT_DATABASE_NAME, "dep4");
  private final String JOB3_NAME = CatalogUtil.buildFQName(DEFAULT_DATABASE_NAME, "job3");
  private final String EMP3_NAME = CatalogUtil.buildFQName(DEFAULT_DATABASE_NAME, "emp3");
  private final String PHONE3_NAME = CatalogUtil.buildFQName(DEFAULT_DATABASE_NAME, "phone3");

  @Before
  public void setUp() throws Exception {
    util = new TajoTestingCluster();
    util.initTestDir();
    catalog = util.startCatalogCluster().getCatalog();
    testDir = CommonTestingUtil.getTestDir(TEST_PATH);
    catalog.createTablespace(DEFAULT_TABLESPACE_NAME, testDir.toUri().toString());
    catalog.createDatabase(TajoConstants.DEFAULT_DATABASE_NAME, DEFAULT_TABLESPACE_NAME);

    conf = util.getConfiguration();
    sm = StorageManager.getFileStorageManager(conf, testDir);

    //----------------- dep3 ------------------------------
    // dep_id | dep_name  | loc_id
    //--------------------------------
    //  0     | dep_0     | 1000
    //  1     | dep_1     | 1001
    //  2     | dep_2     | 1002
    //  3     | dep_3     | 1003
    //  4     | dep_4     | 1004
    //  5     | dep_5     | 1005
    //  6     | dep_6     | 1006
    //  7     | dep_7     | 1007
    //  8     | dep_8     | 1008
    //  9     | dep_9     | 1009
    Schema dep3Schema = new Schema();
    dep3Schema.addColumn("dep_id", Type.INT4);
    dep3Schema.addColumn("dep_name", Type.TEXT);
    dep3Schema.addColumn("loc_id", Type.INT4);


    TableMeta dep3Meta = CatalogUtil.newTableMeta(StoreType.CSV);
    Path dep3Path = new Path(testDir, "dep3.csv");
    Appender appender1 = StorageManager.getFileStorageManager(conf).getAppender(dep3Meta, dep3Schema, dep3Path);
    appender1.init();
    Tuple tuple = new VTuple(dep3Schema.size());
    for (int i = 0; i < 10; i++) {
      tuple.put(new Datum[] { DatumFactory.createInt4(i),
          DatumFactory.createText("dept_" + i),
          DatumFactory.createInt4(1000 + i) });
      appender1.addTuple(tuple);
    }

    appender1.flush();
    appender1.close();
    dep3 = CatalogUtil.newTableDesc(DEP3_NAME, dep3Schema, dep3Meta, dep3Path);
    catalog.createTable(dep3);


    //----------------- dep4 ------------------------------
    // dep_id | dep_name  | loc_id
    //--------------------------------
    //  0     | dep_0     | 1000
    //  1     | dep_1     | 1001
    //  2     | dep_2     | 1002
    //  3     | dep_3     | 1003
    //  4     | dep_4     | 1004
    //  5     | dep_5     | 1005
    //  6     | dep_6     | 1006
    //  7     | dep_7     | 1007
    //  8     | dep_8     | 1008
    //  9     | dep_9     | 1009
    // 10     | dep_10    | 1010
    Schema dep4Schema = new Schema();
    dep4Schema.addColumn("dep_id", Type.INT4);
    dep4Schema.addColumn("dep_name", Type.TEXT);
    dep4Schema.addColumn("loc_id", Type.INT4);


    TableMeta dep4Meta = CatalogUtil.newTableMeta(StoreType.CSV);
    Path dep4Path = new Path(testDir, "dep4.csv");
    Appender appender4 = StorageManager.getFileStorageManager(conf).getAppender(dep4Meta, dep4Schema, dep4Path);
    appender4.init();
    Tuple tuple4 = new VTuple(dep4Schema.size());
    for (int i = 0; i < 11; i++) {
      tuple4.put(new Datum[] { DatumFactory.createInt4(i),
          DatumFactory.createText("dept_" + i),
          DatumFactory.createInt4(1000 + i) });
      appender4.addTuple(tuple4);
    }

    appender4.flush();
    appender4.close();
    dep4 = CatalogUtil.newTableDesc(DEP4_NAME, dep4Schema, dep4Meta, dep4Path);
    catalog.createTable(dep4);



    //----------------- job3 ------------------------------
    //  job_id  | job_title
    // ----------------------
    //   101    |  job_101
    //   102    |  job_102
    //   103    |  job_103

    Schema job3Schema = new Schema();
    job3Schema.addColumn("job_id", Type.INT4);
    job3Schema.addColumn("job_title", Type.TEXT);


    TableMeta job3Meta = CatalogUtil.newTableMeta(StoreType.CSV);
    Path job3Path = new Path(testDir, "job3.csv");
    Appender appender2 = StorageManager.getFileStorageManager(conf).getAppender(job3Meta, job3Schema, job3Path);
    appender2.init();
    Tuple tuple2 = new VTuple(job3Schema.size());
    for (int i = 1; i < 4; i++) {
      int x = 100 + i;
      tuple2.put(new Datum[] { DatumFactory.createInt4(100 + i),
          DatumFactory.createText("job_" + x) });
      appender2.addTuple(tuple2);
    }

    appender2.flush();
    appender2.close();
    job3 = CatalogUtil.newTableDesc(JOB3_NAME, job3Schema, job3Meta, job3Path);
    catalog.createTable(job3);



    //---------------------emp3 --------------------
    // emp_id  | first_name | last_name | dep_id | salary | job_id
    // ------------------------------------------------------------
    //  11     |  fn_11     |  ln_11    |  1     | 123    | 101
    //  13     |  fn_13     |  ln_13    |  3     | 369    | 103
    //  15     |  fn_15     |  ln_15    |  5     | 615    | null
    //  17     |  fn_17     |  ln_17    |  7     | 861    | null
    //  19     |  fn_19     |  ln_19    |  9     | 1107   | null
    //  21     |  fn_21     |  ln_21    |  1     | 123    | 101
    //  23     |  fn_23     |  ln_23    |  3     | 369    | 103

    Schema emp3Schema = new Schema();
    emp3Schema.addColumn("emp_id", Type.INT4);
    emp3Schema.addColumn("first_name", Type.TEXT);
    emp3Schema.addColumn("last_name", Type.TEXT);
    emp3Schema.addColumn("dep_id", Type.INT4);
    emp3Schema.addColumn("salary", Type.FLOAT4);
    emp3Schema.addColumn("job_id", Type.INT4);


    TableMeta emp3Meta = CatalogUtil.newTableMeta(StoreType.CSV);
    Path emp3Path = new Path(testDir, "emp3.csv");
    Appender appender3 = StorageManager.getFileStorageManager(conf).getAppender(emp3Meta, emp3Schema, emp3Path);
    appender3.init();
    Tuple tuple3 = new VTuple(emp3Schema.size());

    for (int i = 1; i < 4; i += 2) {
      int x = 10 + i;
      tuple3.put(new Datum[] { DatumFactory.createInt4(10 + i),
          DatumFactory.createText("firstname_" + x),
          DatumFactory.createText("lastname_" + x),
          DatumFactory.createInt4(i),
          DatumFactory.createFloat4(123 * i),
          DatumFactory.createInt4(100 + i) });
      appender3.addTuple(tuple3);

      int y = 20 + i;
      tuple3.put(new Datum[] { DatumFactory.createInt4(20 + i),
          DatumFactory.createText("firstname_" + y),
          DatumFactory.createText("lastname_" + y),
          DatumFactory.createInt4(i),
          DatumFactory.createFloat4(123 * i),
          DatumFactory.createInt4(100 + i) });
      appender3.addTuple(tuple3);
    }

    for (int i = 5; i < 10; i += 2) {
      int x = 10 + i;
      tuple3.put(new Datum[] { DatumFactory.createInt4(10 + i),
          DatumFactory.createText("firstname_" + x),
          DatumFactory.createText("lastname_" + x),
          DatumFactory.createInt4(i),
          DatumFactory.createFloat4(123 * i),
          DatumFactory.createNullDatum() });
      appender3.addTuple(tuple3);
    }

    appender3.flush();
    appender3.close();
    emp3 = CatalogUtil.newTableDesc(EMP3_NAME, emp3Schema, emp3Meta, emp3Path);
    catalog.createTable(emp3);

    //---------------------phone3 --------------------
    // emp_id  | phone_number
    // -----------------------------------------------
    // this table is empty, no rows

    Schema phone3Schema = new Schema();
    phone3Schema.addColumn("emp_id", Type.INT4);
    phone3Schema.addColumn("phone_number", Type.TEXT);


    TableMeta phone3Meta = CatalogUtil.newTableMeta(StoreType.CSV);
    Path phone3Path = new Path(testDir, "phone3.csv");
    Appender appender5 = StorageManager.getFileStorageManager(conf).getAppender(phone3Meta, phone3Schema,
        phone3Path);
    appender5.init();
    appender5.flush();
    appender5.close();
    phone3 = CatalogUtil.newTableDesc(PHONE3_NAME, phone3Schema, phone3Meta, phone3Path);
    catalog.createTable(phone3);

    analyzer = new SQLAnalyzer();
    planner = new LogicalPlanner(catalog);

    defaultContext = LocalTajoTestingUtility.createDummyContext(conf);
  }

  @After
  public void tearDown() throws Exception {
    util.shutdownCatalogCluster();
  }

  String[] QUERIES = {
      // [0] no nulls
      "select dep3.dep_id, dep_name, emp_id, salary from emp3 full outer join dep3 on dep3.dep_id = emp3.dep_id",
      // [1] nulls on the left operand
      "select job3.job_id, job_title, emp_id, salary from emp3 full outer join job3 on job3.job_id=emp3.job_id",
      // [2] nulls on the right side
      "select job3.job_id, job_title, emp_id, salary from job3 full outer join emp3 on job3.job_id=emp3.job_id",
      // [3] no nulls, right continues after left
      "select dep4.dep_id, dep_name, emp_id, salary from emp3 full outer join dep4 on dep4.dep_id = emp3.dep_id",
      // [4] one operand is empty
      "select emp3.emp_id, first_name, phone_number from emp3 full outer join phone3 on emp3.emp_id = phone3.emp_id",
      // [5] one operand is empty
      "select emp3.emp_id, first_name, phone_number from phone3 full outer join emp3 on emp3.emp_id = phone3.emp_id",
  };

  @Test
  public final void testFullOuterMergeJoin0() throws IOException, PlanningException {
    Expr expr = analyzer.parse(QUERIES[0]);
    LogicalNode plan = planner.createPlan(defaultContext, expr).getRootBlock().getRoot();
    JoinNode joinNode = PlannerUtil.findTopNode(plan, NodeType.JOIN);
    Enforcer enforcer = new Enforcer();
    enforcer.enforceJoinAlgorithm(joinNode.getPID(), JoinAlgorithm.MERGE_JOIN);

    FileFragment[] emp3Frags =
<<<<<<< HEAD
        FileStorageManager.splitNG(conf, EMP3_NAME, emp3.getMeta(), emp3.getPath(), Integer.MAX_VALUE);
    FileFragment[] dep3Frags =
        FileStorageManager.splitNG(conf, DEP3_NAME, dep3.getMeta(), dep3.getPath(), Integer.MAX_VALUE);
=======
        StorageManager.splitNG(conf, EMP3_NAME, emp3.getMeta(), new Path(emp3.getPath()), Integer.MAX_VALUE);
    FileFragment[] dep3Frags =
        StorageManager.splitNG(conf, DEP3_NAME, dep3.getMeta(), new Path(dep3.getPath()), Integer.MAX_VALUE);
>>>>>>> f6e09a5a
    FileFragment[] merged = TUtil.concat(emp3Frags, dep3Frags);

    Path workDir = CommonTestingUtil.getTestDir("target/test-data/testFullOuterMergeJoin0");
    TaskAttemptContext ctx = new TaskAttemptContext(new QueryContext(conf),
        LocalTajoTestingUtility.newQueryUnitAttemptId(), merged, workDir);
    ctx.setEnforcer(enforcer);

    PhysicalPlanner phyPlanner = new PhysicalPlannerImpl(conf);
    PhysicalExec exec = phyPlanner.createPlan(ctx, plan);

    ProjectionExec proj = (ProjectionExec) exec;
    assertTrue(proj.getChild() instanceof MergeFullOuterJoinExec);
    int count = 0;
    exec.init();

    while (exec.next() != null) {
      //TODO check contents
      count = count + 1;
    }
    assertNull(exec.next());
    exec.close();
    assertEquals(12, count);
  }


  @Test
  public final void testFullOuterMergeJoin1() throws IOException, PlanningException {
    Expr expr = analyzer.parse(QUERIES[1]);
    LogicalNode plan = planner.createPlan(defaultContext, expr).getRootBlock().getRoot();
    JoinNode joinNode = PlannerUtil.findTopNode(plan, NodeType.JOIN);
    Enforcer enforcer = new Enforcer();
    enforcer.enforceJoinAlgorithm(joinNode.getPID(), JoinAlgorithm.MERGE_JOIN);

    FileFragment[] emp3Frags =
<<<<<<< HEAD
        FileStorageManager.splitNG(conf, EMP3_NAME, emp3.getMeta(), emp3.getPath(), Integer.MAX_VALUE);
    FileFragment[] job3Frags =
        FileStorageManager.splitNG(conf, JOB3_NAME, job3.getMeta(), job3.getPath(), Integer.MAX_VALUE);
=======
        StorageManager.splitNG(conf, EMP3_NAME, emp3.getMeta(), new Path(emp3.getPath()), Integer.MAX_VALUE);
    FileFragment[] job3Frags =
        StorageManager.splitNG(conf, JOB3_NAME, job3.getMeta(), new Path(job3.getPath()), Integer.MAX_VALUE);
>>>>>>> f6e09a5a
    FileFragment[] merged = TUtil.concat(job3Frags, emp3Frags);

    Path workDir = CommonTestingUtil.getTestDir("target/test-data/testFullOuterMergeJoin1");
    TaskAttemptContext ctx = new TaskAttemptContext(new QueryContext(conf),
        LocalTajoTestingUtility.newQueryUnitAttemptId(), merged, workDir);
    ctx.setEnforcer(enforcer);

    PhysicalPlanner phyPlanner = new PhysicalPlannerImpl(conf);
    PhysicalExec exec = phyPlanner.createPlan(ctx, plan);

    ProjectionExec proj = (ProjectionExec) exec;
    assertTrue(proj.getChild() instanceof MergeFullOuterJoinExec);

    int count = 0;
    exec.init();

    while (exec.next() != null) {
      //TODO check contents
      count = count + 1;
    }
    assertNull(exec.next());
    exec.close();
    assertEquals(8, count);
  }

  @Test
  public final void testFullOuterMergeJoin2() throws IOException, PlanningException {
    Expr expr = analyzer.parse(QUERIES[2]);
    LogicalNode plan = planner.createPlan(defaultContext, expr).getRootBlock().getRoot();
    JoinNode joinNode = PlannerUtil.findTopNode(plan, NodeType.JOIN);
    Enforcer enforcer = new Enforcer();
    enforcer.enforceJoinAlgorithm(joinNode.getPID(), JoinAlgorithm.MERGE_JOIN);

    FileFragment[] emp3Frags =
<<<<<<< HEAD
        FileStorageManager.splitNG(conf, EMP3_NAME, emp3.getMeta(), emp3.getPath(), Integer.MAX_VALUE);
    FileFragment[] job3Frags =
        FileStorageManager.splitNG(conf, JOB3_NAME, job3.getMeta(), job3.getPath(), Integer.MAX_VALUE);
=======
        StorageManager.splitNG(conf, EMP3_NAME, emp3.getMeta(), new Path(emp3.getPath()), Integer.MAX_VALUE);
    FileFragment[] job3Frags =
        StorageManager.splitNG(conf, JOB3_NAME, job3.getMeta(), new Path(job3.getPath()), Integer.MAX_VALUE);
>>>>>>> f6e09a5a
    FileFragment[] merged = TUtil.concat(job3Frags, emp3Frags);

    Path workDir = CommonTestingUtil.getTestDir("target/test-data/testFullOuterMergeJoin2");
    TaskAttemptContext ctx = new TaskAttemptContext(new QueryContext(conf),
        LocalTajoTestingUtility.newQueryUnitAttemptId(), merged, workDir);
    ctx.setEnforcer(enforcer);

    PhysicalPlanner phyPlanner = new PhysicalPlannerImpl(conf);
    PhysicalExec exec = phyPlanner.createPlan(ctx, plan);

    ProjectionExec proj = (ProjectionExec) exec;
    assertTrue(proj.getChild() instanceof MergeFullOuterJoinExec);


    int count = 0;
    exec.init();

    while (exec.next() != null) {
      //TODO check contents
      count = count + 1;
    }
    assertNull(exec.next());
    exec.close();
    assertEquals(8, count);
  }

  @Test
  public final void testFullOuterMergeJoin3() throws IOException, PlanningException {
    Expr expr = analyzer.parse(QUERIES[3]);
    LogicalNode plan = planner.createPlan(defaultContext, expr).getRootBlock().getRoot();
    JoinNode joinNode = PlannerUtil.findTopNode(plan, NodeType.JOIN);
    Enforcer enforcer = new Enforcer();
    enforcer.enforceJoinAlgorithm(joinNode.getPID(), JoinAlgorithm.MERGE_JOIN);

    FileFragment[] emp3Frags =
<<<<<<< HEAD
        FileStorageManager.splitNG(conf, EMP3_NAME, emp3.getMeta(), emp3.getPath(), Integer.MAX_VALUE);
    FileFragment[] dep4Frags =
        FileStorageManager.splitNG(conf, DEP4_NAME, dep4.getMeta(), dep4.getPath(), Integer.MAX_VALUE);
=======
        StorageManager.splitNG(conf, EMP3_NAME, emp3.getMeta(), new Path(emp3.getPath()), Integer.MAX_VALUE);
    FileFragment[] dep4Frags =
        StorageManager.splitNG(conf, DEP4_NAME, dep4.getMeta(), new Path(dep4.getPath()), Integer.MAX_VALUE);
>>>>>>> f6e09a5a
    FileFragment[] merged = TUtil.concat(emp3Frags, dep4Frags);

    Path workDir = CommonTestingUtil.getTestDir("target/test-data/testFullOuterMergeJoin3");
    TaskAttemptContext ctx = new TaskAttemptContext(new QueryContext(conf),
        LocalTajoTestingUtility.newQueryUnitAttemptId(), merged, workDir);
    ctx.setEnforcer(enforcer);

    PhysicalPlanner phyPlanner = new PhysicalPlannerImpl(conf);
    PhysicalExec exec = phyPlanner.createPlan(ctx, plan);

    ProjectionExec proj = (ProjectionExec) exec;

    // if it chose the hash join WITH REVERSED ORDER, convert to merge join exec
    assertTrue(proj.getChild() instanceof MergeFullOuterJoinExec);

    int count = 0;
    exec.init();

    while (exec.next() != null) {
      //TODO check contents
      count = count + 1;
    }
    assertNull(exec.next());
    exec.close();
    assertEquals(13, count);
  }


  @Test
  public final void testFullOuterMergeJoin4() throws IOException, PlanningException {
    Expr expr = analyzer.parse(QUERIES[4]);
    LogicalNode plan = planner.createPlan(defaultContext, expr).getRootBlock().getRoot();
    JoinNode joinNode = PlannerUtil.findTopNode(plan, NodeType.JOIN);
    Enforcer enforcer = new Enforcer();
    enforcer.enforceJoinAlgorithm(joinNode.getPID(), JoinAlgorithm.MERGE_JOIN);

    FileFragment[] emp3Frags =
<<<<<<< HEAD
        FileStorageManager.splitNG(conf, EMP3_NAME, emp3.getMeta(), emp3.getPath(), Integer.MAX_VALUE);
    FileFragment[] phone3Frags =
        FileStorageManager.splitNG(conf, PHONE3_NAME, phone3.getMeta(), phone3.getPath(),
=======
        StorageManager.splitNG(conf, EMP3_NAME, emp3.getMeta(), new Path(emp3.getPath()), Integer.MAX_VALUE);
    FileFragment[] phone3Frags =
        StorageManager.splitNG(conf, PHONE3_NAME, phone3.getMeta(), new Path(phone3.getPath()),
>>>>>>> f6e09a5a
        Integer.MAX_VALUE);
    FileFragment[] merged = TUtil.concat(emp3Frags, phone3Frags);

    Path workDir = CommonTestingUtil.getTestDir("target/test-data/testFullOuterMergeJoin4");
    TaskAttemptContext ctx = new TaskAttemptContext(new QueryContext(conf),
        LocalTajoTestingUtility.newQueryUnitAttemptId(), merged, workDir);
    ctx.setEnforcer(enforcer);

    PhysicalPlanner phyPlanner = new PhysicalPlannerImpl(conf);
    PhysicalExec exec = phyPlanner.createPlan(ctx, plan);

    ProjectionExec proj = (ProjectionExec) exec;
    assertTrue(proj.getChild() instanceof MergeFullOuterJoinExec);

    int count = 0;
    exec.init();

    while (exec.next() != null) {
      //TODO check contents
      count = count + 1;
    }
    assertNull(exec.next());
    exec.close();
    assertEquals(7, count);
  }


  @Test
  public final void testFullOuterMergeJoin5() throws IOException, PlanningException {
    Expr expr = analyzer.parse(QUERIES[5]);
    LogicalNode plan = planner.createPlan(defaultContext, expr).getRootBlock().getRoot();
    JoinNode joinNode = PlannerUtil.findTopNode(plan, NodeType.JOIN);
    Enforcer enforcer = new Enforcer();
    enforcer.enforceJoinAlgorithm(joinNode.getPID(), JoinAlgorithm.MERGE_JOIN);

    FileFragment[] emp3Frags =
<<<<<<< HEAD
        FileStorageManager.splitNG(conf, EMP3_NAME, emp3.getMeta(), emp3.getPath(), Integer.MAX_VALUE);
    FileFragment[] phone3Frags =
        FileStorageManager.splitNG(conf, PHONE3_NAME, phone3.getMeta(), phone3.getPath(),
=======
        StorageManager.splitNG(conf, EMP3_NAME, emp3.getMeta(), new Path(emp3.getPath()), Integer.MAX_VALUE);
    FileFragment[] phone3Frags =
        StorageManager.splitNG(conf, PHONE3_NAME, phone3.getMeta(), new Path(phone3.getPath()),
>>>>>>> f6e09a5a
        Integer.MAX_VALUE);
    FileFragment[] merged = TUtil.concat(phone3Frags,emp3Frags);

    Path workDir = CommonTestingUtil.getTestDir("target/test-data/testFullOuterMergeJoin5");
    TaskAttemptContext ctx = new TaskAttemptContext(new QueryContext(conf),
        LocalTajoTestingUtility.newQueryUnitAttemptId(), merged, workDir);
    ctx.setEnforcer(enforcer);

    PhysicalPlanner phyPlanner = new PhysicalPlannerImpl(conf);
    PhysicalExec exec = phyPlanner.createPlan(ctx, plan);

    ProjectionExec proj = (ProjectionExec) exec;
    assertTrue(proj.getChild() instanceof MergeFullOuterJoinExec);

    int count = 0;
    exec.init();

    while (exec.next() != null) {
      //TODO check contents
      count = count + 1;
    }
    assertNull(exec.next());
    exec.close();
    assertEquals(7, count);
  }
}<|MERGE_RESOLUTION|>--- conflicted
+++ resolved
@@ -40,10 +40,7 @@
 import org.apache.tajo.plan.logical.LogicalNode;
 import org.apache.tajo.plan.logical.NodeType;
 import org.apache.tajo.plan.util.PlannerUtil;
-import org.apache.tajo.storage.Appender;
-import org.apache.tajo.storage.StorageManager;
-import org.apache.tajo.storage.Tuple;
-import org.apache.tajo.storage.VTuple;
+import org.apache.tajo.storage.*;
 import org.apache.tajo.storage.fragment.FileFragment;
 import org.apache.tajo.util.CommonTestingUtil;
 import org.apache.tajo.util.TUtil;
@@ -318,15 +315,9 @@
     enforcer.enforceJoinAlgorithm(joinNode.getPID(), JoinAlgorithm.MERGE_JOIN);
 
     FileFragment[] emp3Frags =
-<<<<<<< HEAD
-        FileStorageManager.splitNG(conf, EMP3_NAME, emp3.getMeta(), emp3.getPath(), Integer.MAX_VALUE);
+        FileStorageManager.splitNG(conf, EMP3_NAME, emp3.getMeta(), new Path(emp3.getPath()), Integer.MAX_VALUE);
     FileFragment[] dep3Frags =
-        FileStorageManager.splitNG(conf, DEP3_NAME, dep3.getMeta(), dep3.getPath(), Integer.MAX_VALUE);
-=======
-        StorageManager.splitNG(conf, EMP3_NAME, emp3.getMeta(), new Path(emp3.getPath()), Integer.MAX_VALUE);
-    FileFragment[] dep3Frags =
-        StorageManager.splitNG(conf, DEP3_NAME, dep3.getMeta(), new Path(dep3.getPath()), Integer.MAX_VALUE);
->>>>>>> f6e09a5a
+        FileStorageManager.splitNG(conf, DEP3_NAME, dep3.getMeta(), new Path(dep3.getPath()), Integer.MAX_VALUE);
     FileFragment[] merged = TUtil.concat(emp3Frags, dep3Frags);
 
     Path workDir = CommonTestingUtil.getTestDir("target/test-data/testFullOuterMergeJoin0");
@@ -361,15 +352,9 @@
     enforcer.enforceJoinAlgorithm(joinNode.getPID(), JoinAlgorithm.MERGE_JOIN);
 
     FileFragment[] emp3Frags =
-<<<<<<< HEAD
-        FileStorageManager.splitNG(conf, EMP3_NAME, emp3.getMeta(), emp3.getPath(), Integer.MAX_VALUE);
+        FileStorageManager.splitNG(conf, EMP3_NAME, emp3.getMeta(), new Path(emp3.getPath()), Integer.MAX_VALUE);
     FileFragment[] job3Frags =
-        FileStorageManager.splitNG(conf, JOB3_NAME, job3.getMeta(), job3.getPath(), Integer.MAX_VALUE);
-=======
-        StorageManager.splitNG(conf, EMP3_NAME, emp3.getMeta(), new Path(emp3.getPath()), Integer.MAX_VALUE);
-    FileFragment[] job3Frags =
-        StorageManager.splitNG(conf, JOB3_NAME, job3.getMeta(), new Path(job3.getPath()), Integer.MAX_VALUE);
->>>>>>> f6e09a5a
+        FileStorageManager.splitNG(conf, JOB3_NAME, job3.getMeta(), new Path(job3.getPath()), Integer.MAX_VALUE);
     FileFragment[] merged = TUtil.concat(job3Frags, emp3Frags);
 
     Path workDir = CommonTestingUtil.getTestDir("target/test-data/testFullOuterMergeJoin1");
@@ -404,15 +389,9 @@
     enforcer.enforceJoinAlgorithm(joinNode.getPID(), JoinAlgorithm.MERGE_JOIN);
 
     FileFragment[] emp3Frags =
-<<<<<<< HEAD
-        FileStorageManager.splitNG(conf, EMP3_NAME, emp3.getMeta(), emp3.getPath(), Integer.MAX_VALUE);
+        FileStorageManager.splitNG(conf, EMP3_NAME, emp3.getMeta(), new Path(emp3.getPath()), Integer.MAX_VALUE);
     FileFragment[] job3Frags =
-        FileStorageManager.splitNG(conf, JOB3_NAME, job3.getMeta(), job3.getPath(), Integer.MAX_VALUE);
-=======
-        StorageManager.splitNG(conf, EMP3_NAME, emp3.getMeta(), new Path(emp3.getPath()), Integer.MAX_VALUE);
-    FileFragment[] job3Frags =
-        StorageManager.splitNG(conf, JOB3_NAME, job3.getMeta(), new Path(job3.getPath()), Integer.MAX_VALUE);
->>>>>>> f6e09a5a
+        FileStorageManager.splitNG(conf, JOB3_NAME, job3.getMeta(), new Path(job3.getPath()), Integer.MAX_VALUE);
     FileFragment[] merged = TUtil.concat(job3Frags, emp3Frags);
 
     Path workDir = CommonTestingUtil.getTestDir("target/test-data/testFullOuterMergeJoin2");
@@ -448,15 +427,9 @@
     enforcer.enforceJoinAlgorithm(joinNode.getPID(), JoinAlgorithm.MERGE_JOIN);
 
     FileFragment[] emp3Frags =
-<<<<<<< HEAD
-        FileStorageManager.splitNG(conf, EMP3_NAME, emp3.getMeta(), emp3.getPath(), Integer.MAX_VALUE);
+        FileStorageManager.splitNG(conf, EMP3_NAME, emp3.getMeta(), new Path(emp3.getPath()), Integer.MAX_VALUE);
     FileFragment[] dep4Frags =
-        FileStorageManager.splitNG(conf, DEP4_NAME, dep4.getMeta(), dep4.getPath(), Integer.MAX_VALUE);
-=======
-        StorageManager.splitNG(conf, EMP3_NAME, emp3.getMeta(), new Path(emp3.getPath()), Integer.MAX_VALUE);
-    FileFragment[] dep4Frags =
-        StorageManager.splitNG(conf, DEP4_NAME, dep4.getMeta(), new Path(dep4.getPath()), Integer.MAX_VALUE);
->>>>>>> f6e09a5a
+        FileStorageManager.splitNG(conf, DEP4_NAME, dep4.getMeta(), new Path(dep4.getPath()), Integer.MAX_VALUE);
     FileFragment[] merged = TUtil.concat(emp3Frags, dep4Frags);
 
     Path workDir = CommonTestingUtil.getTestDir("target/test-data/testFullOuterMergeJoin3");
@@ -494,15 +467,9 @@
     enforcer.enforceJoinAlgorithm(joinNode.getPID(), JoinAlgorithm.MERGE_JOIN);
 
     FileFragment[] emp3Frags =
-<<<<<<< HEAD
-        FileStorageManager.splitNG(conf, EMP3_NAME, emp3.getMeta(), emp3.getPath(), Integer.MAX_VALUE);
+        FileStorageManager.splitNG(conf, EMP3_NAME, emp3.getMeta(), new Path(emp3.getPath()), Integer.MAX_VALUE);
     FileFragment[] phone3Frags =
-        FileStorageManager.splitNG(conf, PHONE3_NAME, phone3.getMeta(), phone3.getPath(),
-=======
-        StorageManager.splitNG(conf, EMP3_NAME, emp3.getMeta(), new Path(emp3.getPath()), Integer.MAX_VALUE);
-    FileFragment[] phone3Frags =
-        StorageManager.splitNG(conf, PHONE3_NAME, phone3.getMeta(), new Path(phone3.getPath()),
->>>>>>> f6e09a5a
+        FileStorageManager.splitNG(conf, PHONE3_NAME, phone3.getMeta(), new Path(phone3.getPath()),
         Integer.MAX_VALUE);
     FileFragment[] merged = TUtil.concat(emp3Frags, phone3Frags);
 
@@ -539,15 +506,9 @@
     enforcer.enforceJoinAlgorithm(joinNode.getPID(), JoinAlgorithm.MERGE_JOIN);
 
     FileFragment[] emp3Frags =
-<<<<<<< HEAD
-        FileStorageManager.splitNG(conf, EMP3_NAME, emp3.getMeta(), emp3.getPath(), Integer.MAX_VALUE);
+        FileStorageManager.splitNG(conf, EMP3_NAME, emp3.getMeta(), new Path(emp3.getPath()), Integer.MAX_VALUE);
     FileFragment[] phone3Frags =
-        FileStorageManager.splitNG(conf, PHONE3_NAME, phone3.getMeta(), phone3.getPath(),
-=======
-        StorageManager.splitNG(conf, EMP3_NAME, emp3.getMeta(), new Path(emp3.getPath()), Integer.MAX_VALUE);
-    FileFragment[] phone3Frags =
-        StorageManager.splitNG(conf, PHONE3_NAME, phone3.getMeta(), new Path(phone3.getPath()),
->>>>>>> f6e09a5a
+        FileStorageManager.splitNG(conf, PHONE3_NAME, phone3.getMeta(), new Path(phone3.getPath()),
         Integer.MAX_VALUE);
     FileFragment[] merged = TUtil.concat(phone3Frags,emp3Frags);
 
