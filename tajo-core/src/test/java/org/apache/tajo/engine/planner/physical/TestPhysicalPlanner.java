/**
 * Licensed to the Apache Software Foundation (ASF) under one
 * or more contributor license agreements.  See the NOTICE file
 * distributed with this work for additional information
 * regarding copyright ownership.  The ASF licenses this file
 * to you under the Apache License, Version 2.0 (the
 * "License"); you may not use this file except in compliance
 * with the License.  You may obtain a copy of the License at
 *
 *     http://www.apache.org/licenses/LICENSE-2.0
 *
 * Unless required by applicable law or agreed to in writing, software
 * distributed under the License is distributed on an "AS IS" BASIS,
 * WITHOUT WARRANTIES OR CONDITIONS OF ANY KIND, either express or implied.
 * See the License for the specific language governing permissions and
 * limitations under the License.
 */

package org.apache.tajo.engine.planner.physical;

import com.google.common.collect.Lists;
import com.google.common.collect.Maps;
import com.google.common.collect.Sets;
import org.apache.commons.codec.binary.Base64;
import org.apache.hadoop.fs.FileStatus;
import org.apache.hadoop.fs.FileSystem;
import org.apache.hadoop.fs.Path;
import org.apache.tajo.LocalTajoTestingUtility;
import org.apache.tajo.QueryUnitAttemptId;
import org.apache.tajo.TajoConstants;
import org.apache.tajo.TajoTestingCluster;
import org.apache.tajo.algebra.Expr;
import org.apache.tajo.catalog.*;
import org.apache.tajo.catalog.proto.CatalogProtos.StoreType;
import org.apache.tajo.common.TajoDataTypes.Type;
import org.apache.tajo.conf.TajoConf;
import org.apache.tajo.conf.TajoConf.ConfVars;
import org.apache.tajo.datum.Datum;
import org.apache.tajo.datum.DatumFactory;
import org.apache.tajo.datum.NullDatum;
import org.apache.tajo.engine.eval.AggregationFunctionCallEval;
import org.apache.tajo.engine.parser.SQLAnalyzer;
import org.apache.tajo.engine.planner.*;
import org.apache.tajo.engine.planner.enforce.Enforcer;
import org.apache.tajo.engine.planner.global.DataChannel;
import org.apache.tajo.engine.planner.global.MasterPlan;
import org.apache.tajo.engine.planner.logical.*;
import org.apache.tajo.engine.query.QueryContext;
import org.apache.tajo.ipc.TajoWorkerProtocol;
import org.apache.tajo.master.TajoMaster;
import org.apache.tajo.master.session.Session;
import org.apache.tajo.storage.*;
import org.apache.tajo.storage.RowStoreUtil.RowStoreEncoder;
import org.apache.tajo.storage.fragment.FileFragment;
import org.apache.tajo.storage.index.bst.BSTIndex;
import org.apache.tajo.util.CommonTestingUtil;
import org.apache.tajo.util.KeyValueSet;
import org.apache.tajo.util.TUtil;
import org.apache.tajo.worker.RangeRetrieverHandler;
import org.apache.tajo.worker.TaskAttemptContext;
import org.apache.tajo.worker.dataserver.retriever.FileChunk;
import org.junit.AfterClass;
import org.junit.BeforeClass;
import org.junit.Test;

import java.io.File;
import java.io.IOException;
import java.util.List;
import java.util.Map;
import java.util.Set;

import static org.apache.tajo.TajoConstants.DEFAULT_DATABASE_NAME;
import static org.apache.tajo.TajoConstants.DEFAULT_TABLESPACE_NAME;
import static org.apache.tajo.ipc.TajoWorkerProtocol.ColumnPartitionEnforcer.ColumnPartitionAlgorithm;
import static org.apache.tajo.ipc.TajoWorkerProtocol.ShuffleType;
import static org.apache.tajo.ipc.TajoWorkerProtocol.SortEnforce.SortAlgorithm;
import static org.junit.Assert.*;

public class TestPhysicalPlanner {
  private static TajoTestingCluster util;
  private static TajoConf conf;
  private static CatalogService catalog;
  private static SQLAnalyzer analyzer;
  private static LogicalPlanner planner;
  private static LogicalOptimizer optimizer;
  private static AbstractStorageManager sm;
  private static Path testDir;
  private static Session session = LocalTajoTestingUtility.createDummySession();

  private static TableDesc employee = null;
  private static TableDesc score = null;

  private static MasterPlan masterPlan;

  @BeforeClass
  public static void setUp() throws Exception {
    util = new TajoTestingCluster();

    util.startCatalogCluster();
    conf = util.getConfiguration();
    testDir = CommonTestingUtil.getTestDir("target/test-data/TestPhysicalPlanner");
    sm = StorageManagerFactory.getStorageManager(conf, testDir);
    catalog = util.getMiniCatalogCluster().getCatalog();
    catalog.createTablespace(DEFAULT_TABLESPACE_NAME, testDir.toUri().toString());
    catalog.createDatabase(DEFAULT_DATABASE_NAME, DEFAULT_TABLESPACE_NAME);
    for (FunctionDesc funcDesc : TajoMaster.initBuiltinFunctions()) {
      catalog.createFunction(funcDesc);
    }

    Schema employeeSchema = new Schema();
    employeeSchema.addColumn("name", Type.TEXT);
    employeeSchema.addColumn("empid", Type.INT4);
    employeeSchema.addColumn("deptname", Type.TEXT);

    Schema scoreSchema = new Schema();
    scoreSchema.addColumn("deptname", Type.TEXT);
    scoreSchema.addColumn("class", Type.TEXT);
    scoreSchema.addColumn("score", Type.INT4);
    scoreSchema.addColumn("nullable", Type.TEXT);

    TableMeta employeeMeta = CatalogUtil.newTableMeta(StoreType.CSV);


    Path employeePath = new Path(testDir, "employee.csv");
    Appender appender = StorageManagerFactory.getStorageManager(conf).getAppender(employeeMeta, employeeSchema,
        employeePath);
    appender.init();
    Tuple tuple = new VTuple(employeeSchema.size());
    for (int i = 0; i < 100; i++) {
      tuple.put(new Datum[] {DatumFactory.createText("name_" + i),
          DatumFactory.createInt4(i), DatumFactory.createText("dept_" + i)});
      appender.addTuple(tuple);
    }
    appender.flush();
    appender.close();

    employee = new TableDesc(
        CatalogUtil.buildFQName(DEFAULT_DATABASE_NAME, "employee"), employeeSchema, employeeMeta,
        employeePath);
    catalog.createTable(employee);

    Path scorePath = new Path(testDir, "score");
    TableMeta scoreMeta = CatalogUtil.newTableMeta(StoreType.CSV, new KeyValueSet());
    appender = StorageManagerFactory.getStorageManager(conf).getAppender(scoreMeta, scoreSchema, scorePath);
    appender.init();
    score = new TableDesc(
        CatalogUtil.buildFQName(TajoConstants.DEFAULT_DATABASE_NAME, "score"), scoreSchema, scoreMeta,
        scorePath);
    tuple = new VTuple(scoreSchema.size());
    int m = 0;
    for (int i = 1; i <= 5; i++) {
      for (int k = 3; k < 5; k++) {
        for (int j = 1; j <= 3; j++) {
          tuple.put(
              new Datum[] {
                  DatumFactory.createText("name_" + i), // name_1 ~ 5 (cad: // 5)
                  DatumFactory.createText(k + "rd"), // 3 or 4rd (cad: 2)
                  DatumFactory.createInt4(j), // 1 ~ 3
              m % 3 == 1 ? DatumFactory.createText("one") : NullDatum.get()});
          appender.addTuple(tuple);
          m++;
        }
      }
    }
    appender.flush();
    appender.close();
    catalog.createTable(score);
    analyzer = new SQLAnalyzer();
    planner = new LogicalPlanner(catalog);
    optimizer = new LogicalOptimizer(conf);

    masterPlan = new MasterPlan(LocalTajoTestingUtility.newQueryId(), null, null);
  }

  @AfterClass
  public static void tearDown() throws Exception {
    util.shutdownCatalogCluster();
  }

  private String[] QUERIES = {
      "select name, empId, deptName from employee", // 0
      "select name, empId, e.deptName, manager from employee as e, dept as dp", // 1
      "select name, empId, e.deptName, manager, score from employee as e, dept, score", // 2
      "select p.deptName, sum(score) from dept as p, score group by p.deptName having sum(score) > 30", // 3
      "select p.deptName, score from dept as p, score order by score asc", // 4
      "select name from employee where empId = 100", // 5
      "select deptName, class, score from score", // 6
      "select deptName, class, sum(score), max(score), min(score) from score group by deptName, class", // 7
      "select count(*), max(score), min(score) from score", // 8
      "select count(deptName) from score", // 9
      "select managerId, empId, deptName from employee order by managerId, empId desc", // 10
      "select deptName, nullable from score group by deptName, nullable", // 11
      "select 3 < 4 as ineq, 3.5 * 2 as score", // 12
      "select (1 > 0) and 3 > 1", // 13
      "select sum(score), max(score), min(score) from score", // 14
      "select deptname, sum(score), max(score), min(score) from score group by deptname", // 15
      "select name from employee where empid >= 0", // 16
  };

  @Test
  public final void testCreateScanPlan() throws IOException, PlanningException {
    FileFragment[] frags = StorageManager.splitNG(conf, "default.employee", employee.getMeta(),
        employee.getPath(), Integer.MAX_VALUE);
    Path workDir = CommonTestingUtil.getTestDir("target/test-data/testCreateScanPlan");
    TaskAttemptContext ctx = new TaskAttemptContext(conf, new QueryContext(),
        LocalTajoTestingUtility.newQueryUnitAttemptId(masterPlan),
        new FileFragment[] { frags[0] }, workDir);
    ctx.setEnforcer(new Enforcer());
    Expr expr = analyzer.parse(QUERIES[0]);
    LogicalPlan plan = planner.createPlan(session, expr);
    LogicalNode rootNode =plan.getRootBlock().getRoot();
    optimizer.optimize(plan);


    PhysicalPlanner phyPlanner = new PhysicalPlannerImpl(conf, sm);
    PhysicalExec exec = phyPlanner.createPlan(ctx, rootNode);

    Tuple tuple;
    int i = 0;
    exec.init();
    while ((tuple = exec.next()) != null) {
      assertTrue(tuple.contains(0));
      assertTrue(tuple.contains(1));
      assertTrue(tuple.contains(2));
      i++;
    }
    exec.close();
    assertEquals(100, i);
  }

  @Test
  public final void testCreateScanWithFilterPlan() throws IOException, PlanningException {
    FileFragment[] frags = StorageManager.splitNG(conf, "default.employee", employee.getMeta(),
        employee.getPath(), Integer.MAX_VALUE);
    Path workDir = CommonTestingUtil.getTestDir("target/test-data/testCreateScanWithFilterPlan");
    TaskAttemptContext ctx = new TaskAttemptContext(conf, new QueryContext(),
        LocalTajoTestingUtility.newQueryUnitAttemptId(masterPlan),
        new FileFragment[] { frags[0] }, workDir);
    ctx.setEnforcer(new Enforcer());
    Expr expr = analyzer.parse(QUERIES[16]);
    LogicalPlan plan = planner.createPlan(session, expr);
    LogicalNode rootNode =plan.getRootBlock().getRoot();
    optimizer.optimize(plan);


    PhysicalPlanner phyPlanner = new PhysicalPlannerImpl(conf,sm);
    PhysicalExec exec = phyPlanner.createPlan(ctx, rootNode);

    Tuple tuple;
    int i = 0;
    exec.init();
    while ((tuple = exec.next()) != null) {
      assertTrue(tuple.contains(0));
      i++;
    }
    exec.close();
    assertEquals(100, i);
  }

  @Test
  public final void testGroupByPlan() throws IOException, PlanningException {
    FileFragment[] frags = StorageManager.splitNG(conf, "default.score", score.getMeta(), score.getPath(),
        Integer.MAX_VALUE);
    Path workDir = CommonTestingUtil.getTestDir("target/test-data/testGroupByPlan");
    TaskAttemptContext ctx = new TaskAttemptContext(conf, new QueryContext(),
        LocalTajoTestingUtility.newQueryUnitAttemptId(masterPlan),
        new FileFragment[] { frags[0] }, workDir);
    ctx.setEnforcer(new Enforcer());
    Expr context = analyzer.parse(QUERIES[7]);
    LogicalPlan plan = planner.createPlan(session, context);
    optimizer.optimize(plan);
    LogicalNode rootNode = plan.getRootBlock().getRoot();

    PhysicalPlanner phyPlanner = new PhysicalPlannerImpl(conf,sm);
    PhysicalExec exec = phyPlanner.createPlan(ctx, rootNode);

    int i = 0;
    Tuple tuple;
    exec.init();
    while ((tuple = exec.next()) != null) {
      assertEquals(6, tuple.get(2).asInt4()); // sum
      assertEquals(3, tuple.get(3).asInt4()); // max
      assertEquals(1, tuple.get(4).asInt4()); // min
      i++;
    }
    exec.close();
    assertEquals(10, i);
  }

  @Test
  public final void testHashGroupByPlanWithALLField() throws IOException, PlanningException {
    // TODO - currently, this query does not use hash-based group operator.
    FileFragment[] frags = StorageManager.splitNG(conf, "default.score", score.getMeta(), score.getPath(),
        Integer.MAX_VALUE);
    Path workDir = CommonTestingUtil.getTestDir(
        "target/test-data/testHashGroupByPlanWithALLField");
    TaskAttemptContext ctx = new TaskAttemptContext(conf, new QueryContext(),
        LocalTajoTestingUtility.newQueryUnitAttemptId(masterPlan),
        new FileFragment[] { frags[0] }, workDir);
    ctx.setEnforcer(new Enforcer());
    Expr expr = analyzer.parse(QUERIES[15]);
    LogicalPlan plan = planner.createPlan(session, expr);
    LogicalNode rootNode = optimizer.optimize(plan);

    PhysicalPlanner phyPlanner = new PhysicalPlannerImpl(conf,sm);
    PhysicalExec exec = phyPlanner.createPlan(ctx, rootNode);

    int i = 0;
    Tuple tuple;
    exec.init();
    while ((tuple = exec.next()) != null) {
      assertEquals(12, tuple.get(1).asInt4()); // sum
      assertEquals(3, tuple.get(2).asInt4()); // max
      assertEquals(1, tuple.get(3).asInt4()); // min
      i++;
    }
    exec.close();
    assertEquals(5, i);
  }

  @Test
  public final void testSortGroupByPlan() throws IOException, PlanningException {
    FileFragment[] frags = StorageManager.splitNG(conf, "default.score", score.getMeta(), score.getPath(),
        Integer.MAX_VALUE);
    Path workDir = CommonTestingUtil.getTestDir("target/test-data/testSortGroupByPlan");
    TaskAttemptContext ctx = new TaskAttemptContext(conf, new QueryContext(),
        LocalTajoTestingUtility.newQueryUnitAttemptId(masterPlan),
        new FileFragment[]{frags[0]}, workDir);
    ctx.setEnforcer(new Enforcer());
    Expr context = analyzer.parse(QUERIES[7]);
    LogicalPlan plan = planner.createPlan(session, context);
    optimizer.optimize(plan);

    PhysicalPlanner phyPlanner = new PhysicalPlannerImpl(conf,sm);
    PhysicalExec exec = phyPlanner.createPlan(ctx, plan.getRootBlock().getRoot());

    /*HashAggregateExec hashAgg = (HashAggregateExec) exec;

    SeqScanExec scan = (SeqScanExec) hashAgg.getSubOp();

    Column [] grpColumns = hashAgg.getAnnotation().getGroupingColumns();
    QueryBlock.SortSpec [] specs = new QueryBlock.SortSpec[grpColumns.length];
    for (int i = 0; i < grpColumns.length; i++) {
      specs[i] = new QueryBlock.SortSpec(grpColumns[i], true, false);
    }
    SortNode annotation = new SortNode(specs);
    annotation.setInSchema(scan.getSchema());
    annotation.setOutSchema(scan.getSchema());
    SortExec sort = new SortExec(annotation, scan);
    exec = new SortAggregateExec(hashAgg.getAnnotation(), sort);*/

    int i = 0;
    Tuple tuple;
    exec.init();
    while ((tuple = exec.next()) != null) {
      assertEquals(6, tuple.get(2).asInt4()); // sum
      assertEquals(3, tuple.get(3).asInt4()); // max
      assertEquals(1, tuple.get(4).asInt4()); // min
      i++;
    }
    assertEquals(10, i);

    exec.rescan();
    i = 0;
    while ((tuple = exec.next()) != null) {
      assertEquals(6, tuple.get(2).asInt4()); // sum
      assertEquals(3, tuple.get(3).asInt4()); // max
      assertEquals(1, tuple.get(4).asInt4()); // min
      i++;
    }
    exec.close();
    assertEquals(10, i);
  }

  private String[] CreateTableAsStmts = {
      "create table grouped1 as select deptName, class, sum(score), max(score), min(score) from score group by deptName, class", // 0
      "create table grouped2 using rcfile as select deptName, class, sum(score), max(score), min(score) from score group by deptName, class", // 1
      "create table grouped3 partition by column (dept text,  class text) as select sum(score), max(score), min(score), deptName, class from score group by deptName, class", // 2
  };

  @Test
  public final void testStorePlan() throws IOException, PlanningException {
    FileFragment[] frags = StorageManager.splitNG(conf, "default.score", score.getMeta(), score.getPath(),
        Integer.MAX_VALUE);
    Path workDir = CommonTestingUtil.getTestDir("target/test-data/testStorePlan");
    TaskAttemptContext ctx = new TaskAttemptContext(conf, new QueryContext(),
        LocalTajoTestingUtility.newQueryUnitAttemptId(masterPlan),
        new FileFragment[] { frags[0] }, workDir);
    ctx.setEnforcer(new Enforcer());
    ctx.setOutputPath(new Path(workDir, "grouped1"));

    Expr context = analyzer.parse(CreateTableAsStmts[0]);
    LogicalPlan plan = planner.createPlan(session, context);
    LogicalNode rootNode = optimizer.optimize(plan);


    TableMeta outputMeta = CatalogUtil.newTableMeta(StoreType.CSV);

    PhysicalPlanner phyPlanner = new PhysicalPlannerImpl(conf,sm);
    PhysicalExec exec = phyPlanner.createPlan(ctx, rootNode);
    exec.init();
    exec.next();
    exec.close();

    Scanner scanner = StorageManagerFactory.getStorageManager(conf).getFileScanner(outputMeta, rootNode.getOutSchema(),
        ctx.getOutputPath());
    scanner.init();
    Tuple tuple;
    int i = 0;
    while ((tuple = scanner.next()) != null) {
      assertEquals(6, tuple.get(2).asInt4()); // sum
      assertEquals(3, tuple.get(3).asInt4()); // max
      assertEquals(1, tuple.get(4).asInt4()); // min
      i++;
    }
    assertEquals(10, i);
    scanner.close();

    // Examine the statistics information
    assertEquals(10, ctx.getResultStats().getNumRows().longValue());
  }

  @Test
  public final void testStorePlanWithRCFile() throws IOException, PlanningException {
    FileFragment[] frags = StorageManager.splitNG(conf, "default.score", score.getMeta(), score.getPath(),
        Integer.MAX_VALUE);
    Path workDir = CommonTestingUtil.getTestDir("target/test-data/testStorePlanWithRCFile");
    TaskAttemptContext ctx = new TaskAttemptContext(conf, new QueryContext(),
        LocalTajoTestingUtility.newQueryUnitAttemptId(masterPlan),
        new FileFragment[] { frags[0] }, workDir);
    ctx.setEnforcer(new Enforcer());
    ctx.setOutputPath(new Path(workDir, "grouped2"));

    Expr context = analyzer.parse(CreateTableAsStmts[1]);
    LogicalPlan plan = planner.createPlan(session, context);
    LogicalNode rootNode = optimizer.optimize(plan);

    TableMeta outputMeta = CatalogUtil.newTableMeta(StoreType.RCFILE);

    PhysicalPlanner phyPlanner = new PhysicalPlannerImpl(conf,sm);
    PhysicalExec exec = phyPlanner.createPlan(ctx, rootNode);
    exec.init();
    exec.next();
    exec.close();

    Scanner scanner = StorageManagerFactory.getStorageManager(conf).getFileScanner(outputMeta, rootNode.getOutSchema(),
        ctx.getOutputPath());
    scanner.init();
    Tuple tuple;
    int i = 0;
    while ((tuple = scanner.next()) != null) {
      assertEquals(6, tuple.get(2).asInt4()); // sum
      assertEquals(3, tuple.get(3).asInt4()); // max
      assertEquals(1, tuple.get(4).asInt4()); // min
      i++;
    }
    assertEquals(10, i);
    scanner.close();

    // Examine the statistics information
    assertEquals(10, ctx.getResultStats().getNumRows().longValue());
  }

  @Test
  public final void testEnforceForDefaultColumnPartitionStorePlan() throws IOException, PlanningException {
    FileFragment[] frags = StorageManager.splitNG(conf, "default.score", score.getMeta(), score.getPath(),
        Integer.MAX_VALUE);
    Path workDir = CommonTestingUtil.getTestDir("target/test-data/testStorePlan");
    TaskAttemptContext ctx = new TaskAttemptContext(conf, new QueryContext(),
        LocalTajoTestingUtility.newQueryUnitAttemptId(masterPlan),
        new FileFragment[] { frags[0] }, workDir);
    ctx.setEnforcer(new Enforcer());
    ctx.setOutputPath(new Path(workDir, "grouped3"));

    Expr context = analyzer.parse(CreateTableAsStmts[2]);
    LogicalPlan plan = planner.createPlan(session, context);
    LogicalNode rootNode = optimizer.optimize(plan);
    PhysicalPlanner phyPlanner = new PhysicalPlannerImpl(conf,sm);
    PhysicalExec exec = phyPlanner.createPlan(ctx, rootNode);
    assertTrue(exec instanceof SortBasedColPartitionStoreExec);
  }

  @Test
  public final void testEnforceForHashBasedColumnPartitionStorePlan() throws IOException, PlanningException {

    Expr context = analyzer.parse(CreateTableAsStmts[2]);
    LogicalPlan plan = planner.createPlan(session, context);
    LogicalRootNode rootNode = (LogicalRootNode) optimizer.optimize(plan);
    CreateTableNode createTableNode = rootNode.getChild();
    Enforcer enforcer = new Enforcer();
    enforcer.enforceColumnPartitionAlgorithm(createTableNode.getPID(), ColumnPartitionAlgorithm.HASH_PARTITION);

    FileFragment[] frags = StorageManager.splitNG(conf, "default.score", score.getMeta(), score.getPath(),
        Integer.MAX_VALUE);
    Path workDir = CommonTestingUtil.getTestDir("target/test-data/testStorePlan");
    TaskAttemptContext ctx = new TaskAttemptContext(conf, new QueryContext(),
        LocalTajoTestingUtility.newQueryUnitAttemptId(masterPlan),
        new FileFragment[] { frags[0] }, workDir);
    ctx.setEnforcer(enforcer);
    ctx.setOutputPath(new Path(workDir, "grouped4"));

    PhysicalPlanner phyPlanner = new PhysicalPlannerImpl(conf,sm);
    PhysicalExec exec = phyPlanner.createPlan(ctx, rootNode);
    assertTrue(exec instanceof HashBasedColPartitionStoreExec);
  }

  @Test
  public final void testEnforceForSortBasedColumnPartitionStorePlan() throws IOException, PlanningException {

    Expr context = analyzer.parse(CreateTableAsStmts[2]);
    LogicalPlan plan = planner.createPlan(session, context);
    LogicalRootNode rootNode = (LogicalRootNode) optimizer.optimize(plan);
    CreateTableNode createTableNode = rootNode.getChild();
    Enforcer enforcer = new Enforcer();
    enforcer.enforceColumnPartitionAlgorithm(createTableNode.getPID(), ColumnPartitionAlgorithm.SORT_PARTITION);

    FileFragment[] frags = StorageManager.splitNG(conf, "default.score", score.getMeta(), score.getPath(),
        Integer.MAX_VALUE);
    Path workDir = CommonTestingUtil.getTestDir("target/test-data/testStorePlan");
    TaskAttemptContext ctx = new TaskAttemptContext(conf, new QueryContext(),
        LocalTajoTestingUtility.newQueryUnitAttemptId(masterPlan),
        new FileFragment[] { frags[0] }, workDir);
    ctx.setEnforcer(enforcer);
    ctx.setOutputPath(new Path(workDir, "grouped5"));

    PhysicalPlanner phyPlanner = new PhysicalPlannerImpl(conf,sm);
    PhysicalExec exec = phyPlanner.createPlan(ctx, rootNode);
    assertTrue(exec instanceof SortBasedColPartitionStoreExec);
  }

  @Test
  public final void testPartitionedStorePlan() throws IOException, PlanningException {
    FileFragment[] frags = StorageManager.splitNG(conf, "default.score", score.getMeta(), score.getPath(),
        Integer.MAX_VALUE);
    QueryUnitAttemptId id = LocalTajoTestingUtility.newQueryUnitAttemptId(masterPlan);
    Path workDir = CommonTestingUtil.getTestDir("target/test-data/testPartitionedStorePlan");
    TaskAttemptContext ctx = new TaskAttemptContext(conf, new QueryContext(),
        id, new FileFragment[] { frags[0] }, workDir);
    ctx.setEnforcer(new Enforcer());
    Expr context = analyzer.parse(QUERIES[7]);
    LogicalPlan plan = planner.createPlan(session, context);

    int numPartitions = 3;
    Column key1 = new Column("default.score.deptname", Type.TEXT);
    Column key2 = new Column("default.score.class", Type.TEXT);
    DataChannel dataChannel = new DataChannel(masterPlan.newExecutionBlockId(), masterPlan.newExecutionBlockId(),
        ShuffleType.HASH_SHUFFLE, numPartitions);
    dataChannel.setShuffleKeys(new Column[]{key1, key2});
    ctx.setDataChannel(dataChannel);
    LogicalNode rootNode = optimizer.optimize(plan);

    TableMeta outputMeta = CatalogUtil.newTableMeta(dataChannel.getStoreType());

    FileSystem fs = sm.getFileSystem();

    PhysicalPlanner phyPlanner = new PhysicalPlannerImpl(conf,sm);
    PhysicalExec exec = phyPlanner.createPlan(ctx, rootNode);
    exec.init();
    exec.next();
    exec.close();

    Path path = new Path(workDir, "output");
    FileStatus [] list = fs.listStatus(path);
    assertEquals(numPartitions, list.length);

    FileFragment[] fragments = new FileFragment[list.length];
    int i = 0;
    for (FileStatus status : list) {
      fragments[i++] = new FileFragment("partition", status.getPath(), 0, status.getLen());
    }
    Scanner scanner = new MergeScanner(conf, rootNode.getOutSchema(), outputMeta, TUtil.newList(fragments));
    scanner.init();

    Tuple tuple;
    i = 0;
    while ((tuple = scanner.next()) != null) {
      assertEquals(6, tuple.get(2).asInt4()); // sum
      assertEquals(3, tuple.get(3).asInt4()); // max
      assertEquals(1, tuple.get(4).asInt4()); // min
      i++;
    }
    assertEquals(10, i);
    scanner.close();

    // Examine the statistics information
    assertEquals(10, ctx.getResultStats().getNumRows().longValue());
  }

  @Test
  public final void testPartitionedStorePlanWithEmptyGroupingSet()
      throws IOException, PlanningException {
    FileFragment[] frags = StorageManager.splitNG(conf, "default.score", score.getMeta(), score.getPath(),
        Integer.MAX_VALUE);
    QueryUnitAttemptId id = LocalTajoTestingUtility.newQueryUnitAttemptId(masterPlan);

    Path workDir = CommonTestingUtil.getTestDir(
        "target/test-data/testPartitionedStorePlanWithEmptyGroupingSet");
    TaskAttemptContext ctx = new TaskAttemptContext(conf, new QueryContext(),
        id, new FileFragment[] { frags[0] }, workDir);
    ctx.setEnforcer(new Enforcer());
    Expr expr = analyzer.parse(QUERIES[14]);
    LogicalPlan plan = planner.createPlan(session, expr);
    LogicalNode rootNode = plan.getRootBlock().getRoot();
    int numPartitions = 1;
    DataChannel dataChannel = new DataChannel(masterPlan.newExecutionBlockId(), masterPlan.newExecutionBlockId(),
        ShuffleType.HASH_SHUFFLE, numPartitions);
    dataChannel.setShuffleKeys(new Column[]{});
    ctx.setDataChannel(dataChannel);
    optimizer.optimize(plan);

    TableMeta outputMeta = CatalogUtil.newTableMeta(dataChannel.getStoreType());

    PhysicalPlanner phyPlanner = new PhysicalPlannerImpl(conf,sm);
    PhysicalExec exec = phyPlanner.createPlan(ctx, rootNode);
    exec.init();
    exec.next();
    exec.close();

    Path path = new Path(workDir, "output");
    FileSystem fs = sm.getFileSystem();

    FileStatus [] list = fs.listStatus(path);
    assertEquals(numPartitions, list.length);

    FileFragment[] fragments = new FileFragment[list.length];
    int i = 0;
    for (FileStatus status : list) {
      fragments[i++] = new FileFragment("partition", status.getPath(), 0, status.getLen());
    }
    Scanner scanner = new MergeScanner(conf, rootNode.getOutSchema(), outputMeta, TUtil.newList(fragments));
    scanner.init();
    Tuple tuple;
    i = 0;
    while ((tuple = scanner.next()) != null) {
      assertEquals(60, tuple.get(0).asInt4()); // sum
      assertEquals(3, tuple.get(1).asInt4()); // max
      assertEquals(1, tuple.get(2).asInt4()); // min
      i++;
    }
    assertEquals(1, i);
    scanner.close();

    // Examine the statistics information
    assertEquals(1, ctx.getResultStats().getNumRows().longValue());
  }

  @Test
  public final void testAggregationFunction() throws IOException, PlanningException {
    FileFragment[] frags = StorageManager.splitNG(conf, "default.score", score.getMeta(), score.getPath(),
        Integer.MAX_VALUE);
    Path workDir = CommonTestingUtil.getTestDir("target/test-data/testAggregationFunction");
    TaskAttemptContext ctx = new TaskAttemptContext(conf, new QueryContext(),
        LocalTajoTestingUtility.newQueryUnitAttemptId(masterPlan),
        new FileFragment[] { frags[0] }, workDir);
    ctx.setEnforcer(new Enforcer());
    Expr context = analyzer.parse(QUERIES[8]);
    LogicalPlan plan = planner.createPlan(session, context);
    LogicalNode rootNode = optimizer.optimize(plan);

    // Set all aggregation functions to the first phase mode
    GroupbyNode groupbyNode = PlannerUtil.findTopNode(rootNode, NodeType.GROUP_BY);
    for (AggregationFunctionCallEval function : groupbyNode.getAggFunctions()) {
      function.setFirstPhase();
    }

    PhysicalPlanner phyPlanner = new PhysicalPlannerImpl(conf,sm);
    PhysicalExec exec = phyPlanner.createPlan(ctx, rootNode);

    exec.init();
    Tuple tuple = exec.next();
    assertEquals(30, tuple.get(0).asInt8());
    assertEquals(3, tuple.get(1).asInt4());
    assertEquals(1, tuple.get(2).asInt4());
    assertNull(exec.next());
    exec.close();
  }

  @Test
  public final void testCountFunction() throws IOException, PlanningException {
    FileFragment[] frags = StorageManager.splitNG(conf, "default.score", score.getMeta(), score.getPath(),
        Integer.MAX_VALUE);
    Path workDir = CommonTestingUtil.getTestDir("target/test-data/testCountFunction");
    TaskAttemptContext ctx = new TaskAttemptContext(conf, new QueryContext(),
        LocalTajoTestingUtility.newQueryUnitAttemptId(masterPlan),
        new FileFragment[] { frags[0] }, workDir);
    ctx.setEnforcer(new Enforcer());
    Expr context = analyzer.parse(QUERIES[9]);
    LogicalPlan plan = planner.createPlan(session, context);
    LogicalNode rootNode = optimizer.optimize(plan);

    // Set all aggregation functions to the first phase mode
    GroupbyNode groupbyNode = PlannerUtil.findTopNode(rootNode, NodeType.GROUP_BY);
    for (AggregationFunctionCallEval function : groupbyNode.getAggFunctions()) {
      function.setFirstPhase();
    }

    PhysicalPlanner phyPlanner = new PhysicalPlannerImpl(conf,sm);
    PhysicalExec exec = phyPlanner.createPlan(ctx, rootNode);
    exec.init();
    Tuple tuple = exec.next();
    assertEquals(30, tuple.get(0).asInt8());
    assertNull(exec.next());
    exec.close();
  }

  @Test
  public final void testGroupByWithNullValue() throws IOException, PlanningException {
    FileFragment[] frags = StorageManager.splitNG(conf, "default.score", score.getMeta(), score.getPath(),
        Integer.MAX_VALUE);
    Path workDir = CommonTestingUtil.getTestDir("target/test-data/testGroupByWithNullValue");
    TaskAttemptContext ctx = new TaskAttemptContext(conf, new QueryContext(),
        LocalTajoTestingUtility.newQueryUnitAttemptId(masterPlan),
        new FileFragment[] { frags[0] }, workDir);
    ctx.setEnforcer(new Enforcer());
    Expr context = analyzer.parse(QUERIES[11]);
    LogicalPlan plan = planner.createPlan(session, context);
    LogicalNode rootNode = optimizer.optimize(plan);

    PhysicalPlanner phyPlanner = new PhysicalPlannerImpl(conf,sm);
    PhysicalExec exec = phyPlanner.createPlan(ctx, rootNode);

    int count = 0;
    exec.init();
    while(exec.next() != null) {
      count++;
    }
    exec.close();
    assertEquals(10, count);
  }

  @Test
  public final void testUnionPlan() throws IOException, PlanningException {
    FileFragment[] frags = StorageManager.splitNG(conf, "default.employee", employee.getMeta(), employee.getPath(),
        Integer.MAX_VALUE);
    Path workDir = CommonTestingUtil.getTestDir("target/test-data/testUnionPlan");
    TaskAttemptContext ctx = new TaskAttemptContext(conf, new QueryContext(),
        LocalTajoTestingUtility.newQueryUnitAttemptId(masterPlan),
        new FileFragment[] { frags[0] }, workDir);
    ctx.setEnforcer(new Enforcer());
    Expr  context = analyzer.parse(QUERIES[0]);
    LogicalPlan plan = planner.createPlan(session, context);
    LogicalNode rootNode = optimizer.optimize(plan);
    LogicalRootNode root = (LogicalRootNode) rootNode;
    UnionNode union = plan.createNode(UnionNode.class);
    union.setLeftChild(root.getChild());
    union.setRightChild(root.getChild());
    root.setChild(union);

    PhysicalPlanner phyPlanner = new PhysicalPlannerImpl(conf,sm);
    PhysicalExec exec = phyPlanner.createPlan(ctx, root);

    int count = 0;
    exec.init();
    while(exec.next() != null) {
      count++;
    }
    exec.close();
    assertEquals(200, count);
  }

  @Test
  public final void testEvalExpr() throws IOException, PlanningException {
    Path workDir = CommonTestingUtil.getTestDir("target/test-data/testEvalExpr");
    TaskAttemptContext ctx = new TaskAttemptContext(conf, new QueryContext(),
        LocalTajoTestingUtility.newQueryUnitAttemptId(masterPlan),
        new FileFragment[] { }, workDir);
    Expr expr = analyzer.parse(QUERIES[12]);
    LogicalPlan plan = planner.createPlan(session, expr);
    LogicalNode rootNode = optimizer.optimize(plan);

    PhysicalPlanner phyPlanner = new PhysicalPlannerImpl(conf, sm);
    PhysicalExec exec = phyPlanner.createPlan(ctx, rootNode);
    Tuple tuple;
    exec.init();
    tuple = exec.next();
    exec.close();
    assertEquals(true, tuple.get(0).asBool());
    assertTrue(7.0d == tuple.get(1).asFloat8());

    expr = analyzer.parse(QUERIES[13]);
    plan = planner.createPlan(session, expr);
    rootNode = optimizer.optimize(plan);

    phyPlanner = new PhysicalPlannerImpl(conf, sm);
    exec = phyPlanner.createPlan(ctx, rootNode);
    exec.init();
    tuple = exec.next();
    exec.close();
    assertEquals(DatumFactory.createBool(true), tuple.get(0));
  }

  public final String [] createIndexStmt = {
      "create index idx_employee on employee using TWO_LEVEL_BIN_TREE (name null first, empId desc)"
  };

  @Test
  public final void testCreateIndex() throws IOException, PlanningException {
    FileFragment[] frags = StorageManager.splitNG(conf, "default.employee", employee.getMeta(), employee.getPath(),
        Integer.MAX_VALUE);
    Path workDir = CommonTestingUtil.getTestDir("target/test-data/testCreateIndex");
<<<<<<< HEAD
    Path indexPath = StorageUtil.concatPath(conf.getVar(ConfVars.INDEX_DIR), "idx_employee");
    if (sm.getFileSystem().exists(indexPath)) {
      sm.getFileSystem().delete(indexPath, true);
    }

    TaskAttemptContext ctx = new TaskAttemptContext(conf, LocalTajoTestingUtility.newQueryUnitAttemptId(masterPlan),
=======
    TaskAttemptContext ctx = new TaskAttemptContext(conf, new QueryContext(),
        LocalTajoTestingUtility.newQueryUnitAttemptId(masterPlan),
>>>>>>> f7810074
        new FileFragment[] {frags[0]}, workDir);
    ctx.setEnforcer(new Enforcer());
    Expr context = analyzer.parse(createIndexStmt[0]);
    LogicalPlan plan = planner.createPlan(session, context);
    LogicalNode rootNode = optimizer.optimize(plan);

    PhysicalPlanner phyPlanner = new PhysicalPlannerImpl(conf, sm);
    PhysicalExec exec = phyPlanner.createPlan(ctx, rootNode);
    exec.init();
    while (exec.next() != null) {
    }
    exec.close();

    FileStatus[] list = sm.getFileSystem().listStatus(indexPath);
    assertEquals(2, list.length);
  }

  final static String [] duplicateElimination = {
      "select distinct deptname from score",
  };

  @Test
  public final void testDuplicateEliminate() throws IOException, PlanningException {
    FileFragment[] frags = StorageManager.splitNG(conf, "default.score", score.getMeta(), score.getPath(),
        Integer.MAX_VALUE);

    Path workDir = CommonTestingUtil.getTestDir("target/test-data/testDuplicateEliminate");
    TaskAttemptContext ctx = new TaskAttemptContext(conf, new QueryContext(),
        LocalTajoTestingUtility.newQueryUnitAttemptId(masterPlan),
        new FileFragment[] {frags[0]}, workDir);
    ctx.setEnforcer(new Enforcer());
    Expr expr = analyzer.parse(duplicateElimination[0]);
    LogicalPlan plan = planner.createPlan(session, expr);
    LogicalNode rootNode = optimizer.optimize(plan);

    PhysicalPlanner phyPlanner = new PhysicalPlannerImpl(conf,sm);
    PhysicalExec exec = phyPlanner.createPlan(ctx, rootNode);
    Tuple tuple;

    int cnt = 0;
    Set<String> expected = Sets.newHashSet(
        "name_1", "name_2", "name_3", "name_4", "name_5");
    exec.init();
    while ((tuple = exec.next()) != null) {
      assertTrue(expected.contains(tuple.get(0).asChars()));
      cnt++;
    }
    exec.close();
    assertEquals(5, cnt);
  }

  public String [] SORT_QUERY = {
      "select name, empId from employee order by empId"
  };

  @Test
  public final void testIndexedStoreExec() throws IOException, PlanningException {
    FileFragment[] frags = StorageManager.splitNG(conf, "default.employee", employee.getMeta(),
        employee.getPath(), Integer.MAX_VALUE);

    Path workDir = CommonTestingUtil.getTestDir("target/test-data/testIndexedStoreExec");
    TaskAttemptContext ctx = new TaskAttemptContext(conf, new QueryContext(),
        LocalTajoTestingUtility.newQueryUnitAttemptId(masterPlan),
        new FileFragment[] {frags[0]}, workDir);
    ctx.setEnforcer(new Enforcer());
    Expr context = analyzer.parse(SORT_QUERY[0]);
    LogicalPlan plan = planner.createPlan(session, context);
    LogicalNode rootNode = optimizer.optimize(plan);

    SortNode sortNode = PlannerUtil.findTopNode(rootNode, NodeType.SORT);
    DataChannel channel = new DataChannel(masterPlan.newExecutionBlockId(), masterPlan.newExecutionBlockId(),
        TajoWorkerProtocol.ShuffleType.RANGE_SHUFFLE);
    channel.setShuffleKeys(PlannerUtil.sortSpecsToSchema(sortNode.getSortKeys()).toArray());
    ctx.setDataChannel(channel);

    PhysicalPlanner phyPlanner = new PhysicalPlannerImpl(conf,sm);
    PhysicalExec exec = phyPlanner.createPlan(ctx, rootNode);

    Tuple tuple;
    exec.init();
    exec.next();
    exec.close();

    Schema keySchema = new Schema();
    keySchema.addColumn("?empId", Type.INT4);
    SortSpec[] sortSpec = new SortSpec[1];
    sortSpec[0] = new SortSpec(keySchema.getColumn(0), true, false);
    TupleComparator comp = new TupleComparator(keySchema, sortSpec);
    BSTIndex bst = new BSTIndex(conf);
    BSTIndex.BSTIndexReader reader = bst.getIndexReader(new Path(workDir, "output/index"),
        keySchema, comp);
    reader.open();
    Path outputPath = StorageUtil.concatPath(workDir, "output", "output");
    TableMeta meta = CatalogUtil.newTableMeta(channel.getStoreType(), new KeyValueSet());
    SeekableScanner scanner =
        StorageManagerFactory.getSeekableScanner(conf, meta, exec.getSchema(), outputPath);
    scanner.init();

    int cnt = 0;

    while(scanner.next() != null) {
      cnt++;
    }
    scanner.reset();

    assertEquals(100 ,cnt);

    Tuple keytuple = new VTuple(1);
    for(int i = 1 ; i < 100 ; i ++) {
      keytuple.put(0, DatumFactory.createInt4(i));
      long offsets = reader.find(keytuple);
      scanner.seek(offsets);
      tuple = scanner.next();

      assertTrue("[seek check " + (i) + " ]", ("name_" + i).equals(tuple.get(0).asChars()));
      assertTrue("[seek check " + (i) + " ]" , i == tuple.get(1).asInt4());
    }


    // The below is for testing RangeRetrieverHandler.
    RowStoreEncoder encoder = RowStoreUtil.createEncoder(keySchema);
    RangeRetrieverHandler handler = new RangeRetrieverHandler(
        new File(new Path(workDir, "output").toUri()), keySchema, comp);
    Map<String,List<String>> kvs = Maps.newHashMap();
    Tuple startTuple = new VTuple(1);
    startTuple.put(0, DatumFactory.createInt4(50));
    kvs.put("start", Lists.newArrayList(
        new String(Base64.encodeBase64(
            encoder.toBytes(startTuple), false))));
    Tuple endTuple = new VTuple(1);
    endTuple.put(0, DatumFactory.createInt4(80));
    kvs.put("end", Lists.newArrayList(
        new String(Base64.encodeBase64(
            encoder.toBytes(endTuple), false))));
    FileChunk chunk = handler.get(kvs);

    scanner.seek(chunk.startOffset());
    keytuple = scanner.next();
    assertEquals(50, keytuple.get(1).asInt4());

    long endOffset = chunk.startOffset() + chunk.length();
    while((keytuple = scanner.next()) != null && scanner.getNextOffset() <= endOffset) {
      assertTrue(keytuple.get(1).asInt4() <= 80);
    }

    scanner.close();
  }

  @Test
  public final void testSortEnforcer() throws IOException, PlanningException {
    FileFragment[] frags = StorageManager.splitNG(conf, "default.employee", employee.getMeta(),
        employee.getPath(), Integer.MAX_VALUE);

    Path workDir = CommonTestingUtil.getTestDir("target/test-data/testSortEnforcer");
    Expr context = analyzer.parse(SORT_QUERY[0]);
    LogicalPlan plan = planner.createPlan(session, context);
    optimizer.optimize(plan);
    LogicalNode rootNode = plan.getRootBlock().getRoot();

    SortNode sortNode = PlannerUtil.findTopNode(rootNode, NodeType.SORT);

    Enforcer enforcer = new Enforcer();
    enforcer.enforceSortAlgorithm(sortNode.getPID(), SortAlgorithm.IN_MEMORY_SORT);
    TaskAttemptContext ctx = new TaskAttemptContext(conf, new QueryContext(),
        LocalTajoTestingUtility.newQueryUnitAttemptId(masterPlan),
        new FileFragment[] {frags[0]}, workDir);
    ctx.setEnforcer(enforcer);

    PhysicalPlanner phyPlanner = new PhysicalPlannerImpl(conf,sm);
    PhysicalExec exec = phyPlanner.createPlan(ctx, rootNode);
    exec.init();
    exec.next();
    exec.close();

    assertTrue(exec instanceof MemSortExec);

    context = analyzer.parse(SORT_QUERY[0]);
    plan = planner.createPlan(session, context);
    optimizer.optimize(plan);
    rootNode = plan.getRootBlock().getRoot();

    sortNode = PlannerUtil.findTopNode(rootNode, NodeType.SORT);

    enforcer = new Enforcer();
    enforcer.enforceSortAlgorithm(sortNode.getPID(), SortAlgorithm.MERGE_SORT);
    ctx = new TaskAttemptContext(conf, new QueryContext(),
        LocalTajoTestingUtility.newQueryUnitAttemptId(masterPlan),
        new FileFragment[] {frags[0]}, workDir);
    ctx.setEnforcer(enforcer);

    phyPlanner = new PhysicalPlannerImpl(conf,sm);
    exec = phyPlanner.createPlan(ctx, rootNode);
    exec.init();
    exec.next();
    exec.close();

    assertTrue(exec instanceof ExternalSortExec);
  }

  @Test
  public final void testGroupByEnforcer() throws IOException, PlanningException {
    FileFragment[] frags = StorageManager.splitNG(conf, "default.score", score.getMeta(), score.getPath(), Integer.MAX_VALUE);

    Path workDir = CommonTestingUtil.getTestDir("target/test-data/testGroupByEnforcer");
    Expr context = analyzer.parse(QUERIES[7]);
    LogicalPlan plan = planner.createPlan(session, context);
    optimizer.optimize(plan);
    LogicalNode rootNode = plan.getRootBlock().getRoot();

    GroupbyNode groupByNode = PlannerUtil.findTopNode(rootNode, NodeType.GROUP_BY);

    Enforcer enforcer = new Enforcer();
    enforcer.enforceHashAggregation(groupByNode.getPID());
    TaskAttemptContext ctx = new TaskAttemptContext(conf, new QueryContext(),
        LocalTajoTestingUtility.newQueryUnitAttemptId(masterPlan),
        new FileFragment[] {frags[0]}, workDir);
    ctx.setEnforcer(enforcer);

    PhysicalPlanner phyPlanner = new PhysicalPlannerImpl(conf,sm);
    PhysicalExec exec = phyPlanner.createPlan(ctx, rootNode);
    exec.init();
    exec.next();
    exec.close();

    assertNotNull(PhysicalPlanUtil.findExecutor(exec, HashAggregateExec.class));

    context = analyzer.parse(QUERIES[7]);
    plan = planner.createPlan(session, context);
    optimizer.optimize(plan);
    rootNode = plan.getRootBlock().getRoot();

    groupByNode = PlannerUtil.findTopNode(rootNode, NodeType.GROUP_BY);

    enforcer = new Enforcer();
    enforcer.enforceSortAggregation(groupByNode.getPID(), null);
    ctx = new TaskAttemptContext(conf, new QueryContext(),
        LocalTajoTestingUtility.newQueryUnitAttemptId(masterPlan),
        new FileFragment[] {frags[0]}, workDir);
    ctx.setEnforcer(enforcer);

    phyPlanner = new PhysicalPlannerImpl(conf,sm);
    exec = phyPlanner.createPlan(ctx, rootNode);
    exec.init();
    exec.next();
    exec.close();

    assertTrue(exec instanceof SortAggregateExec);
  }
}<|MERGE_RESOLUTION|>--- conflicted
+++ resolved
@@ -798,17 +798,13 @@
     FileFragment[] frags = StorageManager.splitNG(conf, "default.employee", employee.getMeta(), employee.getPath(),
         Integer.MAX_VALUE);
     Path workDir = CommonTestingUtil.getTestDir("target/test-data/testCreateIndex");
-<<<<<<< HEAD
     Path indexPath = StorageUtil.concatPath(conf.getVar(ConfVars.INDEX_DIR), "idx_employee");
     if (sm.getFileSystem().exists(indexPath)) {
       sm.getFileSystem().delete(indexPath, true);
     }
 
-    TaskAttemptContext ctx = new TaskAttemptContext(conf, LocalTajoTestingUtility.newQueryUnitAttemptId(masterPlan),
-=======
-    TaskAttemptContext ctx = new TaskAttemptContext(conf, new QueryContext(),
-        LocalTajoTestingUtility.newQueryUnitAttemptId(masterPlan),
->>>>>>> f7810074
+    TaskAttemptContext ctx = new TaskAttemptContext(conf, new QueryContext(),
+        LocalTajoTestingUtility.newQueryUnitAttemptId(masterPlan),
         new FileFragment[] {frags[0]}, workDir);
     ctx.setEnforcer(new Enforcer());
     Expr context = analyzer.parse(createIndexStmt[0]);
