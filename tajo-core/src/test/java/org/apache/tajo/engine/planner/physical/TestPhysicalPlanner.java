--- conflicted
+++ resolved
@@ -174,9 +174,6 @@
 
   @AfterClass
   public static void tearDown() throws Exception {
-    Path queryLocalTmpDir = new Path(conf.getVar(ConfVars.WORKER_TEMPORAL_DIR));
-    FileSystem fs = queryLocalTmpDir.getFileSystem(conf);
-    fs.delete(queryLocalTmpDir, true);
     util.shutdownCatalogCluster();
   }
 
@@ -536,15 +533,8 @@
     FileFragment[] frags = StorageManager.splitNG(conf, "default.score", score.getMeta(), score.getPath(),
         Integer.MAX_VALUE);
     QueryUnitAttemptId id = LocalTajoTestingUtility.newQueryUnitAttemptId(masterPlan);
-<<<<<<< HEAD
-    TaskAttemptContext ctx = new TaskAttemptContext(conf, new QueryContext(),
-        id, new FileFragment[] { frags[0] },
+    TaskAttemptContext ctx = new TaskAttemptContext(new QueryContext(conf), id, new FileFragment[] { frags[0] },
         CommonTestingUtil.getTestDir("target/test-data/testPartitionedStorePlan"));
-=======
-    Path workDir = CommonTestingUtil.getTestDir("target/test-data/testPartitionedStorePlan");
-    TaskAttemptContext ctx = new TaskAttemptContext(new QueryContext(conf),
-        id, new FileFragment[] { frags[0] }, workDir);
->>>>>>> fb4135a3
     ctx.setEnforcer(new Enforcer());
     Expr context = analyzer.parse(QUERIES[7]);
     LogicalPlan plan = planner.createPlan(defaultContext, context);
