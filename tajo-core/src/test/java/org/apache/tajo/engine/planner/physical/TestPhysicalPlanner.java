--- conflicted
+++ resolved
@@ -983,16 +983,16 @@
     FileFragment[] frags = StorageManager.splitNG(conf, "default.employee", employee.getMeta(), employee.getPath(),
         Integer.MAX_VALUE);
     Path workDir = CommonTestingUtil.getTestDir("target/test-data/testCreateIndex");
-<<<<<<< HEAD
+//<<<<<<< HEAD
     Path indexPath = StorageUtil.concatPath(conf.getVar(ConfVars.ROOT_DIR), "default/idx_employee");
     if (sm.getFileSystem().exists(indexPath)) {
       sm.getFileSystem().delete(indexPath, true);
     }
 
-    TaskAttemptContext ctx = new TaskAttemptContext(conf, new QueryContext(),
-=======
-    TaskAttemptContext ctx = new TaskAttemptContext(new QueryContext(conf),
->>>>>>> 644b7cd9
+    TaskAttemptContext ctx = new TaskAttemptContext(new QueryContext(conf),
+//=======
+//    TaskAttemptContext ctx = new TaskAttemptContext(new QueryContext(conf),
+//>>>>>>> 644b7cd991ea402115c6dc1d198e7f1d7f41771b
         LocalTajoTestingUtility.newQueryUnitAttemptId(masterPlan),
         new FileFragment[] {frags[0]}, workDir);
     ctx.setEnforcer(new Enforcer());
