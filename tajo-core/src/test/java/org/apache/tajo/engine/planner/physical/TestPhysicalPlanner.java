--- conflicted
+++ resolved
@@ -979,16 +979,12 @@
   public final void testCreateIndex() throws IOException, PlanningException {
     FileFragment[] frags = FileStorageManager.splitNG(conf, "default.employee", employee.getMeta(),
         new Path(employee.getPath()), Integer.MAX_VALUE);
-<<<<<<< HEAD
-    Path workDir = CommonTestingUtil.getTestDir("target/test-data/testCreateIndex");
+    Path workDir = CommonTestingUtil.getTestDir(TajoTestingCluster.DEFAULT_TEST_DIRECTORY + "/testCreateIndex");
     Path indexPath = StorageUtil.concatPath(TajoConf.getWarehouseDir(conf), "default/idx_employee");
     if (sm.getFileSystem().exists(indexPath)) {
       sm.getFileSystem().delete(indexPath, true);
     }
 
-=======
-    Path workDir = CommonTestingUtil.getTestDir(TajoTestingCluster.DEFAULT_TEST_DIRECTORY + "/testCreateIndex");
->>>>>>> e9cd25a6
     TaskAttemptContext ctx = new TaskAttemptContext(new QueryContext(conf),
         LocalTajoTestingUtility.newTaskAttemptId(masterPlan),
         new FileFragment[] {frags[0]}, workDir);
