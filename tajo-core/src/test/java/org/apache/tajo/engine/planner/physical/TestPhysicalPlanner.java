/**
 * Licensed to the Apache Software Foundation (ASF) under one
 * or more contributor license agreements.  See the NOTICE file
 * distributed with this work for additional information
 * regarding copyright ownership.  The ASF licenses this file
 * to you under the Apache License, Version 2.0 (the
 * "License"); you may not use this file except in compliance
 * with the License.  You may obtain a copy of the License at
 *
 *     http://www.apache.org/licenses/LICENSE-2.0
 *
 * Unless required by applicable law or agreed to in writing, software
 * distributed under the License is distributed on an "AS IS" BASIS,
 * WITHOUT WARRANTIES OR CONDITIONS OF ANY KIND, either express or implied.
 * See the License for the specific language governing permissions and
 * limitations under the License.
 */

package org.apache.tajo.engine.planner.physical;

import com.google.common.collect.Lists;
import com.google.common.collect.Sets;
import org.apache.hadoop.fs.FileStatus;
import org.apache.hadoop.fs.FileSystem;
import org.apache.hadoop.fs.Path;
import org.apache.tajo.*;
import org.apache.tajo.algebra.Expr;
import org.apache.tajo.catalog.*;
import org.apache.tajo.catalog.statistics.TableStats;
import org.apache.tajo.common.TajoDataTypes.Type;
import org.apache.tajo.conf.TajoConf;
import org.apache.tajo.conf.TajoConf.ConfVars;
import org.apache.tajo.datum.Datum;
import org.apache.tajo.datum.DatumFactory;
import org.apache.tajo.datum.NullDatum;
import org.apache.tajo.engine.function.FunctionLoader;
import org.apache.tajo.engine.parser.SQLAnalyzer;
import org.apache.tajo.engine.planner.PhysicalPlanner;
import org.apache.tajo.engine.planner.PhysicalPlannerImpl;
import org.apache.tajo.engine.planner.enforce.Enforcer;
import org.apache.tajo.engine.planner.global.DataChannel;
import org.apache.tajo.engine.planner.global.MasterPlan;
import org.apache.tajo.engine.query.QueryContext;
import org.apache.tajo.exception.TajoException;
import org.apache.tajo.plan.LogicalOptimizer;
import org.apache.tajo.plan.LogicalPlan;
import org.apache.tajo.plan.LogicalPlanner;
import org.apache.tajo.plan.expr.AggregationFunctionCallEval;
import org.apache.tajo.plan.logical.*;
import org.apache.tajo.plan.serder.PlanProto.ShuffleType;
import org.apache.tajo.plan.util.PlannerUtil;
import org.apache.tajo.session.Session;
import org.apache.tajo.storage.*;
import org.apache.tajo.storage.fragment.FileFragment;
import org.apache.tajo.storage.fragment.Fragment;
import org.apache.tajo.unit.StorageUnit;
import org.apache.tajo.util.CommonTestingUtil;
import org.apache.tajo.util.KeyValueSet;
import org.apache.tajo.util.TUtil;
import org.apache.tajo.worker.TaskAttemptContext;
import org.junit.AfterClass;
import org.junit.BeforeClass;
import org.junit.Test;

import java.io.IOException;
import java.util.ArrayList;
import java.util.List;
import java.util.Set;

import static org.apache.tajo.TajoConstants.DEFAULT_DATABASE_NAME;
import static org.apache.tajo.TajoConstants.DEFAULT_TABLESPACE_NAME;
import static org.apache.tajo.plan.serder.PlanProto.ColumnPartitionEnforcer.ColumnPartitionAlgorithm;
import static org.apache.tajo.plan.serder.PlanProto.SortEnforce.SortAlgorithm;
import static org.junit.Assert.*;

public class TestPhysicalPlanner {
  private static TajoTestingCluster util;
  private static TajoConf conf;
  private static CatalogService catalog;
  private static SQLAnalyzer analyzer;
  private static LogicalPlanner planner;
  private static LogicalOptimizer optimizer;
  private static FileTablespace sm;
  private static Path testDir;
  private static Session session = LocalTajoTestingUtility.createDummySession();
  private static QueryContext defaultContext;

  private static TableDesc employee = null;
  private static TableDesc score = null;
  private static TableDesc largeScore = null;

  private static MasterPlan masterPlan;

  @BeforeClass
  public static void setUp() throws Exception {
    util = new TajoTestingCluster();

    util.startCatalogCluster();
    conf = util.getConfiguration();
    testDir = CommonTestingUtil.getTestDir(TajoTestingCluster.DEFAULT_TEST_DIRECTORY + "/TestPhysicalPlanner");
    sm = TablespaceManager.getLocalFs();
    catalog = util.getMiniCatalogCluster().getCatalog();
    catalog.createTablespace(DEFAULT_TABLESPACE_NAME, testDir.toUri().toString());
    catalog.createDatabase(DEFAULT_DATABASE_NAME, DEFAULT_TABLESPACE_NAME);
    for (FunctionDesc funcDesc : FunctionLoader.findLegacyFunctions()) {
      catalog.createFunction(funcDesc);
    }

    Schema employeeSchema = new Schema();
    employeeSchema.addColumn("name", Type.TEXT);
    employeeSchema.addColumn("empid", Type.INT4);
    employeeSchema.addColumn("deptname", Type.TEXT);

    Schema scoreSchema = new Schema();
    scoreSchema.addColumn("deptname", Type.TEXT);
    scoreSchema.addColumn("class", Type.TEXT);
    scoreSchema.addColumn("score", Type.INT4);
    scoreSchema.addColumn("nullable", Type.TEXT);

    TableMeta employeeMeta = CatalogUtil.newTableMeta("TEXT");


    Path employeePath = new Path(testDir, "employee.csv");
    Appender appender = sm.getAppender(employeeMeta, employeeSchema, employeePath);
    appender.init();
    VTuple tuple = new VTuple(employeeSchema.size());
    for (int i = 0; i < 100; i++) {
      tuple.put(new Datum[] {DatumFactory.createText("name_" + i),
          DatumFactory.createInt4(i), DatumFactory.createText("dept_" + i)});
      appender.addTuple(tuple);
    }
    appender.flush();
    appender.close();

    employee = new TableDesc(
        CatalogUtil.buildFQName(DEFAULT_DATABASE_NAME, "employee"), employeeSchema, employeeMeta,
        employeePath.toUri());
    catalog.createTable(employee);

    Path scorePath = new Path(testDir, "score");
    TableMeta scoreMeta = CatalogUtil.newTableMeta("TEXT", new KeyValueSet());
    appender = sm.getAppender(scoreMeta, scoreSchema, scorePath);
    appender.init();
    score = new TableDesc(
        CatalogUtil.buildFQName(TajoConstants.DEFAULT_DATABASE_NAME, "score"), scoreSchema, scoreMeta,
        scorePath.toUri());
    tuple = new VTuple(scoreSchema.size());
    int m = 0;
    for (int i = 1; i <= 5; i++) {
      for (int k = 3; k < 5; k++) {
        for (int j = 1; j <= 3; j++) {
          tuple.put(
              new Datum[] {
                  DatumFactory.createText("name_" + i), // name_1 ~ 5 (cad: // 5)
                  DatumFactory.createText(k + "rd"), // 3 or 4rd (cad: 2)
                  DatumFactory.createInt4(j), // 1 ~ 3
              m % 3 == 1 ? DatumFactory.createText("one") : NullDatum.get()});
          appender.addTuple(tuple);
          m++;
        }
      }
    }
    appender.flush();
    appender.close();

    defaultContext = LocalTajoTestingUtility.createDummyContext(conf);
    catalog.createTable(score);
    analyzer = new SQLAnalyzer();
    planner = new LogicalPlanner(catalog, TablespaceManager.getInstance());
    optimizer = new LogicalOptimizer(conf, catalog);
    masterPlan = new MasterPlan(LocalTajoTestingUtility.newQueryId(), null, null);

    createLargeScoreTable();
  }

  public static void createLargeScoreTable() throws IOException {
    // Preparing a large table
    Path scoreLargePath = new Path(testDir, "score_large");
    CommonTestingUtil.cleanupTestDir(scoreLargePath.toString());

    Schema scoreSchmea = score.getSchema();
    TableMeta scoreLargeMeta = CatalogUtil.newTableMeta("RAW", new KeyValueSet());
    Appender appender =  ((FileTablespace) TablespaceManager.getLocalFs())
        .getAppender(scoreLargeMeta, scoreSchmea, scoreLargePath);
    appender.enableStats();
    appender.init();
    largeScore = new TableDesc(
        CatalogUtil.buildFQName(TajoConstants.DEFAULT_DATABASE_NAME, "score_large"), scoreSchmea, scoreLargeMeta,
        scoreLargePath.toUri());

    VTuple tuple = new VTuple(scoreSchmea.size());
    int m = 0;
    for (int i = 1; i <= 40000; i++) {
      for (int k = 3; k < 5; k++) { // |{3,4}| = 2
        for (int j = 1; j <= 3; j++) { // |{1,2,3}| = 3
          tuple.put(
              new Datum[] {
                  DatumFactory.createText("name_" + i), // name_1 ~ 5 (cad: // 5)
                  DatumFactory.createText(k + "rd"), // 3 or 4rd (cad: 2)
                  DatumFactory.createInt4(j), // 1 ~ 3
                  m % 3 == 1 ? DatumFactory.createText("one") : NullDatum.get()});
          appender.addTuple(tuple);
          m++;
        }
      }
    }
    appender.flush();
    appender.close();
    largeScore.setStats(appender.getStats());
    catalog.createTable(largeScore);
  }

  @AfterClass
  public static void tearDown() throws Exception {
    util.shutdownCatalogCluster();
  }

  private String[] QUERIES = {
      "select name, empId, deptName from employee", // 0
      "select name, empId, e.deptName, manager from employee as e, dept as dp", // 1
      "select name, empId, e.deptName, manager, score from employee as e, dept, score", // 2
      "select p.deptName, sum(score) from dept as p, score group by p.deptName having sum(score) > 30", // 3
      "select p.deptName, score from dept as p, score order by score asc", // 4
      "select name from employee where empId = 100", // 5
      "select deptName, class, score from score", // 6
      "select deptName, class, sum(score), max(score), min(score) from score group by deptName, class", // 7
      "select count(*), max(score), min(score) from score", // 8
      "select count(deptName) from score", // 9
      "select managerId, empId, deptName from employee order by managerId, empId desc", // 10
      "select deptName, nullable from score group by deptName, nullable", // 11
      "select 3 < 4 as ineq, 3.5 * 2 as score", // 12
      "select (1 > 0) and 3 > 1", // 13
      "select sum(score), max(score), min(score) from score", // 14
      "select deptname, sum(score), max(score), min(score) from score group by deptname", // 15
      "select name from employee where empid >= 0", // 16
  };

  @Test
  public final void testCreateScanPlan() throws IOException, TajoException {
    FileFragment[] frags = FileTablespace.splitNG(conf, "default.employee", employee.getMeta(),
        new Path(employee.getUri()), Integer.MAX_VALUE);
    Path workDir = CommonTestingUtil.getTestDir(TajoTestingCluster.DEFAULT_TEST_DIRECTORY + "/testCreateScanPlan");
    TaskAttemptContext ctx = new TaskAttemptContext(new QueryContext(conf),
        LocalTajoTestingUtility.newTaskAttemptId(masterPlan),
        new FileFragment[] { frags[0] }, workDir);
    ctx.setEnforcer(new Enforcer());
    Expr expr = analyzer.parse(QUERIES[0]);
    LogicalPlan plan = planner.createPlan(defaultContext, expr);
    LogicalNode rootNode =plan.getRootBlock().getRoot();
    optimizer.optimize(plan);


    PhysicalPlanner phyPlanner = new PhysicalPlannerImpl(conf);
    PhysicalExec exec = phyPlanner.createPlan(ctx, rootNode);

    Tuple tuple;
    int i = 0;
    exec.init();
    while ((tuple = exec.next()) != null) {
      assertTrue(tuple.contains(0));
      assertTrue(tuple.contains(1));
      assertTrue(tuple.contains(2));
      i++;
    }
    exec.close();
    assertEquals(100, i);
  }

  @Test
  public final void testCreateScanWithFilterPlan() throws IOException, TajoException {
    FileFragment[] frags = FileTablespace.splitNG(conf, "default.employee", employee.getMeta(),
        new Path(employee.getUri()), Integer.MAX_VALUE);
    Path workDir = CommonTestingUtil.getTestDir(TajoTestingCluster.DEFAULT_TEST_DIRECTORY + "/testCreateScanWithFilterPlan");
    TaskAttemptContext ctx = new TaskAttemptContext(new QueryContext(conf),
        LocalTajoTestingUtility.newTaskAttemptId(masterPlan),
        new FileFragment[] { frags[0] }, workDir);
    ctx.setEnforcer(new Enforcer());
    Expr expr = analyzer.parse(QUERIES[16]);
    LogicalPlan plan = planner.createPlan(defaultContext, expr);
    LogicalNode rootNode =plan.getRootBlock().getRoot();
    optimizer.optimize(plan);


    PhysicalPlanner phyPlanner = new PhysicalPlannerImpl(conf);
    PhysicalExec exec = phyPlanner.createPlan(ctx, rootNode);

    Tuple tuple;
    int i = 0;
    exec.init();
    while ((tuple = exec.next()) != null) {
      assertTrue(tuple.contains(0));
      i++;
    }
    exec.close();
    assertEquals(100, i);
  }

  @Test
  public final void testGroupByPlan() throws IOException, TajoException {
    FileFragment[] frags = FileTablespace.splitNG(conf, "default.score", score.getMeta(), new Path(score.getUri()),
        Integer.MAX_VALUE);
    Path workDir = CommonTestingUtil.getTestDir(TajoTestingCluster.DEFAULT_TEST_DIRECTORY + "/testGroupByPlan");
    TaskAttemptContext ctx = new TaskAttemptContext(new QueryContext(conf),
        LocalTajoTestingUtility.newTaskAttemptId(masterPlan),
        new FileFragment[] { frags[0] }, workDir);
    ctx.setEnforcer(new Enforcer());
    Expr context = analyzer.parse(QUERIES[7]);
    LogicalPlan plan = planner.createPlan(defaultContext, context);
    optimizer.optimize(plan);
    LogicalNode rootNode = plan.getRootBlock().getRoot();

    PhysicalPlanner phyPlanner = new PhysicalPlannerImpl(conf);
    PhysicalExec exec = phyPlanner.createPlan(ctx, rootNode);

    int i = 0;
    Tuple tuple;
    exec.init();
    while ((tuple = exec.next()) != null) {
      assertEquals(6, tuple.getInt4(2)); // sum
      assertEquals(3, tuple.getInt4(3)); // max
      assertEquals(1, tuple.getInt4(4)); // min
      i++;
    }
    exec.close();
    assertEquals(10, i);
  }

  @Test
  public final void testHashGroupByPlanWithALLField() throws IOException, TajoException {
    // TODO - currently, this query does not use hash-based group operator.
    FileFragment[] frags = FileTablespace.splitNG(conf, "default.score", score.getMeta(), new Path(score.getUri()),
        Integer.MAX_VALUE);
    Path workDir = CommonTestingUtil.getTestDir(TajoTestingCluster.DEFAULT_TEST_DIRECTORY + 
        "/testHashGroupByPlanWithALLField");
    TaskAttemptContext ctx = new TaskAttemptContext(new QueryContext(conf),
        LocalTajoTestingUtility.newTaskAttemptId(masterPlan),
        new FileFragment[] { frags[0] }, workDir);
    ctx.setEnforcer(new Enforcer());
    Expr expr = analyzer.parse(QUERIES[15]);
    LogicalPlan plan = planner.createPlan(defaultContext, expr);
    LogicalNode rootNode = optimizer.optimize(plan);

    PhysicalPlanner phyPlanner = new PhysicalPlannerImpl(conf);
    PhysicalExec exec = phyPlanner.createPlan(ctx, rootNode);

    int i = 0;
    Tuple tuple;
    exec.init();
    while ((tuple = exec.next()) != null) {
      assertEquals(12, tuple.getInt4(1)); // sum
      assertEquals(3, tuple.getInt4(2)); // max
      assertEquals(1, tuple.getInt4(3)); // min
      i++;
    }
    exec.close();
    assertEquals(5, i);
  }

  @Test
  public final void testSortGroupByPlan() throws IOException, TajoException {
    FileFragment[] frags = FileTablespace.splitNG(conf, "default.score", score.getMeta(), new Path(score.getUri()),
        Integer.MAX_VALUE);
    Path workDir = CommonTestingUtil.getTestDir(TajoTestingCluster.DEFAULT_TEST_DIRECTORY + "/testSortGroupByPlan");
    TaskAttemptContext ctx = new TaskAttemptContext(new QueryContext(conf),
        LocalTajoTestingUtility.newTaskAttemptId(masterPlan),
        new FileFragment[]{frags[0]}, workDir);
    ctx.setEnforcer(new Enforcer());
    Expr context = analyzer.parse(QUERIES[7]);
    LogicalPlan plan = planner.createPlan(defaultContext, context);
    optimizer.optimize(plan);

    PhysicalPlanner phyPlanner = new PhysicalPlannerImpl(conf);
    PhysicalExec exec = phyPlanner.createPlan(ctx, plan.getRootBlock().getRoot());

    /*HashAggregateExec hashAgg = (HashAggregateExec) exec;

    SeqScanExec scan = (SeqScanExec) hashAgg.getSubOp();

    Column [] grpColumns = hashAgg.getAnnotation().getGroupingColumns();
    QueryBlock.SortSpec [] specs = new QueryBlock.SortSpec[grpColumns.length];
    for (int i = 0; i < grpColumns.length; i++) {
      specs[i] = new QueryBlock.SortSpec(grpColumns[i], true, false);
    }
    SortNode annotation = new SortNode(specs);
    annotation.setInSchema(scan.getSchema());
    annotation.setOutSchema(scan.getSchema());
    SortExec sort = new SortExec(annotation, scan);
    exec = new SortAggregateExec(hashAgg.getAnnotation(), sort);*/

    int i = 0;
    Tuple tuple;
    exec.init();
    while ((tuple = exec.next()) != null) {
      assertEquals(6, tuple.getInt4(2)); // sum
      assertEquals(3, tuple.getInt4(3)); // max
      assertEquals(1, tuple.getInt4(4)); // min
      i++;
    }
    assertEquals(10, i);

    exec.rescan();
    i = 0;
    while ((tuple = exec.next()) != null) {
      assertEquals(6, tuple.getInt4(2)); // sum
      assertEquals(3, tuple.getInt4(3)); // max
      assertEquals(1, tuple.getInt4(4)); // min
      i++;
    }
    exec.close();
    assertEquals(10, i);
  }

  private String[] CreateTableAsStmts = {
      "create table grouped1 as select deptName, class, sum(score), max(score), min(score) from score group by deptName, class", // 0
      "create table grouped2 using rcfile as select deptName, class, sum(score), max(score), min(score) from score group by deptName, class", // 1
      "create table grouped3 partition by column (dept text,  class text) as select sum(score), max(score), min(score), deptName, class from score group by deptName, class", // 2,
      "create table score_large_output as select * from score_large", // 4
      "CREATE TABLE score_part (deptname text, score int4, nullable text) PARTITION BY COLUMN (class text) " +
          "AS SELECT deptname, score, nullable, class from score_large" // 5
  };

  @Test
  public final void testStorePlan() throws IOException, TajoException {
    FileFragment[] frags = FileTablespace.splitNG(conf, "default.score", score.getMeta(), new Path(score.getUri()),
        Integer.MAX_VALUE);
    Path workDir = CommonTestingUtil.getTestDir(TajoTestingCluster.DEFAULT_TEST_DIRECTORY + "/testStorePlan");
    TaskAttemptContext ctx = new TaskAttemptContext(new QueryContext(conf),
        LocalTajoTestingUtility.newTaskAttemptId(masterPlan),
        new FileFragment[] { frags[0] }, workDir);
    ctx.setEnforcer(new Enforcer());
    ctx.setOutputPath(new Path(workDir, "grouped1"));

    Expr context = analyzer.parse(CreateTableAsStmts[0]);
    LogicalPlan plan = planner.createPlan(defaultContext, context);
    LogicalNode rootNode = optimizer.optimize(plan);

    TableMeta outputMeta = CatalogUtil.newTableMeta("TEXT");

    PhysicalPlanner phyPlanner = new PhysicalPlannerImpl(conf);
    PhysicalExec exec = phyPlanner.createPlan(ctx, rootNode);
    exec.init();
    exec.next();
    exec.close();

    Scanner scanner =  ((FileTablespace) TablespaceManager.getLocalFs())
        .getFileScanner(outputMeta, rootNode.getOutSchema(), ctx.getOutputPath());
    scanner.init();
    Tuple tuple;
    int i = 0;
    while ((tuple = scanner.next()) != null) {
      assertEquals(6, tuple.getInt4(2)); // sum
      assertEquals(3, tuple.getInt4(3)); // max
      assertEquals(1, tuple.getInt4(4)); // min
      i++;
    }
    assertEquals(10, i);
    scanner.close();

    // Examine the statistics information
    assertEquals(10, ctx.getResultStats().getNumRows().longValue());
  }

  @Test
  public final void testStorePlanWithMaxOutputFileSize() throws IOException, TajoException,
      CloneNotSupportedException {

    TableStats stats = largeScore.getStats();
    assertTrue("Checking meaningfulness of test", stats.getNumBytes() > StorageUnit.MB);

    FileFragment[] frags = FileTablespace.splitNG(conf, "default.score_large", largeScore.getMeta(),
        new Path(largeScore.getUri()), Integer.MAX_VALUE);
    Path workDir = CommonTestingUtil.getTestDir(TajoTestingCluster.DEFAULT_TEST_DIRECTORY + "/testStorePlanWithMaxOutputFileSize");

    QueryContext queryContext = new QueryContext(conf, session);
    queryContext.setInt(SessionVars.MAX_OUTPUT_FILE_SIZE, 1);

    TaskAttemptContext ctx = new TaskAttemptContext(
        queryContext,
        LocalTajoTestingUtility.newTaskAttemptId(masterPlan),
        new FileFragment[] { frags[0] }, workDir);
    ctx.setEnforcer(new Enforcer());
    ctx.setOutputPath(new Path(workDir, "maxOutput"));

    Expr context = analyzer.parse(CreateTableAsStmts[3]);

    LogicalPlan plan = planner.createPlan(queryContext, context);
    LogicalNode rootNode = optimizer.optimize(plan);

    // executing StoreTableExec
    PhysicalPlanner phyPlanner = new PhysicalPlannerImpl(conf);
    PhysicalExec exec = phyPlanner.createPlan(ctx, rootNode);
    exec.init();
    exec.next();
    exec.close();

    // checking the number of punctuated files
    int expectedFileNum = (int) (stats.getNumBytes() / (float) StorageUnit.MB);
    FileSystem fs = ctx.getOutputPath().getFileSystem(conf);
    FileStatus [] statuses = fs.listStatus(ctx.getOutputPath().getParent());
    assertEquals(expectedFileNum, statuses.length);

    // checking the file contents
    long totalNum = 0;
    for (FileStatus status : fs.listStatus(ctx.getOutputPath().getParent())) {
      Scanner scanner =  ((FileTablespace) TablespaceManager.getLocalFs()).getFileScanner(
          CatalogUtil.newTableMeta("TEXT"),
          rootNode.getOutSchema(),
          status.getPath());

      scanner.init();
      while ((scanner.next()) != null) {
        totalNum++;
      }
      scanner.close();
    }
    assertTrue(totalNum == ctx.getResultStats().getNumRows());
  }

  @Test
  public final void testStorePlanWithRCFile() throws IOException, TajoException {
    FileFragment[] frags = FileTablespace.splitNG(conf, "default.score", score.getMeta(), new Path(score.getUri()),
        Integer.MAX_VALUE);
    Path workDir = CommonTestingUtil.getTestDir(TajoTestingCluster.DEFAULT_TEST_DIRECTORY + "/testStorePlanWithRCFile");
    TaskAttemptContext ctx = new TaskAttemptContext(new QueryContext(conf),
        LocalTajoTestingUtility.newTaskAttemptId(masterPlan),
        new FileFragment[] { frags[0] }, workDir);
    ctx.setEnforcer(new Enforcer());
    ctx.setOutputPath(new Path(workDir, "grouped2"));

    Expr context = analyzer.parse(CreateTableAsStmts[1]);
    LogicalPlan plan = planner.createPlan(defaultContext, context);
    LogicalNode rootNode = optimizer.optimize(plan);

    TableMeta outputMeta = CatalogUtil.newTableMeta("RCFILE");

    PhysicalPlanner phyPlanner = new PhysicalPlannerImpl(conf);
    PhysicalExec exec = phyPlanner.createPlan(ctx, rootNode);
    exec.init();
    exec.next();
    exec.close();

    Scanner scanner = ((FileTablespace) TablespaceManager.getLocalFs()).getFileScanner(
        outputMeta, rootNode.getOutSchema(), ctx.getOutputPath());
    scanner.init();
    Tuple tuple;
    int i = 0;
    while ((tuple = scanner.next()) != null) {
      assertEquals(6, tuple.getInt4(2)); // sum
      assertEquals(3, tuple.getInt4(3)); // max
      assertEquals(1, tuple.getInt4(4)); // min
      i++;
    }
    assertEquals(10, i);
    scanner.close();

    // Examine the statistics information
    assertEquals(10, ctx.getResultStats().getNumRows().longValue());
  }

  @Test
  public final void testEnforceForDefaultColumnPartitionStorePlan() throws IOException, TajoException {
    FileFragment[] frags = FileTablespace.splitNG(conf, "default.score", score.getMeta(), new Path(score.getUri()),
        Integer.MAX_VALUE);
    Path workDir = CommonTestingUtil.getTestDir(TajoTestingCluster.DEFAULT_TEST_DIRECTORY + "/testStorePlan");
    TaskAttemptContext ctx = new TaskAttemptContext(new QueryContext(conf),
        LocalTajoTestingUtility.newTaskAttemptId(masterPlan),
        new FileFragment[] { frags[0] }, workDir);
    ctx.setEnforcer(new Enforcer());
    ctx.setOutputPath(new Path(workDir, "grouped3"));

    Expr context = analyzer.parse(CreateTableAsStmts[2]);
    LogicalPlan plan = planner.createPlan(defaultContext, context);
    LogicalNode rootNode = optimizer.optimize(plan);
    PhysicalPlanner phyPlanner = new PhysicalPlannerImpl(conf);
    PhysicalExec exec = phyPlanner.createPlan(ctx, rootNode);
    assertTrue(exec instanceof SortBasedColPartitionStoreExec);
  }

  @Test
  public final void testEnforceForHashBasedColumnPartitionStorePlan() throws IOException, TajoException {

    Expr context = analyzer.parse(CreateTableAsStmts[2]);
    LogicalPlan plan = planner.createPlan(defaultContext, context);
    LogicalRootNode rootNode = (LogicalRootNode) optimizer.optimize(plan);
    CreateTableNode createTableNode = rootNode.getChild();
    Enforcer enforcer = new Enforcer();
    enforcer.enforceColumnPartitionAlgorithm(createTableNode.getPID(), ColumnPartitionAlgorithm.HASH_PARTITION);

    FileFragment[] frags = FileTablespace.splitNG(conf, "default.score", score.getMeta(), new Path(score.getUri()),
        Integer.MAX_VALUE);
    Path workDir = CommonTestingUtil.getTestDir(TajoTestingCluster.DEFAULT_TEST_DIRECTORY + "/testStorePlan");
    TaskAttemptContext ctx = new TaskAttemptContext(new QueryContext(conf),
        LocalTajoTestingUtility.newTaskAttemptId(masterPlan),
        new FileFragment[] { frags[0] }, workDir);
    ctx.setEnforcer(enforcer);
    ctx.setOutputPath(new Path(workDir, "grouped4"));

    PhysicalPlanner phyPlanner = new PhysicalPlannerImpl(conf);
    PhysicalExec exec = phyPlanner.createPlan(ctx, rootNode);
    assertTrue(exec instanceof HashBasedColPartitionStoreExec);
  }

  @Test
  public final void testEnforceForSortBasedColumnPartitionStorePlan() throws IOException, TajoException {

    Expr context = analyzer.parse(CreateTableAsStmts[2]);
    LogicalPlan plan = planner.createPlan(defaultContext, context);
    LogicalRootNode rootNode = (LogicalRootNode) optimizer.optimize(plan);
    CreateTableNode createTableNode = rootNode.getChild();
    Enforcer enforcer = new Enforcer();
    enforcer.enforceColumnPartitionAlgorithm(createTableNode.getPID(), ColumnPartitionAlgorithm.SORT_PARTITION);

    FileFragment[] frags = FileTablespace.splitNG(conf, "default.score", score.getMeta(), new Path(score.getUri()),
        Integer.MAX_VALUE);
    Path workDir = CommonTestingUtil.getTestDir(TajoTestingCluster.DEFAULT_TEST_DIRECTORY + "/testStorePlan");
    TaskAttemptContext ctx = new TaskAttemptContext(new QueryContext(conf),
        LocalTajoTestingUtility.newTaskAttemptId(masterPlan),
        new FileFragment[] { frags[0] }, workDir);
    ctx.setEnforcer(enforcer);
    ctx.setOutputPath(new Path(workDir, "grouped5"));

    PhysicalPlanner phyPlanner = new PhysicalPlannerImpl(conf);
    PhysicalExec exec = phyPlanner.createPlan(ctx, rootNode);
    assertTrue(exec instanceof SortBasedColPartitionStoreExec);
  }

  @Test
  public final void testPartitionedStorePlan() throws IOException, TajoException {
    FileFragment[] frags = FileTablespace.splitNG(conf, "default.score", score.getMeta(), new Path(score.getUri()),
        Integer.MAX_VALUE);
    TaskAttemptId id = LocalTajoTestingUtility.newTaskAttemptId(masterPlan);
    TaskAttemptContext ctx = new TaskAttemptContext(new QueryContext(conf), id, new FileFragment[] { frags[0] },
        CommonTestingUtil.getTestDir(TajoTestingCluster.DEFAULT_TEST_DIRECTORY + "/testPartitionedStorePlan"));
    ctx.setEnforcer(new Enforcer());
    Expr context = analyzer.parse(QUERIES[7]);
    LogicalPlan plan = planner.createPlan(defaultContext, context);

    int numPartitions = 3;
    Column key1 = new Column("default.score.deptname", Type.TEXT);
    Column key2 = new Column("default.score.class", Type.TEXT);
    DataChannel dataChannel = new DataChannel(masterPlan.newExecutionBlockId(), masterPlan.newExecutionBlockId(),
        ShuffleType.HASH_SHUFFLE, numPartitions);
    dataChannel.setShuffleKeys(new Column[]{key1, key2});
    ctx.setDataChannel(dataChannel);
    LogicalNode rootNode = optimizer.optimize(plan);

    TableMeta outputMeta = CatalogUtil.newTableMeta(dataChannel.getStoreType());

    FileSystem fs = sm.getFileSystem();
    QueryId queryId = id.getTaskId().getExecutionBlockId().getQueryId();
    ExecutionBlockId ebId = id.getTaskId().getExecutionBlockId();

    PhysicalPlanner phyPlanner = new PhysicalPlannerImpl(conf);
    PhysicalExec exec = phyPlanner.createPlan(ctx, rootNode);
    exec.init();
    exec.next();
    exec.close();
    ctx.getHashShuffleAppenderManager().close(ebId);

    String executionBlockBaseDir = queryId.toString() + "/output" + "/" + ebId.getId() + "/hash-shuffle";
    Path queryLocalTmpDir = new Path(conf.getVar(ConfVars.WORKER_TEMPORAL_DIR) + "/" + executionBlockBaseDir);
    FileStatus [] list = fs.listStatus(queryLocalTmpDir);

    List<Fragment> fragments = new ArrayList<Fragment>();
    for (FileStatus status : list) {
      assertTrue(status.isDirectory());
      FileStatus [] files = fs.listStatus(status.getPath());
      for (FileStatus eachFile: files) {
        fragments.add(new FileFragment("partition", eachFile.getPath(), 0, eachFile.getLen()));
      }
    }

    assertEquals(numPartitions, fragments.size());
    Scanner scanner = new MergeScanner(conf, rootNode.getOutSchema(), outputMeta, TUtil.newList(fragments));
    scanner.init();

    Tuple tuple;
    int i = 0;
    while ((tuple = scanner.next()) != null) {
      assertEquals(6, tuple.getInt4(2)); // sum
      assertEquals(3, tuple.getInt4(3)); // max
      assertEquals(1, tuple.getInt4(4)); // min
      i++;
    }
    assertEquals(10, i);
    scanner.close();

    // Examine the statistics information
    assertEquals(10, ctx.getResultStats().getNumRows().longValue());

    fs.delete(queryLocalTmpDir, true);
  }

  @Test
  public final void testPartitionedStorePlanWithMaxFileSize() throws IOException, TajoException {

    // Preparing working dir and input fragments
    FileFragment[] frags = FileTablespace.splitNG(conf, "default.score_large", largeScore.getMeta(),
        new Path(largeScore.getUri()), Integer.MAX_VALUE);
    TaskAttemptId id = LocalTajoTestingUtility.newTaskAttemptId(masterPlan);
    Path workDir = CommonTestingUtil.getTestDir(TajoTestingCluster.DEFAULT_TEST_DIRECTORY + "/testPartitionedStorePlanWithMaxFileSize");

    // Setting session variables
    QueryContext queryContext = new QueryContext(conf, session);
    queryContext.setInt(SessionVars.MAX_OUTPUT_FILE_SIZE, 1);

    // Preparing task context
    TaskAttemptContext ctx = new TaskAttemptContext(queryContext, id, new FileFragment[] { frags[0] }, workDir);
    ctx.setOutputPath(new Path(workDir, "part-01-000000"));
    // SortBasedColumnPartitionStoreExec will be chosen by default.
    ctx.setEnforcer(new Enforcer());
    Expr context = analyzer.parse(CreateTableAsStmts[4]);
    LogicalPlan plan = planner.createPlan(queryContext, context);
    LogicalNode rootNode = optimizer.optimize(plan);

    // Executing CREATE TABLE PARTITION BY
    PhysicalPlanner phyPlanner = new PhysicalPlannerImpl(conf);
    PhysicalExec exec = phyPlanner.createPlan(ctx, rootNode);
    exec.init();
    exec.next();
    exec.close();

    FileSystem fs = sm.getFileSystem();
    FileStatus [] list = fs.listStatus(workDir);
    // checking the number of partitions
    assertEquals(2, list.length);

    List<Fragment> fragments = Lists.newArrayList();
    int i = 0;
    for (FileStatus status : list) {
      assertTrue(status.isDirectory());

      long fileVolumSum = 0;
      FileStatus [] fileStatuses = fs.listStatus(status.getPath());
      for (FileStatus fileStatus : fileStatuses) {
        fileVolumSum += fileStatus.getLen();
        fragments.add(new FileFragment("partition", fileStatus.getPath(), 0, fileStatus.getLen()));
      }
      assertTrue("checking the meaningfulness of test", fileVolumSum > StorageUnit.MB && fileStatuses.length > 1);

      long expectedFileNum = (long) Math.ceil(fileVolumSum / (float)StorageUnit.MB);
      assertEquals(expectedFileNum, fileStatuses.length);
    }
    TableMeta outputMeta = CatalogUtil.newTableMeta("TEXT");
    Scanner scanner = new MergeScanner(conf, rootNode.getOutSchema(), outputMeta, TUtil.newList(fragments));
    scanner.init();

    long rowNum = 0;
    while (scanner.next() != null) {
      rowNum++;
    }

    // checking the number of all written rows
    assertTrue(largeScore.getStats().getNumRows() == rowNum);

    scanner.close();
  }

  @Test
  public final void testPartitionedStorePlanWithEmptyGroupingSet()
      throws IOException, TajoException {
    FileFragment[] frags = FileTablespace.splitNG(conf, "default.score", score.getMeta(), new Path(score.getUri()),
        Integer.MAX_VALUE);
    TaskAttemptId id = LocalTajoTestingUtility.newTaskAttemptId(masterPlan);

    Path workDir = CommonTestingUtil.getTestDir(TajoTestingCluster.DEFAULT_TEST_DIRECTORY + 
        "/testPartitionedStorePlanWithEmptyGroupingSet");
    TaskAttemptContext ctx = new TaskAttemptContext(new QueryContext(conf),
        id, new FileFragment[] { frags[0] }, workDir);
    ctx.setEnforcer(new Enforcer());
    Expr expr = analyzer.parse(QUERIES[14]);
    LogicalPlan plan = planner.createPlan(defaultContext, expr);
    LogicalNode rootNode = plan.getRootBlock().getRoot();
    int numPartitions = 1;
    DataChannel dataChannel = new DataChannel(masterPlan.newExecutionBlockId(), masterPlan.newExecutionBlockId(),
        ShuffleType.HASH_SHUFFLE, numPartitions);
    dataChannel.setShuffleKeys(new Column[]{});
    ctx.setDataChannel(dataChannel);
    optimizer.optimize(plan);

    TableMeta outputMeta = CatalogUtil.newTableMeta(dataChannel.getStoreType());

    FileSystem fs = sm.getFileSystem();
    QueryId queryId = id.getTaskId().getExecutionBlockId().getQueryId();
    ExecutionBlockId ebId = id.getTaskId().getExecutionBlockId();

    PhysicalPlanner phyPlanner = new PhysicalPlannerImpl(conf);
    PhysicalExec exec = phyPlanner.createPlan(ctx, rootNode);
    exec.init();
    exec.next();
    exec.close();
    ctx.getHashShuffleAppenderManager().close(ebId);

    String executionBlockBaseDir = queryId.toString() + "/output" + "/" + ebId.getId() + "/hash-shuffle";
    Path queryLocalTmpDir = new Path(conf.getVar(ConfVars.WORKER_TEMPORAL_DIR) + "/" + executionBlockBaseDir);
    FileStatus [] list = fs.listStatus(queryLocalTmpDir);

    List<Fragment> fragments = new ArrayList<Fragment>();
    for (FileStatus status : list) {
      assertTrue(status.isDirectory());
      FileStatus [] files = fs.listStatus(status.getPath());
      for (FileStatus eachFile: files) {
        fragments.add(new FileFragment("partition", eachFile.getPath(), 0, eachFile.getLen()));
      }
    }

    assertEquals(numPartitions, fragments.size());

    Scanner scanner = new MergeScanner(conf, rootNode.getOutSchema(), outputMeta, TUtil.newList(fragments));
    scanner.init();
    Tuple tuple;
    int i = 0;
    while ((tuple = scanner.next()) != null) {
      assertEquals(60, tuple.getInt4(0)); // sum
      assertEquals(3, tuple.getInt4(1)); // max
      assertEquals(1, tuple.getInt4(2)); // min
      i++;
    }
    assertEquals(1, i);
    scanner.close();

    // Examine the statistics information
    assertEquals(1, ctx.getResultStats().getNumRows().longValue());
    fs.delete(queryLocalTmpDir, true);
  }

  @Test
  public final void testAggregationFunction() throws IOException, TajoException {
    FileFragment[] frags = FileTablespace.splitNG(conf, "default.score", score.getMeta(), new Path(score.getUri()),
        Integer.MAX_VALUE);
    Path workDir = CommonTestingUtil.getTestDir(TajoTestingCluster.DEFAULT_TEST_DIRECTORY + "/testAggregationFunction");
    TaskAttemptContext ctx = new TaskAttemptContext(new QueryContext(conf),
        LocalTajoTestingUtility.newTaskAttemptId(masterPlan),
        new FileFragment[] { frags[0] }, workDir);
    ctx.setEnforcer(new Enforcer());
    Expr context = analyzer.parse(QUERIES[8]);
    LogicalPlan plan = planner.createPlan(defaultContext, context);
    LogicalNode rootNode = optimizer.optimize(plan);

    // Set all aggregation functions to the first phase mode
    GroupbyNode groupbyNode = PlannerUtil.findTopNode(rootNode, NodeType.GROUP_BY);
    for (AggregationFunctionCallEval function : groupbyNode.getAggFunctions()) {
      function.setFirstPhase();
    }

    PhysicalPlanner phyPlanner = new PhysicalPlannerImpl(conf);
    PhysicalExec exec = phyPlanner.createPlan(ctx, rootNode);

    exec.init();
    Tuple tuple = exec.next();
    assertEquals(30, tuple.getInt8(0));
    assertEquals(3, tuple.getInt4(1));
    assertEquals(1, tuple.getInt4(2));
    assertNull(exec.next());
    exec.close();
  }

  @Test
  public final void testCountFunction() throws IOException, TajoException {
    FileFragment[] frags = FileTablespace.splitNG(conf, "default.score", score.getMeta(), new Path(score.getUri()),
        Integer.MAX_VALUE);
    Path workDir = CommonTestingUtil.getTestDir(TajoTestingCluster.DEFAULT_TEST_DIRECTORY + "/testCountFunction");
    TaskAttemptContext ctx = new TaskAttemptContext(new QueryContext(conf),
        LocalTajoTestingUtility.newTaskAttemptId(masterPlan),
        new FileFragment[] { frags[0] }, workDir);
    ctx.setEnforcer(new Enforcer());
    Expr context = analyzer.parse(QUERIES[9]);
    LogicalPlan plan = planner.createPlan(defaultContext, context);
    LogicalNode rootNode = optimizer.optimize(plan);

    // Set all aggregation functions to the first phase mode
    GroupbyNode groupbyNode = PlannerUtil.findTopNode(rootNode, NodeType.GROUP_BY);
    for (AggregationFunctionCallEval function : groupbyNode.getAggFunctions()) {
      function.setFirstPhase();
    }

    PhysicalPlanner phyPlanner = new PhysicalPlannerImpl(conf);
    PhysicalExec exec = phyPlanner.createPlan(ctx, rootNode);
    exec.init();
    Tuple tuple = exec.next();
    assertEquals(30, tuple.getInt8(0));
    assertNull(exec.next());
    exec.close();
  }

  @Test
  public final void testGroupByWithNullValue() throws IOException, TajoException {
    FileFragment[] frags = FileTablespace.splitNG(conf, "default.score", score.getMeta(), new Path(score.getUri()),
        Integer.MAX_VALUE);
    Path workDir = CommonTestingUtil.getTestDir(TajoTestingCluster.DEFAULT_TEST_DIRECTORY + "/testGroupByWithNullValue");
    TaskAttemptContext ctx = new TaskAttemptContext(new QueryContext(conf),
        LocalTajoTestingUtility.newTaskAttemptId(masterPlan),
        new FileFragment[] { frags[0] }, workDir);
    ctx.setEnforcer(new Enforcer());
    Expr context = analyzer.parse(QUERIES[11]);
    LogicalPlan plan = planner.createPlan(defaultContext, context);
    LogicalNode rootNode = optimizer.optimize(plan);

    PhysicalPlanner phyPlanner = new PhysicalPlannerImpl(conf);
    PhysicalExec exec = phyPlanner.createPlan(ctx, rootNode);

    int count = 0;
    exec.init();
    while(exec.next() != null) {
      count++;
    }
    exec.close();
    assertEquals(10, count);
  }

  @Test
  public final void testUnionPlan() throws IOException, TajoException, CloneNotSupportedException {
    FileFragment[] frags = FileTablespace.splitNG(conf, "default.employee", employee.getMeta(),
        new Path(employee.getUri()), Integer.MAX_VALUE);
    Path workDir = CommonTestingUtil.getTestDir(TajoTestingCluster.DEFAULT_TEST_DIRECTORY + "/testUnionPlan");
    TaskAttemptContext ctx = new TaskAttemptContext(new QueryContext(conf),
        LocalTajoTestingUtility.newTaskAttemptId(masterPlan),
        new FileFragment[] { frags[0] }, workDir);
    ctx.setEnforcer(new Enforcer());
    Expr  context = analyzer.parse(QUERIES[0]);
    LogicalPlan plan = planner.createPlan(defaultContext, context);
    LogicalNode rootNode = optimizer.optimize(plan);
    LogicalRootNode root = (LogicalRootNode) rootNode;
    UnionNode union = plan.createNode(UnionNode.class);
    union.setLeftChild((LogicalNode) root.getChild().clone());
    union.setRightChild((LogicalNode) root.getChild().clone());
    root.setChild(union);

    PhysicalPlanner phyPlanner = new PhysicalPlannerImpl(conf);
    PhysicalExec exec = phyPlanner.createPlan(ctx, root);

    int count = 0;
    exec.init();
    while(exec.next() != null) {
      count++;
    }
    exec.close();
    assertEquals(200, count);
  }

  @Test
  public final void testEvalExpr() throws IOException, TajoException {
    Path workDir = CommonTestingUtil.getTestDir(TajoTestingCluster.DEFAULT_TEST_DIRECTORY + "/testEvalExpr");
    TaskAttemptContext ctx = new TaskAttemptContext(new QueryContext(conf),
        LocalTajoTestingUtility.newTaskAttemptId(masterPlan),
        new FileFragment[] { }, workDir);
    Expr expr = analyzer.parse(QUERIES[12]);
    LogicalPlan plan = planner.createPlan(defaultContext, expr);
    LogicalNode rootNode = optimizer.optimize(plan);

    PhysicalPlanner phyPlanner = new PhysicalPlannerImpl(conf);
    PhysicalExec exec = phyPlanner.createPlan(ctx, rootNode);
    Tuple tuple;
    exec.init();
    tuple = exec.next();
    exec.close();
    assertEquals(true, tuple.getBool(0));
    assertTrue(7.0d == tuple.getFloat8(1));

    expr = analyzer.parse(QUERIES[13]);
    plan = planner.createPlan(defaultContext, expr);
    rootNode = optimizer.optimize(plan);

    phyPlanner = new PhysicalPlannerImpl(conf);
    exec = phyPlanner.createPlan(ctx, rootNode);
    exec.init();
    tuple = exec.next();
    exec.close();
    assertEquals(DatumFactory.createBool(true), tuple.asDatum(0));
  }

  public final String [] createIndexStmt = {
      "create index idx_employee on employee using TWO_LEVEL_BIN_TREE (name null first, empId desc)"
  };

<<<<<<< HEAD
  @Test
  public final void testCreateIndex() throws IOException, PlanningException {
=======
  //@Test
  public final void testCreateIndex() throws IOException, TajoException {
>>>>>>> 6d852081
    FileFragment[] frags = FileTablespace.splitNG(conf, "default.employee", employee.getMeta(),
        new Path(employee.getUri()), Integer.MAX_VALUE);
    Path workDir = CommonTestingUtil.getTestDir(TajoTestingCluster.DEFAULT_TEST_DIRECTORY + "/testCreateIndex");
    Path indexPath = StorageUtil.concatPath(TajoConf.getWarehouseDir(conf), "default/idx_employee");
    if (sm.getFileSystem().exists(indexPath)) {
      sm.getFileSystem().delete(indexPath, true);
    }

    TaskAttemptContext ctx = new TaskAttemptContext(new QueryContext(conf),
        LocalTajoTestingUtility.newTaskAttemptId(masterPlan),
        new FileFragment[] {frags[0]}, workDir);
    ctx.setEnforcer(new Enforcer());
    Expr context = analyzer.parse(createIndexStmt[0]);
    LogicalPlan plan = planner.createPlan(defaultContext, context);
    LogicalNode rootNode = optimizer.optimize(plan);

    PhysicalPlanner phyPlanner = new PhysicalPlannerImpl(conf);
    PhysicalExec exec = phyPlanner.createPlan(ctx, rootNode);
    exec.init();
    while (exec.next() != null) {
    }
    exec.close();

    FileStatus[] list = sm.getFileSystem().listStatus(indexPath);
    assertEquals(2, list.length);
  }

  final static String [] duplicateElimination = {
      "select distinct deptname from score",
  };

  @Test
  public final void testDuplicateEliminate() throws IOException, TajoException {
    FileFragment[] frags = FileTablespace.splitNG(conf, "default.score", score.getMeta(),
        new Path(score.getUri()), Integer.MAX_VALUE);

    Path workDir = CommonTestingUtil.getTestDir(TajoTestingCluster.DEFAULT_TEST_DIRECTORY + "/testDuplicateEliminate");
    TaskAttemptContext ctx = new TaskAttemptContext(new QueryContext(conf),
        LocalTajoTestingUtility.newTaskAttemptId(masterPlan),
        new FileFragment[] {frags[0]}, workDir);
    ctx.setEnforcer(new Enforcer());
    Expr expr = analyzer.parse(duplicateElimination[0]);
    LogicalPlan plan = planner.createPlan(defaultContext, expr);
    LogicalNode rootNode = optimizer.optimize(plan);

    PhysicalPlanner phyPlanner = new PhysicalPlannerImpl(conf);
    PhysicalExec exec = phyPlanner.createPlan(ctx, rootNode);
    Tuple tuple;

    int cnt = 0;
    Set<String> expected = Sets.newHashSet(
        "name_1", "name_2", "name_3", "name_4", "name_5");
    exec.init();
    while ((tuple = exec.next()) != null) {
      assertTrue(expected.contains(tuple.getText(0)));
      cnt++;
    }
    exec.close();
    assertEquals(5, cnt);
  }

  public String [] SORT_QUERY = {
      "select name, empId from employee order by empId"
  };

  @Test
  public final void testSortEnforcer() throws IOException, TajoException {
    FileFragment[] frags = FileTablespace.splitNG(conf, "default.employee", employee.getMeta(),
        new Path(employee.getUri()), Integer.MAX_VALUE);

    Path workDir = CommonTestingUtil.getTestDir(TajoTestingCluster.DEFAULT_TEST_DIRECTORY + "/testSortEnforcer");
    Expr context = analyzer.parse(SORT_QUERY[0]);
    LogicalPlan plan = planner.createPlan(defaultContext, context);
    optimizer.optimize(plan);
    LogicalNode rootNode = plan.getRootBlock().getRoot();

    SortNode sortNode = PlannerUtil.findTopNode(rootNode, NodeType.SORT);

    Enforcer enforcer = new Enforcer();
    enforcer.enforceSortAlgorithm(sortNode.getPID(), SortAlgorithm.IN_MEMORY_SORT);
    TaskAttemptContext ctx = new TaskAttemptContext(new QueryContext(conf),
        LocalTajoTestingUtility.newTaskAttemptId(masterPlan),
        new FileFragment[] {frags[0]}, workDir);
    ctx.setEnforcer(enforcer);

    PhysicalPlanner phyPlanner = new PhysicalPlannerImpl(conf);
    PhysicalExec exec = phyPlanner.createPlan(ctx, rootNode);
    exec.init();
    exec.next();
    exec.close();

    assertTrue(exec instanceof MemSortExec);

    context = analyzer.parse(SORT_QUERY[0]);
    plan = planner.createPlan(defaultContext, context);
    optimizer.optimize(plan);
    rootNode = plan.getRootBlock().getRoot();

    sortNode = PlannerUtil.findTopNode(rootNode, NodeType.SORT);

    enforcer = new Enforcer();
    enforcer.enforceSortAlgorithm(sortNode.getPID(), SortAlgorithm.MERGE_SORT);
    ctx = new TaskAttemptContext(new QueryContext(conf),
        LocalTajoTestingUtility.newTaskAttemptId(masterPlan),
        new FileFragment[] {frags[0]}, workDir);
    ctx.setEnforcer(enforcer);

    phyPlanner = new PhysicalPlannerImpl(conf);
    exec = phyPlanner.createPlan(ctx, rootNode);
    exec.init();
    exec.next();
    exec.close();

    assertTrue(exec instanceof ExternalSortExec);
  }

  @Test
  public final void testGroupByEnforcer() throws IOException, TajoException {
    FileFragment[] frags = FileTablespace.splitNG(conf, "default.score", score.getMeta(), new Path(score.getUri()),
        Integer.MAX_VALUE);
    Path workDir = CommonTestingUtil.getTestDir(TajoTestingCluster.DEFAULT_TEST_DIRECTORY + "/testGroupByEnforcer");
    Expr context = analyzer.parse(QUERIES[7]);
    LogicalPlan plan = planner.createPlan(defaultContext, context);
    optimizer.optimize(plan);
    LogicalNode rootNode = plan.getRootBlock().getRoot();

    GroupbyNode groupByNode = PlannerUtil.findTopNode(rootNode, NodeType.GROUP_BY);

    Enforcer enforcer = new Enforcer();
    enforcer.enforceHashAggregation(groupByNode.getPID());
    TaskAttemptContext ctx = new TaskAttemptContext(new QueryContext(conf),
        LocalTajoTestingUtility.newTaskAttemptId(masterPlan),
        new FileFragment[] {frags[0]}, workDir);
    ctx.setEnforcer(enforcer);

    PhysicalPlanner phyPlanner = new PhysicalPlannerImpl(conf);
    PhysicalExec exec = phyPlanner.createPlan(ctx, rootNode);
    exec.init();
    exec.next();
    exec.close();

    assertNotNull(PhysicalPlanUtil.findExecutor(exec, HashAggregateExec.class));

    context = analyzer.parse(QUERIES[7]);
    plan = planner.createPlan(defaultContext, context);
    optimizer.optimize(plan);
    rootNode = plan.getRootBlock().getRoot();

    groupByNode = PlannerUtil.findTopNode(rootNode, NodeType.GROUP_BY);

    enforcer = new Enforcer();
    enforcer.enforceSortAggregation(groupByNode.getPID(), null);
    ctx = new TaskAttemptContext(new QueryContext(conf),
        LocalTajoTestingUtility.newTaskAttemptId(masterPlan),
        new FileFragment[] {frags[0]}, workDir);
    ctx.setEnforcer(enforcer);

    phyPlanner = new PhysicalPlannerImpl(conf);
    exec = phyPlanner.createPlan(ctx, rootNode);
    exec.init();
    exec.next();
    exec.close();

    assertTrue(exec instanceof SortAggregateExec);
  }
}<|MERGE_RESOLUTION|>--- conflicted
+++ resolved
@@ -973,13 +973,8 @@
       "create index idx_employee on employee using TWO_LEVEL_BIN_TREE (name null first, empId desc)"
   };
 
-<<<<<<< HEAD
-  @Test
-  public final void testCreateIndex() throws IOException, PlanningException {
-=======
-  //@Test
+  @Test
   public final void testCreateIndex() throws IOException, TajoException {
->>>>>>> 6d852081
     FileFragment[] frags = FileTablespace.splitNG(conf, "default.employee", employee.getMeta(),
         new Path(employee.getUri()), Integer.MAX_VALUE);
     Path workDir = CommonTestingUtil.getTestDir(TajoTestingCluster.DEFAULT_TEST_DIRECTORY + "/testCreateIndex");
