--- conflicted
+++ resolved
@@ -149,11 +149,7 @@
   @Test
   public final void testGroupByWithConstantKeys2() throws Exception {
     // select l_partkey as a, timestamp '2014-07-07 04:28:31.561' as b, '##' as c, count(*) d from lineitem
-<<<<<<< HEAD
-    // group by a, b, c;
-=======
     // group by a, b, c order by l_partkey;
->>>>>>> 1867c53e
     ResultSet res = executeQuery();
     assertResultSet(res);
     cleanupQuery(res);
