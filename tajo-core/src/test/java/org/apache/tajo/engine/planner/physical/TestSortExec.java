--- conflicted
+++ resolved
@@ -114,13 +114,8 @@
   @Test
   public final void testNext() throws IOException, PlanningException {
     FileFragment[] frags = FileStorageManager.splitNG(conf, "default.employee", employeeMeta, tablePath, Integer.MAX_VALUE);
-<<<<<<< HEAD
-    Path workDir = CommonTestingUtil.getTestDir("target/test-data/TestSortExec");
+    Path workDir = CommonTestingUtil.getTestDir(TajoTestingCluster.DEFAULT_TEST_DIRECTORY + "/TestSortExec");
     TaskAttemptContext ctx = new TaskAttemptContext(queryContext,
-=======
-    Path workDir = CommonTestingUtil.getTestDir(TajoTestingCluster.DEFAULT_TEST_DIRECTORY + "/TestSortExec");
-    TaskAttemptContext ctx = new TaskAttemptContext(new QueryContext(conf),
->>>>>>> e9cd25a6
         LocalTajoTestingUtility
         .newTaskAttemptId(), new FileFragment[] { frags[0] }, workDir);
     ctx.setEnforcer(new Enforcer());
