/**
 * Licensed to the Apache Software Foundation (ASF) under one
 * or more contributor license agreements.  See the NOTICE file
 * distributed with this work for additional information
 * regarding copyright ownership.  The ASF licenses this file
 * to you under the Apache License, Version 2.0 (the
 * "License"); you may not use this file except in compliance
 * with the License.  You may obtain a copy of the License at
 *
 *     http://www.apache.org/licenses/LICENSE-2.0
 *
 * Unless required by applicable law or agreed to in writing, software
 * distributed under the License is distributed on an "AS IS" BASIS,
 * WITHOUT WARRANTIES OR CONDITIONS OF ANY KIND, either express or implied.
 * See the License for the specific language governing permissions and
 * limitations under the License.
 */

package org.apache.tajo.engine.eval;

import org.apache.tajo.exception.InvalidOperationException;
import org.junit.Test;

import java.io.IOException;

import static org.junit.Assert.fail;

public class TestIntervalType extends ExprTestBase {
<<<<<<< HEAD
//  @Test
//  public void testIntervalPostgresqlCase() throws IOException {
//
//    // http://www.postgresql.org/docs/8.2/static/functions-datetime.html
//    testSimpleEval("select date '2001-09-28' + 7", new String[]{"2001-10-05"});
//    testSimpleEval("select date '2001-09-28' + interval '1 hour'",
//        new String[]{"2001-09-28 01:00:00" + getUserTimeZoneDisplay()});
//
//    testSimpleEval("select date '2001-09-28' + time '03:00'",
//        new String[]{"2001-09-28 03:00:00" + getUserTimeZoneDisplay()});
//    testSimpleEval("select time '03:00' + date '2001-09-28'",
//        new String[]{"2001-09-28 03:00:00" + getUserTimeZoneDisplay()});
//    testSimpleEval("select interval '1 day' + interval '1 hour'", new String[]{"1 day 01:00:00"});
//
//    testSimpleEval("select timestamp '2001-09-28 01:00' + interval '23 hours'",
//        new String[]{"2001-09-29 00:00:00" + getUserTimeZoneDisplay()});
//
//    testSimpleEval("select time '01:00' + interval '3 hours'", new String[]{"04:00:00" + getUserTimeZoneDisplay()});
//
//    testSimpleEval("select date '2001-10-01' - date '2001-09-28'", new String[]{"3"});
//    testSimpleEval("select date '2001-10-01' - 7", new String[]{"2001-09-24"});
//    testSimpleEval("select date '2001-09-28' - interval '1 hour'",
//        new String[]{"2001-09-27 23:00:00" + getUserTimeZoneDisplay()});
//
//    testSimpleEval("select time '05:00' - time '03:00'", new String[]{"02:00:00"});
//    testSimpleEval("select time '05:00' - interval '2 hours'", new String[]{"03:00:00" + getUserTimeZoneDisplay()});
//    testSimpleEval("select timestamp '2001-09-28 23:00' - interval '23 hours'",
//        new String[]{"2001-09-28 00:00:00" + getUserTimeZoneDisplay()});
//
//    testSimpleEval("select interval '1 day' - interval '1 hour'", new String[]{"23:00:00"});
//
//    testSimpleEval("select timestamp '2001-09-29 03:00' - timestamp '2001-09-27 12:00'", new String[]{"1 day 15:00:00"});
//    testSimpleEval("select 900 * interval '1 second'", new String[]{"00:15:00"});
//    testSimpleEval("select 21 * interval '1 day'", new String[]{"21 days"});
//    testSimpleEval("select 3.5 * interval '1 hour'", new String[]{"03:30:00"});
//    testSimpleEval("select interval '1 hour' / 1.5", new String[]{"00:40:00"});
//  }
//
//  @Test
//  public void testCaseByCase() throws Exception {
//    testSimpleEval("select date '2001-08-28' + interval '10 day 1 hour'",
//        new String[]{"2001-09-07 01:00:00" + getUserTimeZoneDisplay()});
//    testSimpleEval("select interval '10 day 01:00:00' + date '2001-08-28'",
//        new String[]{"2001-09-07 01:00:00" + getUserTimeZoneDisplay()});
//    testSimpleEval("select time '10:20:30' + interval '1 day 01:00:00'",
//        new String[]{"11:20:30" + getUserTimeZoneDisplay()});
//    testSimpleEval("select interval '1 day 01:00:00' + time '10:20:30'",
//        new String[]{"11:20:30" + getUserTimeZoneDisplay()});
//    testSimpleEval("select time '10:20:30' - interval '1 day 01:00:00'",
//        new String[]{"09:20:30" + getUserTimeZoneDisplay()});
//
//    testSimpleEval("select (interval '1 month 20 day' + interval '50 day')", new String[]{"1 month 70 days"});
//    testSimpleEval("select date '2013-01-01' + interval '1 month 70 day'",
//        new String[]{"2013-04-12 00:00:00" + getUserTimeZoneDisplay()});
//    testSimpleEval("select date '2013-01-01' + (interval '1 month 20 day' + interval '50 day')",
//        new String[]{"2013-04-12 00:00:00" + getUserTimeZoneDisplay()});
//    testSimpleEval("select interval '1 month 70 day' + date '2013-01-01'",
//        new String[]{"2013-04-12 00:00:00" + getUserTimeZoneDisplay()});
//    testSimpleEval("select date '2013-01-01' - interval '1 month 70 day'",
//        new String[]{"2012-09-22 00:00:00" + getUserTimeZoneDisplay()});
//
//    testSimpleEval("select timestamp '2001-09-28 23:00' - interval '1 month 2 day 10:20:30'",
//        new String[]{"2001-08-26 12:39:30" + getUserTimeZoneDisplay()});
//    testSimpleEval("select timestamp '2001-09-28 23:00' + interval '1 month 2 day 10:20:30'",
//        new String[]{"2001-10-31 09:20:30" + getUserTimeZoneDisplay()});
//    testSimpleEval("select interval '1 month 2 day 10:20:30' + timestamp '2001-09-28 23:00'",
//        new String[]{"2001-10-31 09:20:30" + getUserTimeZoneDisplay()});
//
//
//    testSimpleEval("select interval '5 month' / 3", new String[]{"1 month 20 days"});
//
//    // Notice: Different from postgresql result(13 days 01:02:36.4992) because of double type precision.
//    testSimpleEval("select interval '1 month' / 2.3", new String[]{"13 days 01:02:36.522"});
//
//    testSimpleEval("select interval '1 month' * 2.3", new String[]{"2 months 9 days"});
//    testSimpleEval("select interval '3 year 5 month 1 hour' / 1.5", new String[]{"2 years 3 months 10 days 00:40:00"});
//
//    testSimpleEval("select date '2001-09-28' - time '03:00'",
//        new String[]{"2001-09-27 21:00:00" + getUserTimeZoneDisplay()});
//
//    testSimpleEval("select date '2014-03-20' + interval '1 day'",
//        new String[]{"2014-03-21 00:00:00" + getUserTimeZoneDisplay()});
//
//    testSimpleEval("select date '2014-03-20' - interval '1 day'",
//        new String[]{"2014-03-19 00:00:00" + getUserTimeZoneDisplay()});
//  }
=======
  @Test
  public void testIntervalPostgresqlCase() throws IOException {

    // http://www.postgresql.org/docs/8.2/static/functions-datetime.html
    testSimpleEval("select date '2001-09-28' + 7", new String[]{"2001-10-05"});
    testSimpleEval("select date '2001-09-28' + interval '1 hour'",
        new String[]{"2001-09-28 01:00:00"});

    testSimpleEval("select date '2001-09-28' + time '03:00'",
        new String[]{"2001-09-28 03:00:00"});
    testSimpleEval("select time '03:00' + date '2001-09-28'",
        new String[]{"2001-09-28 03:00:00"});
    testSimpleEval("select interval '1 day' + interval '1 hour'", new String[]{"1 day 01:00:00"});

    testSimpleEval("select timestamp '2001-09-28 01:00' + interval '23 hours'",
        new String[]{"2001-09-29 00:00:00"});

    testSimpleEval("select time '01:00' + interval '3 hours'", new String[]{"04:00:00"});

    testSimpleEval("select date '2001-10-01' - date '2001-09-28'", new String[]{"3"});
    testSimpleEval("select date '2001-10-01' - 7", new String[]{"2001-09-24"});
    testSimpleEval("select date '2001-09-28' - interval '1 hour'",
        new String[]{"2001-09-27 23:00:00"});

    testSimpleEval("select time '05:00' - time '03:00'", new String[]{"02:00:00"});
    testSimpleEval("select time '05:00' - interval '2 hours'", new String[]{"03:00:00"});
    testSimpleEval("select timestamp '2001-09-28 23:00' - interval '23 hours'",
        new String[]{"2001-09-28 00:00:00"});

    testSimpleEval("select interval '1 day' - interval '1 hour'", new String[]{"23:00:00"});

    testSimpleEval("select timestamp '2001-09-29 03:00' - timestamp '2001-09-27 12:00'", new String[]{"1 day 15:00:00"});
    testSimpleEval("select 900 * interval '1 second'", new String[]{"00:15:00"});
    testSimpleEval("select 21 * interval '1 day'", new String[]{"21 days"});
    testSimpleEval("select 3.5 * interval '1 hour'", new String[]{"03:30:00"});
    testSimpleEval("select interval '1 hour' / 1.5", new String[]{"00:40:00"});
  }

  @Test
  public void testCaseByCase() throws Exception {
    testSimpleEval("select date '2001-08-28' + interval '10 day 1 hour'",
        new String[]{"2001-09-07 01:00:00"});
    testSimpleEval("select interval '10 day 01:00:00' + date '2001-08-28'",
        new String[]{"2001-09-07 01:00:00"});
    testSimpleEval("select time '10:20:30' + interval '1 day 01:00:00'",
        new String[]{"11:20:30"});
    testSimpleEval("select interval '1 day 01:00:00' + time '10:20:30'",
        new String[]{"11:20:30"});
    testSimpleEval("select time '10:20:30' - interval '1 day 01:00:00'",
        new String[]{"09:20:30"});

    testSimpleEval("select (interval '1 month 20 day' + interval '50 day')", new String[]{"1 month 70 days"});
    testSimpleEval("select date '2013-01-01' + interval '1 month 70 day'",
        new String[]{"2013-04-12 00:00:00"});
    testSimpleEval("select date '2013-01-01' + (interval '1 month 20 day' + interval '50 day')",
        new String[]{"2013-04-12 00:00:00"});
    testSimpleEval("select interval '1 month 70 day' + date '2013-01-01'",
        new String[]{"2013-04-12 00:00:00"});
    testSimpleEval("select date '2013-01-01' - interval '1 month 70 day'",
        new String[]{"2012-09-22 00:00:00"});

    testSimpleEval("select timestamp '2001-09-28 23:00' - interval '1 month 2 day 10:20:30'",
        new String[]{"2001-08-26 12:39:30"});
    testSimpleEval("select timestamp '2001-09-28 23:00' + interval '1 month 2 day 10:20:30'",
        new String[]{"2001-10-31 09:20:30"});
    testSimpleEval("select interval '1 month 2 day 10:20:30' + timestamp '2001-09-28 23:00'",
        new String[]{"2001-10-31 09:20:30"});


    testSimpleEval("select interval '5 month' / 3", new String[]{"1 month 20 days"});

    // Notice: Different from postgresql result(13 days 01:02:36.4992) because of double type precision.
    testSimpleEval("select interval '1 month' / 2.3", new String[]{"13 days 01:02:36.522"});

    testSimpleEval("select interval '1 month' * 2.3", new String[]{"2 months 9 days"});
    testSimpleEval("select interval '3 year 5 month 1 hour' / 1.5", new String[]{"2 years 3 months 10 days 00:40:00"});

    testSimpleEval("select date '2001-09-28' - time '03:00'",
        new String[]{"2001-09-27 21:00:00"});

    testSimpleEval("select date '2014-03-20' + interval '1 day'",
        new String[]{"2014-03-21 00:00:00"});

    testSimpleEval("select date '2014-03-20' - interval '1 day'",
        new String[]{"2014-03-19 00:00:00"});
  }
>>>>>>> 3c273b52

  @Test
  public void testWrongFormatLiteral() throws Exception {
    try {
      testSimpleEval("select interval '1 month 2 day 23 hours 10:20:30'", new String[]{"DUMMY"});
      fail("hour and time format can not be used at the same time  in interval.");
    } catch (InvalidOperationException e) {
      //success
    }
  }
}<|MERGE_RESOLUTION|>--- conflicted
+++ resolved
@@ -26,94 +26,6 @@
 import static org.junit.Assert.fail;
 
 public class TestIntervalType extends ExprTestBase {
-<<<<<<< HEAD
-//  @Test
-//  public void testIntervalPostgresqlCase() throws IOException {
-//
-//    // http://www.postgresql.org/docs/8.2/static/functions-datetime.html
-//    testSimpleEval("select date '2001-09-28' + 7", new String[]{"2001-10-05"});
-//    testSimpleEval("select date '2001-09-28' + interval '1 hour'",
-//        new String[]{"2001-09-28 01:00:00" + getUserTimeZoneDisplay()});
-//
-//    testSimpleEval("select date '2001-09-28' + time '03:00'",
-//        new String[]{"2001-09-28 03:00:00" + getUserTimeZoneDisplay()});
-//    testSimpleEval("select time '03:00' + date '2001-09-28'",
-//        new String[]{"2001-09-28 03:00:00" + getUserTimeZoneDisplay()});
-//    testSimpleEval("select interval '1 day' + interval '1 hour'", new String[]{"1 day 01:00:00"});
-//
-//    testSimpleEval("select timestamp '2001-09-28 01:00' + interval '23 hours'",
-//        new String[]{"2001-09-29 00:00:00" + getUserTimeZoneDisplay()});
-//
-//    testSimpleEval("select time '01:00' + interval '3 hours'", new String[]{"04:00:00" + getUserTimeZoneDisplay()});
-//
-//    testSimpleEval("select date '2001-10-01' - date '2001-09-28'", new String[]{"3"});
-//    testSimpleEval("select date '2001-10-01' - 7", new String[]{"2001-09-24"});
-//    testSimpleEval("select date '2001-09-28' - interval '1 hour'",
-//        new String[]{"2001-09-27 23:00:00" + getUserTimeZoneDisplay()});
-//
-//    testSimpleEval("select time '05:00' - time '03:00'", new String[]{"02:00:00"});
-//    testSimpleEval("select time '05:00' - interval '2 hours'", new String[]{"03:00:00" + getUserTimeZoneDisplay()});
-//    testSimpleEval("select timestamp '2001-09-28 23:00' - interval '23 hours'",
-//        new String[]{"2001-09-28 00:00:00" + getUserTimeZoneDisplay()});
-//
-//    testSimpleEval("select interval '1 day' - interval '1 hour'", new String[]{"23:00:00"});
-//
-//    testSimpleEval("select timestamp '2001-09-29 03:00' - timestamp '2001-09-27 12:00'", new String[]{"1 day 15:00:00"});
-//    testSimpleEval("select 900 * interval '1 second'", new String[]{"00:15:00"});
-//    testSimpleEval("select 21 * interval '1 day'", new String[]{"21 days"});
-//    testSimpleEval("select 3.5 * interval '1 hour'", new String[]{"03:30:00"});
-//    testSimpleEval("select interval '1 hour' / 1.5", new String[]{"00:40:00"});
-//  }
-//
-//  @Test
-//  public void testCaseByCase() throws Exception {
-//    testSimpleEval("select date '2001-08-28' + interval '10 day 1 hour'",
-//        new String[]{"2001-09-07 01:00:00" + getUserTimeZoneDisplay()});
-//    testSimpleEval("select interval '10 day 01:00:00' + date '2001-08-28'",
-//        new String[]{"2001-09-07 01:00:00" + getUserTimeZoneDisplay()});
-//    testSimpleEval("select time '10:20:30' + interval '1 day 01:00:00'",
-//        new String[]{"11:20:30" + getUserTimeZoneDisplay()});
-//    testSimpleEval("select interval '1 day 01:00:00' + time '10:20:30'",
-//        new String[]{"11:20:30" + getUserTimeZoneDisplay()});
-//    testSimpleEval("select time '10:20:30' - interval '1 day 01:00:00'",
-//        new String[]{"09:20:30" + getUserTimeZoneDisplay()});
-//
-//    testSimpleEval("select (interval '1 month 20 day' + interval '50 day')", new String[]{"1 month 70 days"});
-//    testSimpleEval("select date '2013-01-01' + interval '1 month 70 day'",
-//        new String[]{"2013-04-12 00:00:00" + getUserTimeZoneDisplay()});
-//    testSimpleEval("select date '2013-01-01' + (interval '1 month 20 day' + interval '50 day')",
-//        new String[]{"2013-04-12 00:00:00" + getUserTimeZoneDisplay()});
-//    testSimpleEval("select interval '1 month 70 day' + date '2013-01-01'",
-//        new String[]{"2013-04-12 00:00:00" + getUserTimeZoneDisplay()});
-//    testSimpleEval("select date '2013-01-01' - interval '1 month 70 day'",
-//        new String[]{"2012-09-22 00:00:00" + getUserTimeZoneDisplay()});
-//
-//    testSimpleEval("select timestamp '2001-09-28 23:00' - interval '1 month 2 day 10:20:30'",
-//        new String[]{"2001-08-26 12:39:30" + getUserTimeZoneDisplay()});
-//    testSimpleEval("select timestamp '2001-09-28 23:00' + interval '1 month 2 day 10:20:30'",
-//        new String[]{"2001-10-31 09:20:30" + getUserTimeZoneDisplay()});
-//    testSimpleEval("select interval '1 month 2 day 10:20:30' + timestamp '2001-09-28 23:00'",
-//        new String[]{"2001-10-31 09:20:30" + getUserTimeZoneDisplay()});
-//
-//
-//    testSimpleEval("select interval '5 month' / 3", new String[]{"1 month 20 days"});
-//
-//    // Notice: Different from postgresql result(13 days 01:02:36.4992) because of double type precision.
-//    testSimpleEval("select interval '1 month' / 2.3", new String[]{"13 days 01:02:36.522"});
-//
-//    testSimpleEval("select interval '1 month' * 2.3", new String[]{"2 months 9 days"});
-//    testSimpleEval("select interval '3 year 5 month 1 hour' / 1.5", new String[]{"2 years 3 months 10 days 00:40:00"});
-//
-//    testSimpleEval("select date '2001-09-28' - time '03:00'",
-//        new String[]{"2001-09-27 21:00:00" + getUserTimeZoneDisplay()});
-//
-//    testSimpleEval("select date '2014-03-20' + interval '1 day'",
-//        new String[]{"2014-03-21 00:00:00" + getUserTimeZoneDisplay()});
-//
-//    testSimpleEval("select date '2014-03-20' - interval '1 day'",
-//        new String[]{"2014-03-19 00:00:00" + getUserTimeZoneDisplay()});
-//  }
-=======
   @Test
   public void testIntervalPostgresqlCase() throws IOException {
 
@@ -200,7 +112,6 @@
     testSimpleEval("select date '2014-03-20' - interval '1 day'",
         new String[]{"2014-03-19 00:00:00"});
   }
->>>>>>> 3c273b52
 
   @Test
   public void testWrongFormatLiteral() throws Exception {
