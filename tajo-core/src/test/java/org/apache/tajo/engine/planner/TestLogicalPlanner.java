/**
 * Licensed to the Apache Software Foundation (ASF) under one
 * or more contributor license agreements.  See the NOTICE file
 * distributed with this work for additional information
 * regarding copyright ownership.  The ASF licenses this file
 * to you under the Apache License, Version 2.0 (the
 * "License"); you may not use this file except in compliance
 * with the License.  You may obtain a copy of the License at
 *
 *     http://www.apache.org/licenses/LICENSE-2.0
 *
 * Unless required by applicable law or agreed to in writing, software
 * distributed under the License is distributed on an "AS IS" BASIS,
 * WITHOUT WARRANTIES OR CONDITIONS OF ANY KIND, either express or implied.
 * See the License for the specific language governing permissions and
 * limitations under the License.
 */

package org.apache.tajo.engine.planner;

import com.google.common.base.Preconditions;
import com.google.common.collect.Lists;
import com.google.common.collect.Sets;
import org.apache.tajo.LocalTajoTestingUtility;
import org.apache.tajo.QueryVars;
import org.apache.tajo.TajoConstants;
import org.apache.tajo.TajoTestingCluster;
import org.apache.tajo.algebra.AlterTableOpType;
import org.apache.tajo.algebra.Expr;
import org.apache.tajo.algebra.JoinType;
import org.apache.tajo.benchmark.TPCH;
import org.apache.tajo.catalog.*;
import org.apache.tajo.catalog.partition.PartitionMethodDesc;
import org.apache.tajo.catalog.proto.CatalogProtos;
import org.apache.tajo.catalog.proto.CatalogProtos.FunctionType;
import org.apache.tajo.common.TajoDataTypes.Type;
import org.apache.tajo.datum.TextDatum;
import org.apache.tajo.engine.function.FunctionLoader;
import org.apache.tajo.engine.function.builtin.SumInt;
import org.apache.tajo.engine.json.CoreGsonHelper;
import org.apache.tajo.engine.parser.SQLAnalyzer;
import org.apache.tajo.engine.query.QueryContext;
import org.apache.tajo.session.Session;
import org.apache.tajo.plan.*;
import org.apache.tajo.plan.expr.*;
import org.apache.tajo.plan.logical.*;
import org.apache.tajo.plan.util.PlannerUtil;
import org.apache.tajo.storage.TablespaceManager;
import org.apache.tajo.util.CommonTestingUtil;
import org.apache.tajo.util.FileUtil;
import org.apache.tajo.util.KeyValueSet;
import org.apache.tajo.util.TUtil;
import org.junit.AfterClass;
import org.junit.BeforeClass;
import org.junit.Test;

import java.io.File;
import java.io.IOException;
import java.util.*;

import static org.apache.tajo.TajoConstants.DEFAULT_DATABASE_NAME;
import static org.apache.tajo.TajoConstants.DEFAULT_TABLESPACE_NAME;
import static org.junit.Assert.*;
import static org.junit.Assert.assertEquals;

public class TestLogicalPlanner {
  private static TajoTestingCluster util;
  private static CatalogService catalog;
  private static SQLAnalyzer sqlAnalyzer;
  private static LogicalPlanner planner;
  private static TPCH tpch;
  private static Session session = LocalTajoTestingUtility.createDummySession();

  @BeforeClass
  public static void setUp() throws Exception {
    util = new TajoTestingCluster();
    util.startCatalogCluster();
    catalog = util.getMiniCatalogCluster().getCatalog();
    catalog.createTablespace(DEFAULT_TABLESPACE_NAME, "hdfs://localhost:1234");
    catalog.createDatabase(DEFAULT_DATABASE_NAME, DEFAULT_TABLESPACE_NAME);

    for (FunctionDesc funcDesc : FunctionLoader.findLegacyFunctions()) {
      catalog.createFunction(funcDesc);
    }

    Schema schema = new Schema();
    schema.addColumn("name", Type.TEXT);
    schema.addColumn("empid", Type.INT4);
    schema.addColumn("deptname", Type.TEXT);

    Schema schema2 = new Schema();
    schema2.addColumn("deptname", Type.TEXT);
    schema2.addColumn("manager", Type.TEXT);

    Schema schema3 = new Schema();
    schema3.addColumn("deptname", Type.TEXT);
    schema3.addColumn("score", Type.INT4);

    TableMeta meta = CatalogUtil.newTableMeta("CSV");
    TableDesc people = new TableDesc(
        CatalogUtil.buildFQName(TajoConstants.DEFAULT_DATABASE_NAME, "employee"), schema, meta,
        CommonTestingUtil.getTestDir().toUri());
    catalog.createTable(people);

    TableDesc student = new TableDesc(
        CatalogUtil.buildFQName(DEFAULT_DATABASE_NAME, "dept"), schema2, "CSV", new KeyValueSet(),
        CommonTestingUtil.getTestDir().toUri());
    catalog.createTable(student);

    TableDesc score = new TableDesc(
        CatalogUtil.buildFQName(DEFAULT_DATABASE_NAME, "score"), schema3, "CSV", new KeyValueSet(),
        CommonTestingUtil.getTestDir().toUri());
    catalog.createTable(score);

    FunctionDesc funcDesc = new FunctionDesc("sumtest", SumInt.class, FunctionType.AGGREGATION,
        CatalogUtil.newSimpleDataType(Type.INT4),
        CatalogUtil.newSimpleDataTypeArray(Type.INT4));


    // TPC-H Schema for Complex Queries
    String [] tpchTables = {
        "part", "supplier", "partsupp", "nation", "region", "lineitem"
    };
    tpch = new TPCH();
    tpch.loadSchemas();
    tpch.loadOutSchema();
    for (String table : tpchTables) {
      TableMeta m = CatalogUtil.newTableMeta("CSV");
      TableDesc d = CatalogUtil.newTableDesc(
          CatalogUtil.buildFQName(DEFAULT_DATABASE_NAME, table), tpch.getSchema(table), m,
          CommonTestingUtil.getTestDir());
      catalog.createTable(d);
    }

    catalog.createFunction(funcDesc);
    sqlAnalyzer = new SQLAnalyzer();
    planner = new LogicalPlanner(catalog, TablespaceManager.getInstance());
  }

  @AfterClass
  public static void tearDown() throws Exception {
    util.shutdownCatalogCluster();
  }

  static String[] QUERIES = {
      "select name, empid, deptname from employee where empId > 500", // 0
      "select name, empid, e.deptname, manager from employee as e, dept as dp", // 1
      "select name, empid, e.deptname, manager, score from employee as e, dept, score", // 2
      "select p.deptname, sumtest(score) from dept as p, score group by p.deptName having sumtest(score) > 30", // 3
      "select p.deptname, score from dept as p, score order by score asc", // 4
      "select name from employee where empId = 100", // 5
      "select name, score from employee, score", // 6
      "select p.deptName, sumtest(score) from dept as p, score group by p.deptName", // 7
      "create table store1 as select p.deptName, sumtest(score) from dept as p, score group by p.deptName", // 8
      "select deptName, sumtest(score) from score group by deptName having sumtest(score) > 30", // 9
      "select 7 + 8 as res1, 8 * 9 as res2, 10 * 10 as res3", // 10
      "create index idx_employee on employee using bitmap (name null first, empId desc) with ('fillfactor' = 70)", // 11
      "select name, score from employee, score order by score limit 3", // 12
      "select length(name), length(deptname), *, empid+10 from employee where empId > 500", // 13
  };

  private static QueryContext createQueryContext() {
    QueryContext qc = new QueryContext(util.getConfiguration(), session);
    qc.put(QueryVars.DEFAULT_SPACE_URI, "file:/");
    qc.put(QueryVars.DEFAULT_SPACE_ROOT_URI, "file:/");
    return qc;
  }

  public static final void testCloneLogicalNode(LogicalNode n1) throws CloneNotSupportedException {
    LogicalNode copy = (LogicalNode) n1.clone();
    assertTrue(n1.deepEquals(copy));
  }

  @Test
  public final void testSingleRelation() throws CloneNotSupportedException, PlanningException {
    QueryContext qc = createQueryContext();

    Expr expr = sqlAnalyzer.parse(QUERIES[0]);
    LogicalPlan planNode = planner.createPlan(qc, expr);
    LogicalNode plan = planNode.getRootBlock().getRoot();
    assertEquals(NodeType.ROOT, plan.getType());
    testCloneLogicalNode(plan);
    LogicalRootNode root = (LogicalRootNode) plan;
    testJsonSerDerObject(root);

    assertEquals(NodeType.PROJECTION, root.getChild().getType());
    ProjectionNode projNode = root.getChild();

    assertEquals(NodeType.SELECTION, projNode.getChild().getType());
    SelectionNode selNode = projNode.getChild();

    assertEquals(NodeType.SCAN, selNode.getChild().getType());
    ScanNode scanNode = selNode.getChild();
    assertEquals(CatalogUtil.buildFQName(DEFAULT_DATABASE_NAME, "employee"), scanNode.getTableName());
  }

  public static void assertSchema(Schema expected, Schema schema) {
    Column expectedColumn;
    Column column;
    for (int i = 0; i < expected.size(); i++) {
      expectedColumn = expected.getColumn(i);
      column = schema.getColumn(expectedColumn.getSimpleName());
      assertEquals(expectedColumn.getSimpleName(), column.getSimpleName());
      assertEquals(expectedColumn.getDataType(), column.getDataType());
    }
  }

  @Test
  public final void testImplicityJoinPlan() throws CloneNotSupportedException, PlanningException {
    QueryContext qc = createQueryContext();

    // two relations
    Expr expr = sqlAnalyzer.parse(QUERIES[1]);
    LogicalPlan planNode = planner.createPlan(qc, expr);
    LogicalNode plan = planNode.getRootBlock().getRoot();

    assertEquals(NodeType.ROOT, plan.getType());
    LogicalRootNode root = (LogicalRootNode) plan;
    testJsonSerDerObject(root);
    testCloneLogicalNode(root);

    Schema expectedSchema = new Schema();
    expectedSchema.addColumn("name", Type.TEXT);
    expectedSchema.addColumn("empid", Type.INT4);
    expectedSchema.addColumn("deptname", Type.TEXT);
    expectedSchema.addColumn("manager", Type.TEXT);
    for (int i = 0; i < expectedSchema.size(); i++) {
      Column found = root.getOutSchema().getColumn(expectedSchema.getColumn(i).getSimpleName());
      assertEquals(expectedSchema.getColumn(i).getDataType(), found.getDataType());
    }

    assertEquals(NodeType.PROJECTION, root.getChild().getType());
    ProjectionNode projNode = root.getChild();

    assertEquals(NodeType.JOIN, projNode.getChild().getType());
    JoinNode joinNode = projNode.getChild();

    assertEquals(NodeType.SCAN, joinNode.getLeftChild().getType());
    ScanNode leftNode = joinNode.getLeftChild();
    assertEquals(CatalogUtil.buildFQName(DEFAULT_DATABASE_NAME, "employee"), leftNode.getTableName());
    assertEquals(NodeType.SCAN, joinNode.getRightChild().getType());
    ScanNode rightNode = joinNode.getRightChild();
    assertEquals(CatalogUtil.buildFQName(DEFAULT_DATABASE_NAME, "dept"), rightNode.getTableName());

    // three relations
    expr = sqlAnalyzer.parse(QUERIES[2]);
    plan = planner.createPlan(qc, expr).getRootBlock().getRoot();
    testJsonSerDerObject(plan);
    testCloneLogicalNode(plan);

    expectedSchema.addColumn("score", Type.INT4);
    assertSchema(expectedSchema, plan.getOutSchema());

    assertEquals(NodeType.ROOT, plan.getType());
    root = (LogicalRootNode) plan;

    assertEquals(NodeType.PROJECTION, root.getChild().getType());
    projNode = root.getChild();

    assertEquals(NodeType.JOIN, projNode.getChild().getType());
    joinNode = projNode.getChild();

    assertEquals(NodeType.JOIN, joinNode.getLeftChild().getType());

    assertEquals(NodeType.SCAN, joinNode.getRightChild().getType());
    ScanNode scan1 = joinNode.getRightChild();
    assertEquals(CatalogUtil.buildFQName(DEFAULT_DATABASE_NAME, "score"), scan1.getTableName());

    JoinNode leftNode2 = joinNode.getLeftChild();
    assertEquals(NodeType.JOIN, leftNode2.getType());

    assertEquals(NodeType.SCAN, leftNode2.getLeftChild().getType());
    ScanNode leftScan = leftNode2.getLeftChild();
    assertEquals(CatalogUtil.buildFQName(DEFAULT_DATABASE_NAME, "employee"), leftScan.getTableName());

    assertEquals(NodeType.SCAN, leftNode2.getRightChild().getType());
    ScanNode rightScan = leftNode2.getRightChild();
    assertEquals(CatalogUtil.buildFQName(DEFAULT_DATABASE_NAME, "dept"), rightScan.getTableName());
  }



  String [] JOINS = {
      "select name, dept.deptName, score from employee natural join dept natural join score", // 0
      "select name, dept.deptName, score from employee inner join dept on employee.deptName = dept.deptName inner join score on dept.deptName = score.deptName", // 1
      "select name, dept.deptName, score from employee left outer join dept on employee.deptName = dept.deptName right outer join score on dept.deptName = score.deptName" // 2
  };

  static Schema expectedJoinSchema;
  static {
    expectedJoinSchema = new Schema();
    expectedJoinSchema.addColumn("name", Type.TEXT);
    expectedJoinSchema.addColumn("deptname", Type.TEXT);
    expectedJoinSchema.addColumn("score", Type.INT4);
  }

  @Test
  public final void testNaturalJoinPlan() throws PlanningException {
    QueryContext qc = createQueryContext();
    // two relations
    Expr context = sqlAnalyzer.parse(JOINS[0]);
    LogicalNode plan = planner.createPlan(qc, context).getRootBlock().getRoot();
    testJsonSerDerObject(plan);
    assertSchema(expectedJoinSchema, plan.getOutSchema());

    assertEquals(NodeType.ROOT, plan.getType());
    LogicalRootNode root = (LogicalRootNode) plan;
    assertEquals(NodeType.PROJECTION, root.getChild().getType());
    ProjectionNode proj = root.getChild();
    assertEquals(NodeType.JOIN, proj.getChild().getType());
    JoinNode join = proj.getChild();
    assertEquals(JoinType.INNER, join.getJoinType());
    assertEquals(NodeType.SCAN, join.getRightChild().getType());
    assertTrue(join.hasJoinQual());
    ScanNode scan = join.getRightChild();
    assertEquals("default.score", scan.getTableName());

    assertEquals(NodeType.JOIN, join.getLeftChild().getType());
    join = join.getLeftChild();
    assertEquals(JoinType.INNER, join.getJoinType());
    assertEquals(NodeType.SCAN, join.getLeftChild().getType());
    ScanNode outer = join.getLeftChild();
    assertEquals("default.employee", outer.getTableName());
    assertEquals(NodeType.SCAN, join.getRightChild().getType());
    ScanNode inner = join.getRightChild();
    assertEquals("default.dept", inner.getTableName());
  }

  @Test
  public final void testInnerJoinPlan() throws PlanningException {
    QueryContext qc = createQueryContext();
    // two relations
    Expr expr = sqlAnalyzer.parse(JOINS[1]);
    LogicalPlan plan = planner.createPlan(qc, expr);
    LogicalNode root = plan.getRootBlock().getRoot();
    testJsonSerDerObject(root);
    assertSchema(expectedJoinSchema, root.getOutSchema());

    assertEquals(NodeType.ROOT, root.getType());
    assertEquals(NodeType.PROJECTION, ((LogicalRootNode)root).getChild().getType());
    ProjectionNode proj = ((LogicalRootNode)root).getChild();
    assertEquals(NodeType.JOIN, proj.getChild().getType());
    JoinNode join = proj.getChild();
    assertEquals(JoinType.INNER, join.getJoinType());
    assertEquals(NodeType.SCAN, join.getRightChild().getType());
    ScanNode scan = join.getRightChild();
    assertEquals("default.score", scan.getTableName());

    assertEquals(NodeType.JOIN, join.getLeftChild().getType());
    join = join.getLeftChild();
    assertEquals(JoinType.INNER, join.getJoinType());
    assertEquals(NodeType.SCAN, join.getLeftChild().getType());
    ScanNode outer = join.getLeftChild();
    assertEquals("default.employee", outer.getTableName());
    assertEquals(NodeType.SCAN, join.getRightChild().getType());
    ScanNode inner = join.getRightChild();
    assertEquals("default.dept", inner.getTableName());
    assertTrue(join.hasJoinQual());
    assertEquals(EvalType.EQUAL, join.getJoinQual().getType());
  }

  @Test
  public final void testOuterJoinPlan() throws PlanningException {
    QueryContext qc = createQueryContext();

    // two relations
    Expr expr = sqlAnalyzer.parse(JOINS[2]);
    LogicalNode plan = planner.createPlan(qc, expr).getRootBlock().getRoot();
    testJsonSerDerObject(plan);
    assertSchema(expectedJoinSchema, plan.getOutSchema());

    assertEquals(NodeType.ROOT, plan.getType());
    LogicalRootNode root = (LogicalRootNode) plan;
    assertEquals(NodeType.PROJECTION, root.getChild().getType());
    ProjectionNode proj = root.getChild();
    assertEquals(NodeType.JOIN, proj.getChild().getType());
    JoinNode join = proj.getChild();
    assertEquals(JoinType.RIGHT_OUTER, join.getJoinType());
    assertEquals(NodeType.SCAN, join.getRightChild().getType());
    ScanNode scan = join.getRightChild();
    assertEquals("default.score", scan.getTableName());

    assertEquals(NodeType.JOIN, join.getLeftChild().getType());
    join = join.getLeftChild();
    assertEquals(JoinType.LEFT_OUTER, join.getJoinType());
    assertEquals(NodeType.SCAN, join.getLeftChild().getType());
    ScanNode outer = join.getLeftChild();
    assertEquals("default.employee", outer.getTableName());
    assertEquals(NodeType.SCAN, join.getRightChild().getType());
    ScanNode inner = join.getRightChild();
    assertEquals("default.dept", inner.getTableName());
    assertTrue(join.hasJoinQual());
    assertEquals(EvalType.EQUAL, join.getJoinQual().getType());
  }


  @Test
  public final void testGroupby() throws CloneNotSupportedException, PlanningException {
    QueryContext qc = createQueryContext();

    // without 'having clause'
    Expr context = sqlAnalyzer.parse(QUERIES[7]);
    LogicalNode plan = planner.createPlan(qc, context).getRootBlock().getRoot();

    assertEquals(NodeType.ROOT, plan.getType());
    LogicalRootNode root = (LogicalRootNode) plan;
    testJsonSerDerObject(root);
    testQuery7(root.getChild());

    // with having clause
    context = sqlAnalyzer.parse(QUERIES[3]);
    plan = planner.createPlan(qc, context).getRootBlock().getRoot();
    testCloneLogicalNode(plan);

    assertEquals(NodeType.ROOT, plan.getType());
    root = (LogicalRootNode) plan;

    assertEquals(NodeType.PROJECTION, root.getChild().getType());
    ProjectionNode projNode = root.getChild();
    assertEquals(NodeType.HAVING, projNode.getChild().getType());
    HavingNode havingNode = projNode.getChild();
    assertEquals(NodeType.GROUP_BY, havingNode.getChild().getType());
    GroupbyNode groupByNode =  havingNode.getChild();

    assertEquals(NodeType.JOIN, groupByNode.getChild().getType());
    JoinNode joinNode = groupByNode.getChild();

    assertEquals(NodeType.SCAN, joinNode.getLeftChild().getType());
    ScanNode leftNode = joinNode.getLeftChild();
    assertEquals("default.dept", leftNode.getTableName());
    assertEquals(NodeType.SCAN, joinNode.getRightChild().getType());
    ScanNode rightNode = joinNode.getRightChild();
    assertEquals("default.score", rightNode.getTableName());

    //LogicalOptimizer.optimize(context, plan);
  }


  @Test
  public final void testMultipleJoin() throws IOException, PlanningException {
    Expr expr = sqlAnalyzer.parse(
        FileUtil.readTextFile(new File("src/test/resources/queries/TestJoinQuery/testTPCHQ2Join.sql")));
    QueryContext qc = createQueryContext();
    LogicalNode plan = planner.createPlan(qc, expr).getRootBlock().getRoot();
    testJsonSerDerObject(plan);
    Schema expected = tpch.getOutSchema("q2");
    assertSchema(expected, plan.getOutSchema());
  }

  private final void findJoinQual(EvalNode evalNode, Map<BinaryEval, Boolean> qualMap,
                                  EvalType leftType, EvalType rightType)
      throws IOException, PlanningException {
    Preconditions.checkArgument(evalNode instanceof BinaryEval);
    BinaryEval qual = (BinaryEval)evalNode;

    if (qual.getLeftExpr().getType() == leftType && qual.getRightExpr().getType() == rightType) {
      assertEquals(qual.getLeftExpr().getType(), EvalType.FIELD);
      FieldEval leftField = (FieldEval)qual.getLeftExpr();

      for (Map.Entry<BinaryEval, Boolean> entry : qualMap.entrySet()) {
        FieldEval leftJoinField = (FieldEval)entry.getKey().getLeftExpr();

        if (qual.getRightExpr().getType() == entry.getKey().getRightExpr().getType()) {
          if (rightType == EvalType.FIELD) {
            FieldEval rightField = (FieldEval)qual.getRightExpr();
            FieldEval rightJoinField = (FieldEval)entry.getKey().getRightExpr();

            if (leftJoinField.getColumnRef().getQualifiedName().equals(leftField.getColumnRef().getQualifiedName())
                && rightField.getColumnRef().getQualifiedName().equals(rightJoinField.getColumnRef().getQualifiedName())) {
              qualMap.put(entry.getKey(), Boolean.TRUE);
            }
          } else if (rightType == EvalType.CONST) {
            ConstEval rightField = (ConstEval)qual.getRightExpr();
            ConstEval rightJoinField = (ConstEval)entry.getKey().getRightExpr();

            if (leftJoinField.getColumnRef().getQualifiedName().equals(leftField.getColumnRef().getQualifiedName()) &&
                rightField.getValue().equals(rightJoinField.getValue())) {
              qualMap.put(entry.getKey(), Boolean.TRUE);
            }
          } else if (rightType == EvalType.ROW_CONSTANT) {
            RowConstantEval rightField = qual.getRightExpr();
            RowConstantEval rightJoinField = entry.getKey().getRightExpr();

            if (leftJoinField.getColumnRef().getQualifiedName().equals(leftField.getColumnRef().getQualifiedName())) {
              assertEquals(rightField.getValues().length, rightJoinField.getValues().length);
              for (int i = 0; i < rightField.getValues().length; i++) {
                assertEquals(rightField.getValues()[i], rightJoinField.getValues()[i]);
              }
              qualMap.put(entry.getKey(), Boolean.TRUE);
            }
          }
        }
      }
    }
  }

  @Test
  public final void testJoinWithMultipleJoinQual1() throws IOException, PlanningException {
    Expr expr = sqlAnalyzer.parse(
        FileUtil.readTextFile(new File
            ("src/test/resources/queries/TestJoinQuery/testJoinWithMultipleJoinQual1.sql")));
    QueryContext qc = createQueryContext();

    LogicalPlan plan = planner.createPlan(qc, expr);
    LogicalNode node = plan.getRootBlock().getRoot();
    testJsonSerDerObject(node);

    Schema expected = tpch.getOutSchema("q2");
    assertSchema(expected, node.getOutSchema());

    LogicalOptimizer optimizer = new LogicalOptimizer(util.getConfiguration());
    optimizer.optimize(plan);

    LogicalNode[] nodes = PlannerUtil.findAllNodes(node, NodeType.JOIN);
    Map<BinaryEval, Boolean> qualMap = TUtil.newHashMap();
    BinaryEval joinQual = new BinaryEval(EvalType.EQUAL
        , new FieldEval(new Column("default.n.n_regionkey", Type.INT4))
        , new FieldEval(new Column("default.ps.ps_suppkey", Type.INT4))
        );
    qualMap.put(joinQual, Boolean.FALSE);

    for(LogicalNode eachNode : nodes) {
      JoinNode joinNode = (JoinNode)eachNode;
      EvalNode[] evalNodes = AlgebraicUtil.toConjunctiveNormalFormArray(joinNode.getJoinQual());

      for(EvalNode evalNode : evalNodes) {
        findJoinQual(evalNode, qualMap, EvalType.FIELD, EvalType.FIELD);
      }
    }

    for (Map.Entry<BinaryEval, Boolean> entry : qualMap.entrySet()) {
      if (!entry.getValue()) {
        Preconditions.checkArgument(false,
            "JoinQual not found. -> required JoinQual:" + entry.getKey().toJson());
      }
    }
  }

  @Test
  public final void testJoinWithMultipleJoinQual2() throws IOException, PlanningException {
    Expr expr = sqlAnalyzer.parse(
        FileUtil.readTextFile(new File
            ("src/test/resources/queries/TestJoinQuery/testJoinWithMultipleJoinQual2.sql")));
    QueryContext qc = createQueryContext();

    LogicalPlan plan = planner.createPlan(qc,expr);
    LogicalNode node = plan.getRootBlock().getRoot();
    testJsonSerDerObject(node);

    LogicalOptimizer optimizer = new LogicalOptimizer(util.getConfiguration());
    optimizer.optimize(plan);

    LogicalNode[] nodes = PlannerUtil.findAllNodes(node, NodeType.SCAN);
    Map<BinaryEval, Boolean> qualMap = TUtil.newHashMap();
    BinaryEval joinQual = new BinaryEval(EvalType.EQUAL
        , new FieldEval(new Column("default.n.n_name", Type.TEXT))
        , new ConstEval(new TextDatum("MOROCCO"))
    );
    qualMap.put(joinQual, Boolean.FALSE);

    for(LogicalNode eachNode : nodes) {
      ScanNode scanNode = (ScanNode)eachNode;
      if (scanNode.hasQual()) {
        EvalNode[] evalNodes = AlgebraicUtil.toConjunctiveNormalFormArray(scanNode.getQual());

        for(EvalNode evalNode : evalNodes) {
          findJoinQual(evalNode, qualMap, EvalType.FIELD, EvalType.CONST);
        }
      }
    }

    for (Map.Entry<BinaryEval, Boolean> entry : qualMap.entrySet()) {
      if (!entry.getValue()) {
        Preconditions.checkArgument(false,
            "SelectionQual not found. -> required JoinQual:" + entry.getKey().toJson());
      }
    }
  }

  @Test
  public final void testJoinWithMultipleJoinQual3() throws IOException, PlanningException {
    Expr expr = sqlAnalyzer.parse(
        FileUtil.readTextFile(new File
            ("src/test/resources/queries/TestJoinQuery/testJoinWithMultipleJoinQual3.sql")));
    QueryContext qc = createQueryContext();

    LogicalPlan plan = planner.createPlan(qc, expr);
    LogicalNode node = plan.getRootBlock().getRoot();
    testJsonSerDerObject(node);

    LogicalOptimizer optimizer = new LogicalOptimizer(util.getConfiguration());
    optimizer.optimize(plan);

    LogicalNode[] nodes = PlannerUtil.findAllNodes(node, NodeType.SCAN);
    Map<BinaryEval, Boolean> qualMap = TUtil.newHashMap();
    TextDatum[] datums = new TextDatum[3];
    datums[0] = new TextDatum("ARGENTINA");
    datums[1] = new TextDatum("ETHIOPIA");
    datums[2] = new TextDatum("MOROCCO");

    BinaryEval joinQual = new BinaryEval(EvalType.EQUAL
        , new FieldEval(new Column("default.n.n_name", Type.TEXT))
        , new RowConstantEval(datums)
    );
    qualMap.put(joinQual, Boolean.FALSE);

    for(LogicalNode eachNode : nodes) {
      ScanNode scanNode = (ScanNode)eachNode;
      if (scanNode.hasQual()) {
        EvalNode[] evalNodes = AlgebraicUtil.toConjunctiveNormalFormArray(scanNode.getQual());

        for(EvalNode evalNode : evalNodes) {
          findJoinQual(evalNode, qualMap, EvalType.FIELD, EvalType.ROW_CONSTANT);
        }
      }
    }

    for (Map.Entry<BinaryEval, Boolean> entry : qualMap.entrySet()) {
      if (!entry.getValue()) {
        Preconditions.checkArgument(false,
            "ScanQual not found. -> required JoinQual:" + entry.getKey().toJson());
      }
    }
  }


  @Test
  public final void testJoinWithMultipleJoinQual4() throws IOException, PlanningException {
    Expr expr = sqlAnalyzer.parse(
        FileUtil.readTextFile(new File
            ("src/test/resources/queries/TestJoinQuery/testJoinWithMultipleJoinQual4.sql")));
    QueryContext qc = createQueryContext();

    LogicalPlan plan = planner.createPlan(qc, expr);
    LogicalNode node = plan.getRootBlock().getRoot();
    testJsonSerDerObject(node);

    LogicalOptimizer optimizer = new LogicalOptimizer(util.getConfiguration());
    optimizer.optimize(plan);

    Map<BinaryEval, Boolean> scanMap = TUtil.newHashMap();
    TextDatum[] datums = new TextDatum[3];
    datums[0] = new TextDatum("ARGENTINA");
    datums[1] = new TextDatum("ETHIOPIA");
    datums[2] = new TextDatum("MOROCCO");

    BinaryEval scanQual = new BinaryEval(EvalType.EQUAL
        , new FieldEval(new Column("default.n.n_name", Type.TEXT))
        , new RowConstantEval(datums)
    );
    scanMap.put(scanQual, Boolean.FALSE);

    Map<BinaryEval, Boolean> joinQualMap = TUtil.newHashMap();
    BinaryEval joinQual = new BinaryEval(EvalType.GTH
        , new FieldEval(new Column("default.t.n_nationkey", Type.INT4))
        , new FieldEval(new Column("default.s.s_suppkey", Type.INT4))
    );

    /* following code is commented because theta join is not supported yet
     * TODO It SHOULD be restored after TAJO-742 is resolved. */
    //joinQualMap.put(joinQual, Boolean.FALSE);

    LogicalNode[] nodes = PlannerUtil.findAllNodes(node, NodeType.JOIN);
    for(LogicalNode eachNode : nodes) {
      JoinNode joinNode = (JoinNode)eachNode;
      if (joinNode.hasJoinQual()) {
        EvalNode[] evalNodes = AlgebraicUtil.toConjunctiveNormalFormArray(joinNode.getJoinQual());

        for(EvalNode evalNode : evalNodes) {
          findJoinQual(evalNode, joinQualMap, EvalType.FIELD, EvalType.FIELD);
        }
      }
    }

    nodes = PlannerUtil.findAllNodes(node, NodeType.SCAN);
    for(LogicalNode eachNode : nodes) {
      ScanNode scanNode = (ScanNode)eachNode;
      if (scanNode.hasQual()) {
        EvalNode[] evalNodes = AlgebraicUtil.toConjunctiveNormalFormArray(scanNode.getQual());

        for(EvalNode evalNode : evalNodes) {
          findJoinQual(evalNode, scanMap, EvalType.FIELD, EvalType.ROW_CONSTANT);
        }
      }
    }


    for (Map.Entry<BinaryEval, Boolean> entry : joinQualMap.entrySet()) {
      if (!entry.getValue()) {
        Preconditions.checkArgument(false,
            "JoinQual not found. -> required JoinQual:" + entry.getKey().toJson());
      }
    }

    for (Map.Entry<BinaryEval, Boolean> entry : scanMap.entrySet()) {
      if (!entry.getValue()) {
        Preconditions.checkArgument(false,
            "ScanQual not found. -> required JoinQual:" + entry.getKey().toJson());
      }
    }
  }

  static void testQuery7(LogicalNode plan) {
    assertEquals(NodeType.PROJECTION, plan.getType());
    ProjectionNode projNode = (ProjectionNode) plan;
    assertEquals(NodeType.GROUP_BY, projNode.getChild().getType());
    GroupbyNode groupByNode = projNode.getChild();

    assertEquals(NodeType.JOIN, groupByNode.getChild().getType());
    JoinNode joinNode = groupByNode.getChild();

    assertEquals(NodeType.SCAN, joinNode.getLeftChild().getType());
    ScanNode leftNode = joinNode.getLeftChild();
    assertEquals(CatalogUtil.buildFQName(DEFAULT_DATABASE_NAME, "dept"), leftNode.getTableName());
    assertEquals(NodeType.SCAN, joinNode.getRightChild().getType());
    ScanNode rightNode = joinNode.getRightChild();
    assertEquals(CatalogUtil.buildFQName(DEFAULT_DATABASE_NAME, "score"), rightNode.getTableName());
  }


  @Test
  public final void testStoreTable() throws CloneNotSupportedException, PlanningException {
    QueryContext qc = createQueryContext();

    Expr context = sqlAnalyzer.parse(QUERIES[8]);

    LogicalNode plan = planner.createPlan(qc, context).getRootBlock().getRoot();
    testCloneLogicalNode(plan);
    testJsonSerDerObject(plan);

    assertEquals(NodeType.ROOT, plan.getType());
    LogicalRootNode root = (LogicalRootNode) plan;

    assertEquals(NodeType.CREATE_TABLE, root.getChild().getType());
    StoreTableNode storeNode = root.getChild();
    testQuery7(storeNode.getChild());
  }

  @Test
  public final void testOrderBy() throws CloneNotSupportedException, PlanningException {
    QueryContext qc = createQueryContext();

    Expr expr = sqlAnalyzer.parse(QUERIES[4]);

    LogicalNode plan = planner.createPlan(qc, expr).getRootBlock().getRoot();
    testJsonSerDerObject(plan);
    testCloneLogicalNode(plan);

    assertEquals(NodeType.ROOT, plan.getType());
    LogicalRootNode root = (LogicalRootNode) plan;

    assertEquals(NodeType.PROJECTION, root.getChild().getType());
    ProjectionNode projNode = root.getChild();

    assertEquals(NodeType.SORT, projNode.getChild().getType());
    SortNode sortNode = projNode.getChild();

    assertEquals(NodeType.JOIN, sortNode.getChild().getType());
    JoinNode joinNode = sortNode.getChild();

    assertEquals(NodeType.SCAN, joinNode.getLeftChild().getType());
    ScanNode leftNode = joinNode.getLeftChild();
    assertEquals(CatalogUtil.buildFQName(DEFAULT_DATABASE_NAME, "dept"), leftNode.getTableName());
    assertEquals(NodeType.SCAN, joinNode.getRightChild().getType());
    ScanNode rightNode = joinNode.getRightChild();
    assertEquals(CatalogUtil.buildFQName(DEFAULT_DATABASE_NAME, "score"), rightNode.getTableName());
  }

  @Test
  public final void testLimit() throws CloneNotSupportedException, PlanningException {
    QueryContext qc = createQueryContext();

    Expr expr = sqlAnalyzer.parse(QUERIES[12]);

    LogicalNode plan = planner.createPlan(qc, expr).getRootBlock().getRoot();
    testJsonSerDerObject(plan);
    testCloneLogicalNode(plan);

    assertEquals(NodeType.ROOT, plan.getType());
    LogicalRootNode root = (LogicalRootNode) plan;

    assertEquals(NodeType.PROJECTION, root.getChild().getType());
    ProjectionNode projNode = root.getChild();

    assertEquals(NodeType.LIMIT, projNode.getChild().getType());
    LimitNode limitNode = projNode.getChild();

    assertEquals(NodeType.SORT, limitNode.getChild().getType());
  }

  @Test
  public final void testSPJPush() throws CloneNotSupportedException, PlanningException {
    QueryContext qc = createQueryContext();

    Expr expr = sqlAnalyzer.parse(QUERIES[5]);
    LogicalNode plan = planner.createPlan(qc, expr).getRootBlock().getRoot();
    testJsonSerDerObject(plan);
    testCloneLogicalNode(plan);

    assertEquals(NodeType.ROOT, plan.getType());
    LogicalRootNode root = (LogicalRootNode) plan;
    assertEquals(NodeType.PROJECTION, root.getChild().getType());
    ProjectionNode projNode = root.getChild();
    assertEquals(NodeType.SELECTION, projNode.getChild().getType());
    SelectionNode selNode = projNode.getChild();
    assertEquals(NodeType.SCAN, selNode.getChild().getType());
    ScanNode scanNode = selNode.getChild();
    assertEquals(CatalogUtil.buildFQName(DEFAULT_DATABASE_NAME, "employee"), scanNode.getTableName());
  }



  @Test
  public final void testSPJ() throws CloneNotSupportedException, PlanningException {
    QueryContext qc = createQueryContext();

    Expr expr = sqlAnalyzer.parse(QUERIES[6]);
    LogicalNode plan = planner.createPlan(qc, expr).getRootBlock().getRoot();
    testJsonSerDerObject(plan);
    testCloneLogicalNode(plan);
  }

  @Test
  public final void testJson() throws PlanningException {
    QueryContext qc = createQueryContext();

	  Expr expr = sqlAnalyzer.parse(QUERIES[9]);
	  LogicalNode plan = planner.createPlan(qc, expr).getRootBlock().getRoot();
    testJsonSerDerObject(plan);

	  String json = plan.toJson();
	  LogicalNode fromJson = CoreGsonHelper.fromJson(json, LogicalNode.class);
	  assertEquals(NodeType.ROOT, fromJson.getType());
	  LogicalNode project = ((LogicalRootNode)fromJson).getChild();
	  assertEquals(NodeType.PROJECTION, project.getType());
	  assertEquals(NodeType.HAVING, ((ProjectionNode) project).getChild().getType());
    HavingNode havingNode = ((ProjectionNode) project).getChild();
    assertEquals(NodeType.GROUP_BY, havingNode.getChild().getType());
    GroupbyNode groupbyNode = havingNode.getChild();
    assertEquals(NodeType.SCAN, groupbyNode.getChild().getType());
	  LogicalNode scan = groupbyNode.getChild();
	  assertEquals(NodeType.SCAN, scan.getType());
  }

  @Test
  public final void testVisitor() throws PlanningException {
    QueryContext qc = createQueryContext();

    // two relations
    Expr expr = sqlAnalyzer.parse(QUERIES[1]);
    LogicalNode plan = planner.createPlan(qc, expr).getRootBlock().getRoot();

    TestVisitor vis = new TestVisitor();
    plan.postOrder(vis);

    assertEquals(NodeType.ROOT, vis.stack.pop().getType());
    assertEquals(NodeType.PROJECTION, vis.stack.pop().getType());
    assertEquals(NodeType.JOIN, vis.stack.pop().getType());
    assertEquals(NodeType.SCAN, vis.stack.pop().getType());
    assertEquals(NodeType.SCAN, vis.stack.pop().getType());
  }

  private static class TestVisitor implements LogicalNodeVisitor {
    Stack<LogicalNode> stack = new Stack<LogicalNode>();
    @Override
    public void visit(LogicalNode node) {
      stack.push(node);
    }
  }


  @Test
  public final void testExprNode() throws PlanningException {
    QueryContext qc = createQueryContext();

    Expr expr = sqlAnalyzer.parse(QUERIES[10]);
    LogicalPlan rootNode = planner.createPlan(qc, expr);
    LogicalNode plan = rootNode.getRootBlock().getRoot();
    testJsonSerDerObject(plan);
    assertEquals(NodeType.ROOT, plan.getType());
    LogicalRootNode root = (LogicalRootNode) plan;
    assertEquals(NodeType.EXPRS, root.getChild().getType());
    Schema out = root.getOutSchema();

    Iterator<Column> it = out.getRootColumns().iterator();
    Column col = it.next();
    assertEquals("res1", col.getSimpleName());
    col = it.next();
    assertEquals("res2", col.getSimpleName());
    col = it.next();
    assertEquals("res3", col.getSimpleName());
  }

  @Test
  public final void testAsterisk() throws CloneNotSupportedException, PlanningException {
    QueryContext qc = createQueryContext();

    Expr expr = sqlAnalyzer.parse(QUERIES[13]);
    LogicalPlan planNode = planner.createPlan(qc, expr);
    LogicalNode plan = planNode.getRootBlock().getRoot();
    assertEquals(NodeType.ROOT, plan.getType());
    testCloneLogicalNode(plan);
    LogicalRootNode root = (LogicalRootNode) plan;
    testJsonSerDerObject(root);

    assertEquals(NodeType.PROJECTION, root.getChild().getType());
    ProjectionNode projNode = root.getChild();
    assertEquals(6, projNode.getOutSchema().size());

    assertEquals(NodeType.SELECTION, projNode.getChild().getType());
    SelectionNode selNode = projNode.getChild();

    assertEquals(NodeType.SCAN, selNode.getChild().getType());
    ScanNode scanNode = selNode.getChild();
    assertEquals(CatalogUtil.buildFQName(DEFAULT_DATABASE_NAME, "employee"), scanNode.getTableName());
  }

  static final String ALIAS [] = {
    "select deptName, sum(score) as total from score group by deptName",
    "select em.empId as id, sum(score) as total from employee as em inner join score using (em.deptName) group by id"
  };


  @Test
  public final void testAlias1() throws PlanningException {
    QueryContext qc = createQueryContext();

    Expr expr = sqlAnalyzer.parse(ALIAS[0]);
    LogicalNode plan = planner.createPlan(qc, expr).getRootBlock().getRoot();
    LogicalRootNode root = (LogicalRootNode) plan;
    testJsonSerDerObject(root);

    Schema finalSchema = root.getOutSchema();
    Iterator<Column> it = finalSchema.getRootColumns().iterator();
    Column col = it.next();
    assertEquals("deptname", col.getSimpleName());
    col = it.next();
    assertEquals("total", col.getSimpleName());

    expr = sqlAnalyzer.parse(ALIAS[1]);
    plan = planner.createPlan(qc, expr).getRootBlock().getRoot();
    root = (LogicalRootNode) plan;

    finalSchema = root.getOutSchema();
    it = finalSchema.getRootColumns().iterator();
    col = it.next();
    assertEquals("id", col.getSimpleName());
    col = it.next();
    assertEquals("total", col.getSimpleName());
  }

  @Test
  public final void testAlias2() throws PlanningException {
    QueryContext qc = createQueryContext();

    Expr expr = sqlAnalyzer.parse(ALIAS[1]);
    LogicalNode plan = planner.createPlan(qc, expr).getRootBlock().getRoot();
    LogicalRootNode root = (LogicalRootNode) plan;
    testJsonSerDerObject(root);

    Schema finalSchema = root.getOutSchema();
    Iterator<Column> it = finalSchema.getRootColumns().iterator();
    Column col = it.next();
    assertEquals("id", col.getSimpleName());
    col = it.next();
    assertEquals("total", col.getSimpleName());
  }

  static final String CREATE_TABLE [] = {
    "create external table table1 (name text, age int, earn bigint, score real) using csv with ('csv.delimiter'='|') location '/tmp/data'"
  };

  @Test
  public final void testCreateTableDef() throws PlanningException {
    QueryContext qc = createQueryContext();

    Expr expr = sqlAnalyzer.parse(CREATE_TABLE[0]);
    LogicalNode plan = planner.createPlan(qc, expr).getRootBlock().getRoot();
    LogicalRootNode root = (LogicalRootNode) plan;
    testJsonSerDerObject(root);
    assertEquals(NodeType.CREATE_TABLE, root.getChild().getType());
    CreateTableNode createTable = root.getChild();

    Schema def = createTable.getTableSchema();
    assertEquals("name", def.getColumn(0).getSimpleName());
    assertEquals(Type.TEXT, def.getColumn(0).getDataType().getType());
    assertEquals("age", def.getColumn(1).getSimpleName());
    assertEquals(Type.INT4, def.getColumn(1).getDataType().getType());
    assertEquals("earn", def.getColumn(2).getSimpleName());
    assertEquals(Type.INT8, def.getColumn(2).getDataType().getType());
    assertEquals("score", def.getColumn(3).getSimpleName());
    assertEquals(Type.FLOAT4, def.getColumn(3).getDataType().getType());
    assertTrue("CSV".equalsIgnoreCase(createTable.getStorageType()));
    assertEquals("/tmp/data", createTable.getUri().toString());
    assertTrue(createTable.hasOptions());
    assertEquals("|", createTable.getOptions().get("csv.delimiter"));
  }

  private static final List<Set<Column>> testGenerateCuboidsResult
    = Lists.newArrayList();
  private static final int numCubeColumns = 3;
  private static final Column [] testGenerateCuboids = new Column[numCubeColumns];

  private static final List<Set<Column>> testCubeByResult
    = Lists.newArrayList();
  private static final Column [] testCubeByCuboids = new Column[2];
  static {
    testGenerateCuboids[0] = new Column("col1", Type.INT4);
    testGenerateCuboids[1] = new Column("col2", Type.INT8);
    testGenerateCuboids[2] = new Column("col3", Type.FLOAT4);

    testGenerateCuboidsResult.add(new HashSet<Column>());
    testGenerateCuboidsResult.add(Sets.newHashSet(testGenerateCuboids[0]));
    testGenerateCuboidsResult.add(Sets.newHashSet(testGenerateCuboids[1]));
    testGenerateCuboidsResult.add(Sets.newHashSet(testGenerateCuboids[2]));
    testGenerateCuboidsResult.add(Sets.newHashSet(testGenerateCuboids[0],
        testGenerateCuboids[1]));
    testGenerateCuboidsResult.add(Sets.newHashSet(testGenerateCuboids[0],
        testGenerateCuboids[2]));
    testGenerateCuboidsResult.add(Sets.newHashSet(testGenerateCuboids[1],
        testGenerateCuboids[2]));
    testGenerateCuboidsResult.add(Sets.newHashSet(testGenerateCuboids[0],
        testGenerateCuboids[1], testGenerateCuboids[2]));

    testCubeByCuboids[0] = new Column("employee.name", Type.TEXT);
    testCubeByCuboids[1] = new Column("employee.empid", Type.INT4);
    testCubeByResult.add(new HashSet<Column>());
    testCubeByResult.add(Sets.newHashSet(testCubeByCuboids[0]));
    testCubeByResult.add(Sets.newHashSet(testCubeByCuboids[1]));
    testCubeByResult.add(Sets.newHashSet(testCubeByCuboids[0],
        testCubeByCuboids[1]));
  }

  @Test
  public final void testGenerateCuboids() {
    Column [] columns = new Column[3];

    columns[0] = new Column("col1", Type.INT4);
    columns[1] = new Column("col2", Type.INT8);
    columns[2] = new Column("col3", Type.FLOAT4);

    List<Column[]> cube = LogicalPlanner.generateCuboids(columns);
    assertEquals(((int)Math.pow(2, numCubeColumns)), cube.size());

    Set<Set<Column>> cuboids = Sets.newHashSet();
    for (Column [] cols : cube) {
      cuboids.add(Sets.newHashSet(cols));
    }

    for (Set<Column> result : testGenerateCuboidsResult) {
      assertTrue(cuboids.contains(result));
    }
  }

  static final String setStatements [] = {
    "select deptName from employee where deptName like 'data%' union all select deptName from score where deptName like 'data%'",
  };

  @Test
  public final void testSetPlan() throws PlanningException {
    QueryContext qc = createQueryContext();

    Expr expr = sqlAnalyzer.parse(setStatements[0]);
    LogicalNode plan = planner.createPlan(qc, expr).getRootBlock().getRoot();
    testJsonSerDerObject(plan);
    assertEquals(NodeType.ROOT, plan.getType());
    LogicalRootNode root = (LogicalRootNode) plan;
    assertEquals(NodeType.UNION, root.getChild().getType());
    UnionNode union = root.getChild();
    assertEquals(NodeType.PROJECTION, union.getLeftChild().getType());
    assertEquals(NodeType.PROJECTION, union.getRightChild().getType());
  }

  static final String [] setQualifiers = {
    "select name, empid from employee",
    "select distinct name, empid from employee",
    "select all name, empid from employee",
  };

  @Test
  public void testSetQualifier() throws PlanningException {
    QueryContext qc = createQueryContext();

    Expr context = sqlAnalyzer.parse(setQualifiers[0]);
    LogicalNode plan = planner.createPlan(qc, context).getRootBlock().getRoot();
    testJsonSerDerObject(plan);
    assertEquals(NodeType.ROOT, plan.getType());
    LogicalRootNode root = (LogicalRootNode) plan;
    assertEquals(NodeType.PROJECTION, root.getChild().getType());
    ProjectionNode projectionNode = root.getChild();
    assertEquals(NodeType.SCAN, projectionNode.getChild().getType());

    context = sqlAnalyzer.parse(setQualifiers[1]);
    plan = planner.createPlan(qc, context).getRootBlock().getRoot();
    testJsonSerDerObject(plan);
    assertEquals(NodeType.ROOT, plan.getType());
    root = (LogicalRootNode) plan;
    assertEquals(NodeType.PROJECTION, root.getChild().getType());
    projectionNode = root.getChild();
    assertEquals(NodeType.GROUP_BY, projectionNode.getChild().getType());

    context = sqlAnalyzer.parse(setQualifiers[2]);
    plan = planner.createPlan(qc, context).getRootBlock().getRoot();
    testJsonSerDerObject(plan);
    root = (LogicalRootNode) plan;
    assertEquals(NodeType.PROJECTION, root.getChild().getType());
    projectionNode = root.getChild();
    assertEquals(NodeType.SCAN, projectionNode.getChild().getType());
  }

  public void testJsonSerDerObject(LogicalNode rootNode) {
    String json = rootNode.toJson();
    LogicalNode fromJson = CoreGsonHelper.fromJson(json, LogicalNode.class);
    assertTrue("JSON (de) serialization equivalence check", rootNode.deepEquals(fromJson));
  }

  // Table descriptions
  //
  // employee (name text, empid int4, deptname text)
  // dept (deptname text, manager text)
  // score (deptname text, score inet4)

  static final String [] insertStatements = {
      "insert into score select name from employee",                        // 0
      "insert into score select name, empid from employee",                 // 1
      "insert into employee (name, deptname) select * from dept",           // 2
      "insert into location '/tmp/data' select name, empid from employee",  // 3
      "insert overwrite into employee (name, deptname) select * from dept", // 4
      "insert overwrite into LOCATION '/tmp/data' select * from dept",      // 5
      "insert into employee (deptname, name) select deptname, manager from dept"  // 6
  };

  @Test
  public final void testInsertInto0() throws PlanningException {
    QueryContext qc = createQueryContext();

    Expr expr = sqlAnalyzer.parse(insertStatements[0]);
    LogicalPlan plan = planner.createPlan(qc, expr);
    assertEquals(1, plan.getQueryBlocks().size());
    InsertNode insertNode = getInsertNode(plan);
    assertFalse(insertNode.isOverwrite());
    assertTrue(insertNode.hasTargetTable());
    assertEquals(CatalogUtil.buildFQName(DEFAULT_DATABASE_NAME, "score"), insertNode.getTableName());
  }

  @Test
  public final void testInsertInto1() throws PlanningException {
    QueryContext qc = createQueryContext();

    Expr expr = sqlAnalyzer.parse(insertStatements[1]);
    LogicalPlan plan = planner.createPlan(qc, expr);
    assertEquals(1, plan.getQueryBlocks().size());
    InsertNode insertNode = getInsertNode(plan);
    assertFalse(insertNode.isOverwrite());
    assertEquals(CatalogUtil.buildFQName(DEFAULT_DATABASE_NAME, "score"), insertNode.getTableName());
  }

  @Test
  public final void testInsertInto2() throws PlanningException {
    QueryContext qc = createQueryContext();

    Expr expr = sqlAnalyzer.parse(insertStatements[2]);
    LogicalPlan plan = planner.createPlan(qc, expr);
    assertEquals(1, plan.getQueryBlocks().size());
    InsertNode insertNode = getInsertNode(plan);
    assertFalse(insertNode.isOverwrite());
    assertEquals(CatalogUtil.buildFQName(DEFAULT_DATABASE_NAME, "employee"), insertNode.getTableName());
    assertTrue(insertNode.hasTargetSchema());
    assertEquals(insertNode.getTargetSchema().getColumn(0).getSimpleName(), "name");
    assertEquals(insertNode.getTargetSchema().getColumn(1).getSimpleName(), "deptname");
  }

  @Test
  public final void testInsertInto3() throws PlanningException {
    QueryContext qc = createQueryContext();

    Expr expr = sqlAnalyzer.parse(insertStatements[3]);
    LogicalPlan plan = planner.createPlan(qc, expr);
    assertEquals(1, plan.getQueryBlocks().size());
    InsertNode insertNode = getInsertNode(plan);
    assertFalse(insertNode.isOverwrite());
    assertTrue(insertNode.hasUri());
  }

  @Test
  public final void testInsertInto4() throws PlanningException {
    QueryContext qc = createQueryContext();

    Expr expr = sqlAnalyzer.parse(insertStatements[4]);
    LogicalPlan plan = planner.createPlan(qc, expr);
    assertEquals(1, plan.getQueryBlocks().size());
    InsertNode insertNode = getInsertNode(plan);
    assertTrue(insertNode.isOverwrite());
    assertTrue(insertNode.hasTargetTable());
    assertEquals(CatalogUtil.buildFQName(DEFAULT_DATABASE_NAME, "employee"), insertNode.getTableName());
    assertTrue(insertNode.hasTargetSchema());
    assertEquals(insertNode.getTargetSchema().getColumn(0).getSimpleName(), "name");
    assertEquals(insertNode.getTargetSchema().getColumn(1).getSimpleName(), "deptname");
  }

  @Test
  public final void testInsertInto5() throws PlanningException {
    QueryContext qc = createQueryContext();

    Expr expr = sqlAnalyzer.parse(insertStatements[5]);
    LogicalPlan plan = planner.createPlan(qc, expr);
    assertEquals(1, plan.getQueryBlocks().size());
    InsertNode insertNode = getInsertNode(plan);
    assertTrue(insertNode.isOverwrite());
    assertTrue(insertNode.hasUri());
  }

  @Test
  public final void testInsertInto6() throws PlanningException {
    QueryContext qc = createQueryContext();

    Expr expr = sqlAnalyzer.parse(insertStatements[6]);
    LogicalPlan plan = planner.createPlan(qc, expr);
    assertEquals(1, plan.getQueryBlocks().size());
    InsertNode insertNode = getInsertNode(plan);

    ProjectionNode subquery = insertNode.getChild();
    Target[] targets = subquery.getTargets();
    // targets MUST be manager, NULL as empid, deptname
    assertEquals(targets[0].getNamedColumn().getQualifiedName(), "default.dept.manager");
    assertEquals(targets[1].getAlias(), "empid");
    assertEquals(targets[1].getEvalTree().getType(), EvalType.CONST);
    assertEquals(targets[2].getNamedColumn().getQualifiedName(), "default.dept.deptname");
  }

  private static InsertNode getInsertNode(LogicalPlan plan) {
    LogicalRootNode root = plan.getRootBlock().getRoot();
    assertEquals(NodeType.INSERT, root.getChild().getType());
    return root.getChild();
  }

<<<<<<< HEAD
  @Test
  public final void test() {
    QueryContext qc = createQueryContext();

    Expr expr = sqlAnalyzer.parse(" select l_orderkey, avg(l_partkey) total, sum(l_linenumber) as num from lineitem group by l_orderkey\n" +
        " having total >= 2 or num = 3 order by l_orderkey, total, num");

    System.out.println(expr.toJson());
  }
=======
  String [] ALTER_PARTITIONS = {
    "ALTER TABLE partitioned_table ADD PARTITION (col1 = 1 , col2 = 2) LOCATION 'hdfs://xxx" +
      ".com/warehouse/partitioned_table/col1=1/col2=2'", //0
    "ALTER TABLE partitioned_table DROP PARTITION (col1 = '2015' , col2 = '01', col3 = '11' )", //1
  };

  @Test
  public final void testAddPartitionAndDropPartition() throws PlanningException {
    String tableName = CatalogUtil.normalizeIdentifier("partitioned_table");
    String qualifiedTableName = CatalogUtil.buildFQName(DEFAULT_DATABASE_NAME, tableName);

    Schema schema = new Schema();
    schema.addColumn("id", Type.INT4)
      .addColumn("name", Type.TEXT)
      .addColumn("age", Type.INT4)
      .addColumn("score", Type.FLOAT8);

    KeyValueSet opts = new KeyValueSet();
    opts.set("file.delimiter", ",");

    Schema partSchema = new Schema();
    partSchema.addColumn("id", Type.INT4);
    partSchema.addColumn("name", Type.TEXT);

    PartitionMethodDesc partitionMethodDesc =
      new PartitionMethodDesc(DEFAULT_DATABASE_NAME, tableName,
        CatalogProtos.PartitionType.COLUMN, "id,name", partSchema);

    TableDesc desc = null;

    try {
      desc = new TableDesc(qualifiedTableName, schema, "CSV", new KeyValueSet(),
        CommonTestingUtil.getTestDir().toUri());
    } catch (Exception e) {
      throw new PlanningException(e.getMessage());
    }

    desc.setPartitionMethod(partitionMethodDesc);
    assertFalse(catalog.existsTable(qualifiedTableName));
    catalog.createTable(desc);
    assertTrue(catalog.existsTable(qualifiedTableName));

    TableDesc retrieved = catalog.getTableDesc(qualifiedTableName);
    assertEquals(retrieved.getName(), qualifiedTableName);
    assertEquals(retrieved.getPartitionMethod().getPartitionType(), CatalogProtos.PartitionType.COLUMN);
    assertEquals(retrieved.getPartitionMethod().getExpressionSchema().getColumn(0).getSimpleName(), "id");

    QueryContext qc = new QueryContext(util.getConfiguration(), session);

    // Testing alter table add partition
    Expr expr = sqlAnalyzer.parse(ALTER_PARTITIONS[0]);
    LogicalPlan rootNode = planner.createPlan(qc, expr);
    LogicalNode plan = rootNode.getRootBlock().getRoot();
    testJsonSerDerObject(plan);
    assertEquals(NodeType.ROOT, plan.getType());
    LogicalRootNode root = (LogicalRootNode) plan;
    assertEquals(NodeType.ALTER_TABLE, root.getChild().getType());

    AlterTableNode alterTableNode = root.getChild();

    assertEquals(alterTableNode.getAlterTableOpType(), AlterTableOpType.ADD_PARTITION);

    assertEquals(alterTableNode.getPartitionColumns().length, 2);
    assertEquals(alterTableNode.getPartitionValues().length, 2);

    assertEquals(alterTableNode.getPartitionColumns()[0], "col1");
    assertEquals(alterTableNode.getPartitionColumns()[1], "col2");

    assertEquals(alterTableNode.getPartitionValues()[0], "1");
    assertEquals(alterTableNode.getPartitionValues()[1], "2");

    assertEquals(alterTableNode.getLocation(), "hdfs://xxx.com/warehouse/partitioned_table/col1=1/col2=2");

    // Testing alter table drop partition
    expr = sqlAnalyzer.parse(ALTER_PARTITIONS[1]);
    rootNode = planner.createPlan(qc, expr);
    plan = rootNode.getRootBlock().getRoot();
    testJsonSerDerObject(plan);
    assertEquals(NodeType.ROOT, plan.getType());
    root = (LogicalRootNode) plan;
    assertEquals(NodeType.ALTER_TABLE, root.getChild().getType());

    alterTableNode = root.getChild();

    assertEquals(alterTableNode.getAlterTableOpType(), AlterTableOpType.DROP_PARTITION);

    assertEquals(alterTableNode.getPartitionColumns().length, 3);
    assertEquals(alterTableNode.getPartitionValues().length, 3);

    assertEquals(alterTableNode.getPartitionColumns()[0], "col1");
    assertEquals(alterTableNode.getPartitionColumns()[1], "col2");
    assertEquals(alterTableNode.getPartitionColumns()[2], "col3");

    assertEquals(alterTableNode.getPartitionValues()[0], "2015");
    assertEquals(alterTableNode.getPartitionValues()[1], "01");
    assertEquals(alterTableNode.getPartitionValues()[2], "11");
  }

>>>>>>> 3dba8c7e
}<|MERGE_RESOLUTION|>--- conflicted
+++ resolved
@@ -40,11 +40,11 @@
 import org.apache.tajo.engine.json.CoreGsonHelper;
 import org.apache.tajo.engine.parser.SQLAnalyzer;
 import org.apache.tajo.engine.query.QueryContext;
-import org.apache.tajo.session.Session;
 import org.apache.tajo.plan.*;
 import org.apache.tajo.plan.expr.*;
 import org.apache.tajo.plan.logical.*;
 import org.apache.tajo.plan.util.PlannerUtil;
+import org.apache.tajo.session.Session;
 import org.apache.tajo.storage.TablespaceManager;
 import org.apache.tajo.util.CommonTestingUtil;
 import org.apache.tajo.util.FileUtil;
@@ -61,7 +61,6 @@
 import static org.apache.tajo.TajoConstants.DEFAULT_DATABASE_NAME;
 import static org.apache.tajo.TajoConstants.DEFAULT_TABLESPACE_NAME;
 import static org.junit.Assert.*;
-import static org.junit.Assert.assertEquals;
 
 public class TestLogicalPlanner {
   private static TajoTestingCluster util;
@@ -1234,17 +1233,6 @@
     return root.getChild();
   }
 
-<<<<<<< HEAD
-  @Test
-  public final void test() {
-    QueryContext qc = createQueryContext();
-
-    Expr expr = sqlAnalyzer.parse(" select l_orderkey, avg(l_partkey) total, sum(l_linenumber) as num from lineitem group by l_orderkey\n" +
-        " having total >= 2 or num = 3 order by l_orderkey, total, num");
-
-    System.out.println(expr.toJson());
-  }
-=======
   String [] ALTER_PARTITIONS = {
     "ALTER TABLE partitioned_table ADD PARTITION (col1 = 1 , col2 = 2) LOCATION 'hdfs://xxx" +
       ".com/warehouse/partitioned_table/col1=1/col2=2'", //0
@@ -1342,6 +1330,4 @@
     assertEquals(alterTableNode.getPartitionValues()[1], "01");
     assertEquals(alterTableNode.getPartitionValues()[2], "11");
   }
-
->>>>>>> 3dba8c7e
 }