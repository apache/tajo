--- conflicted
+++ resolved
@@ -165,17 +165,10 @@
     Enforcer enforcer = new Enforcer();
     enforcer.enforceJoinAlgorithm(joinNode.getPID(), JoinAlgorithm.MERGE_JOIN);
 
-<<<<<<< HEAD
-    FileFragment[] empFrags = FileStorageManager.splitNG(conf, "default.e",
-        employee.getMeta(), employee.getPath(), Integer.MAX_VALUE);
-    FileFragment[] peopleFrags = FileStorageManager.splitNG(conf, "default.p", people.getMeta(),
-        people.getPath(), Integer.MAX_VALUE);
-=======
-    FileFragment[] empFrags = sm.splitNG(conf, "default.e", employee.getMeta(), new Path(employee.getPath()),
+    FileFragment[] empFrags = FileStorageManager.splitNG(conf, "default.e", employee.getMeta(), new Path(employee.getPath()),
         Integer.MAX_VALUE);
-    FileFragment[] peopleFrags = sm.splitNG(conf, "default.p", people.getMeta(), new Path(people.getPath()),
+    FileFragment[] peopleFrags = FileStorageManager.splitNG(conf, "default.p", people.getMeta(), new Path(people.getPath()),
         Integer.MAX_VALUE);
->>>>>>> f6e09a5a
     FileFragment[] merged = TUtil.concat(empFrags, peopleFrags);
 
     Path workDir = CommonTestingUtil.getTestDir("target/test-data/testMergeInnerJoin");
