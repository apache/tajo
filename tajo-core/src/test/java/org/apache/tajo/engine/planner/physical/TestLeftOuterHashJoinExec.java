--- conflicted
+++ resolved
@@ -270,15 +270,10 @@
     Enforcer enforcer = new Enforcer();
     enforcer.enforceJoinAlgorithm(joinNode.getPID(), JoinAlgorithm.IN_MEMORY_HASH_JOIN);
 
-<<<<<<< HEAD
-    FileFragment[] dep3Frags = FileStorageManager.splitNG(conf, DEP3_NAME, dep3.getMeta(), dep3.getPath(), Integer.MAX_VALUE);
-    FileFragment[] emp3Frags = FileStorageManager.splitNG(conf, EMP3_NAME, emp3.getMeta(), emp3.getPath(), Integer.MAX_VALUE);
-=======
-    FileFragment[] dep3Frags = StorageManager.splitNG(conf, DEP3_NAME, dep3.getMeta(),
+    FileFragment[] dep3Frags = FileStorageManager.splitNG(conf, DEP3_NAME, dep3.getMeta(),
         new Path(dep3.getPath()), Integer.MAX_VALUE);
-    FileFragment[] emp3Frags = StorageManager.splitNG(conf, EMP3_NAME, emp3.getMeta(),
+    FileFragment[] emp3Frags = FileStorageManager.splitNG(conf, EMP3_NAME, emp3.getMeta(),
         new Path(emp3.getPath()), Integer.MAX_VALUE);
->>>>>>> f6e09a5a
     FileFragment[] merged = TUtil.concat(dep3Frags, emp3Frags);
 
     Path workDir = CommonTestingUtil.getTestDir("target/test-data/TestLeftOuterHashJoinExec0");
@@ -305,17 +300,10 @@
 
   @Test
   public final void testLeftOuter_HashJoinExec1() throws IOException, PlanningException {
-<<<<<<< HEAD
-    FileFragment[] job3Frags = FileStorageManager.splitNG(conf, JOB3_NAME, job3.getMeta(), job3.getPath(),
-        Integer.MAX_VALUE);
-    FileFragment[] emp3Frags = FileStorageManager.splitNG(conf, EMP3_NAME, emp3.getMeta(), emp3.getPath(),
-        Integer.MAX_VALUE);
-=======
-    FileFragment[] job3Frags = StorageManager.splitNG(conf, JOB3_NAME, job3.getMeta(),
+    FileFragment[] job3Frags = FileStorageManager.splitNG(conf, JOB3_NAME, job3.getMeta(),
         new Path(job3.getPath()), Integer.MAX_VALUE);
-    FileFragment[] emp3Frags = StorageManager.splitNG(conf, EMP3_NAME, emp3.getMeta(),
+    FileFragment[] emp3Frags = FileStorageManager.splitNG(conf, EMP3_NAME, emp3.getMeta(),
         new Path(emp3.getPath()), Integer.MAX_VALUE);
->>>>>>> f6e09a5a
 
     FileFragment[] merged = TUtil.concat(job3Frags, emp3Frags);
 
@@ -353,17 +341,10 @@
     @Test
   public final void testLeftOuter_HashJoinExec2() throws IOException, PlanningException {
     
-<<<<<<< HEAD
-    FileFragment[] emp3Frags = FileStorageManager.splitNG(conf, EMP3_NAME, emp3.getMeta(), emp3.getPath(),
-        Integer.MAX_VALUE);
-    FileFragment[] job3Frags = FileStorageManager.splitNG(conf, JOB3_NAME, job3.getMeta(), job3.getPath(),
-        Integer.MAX_VALUE);
-=======
-    FileFragment[] emp3Frags = StorageManager.splitNG(conf, EMP3_NAME, emp3.getMeta(),
+    FileFragment[] emp3Frags = FileStorageManager.splitNG(conf, EMP3_NAME, emp3.getMeta(),
         new Path(emp3.getPath()), Integer.MAX_VALUE);
-    FileFragment[] job3Frags = StorageManager.splitNG(conf, JOB3_NAME, job3.getMeta(),
+    FileFragment[] job3Frags = FileStorageManager.splitNG(conf, JOB3_NAME, job3.getMeta(),
         new Path(job3.getPath()), Integer.MAX_VALUE);
->>>>>>> f6e09a5a
 
     FileFragment[] merged = TUtil.concat(emp3Frags, job3Frags);
 
@@ -402,17 +383,10 @@
    @Test
   public final void testLeftOuter_HashJoinExec3() throws IOException, PlanningException {
     
-<<<<<<< HEAD
-    FileFragment[] emp3Frags = FileStorageManager.splitNG(conf, EMP3_NAME, emp3.getMeta(), emp3.getPath(),
-        Integer.MAX_VALUE);
-    FileFragment[] phone3Frags = FileStorageManager.splitNG(conf, PHONE3_NAME, phone3.getMeta(), phone3.getPath(),
-        Integer.MAX_VALUE);
-=======
-    FileFragment[] emp3Frags = StorageManager.splitNG(conf, EMP3_NAME, emp3.getMeta(),
+    FileFragment[] emp3Frags = FileStorageManager.splitNG(conf, EMP3_NAME, emp3.getMeta(),
         new Path(emp3.getPath()), Integer.MAX_VALUE);
-    FileFragment[] phone3Frags = StorageManager.splitNG(conf, PHONE3_NAME, phone3.getMeta(),
+    FileFragment[] phone3Frags = FileStorageManager.splitNG(conf, PHONE3_NAME, phone3.getMeta(),
         new Path(phone3.getPath()), Integer.MAX_VALUE);
->>>>>>> f6e09a5a
 
     FileFragment[] merged = TUtil.concat(emp3Frags, phone3Frags);
 
@@ -451,17 +425,10 @@
    @Test
   public final void testLeftOuter_HashJoinExec4() throws IOException, PlanningException {
     
-<<<<<<< HEAD
-    FileFragment[] emp3Frags = FileStorageManager.splitNG(conf, "default.emp3", emp3.getMeta(), emp3.getPath(),
-        Integer.MAX_VALUE);
-    FileFragment[] phone3Frags = FileStorageManager.splitNG(conf, "default.phone3", phone3.getMeta(), phone3.getPath(),
-        Integer.MAX_VALUE);
-=======
-    FileFragment[] emp3Frags = StorageManager.splitNG(conf, "default.emp3", emp3.getMeta(),
+    FileFragment[] emp3Frags = FileStorageManager.splitNG(conf, "default.emp3", emp3.getMeta(),
         new Path(emp3.getPath()), Integer.MAX_VALUE);
-    FileFragment[] phone3Frags = StorageManager.splitNG(conf, "default.phone3", phone3.getMeta(),
+    FileFragment[] phone3Frags = FileStorageManager.splitNG(conf, "default.phone3", phone3.getMeta(),
         new Path(phone3.getPath()), Integer.MAX_VALUE);
->>>>>>> f6e09a5a
 
     FileFragment[] merged = TUtil.concat(phone3Frags, emp3Frags);
 
