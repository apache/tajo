--- conflicted
+++ resolved
@@ -135,7 +135,6 @@
   }
 
   @Test
-<<<<<<< HEAD
   public final void testTAJO914Case1() throws Exception {
     ResultSet res = executeQuery();
     assertResultSet(res);
@@ -162,9 +161,13 @@
 
   @Test
   public final void testTAJO914Case4() throws Exception {
-=======
+    ResultSet res = executeQuery();
+    assertResultSet(res);
+    cleanupQuery(res);
+  }
+
+  @Test
   public final void testTAJO917Case1() throws Exception {
->>>>>>> a5de8372
     ResultSet res = executeQuery();
     assertResultSet(res);
     cleanupQuery(res);
