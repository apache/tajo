/**
 * Licensed to the Apache Software Foundation (ASF) under one
 * or more contributor license agreements.  See the NOTICE file
 * distributed with this work for additional information
 * regarding copyright ownership.  The ASF licenses this file
 * to you under the Apache License, Version 2.0 (the
 * "License"); you may not use this file except in compliance
 * with the License.  You may obtain a copy of the License at
 *
 *     http://www.apache.org/licenses/LICENSE-2.0
 *
 * Unless required by applicable law or agreed to in writing, software
 * distributed under the License is distributed on an "AS IS" BASIS,
 * WITHOUT WARRANTIES OR CONDITIONS OF ANY KIND, either express or implied.
 * See the License for the specific language governing permissions and
 * limitations under the License.
 */

package org.apache.tajo.engine.query;

import org.apache.tajo.QueryTestCaseBase;
import org.apache.tajo.TajoConstants;
import org.junit.Test;

import java.sql.ResultSet;

import static org.junit.Assert.assertEquals;

public class TestCaseByCases extends QueryTestCaseBase {

  public TestCaseByCases() {
    super(TajoConstants.DEFAULT_DATABASE_NAME);
  }

  @Test
  public final void testTAJO415Case() throws Exception {
    ResultSet res = executeQuery();
    assertResultSet(res);
    cleanupQuery(res);
  }

  @Test
  public final void testTAJO418Case() throws Exception {
    ResultSet res = executeQuery();
    assertResultSet(res);
    cleanupQuery(res);
  }

  /**
   * It's an unit test to reproduce TAJO-619 (https://issues.apache.org/jira/browse/TAJO-619).
   */
  @Test
  public final void testTAJO619Case() throws Exception {
    ResultSet res = executeQuery();
    assertResultSet(res);
    cleanupQuery(res);
  }

  @Test
  public final void testTAJO718Case() throws Exception {
    ResultSet res = executeQuery();
    assertResultSet(res);
    cleanupQuery(res);
  }

  @Test
  public final void testTAJO739Case() throws Exception {
    ResultSet res = executeQuery();
    assertResultSet(res);
    cleanupQuery(res);
  }

  @Test
  public final void testTAJO880Case1() throws Exception {
    //TAJO-880: NULL in CASE clause occurs Exception.
    ResultSet res = executeString(
        "select case when l_returnflag != 'R' then l_orderkey else null end from lineitem"
    );

    String expected =
        "?casewhen\n" +
        "-------------------------------\n" +
        "1\n" +
        "1\n" +
        "2\n" +
        "null\n" +
        "null\n";

    assertEquals(expected, resultSetToString(res));
    cleanupQuery(res);
  }

  @Test
  public final void testTAJO880Case2() throws Exception {
    //TAJO-880: NULL in CASE clause occurs Exception.
    ResultSet res = executeString(
        "select case when l_returnflag != 'R' then null else l_orderkey end from lineitem"
    );

    String expected =
        "?casewhen\n" +
        "-------------------------------\n" +
        "null\n" +
        "null\n" +
        "null\n" +
        "3\n" +
        "3\n";

    assertEquals(expected, resultSetToString(res));
    cleanupQuery(res);
  }

  @Test
  public final void testTAJO880Case3() throws Exception {
    //TAJO-880: NULL in CASE clause occurs Exception.
    ResultSet res = executeString(
        "select case " +
            "when l_orderkey = 1 then null " +
            "when l_orderkey = 2 then l_orderkey " +
            "else null end " +
        "from lineitem"
    );

    String expected =
        "?casewhen\n" +
            "-------------------------------\n" +
            "null\n" +
            "null\n" +
            "2\n" +
            "null\n" +
            "null\n";

    assertEquals(expected, resultSetToString(res));
    cleanupQuery(res);
  }

  @Test
<<<<<<< HEAD
=======
  public final void testTAJO914Case1() throws Exception {
    ResultSet res = executeQuery();
    assertResultSet(res);
    cleanupQuery(res);
  }

  @Test
  public final void testTAJO914Case2() throws Exception {
    ResultSet res = executeQuery();
    assertResultSet(res);
    cleanupQuery(res);
  }

  @Test
  public final void testTAJO914Case3() throws Exception {
    executeString("CREATE TABLE T3 (l_orderkey bigint, col1 text);").close();
    ResultSet res = executeQuery();
    res.close();

    res = executeString("select * from T3;");
    assertResultSet(res);
    cleanupQuery(res);
  }

  @Test
  public final void testTAJO914Case4() throws Exception {
    ResultSet res = executeQuery();
    assertResultSet(res);
    cleanupQuery(res);
  }

  @Test
>>>>>>> 326be451
  public final void testTAJO917Case1() throws Exception {
    ResultSet res = executeQuery();
    assertResultSet(res);
    cleanupQuery(res);
  }
}<|MERGE_RESOLUTION|>--- conflicted
+++ resolved
@@ -135,8 +135,6 @@
   }
 
   @Test
-<<<<<<< HEAD
-=======
   public final void testTAJO914Case1() throws Exception {
     ResultSet res = executeQuery();
     assertResultSet(res);
@@ -169,7 +167,6 @@
   }
 
   @Test
->>>>>>> 326be451
   public final void testTAJO917Case1() throws Exception {
     ResultSet res = executeQuery();
     assertResultSet(res);
