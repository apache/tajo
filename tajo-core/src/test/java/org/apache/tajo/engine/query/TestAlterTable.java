--- conflicted
+++ resolved
@@ -22,26 +22,17 @@
 import org.apache.hadoop.fs.Path;
 import org.apache.tajo.IntegrationTest;
 import org.apache.tajo.QueryTestCaseBase;
-<<<<<<< HEAD
-import org.apache.tajo.TajoConstants;
-import org.apache.tajo.catalog.CatalogUtil;
-=======
 import org.apache.tajo.catalog.CatalogUtil;
 import org.apache.tajo.catalog.TableDesc;
 import org.apache.tajo.catalog.proto.CatalogProtos;
->>>>>>> d80c32b2
+import org.apache.tajo.TajoConstants;
 import org.junit.Test;
 import org.junit.experimental.categories.Category;
 
 import java.sql.ResultSet;
 import java.util.List;
 
-<<<<<<< HEAD
-import static org.junit.Assert.assertEquals;
-import static org.junit.Assert.assertTrue;
-=======
 import static org.junit.Assert.*;
->>>>>>> d80c32b2
 
 @Category(IntegrationTest.class)
 public class TestAlterTable extends QueryTestCaseBase {
@@ -87,29 +78,6 @@
   }
 
   @Test
-<<<<<<< HEAD
-  public final void testAlterTableRepairPartition1() throws Exception {
-    ResultSet res = null;
-    String tableName = CatalogUtil.normalizeIdentifier("testMsckRepairTable1");
-
-    res = executeString(
-    "create table " + tableName + " (col1 int4, col2 int4) partition by column(key float8) ");
-    res.close();
-
-    assertTrue(catalog.existsTable(TajoConstants.DEFAULT_DATABASE_NAME, tableName));
-    assertEquals(2, catalog.getTableDesc(TajoConstants.DEFAULT_DATABASE_NAME, tableName).getSchema().size());
-    assertEquals(3, catalog.getTableDesc(TajoConstants.DEFAULT_DATABASE_NAME, tableName).getLogicalSchema().size());
-
-    res = testBase.execute(
-    "insert overwrite into " + tableName + " select l_orderkey, l_partkey, " +
-    "l_quantity from lineitem");
-    res.close();
-
-    res = testBase.execute("ALTER TABLE " + tableName + " REPAIR PARTITION");
-    res.close();
-
-    // TODO: Check partition directories and catalog informs.
-=======
   public final void testAlterTableAddPartition() throws Exception {
     executeDDL("create_partitioned_table.sql", null);
 
@@ -148,6 +116,29 @@
     assertNotNull(partitions);
     assertEquals(partitions.size(), 0);
     assertFalse(fs.exists(partitionPath));
->>>>>>> d80c32b2
+  }
+
+  @Test
+  public final void testAlterTableRepairPartition1() throws Exception {
+    ResultSet res = null;
+    String tableName = CatalogUtil.normalizeIdentifier("testMsckRepairTable1");
+
+    res = executeString(
+    "create table " + tableName + " (col1 int4, col2 int4) partition by column(key float8) ");
+    res.close();
+
+    assertTrue(catalog.existsTable(TajoConstants.DEFAULT_DATABASE_NAME, tableName));
+    assertEquals(2, catalog.getTableDesc(TajoConstants.DEFAULT_DATABASE_NAME, tableName).getSchema().size());
+    assertEquals(3, catalog.getTableDesc(TajoConstants.DEFAULT_DATABASE_NAME, tableName).getLogicalSchema().size());
+
+    res = testBase.execute(
+    "insert overwrite into " + tableName + " select l_orderkey, l_partkey, " +
+    "l_quantity from lineitem");
+    res.close();
+
+    res = testBase.execute("ALTER TABLE " + tableName + " REPAIR PARTITION");
+    res.close();
+
+    // TODO: Check partition directories and catalog informs.
   }
 }