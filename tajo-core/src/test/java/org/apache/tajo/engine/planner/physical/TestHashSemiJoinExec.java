/**
 * Licensed to the Apache Software Foundation (ASF) under one
 * or more contributor license agreements.  See the NOTICE file
 * distributed with this work for additional information
 * regarding copyright ownership.  The ASF licenses this file
 * to you under the Apache License, Version 2.0 (the
 * "License"); you may not use this file except in compliance
 * with the License.  You may obtain a copy of the License at
 *
 *     http://www.apache.org/licenses/LICENSE-2.0
 *
 * Unless required by applicable law or agreed to in writing, software
 * distributed under the License is distributed on an "AS IS" BASIS,
 * WITHOUT WARRANTIES OR CONDITIONS OF ANY KIND, either express or implied.
 * See the License for the specific language governing permissions and
 * limitations under the License.
 */

package org.apache.tajo.engine.planner.physical;

import org.apache.hadoop.fs.Path;
import org.apache.tajo.LocalTajoTestingUtility;
import org.apache.tajo.TajoTestingCluster;
import org.apache.tajo.algebra.Expr;
import org.apache.tajo.catalog.*;
import org.apache.tajo.common.TajoDataTypes.Type;
import org.apache.tajo.conf.TajoConf;
import org.apache.tajo.datum.Datum;
import org.apache.tajo.datum.DatumFactory;
import org.apache.tajo.engine.parser.SQLAnalyzer;
import org.apache.tajo.engine.planner.PhysicalPlanner;
import org.apache.tajo.engine.planner.PhysicalPlannerImpl;
import org.apache.tajo.engine.planner.enforce.Enforcer;
import org.apache.tajo.engine.query.QueryContext;
import org.apache.tajo.plan.LogicalOptimizer;
import org.apache.tajo.plan.LogicalPlan;
import org.apache.tajo.plan.LogicalPlanner;
import org.apache.tajo.plan.PlanningException;
import org.apache.tajo.plan.logical.LogicalNode;
import org.apache.tajo.storage.*;
import org.apache.tajo.storage.fragment.FileFragment;
import org.apache.tajo.util.CommonTestingUtil;
import org.apache.tajo.util.TUtil;
import org.apache.tajo.worker.TaskAttemptContext;
import org.junit.After;
import org.junit.Before;
import org.junit.Test;

import java.io.IOException;

import static org.apache.tajo.TajoConstants.DEFAULT_DATABASE_NAME;
import static org.apache.tajo.TajoConstants.DEFAULT_TABLESPACE_NAME;
import static org.junit.Assert.assertEquals;
import static org.junit.Assert.assertTrue;

public class TestHashSemiJoinExec {
  private TajoConf conf;
  private final String TEST_PATH = TajoTestingCluster.DEFAULT_TEST_DIRECTORY + "/TestHashJoinExec";
  private TajoTestingCluster util;
  private CatalogService catalog;
  private SQLAnalyzer analyzer;
  private LogicalPlanner planner;
  private LogicalOptimizer optimizer;
  private Path testDir;
  private QueryContext queryContext;

  private TableDesc employee;
  private TableDesc people;

  @Before
  public void setUp() throws Exception {
    util = new TajoTestingCluster();
    util.initTestDir();
    catalog = util.startCatalogCluster().getCatalog();
    testDir = CommonTestingUtil.getTestDir(TEST_PATH);
    catalog.createTablespace(DEFAULT_TABLESPACE_NAME, testDir.toUri().toString());
    catalog.createDatabase(DEFAULT_DATABASE_NAME, DEFAULT_TABLESPACE_NAME);
    conf = util.getConfiguration();

    Schema employeeSchema = new Schema();
    employeeSchema.addColumn("managerid", Type.INT4);
    employeeSchema.addColumn("empid", Type.INT4);
    employeeSchema.addColumn("memid", Type.INT4);
    employeeSchema.addColumn("deptname", Type.TEXT);

    TableMeta employeeMeta = CatalogUtil.newTableMeta("CSV");
    Path employeePath = new Path(testDir, "employee.csv");
    Appender appender = ((FileTablespace) TablespaceManager.getLocalFs())
        .getAppender(employeeMeta, employeeSchema, employeePath);
    appender.init();
    VTuple tuple = new VTuple(employeeSchema.size());

    for (int i = 0; i < 10; i++) {
      tuple.put(new Datum[] {
          DatumFactory.createInt4(i),
          DatumFactory.createInt4(i), // empid [0-9]
          DatumFactory.createInt4(10 + i),
          DatumFactory.createText("dept_" + i) });
      appender.addTuple(tuple);
    }

    appender.flush();
    appender.close();
    employee = CatalogUtil.newTableDesc("default.employee", employeeSchema, employeeMeta, employeePath);
    catalog.createTable(employee);

    Schema peopleSchema = new Schema();
    peopleSchema.addColumn("empid", Type.INT4);
    peopleSchema.addColumn("fk_memid", Type.INT4);
    peopleSchema.addColumn("name", Type.TEXT);
    peopleSchema.addColumn("age", Type.INT4);
    TableMeta peopleMeta = CatalogUtil.newTableMeta("CSV");
    Path peoplePath = new Path(testDir, "people.csv");
    appender = ((FileTablespace) TablespaceManager.getLocalFs())
        .getAppender(peopleMeta, peopleSchema, peoplePath);
    appender.init();
    tuple = new VTuple(peopleSchema.size());
    // make 27 tuples
    for (int i = 1; i < 10; i += 2) {
      // make three duplicated tuples for each tuples
      for (int j = 0; j < 3; j++) {
        tuple.put(new Datum[] {
            DatumFactory.createInt4(i), // empid [1, 3, 5, 7, 9]
            DatumFactory.createInt4(10 + i),
            DatumFactory.createText("name_" + i),
            DatumFactory.createInt4(30 + i) });
        appender.addTuple(tuple);
      }
    }

    appender.flush();
    appender.close();

    queryContext = new QueryContext(conf);
    people = CatalogUtil.newTableDesc("default.people", peopleSchema, peopleMeta, peoplePath);
    catalog.createTable(people);
    analyzer = new SQLAnalyzer();
<<<<<<< HEAD
    planner = new LogicalPlanner(catalog);
    optimizer = new LogicalOptimizer(conf, catalog);
=======
    planner = new LogicalPlanner(catalog, TablespaceManager.getInstance());
    optimizer = new LogicalOptimizer(conf);
>>>>>>> 2ec307d6
  }

  @After
  public void tearDown() throws Exception {
    util.shutdownCatalogCluster();
  }


  // relation descriptions
  // employee (managerid, empid, memid, deptname)
  // people (empid, fk_memid, name, age)

  String[] QUERIES = {
      "select managerId, e.empId, deptName, e.memId from employee as e, people as p where e.empId = p.empId"
  };

  @Test
  public final void testHashSemiJoin() throws IOException, PlanningException {
    FileFragment[] empFrags = FileTablespace.splitNG(conf, "default.e", employee.getMeta(),
        new Path(employee.getUri()), Integer.MAX_VALUE);
    FileFragment[] peopleFrags = FileTablespace.splitNG(conf, "default.p", people.getMeta(),
        new Path(people.getUri()), Integer.MAX_VALUE);

    FileFragment[] merged = TUtil.concat(empFrags, peopleFrags);

    Path workDir = CommonTestingUtil.getTestDir(TajoTestingCluster.DEFAULT_TEST_DIRECTORY + "/testHashSemiJoin");
    TaskAttemptContext ctx = new TaskAttemptContext(queryContext,
        LocalTajoTestingUtility.newTaskAttemptId(), merged, workDir);
    ctx.setEnforcer(new Enforcer());
    Expr expr = analyzer.parse(QUERIES[0]);
    LogicalPlan plan = planner.createPlan(LocalTajoTestingUtility.createDummyContext(conf), expr);
    optimizer.optimize(plan);
    LogicalNode rootNode = plan.getRootBlock().getRoot();

    PhysicalPlanner phyPlanner = new PhysicalPlannerImpl(conf);
    PhysicalExec exec = phyPlanner.createPlan(ctx, rootNode);

    // replace an equal join with an hash anti join.
    if (exec instanceof MergeJoinExec) {
      MergeJoinExec join = (MergeJoinExec) exec;
      ExternalSortExec sortLeftChild = (ExternalSortExec) join.getLeftChild();
      ExternalSortExec sortRightChild = (ExternalSortExec) join.getRightChild();
      SeqScanExec scanLeftChild = sortLeftChild.getChild();
      SeqScanExec scanRightChild = sortRightChild.getChild();

      // 'people' should be outer table. So, the below code guarantees that people becomes the outer table.
      if (scanLeftChild.getTableName().equals("default.people")) {
        exec = new HashLeftSemiJoinExec(ctx, join.getPlan(), scanRightChild, scanLeftChild);
      } else {
        exec = new HashLeftSemiJoinExec(ctx, join.getPlan(), scanLeftChild, scanRightChild);
      }
    } else if (exec instanceof HashJoinExec) {
      HashJoinExec join = (HashJoinExec) exec;
      SeqScanExec scanLeftChild = (SeqScanExec) join.getLeftChild();

      // 'people' should be outer table. So, the below code guarantees that people becomes the outer table.
      if (scanLeftChild.getTableName().equals("default.people")) {
        exec = new HashLeftSemiJoinExec(ctx, join.getPlan(), join.getRightChild(), join.getLeftChild());
      } else {
        exec = new HashLeftSemiJoinExec(ctx, join.getPlan(), join.getLeftChild(), join.getRightChild());
      }
    }

    Tuple tuple;
    int count = 0;
    int i = 1;
    exec.init();
    // expect result without duplicated tuples.
    while ((tuple = exec.next()) != null) {
      count++;
      assertTrue(i == tuple.getInt4(0));
      assertTrue(i == tuple.getInt4(1));
      assertTrue(("dept_" + i).equals(tuple.getText(2)));
      assertTrue(10 + i == tuple.getInt4(3));

      i += 2;
    }
    exec.close();
    assertEquals(5 , count); // the expected result: [1, 3, 5, 7, 9]
  }
}<|MERGE_RESOLUTION|>--- conflicted
+++ resolved
@@ -135,13 +135,8 @@
     people = CatalogUtil.newTableDesc("default.people", peopleSchema, peopleMeta, peoplePath);
     catalog.createTable(people);
     analyzer = new SQLAnalyzer();
-<<<<<<< HEAD
-    planner = new LogicalPlanner(catalog);
+    planner = new LogicalPlanner(catalog, TablespaceManager.getInstance());
     optimizer = new LogicalOptimizer(conf, catalog);
-=======
-    planner = new LogicalPlanner(catalog, TablespaceManager.getInstance());
-    optimizer = new LogicalOptimizer(conf);
->>>>>>> 2ec307d6
   }
 
   @After
