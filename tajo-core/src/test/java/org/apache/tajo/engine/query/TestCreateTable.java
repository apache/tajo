/**
 * Licensed to the Apache Software Foundation (ASF) under one
 * or more contributor license agreements.  See the NOTICE file
 * distributed with this work for additional information
 * regarding copyright ownership.  The ASF licenses this file
 * to you under the Apache License, Version 2.0 (the
 * "License"); you may not use this file except in compliance
 * with the License.  You may obtain a copy of the License at
 *
 *     http://www.apache.org/licenses/LICENSE-2.0
 *
 * Unless required by applicable law or agreed to in writing, software
 * distributed under the License is distributed on an "AS IS" BASIS,
 * WITHOUT WARRANTIES OR CONDITIONS OF ANY KIND, either express or implied.
 * See the License for the specific language governing permissions and
 * limitations under the License.
 */

package org.apache.tajo.engine.query;

import org.apache.hadoop.fs.FileSystem;
import org.apache.hadoop.fs.Path;
import org.apache.tajo.IntegrationTest;
import org.apache.tajo.QueryTestCaseBase;
import org.apache.tajo.catalog.*;
import org.apache.tajo.catalog.partition.PartitionMethodDesc;
import org.apache.tajo.conf.TajoConf;
import org.apache.tajo.storage.StorageUtil;
import org.apache.tajo.util.KeyValueSet;
import org.junit.Test;
import org.junit.experimental.categories.Category;

import java.sql.ResultSet;
import java.util.List;

import static org.junit.Assert.*;

@Category(IntegrationTest.class)
public class TestCreateTable extends QueryTestCaseBase {

  @Test
  public final void testVariousTypes() throws Exception {
    List<String> createdNames;
    if (testingCluster.isHCatalogStoreRunning()) {
      createdNames = executeDDL("create_table_various_types_for_hcatalog.sql", null);
    } else {
      createdNames = executeDDL("create_table_various_types.sql", null);
    }
    assertTableExists(createdNames.get(0));
  }

  @Test
  public final void testCreateTable1() throws Exception {
    List<String> createdNames = executeDDL("table1_ddl.sql", "table1", "table1");
    assertTableExists(createdNames.get(0));
    executeString("DROP TABLE table1");
  }

  @Test
  public final void testCreateTable2() throws Exception {
    executeString("CREATE DATABASE D1;").close();
    executeString("CREATE DATABASE D2;").close();

    executeString("CREATE TABLE D1.table1 (age int);").close();
    executeString("CREATE TABLE D1.table2 (age int);").close();
    executeString("CREATE TABLE d2.table3 (age int);").close();
    executeString("CREATE TABLE d2.table4 (age int);").close();

    assertTableExists("d1.table1");
    assertTableExists("d1.table2");
    assertTableNotExists("d2.table1");
    assertTableNotExists("d2.table2");

    assertTableExists("d2.table3");
    assertTableExists("d2.table4");
    assertTableNotExists("d1.table3");
    assertTableNotExists("d1.table4");

    executeString("DROP TABLE D1.table1");
    executeString("DROP TABLE D1.table2");
    executeString("DROP TABLE D2.table3");
    executeString("DROP TABLE D2.table4");

    assertDatabaseExists("d1");
    assertDatabaseExists("d2");
    executeString("DROP DATABASE D1").close();
    executeString("DROP DATABASE D2").close();
    assertDatabaseNotExists("d1");
    assertDatabaseNotExists("d2");
  }

  private final void assertPathOfCreatedTable(final String databaseName,
                                              final String originalTableName,
                                              final String newTableName,
                                              String createTableStmt) throws Exception {
    // create one table
    executeString("CREATE DATABASE " + CatalogUtil.denormalizeIdentifier(databaseName)).close();
    getClient().existDatabase(CatalogUtil.denormalizeIdentifier(databaseName));
    final String oldFQTableName = CatalogUtil.buildFQName(databaseName, originalTableName);

    ResultSet res = executeString(createTableStmt);
    res.close();
    assertTableExists(oldFQTableName);
    TableDesc oldTableDesc = client.getTableDesc(oldFQTableName);


    // checking the existence of the table directory and validating the path
    FileSystem fs = testingCluster.getMaster().getStorageManager().getFileSystem();
    Path warehouseDir = TajoConf.getWarehouseDir(testingCluster.getConfiguration());
    assertTrue(fs.exists(oldTableDesc.getPath()));
    assertEquals(StorageUtil.concatPath(warehouseDir, databaseName, originalTableName), oldTableDesc.getPath());

    // Rename
    client.executeQuery("ALTER TABLE " + CatalogUtil.denormalizeIdentifier(oldFQTableName)
        + " RENAME to " + CatalogUtil.denormalizeIdentifier(newTableName));

    // checking the existence of the new table directory and validating the path
    final String newFQTableName = CatalogUtil.buildFQName(databaseName, newTableName);
    TableDesc newTableDesc = client.getTableDesc(newFQTableName);
    assertTrue(fs.exists(newTableDesc.getPath()));
    assertEquals(StorageUtil.concatPath(warehouseDir, databaseName, newTableName), newTableDesc.getPath());
  }

  @Test
  public final void testCreatedTableViaCTASAndVerifyPath() throws Exception {
    assertPathOfCreatedTable("d4", "old_table", "new_mgmt_table",
        "CREATE TABLE d4.old_table AS SELECT * FROM default.lineitem;");
  }

  @Test
  public final void testCreatedTableJustCreatedAndVerifyPath() throws Exception {
    assertPathOfCreatedTable("d5", "old_table", "new_mgmt_table", "CREATE TABLE d5.old_table (age integer);");
  }

  @Test
  public final void testCreatedTableWithQuotedIdentifierAndVerifyPath() throws Exception {
    if (!testingCluster.isHCatalogStoreRunning()) {
      assertPathOfCreatedTable("D6", "OldTable", "NewMgmtTable", "CREATE TABLE \"D6\".\"OldTable\" (age integer);");
    }
  }

  @Test
  public final void testCreateTableIfNotExists() throws Exception {
    executeString("CREATE DATABASE D3;").close();

    assertTableNotExists("d3.table1");
    executeString("CREATE TABLE D3.table1 (age int);").close();
    assertTableExists("d3.table1");

    executeString("CREATE TABLE IF NOT EXISTS D3.table1 (age int);").close();
    assertTableExists("d3.table1");

    executeString("DROP TABLE D3.table1");
  }

  @Test
  public final void testDropTableIfExists() throws Exception {
    executeString("CREATE DATABASE D7;").close();

    assertTableNotExists("d7.table1");
    executeString("CREATE TABLE d7.table1 (age int);").close();
    assertTableExists("d7.table1");

    executeString("DROP TABLE d7.table1;").close();
    assertTableNotExists("d7.table1");

    executeString("DROP TABLE IF EXISTS d7.table1");
    assertTableNotExists("d7.table1");

    executeString("DROP DATABASE D7;").close();
  }

  @Test
  public final void testDelimitedIdentifierWithNonAsciiCharacters() throws Exception {

    if (!testingCluster.isHCatalogStoreRunning()) {
      ResultSet res = null;
      try {
        List<String> tableNames = executeDDL("quoted_identifier_non_ascii_ddl.sql", "table1", "\"테이블1\"");
        assertTableExists(tableNames.get(0));

        // SELECT "아이디", "텍스트", "숫자" FROM "테이블1";
        res = executeFile("quoted_identifier_non_ascii_1.sql");
        assertResultSet(res, "quoted_identifier_non_ascii_1.result");
      } finally {
        cleanupQuery(res);
      }

      // SELECT "아이디" as "진짜아이디", "텍스트" as text, "숫자" FROM "테이블1" as "테이블 별명"
      try {
        res = executeFile("quoted_identifier_non_ascii_2.sql");
        assertResultSet(res, "quoted_identifier_non_ascii_2.result");
      } finally {
        cleanupQuery(res);
      }

      // SELECT "아이디" "진짜아이디", char_length("텍스트") as "길이", "숫자" * 2 FROM "테이블1" "테이블 별명"
      try {
        res = executeFile("quoted_identifier_non_ascii_3.sql");
        assertResultSet(res, "quoted_identifier_non_ascii_3.result");
      } finally {
        cleanupQuery(res);
      }
    }
  }

  @Test
  public final void testDelimitedIdentifierWithMixedCharacters() throws Exception {
    if (!testingCluster.isHCatalogStoreRunning()) {
      ResultSet res = null;

      try {
        List<String> tableNames = executeDDL("quoted_identifier_mixed_chars_ddl_1.sql", "table1", "\"TABLE1\"");
        assertTableExists(tableNames.get(0));

        tableNames = executeDDL("quoted_identifier_mixed_chars_ddl_1.sql", "table2", "\"tablE1\"");
        assertTableExists(tableNames.get(0));

        // SELECT "aGe", "tExt", "Number" FROM "TABLE1";
        res = executeFile("quoted_identifier_mixed_chars_1.sql");
        assertResultSet(res, "quoted_identifier_mixed_chars_1.result");
      } finally {
        cleanupQuery(res);
      }

      try {
        res = executeFile("quoted_identifier_mixed_chars_2.sql");
        assertResultSet(res, "quoted_identifier_mixed_chars_2.result");
      } finally {
        cleanupQuery(res);
      }

      try {
        res = executeFile("quoted_identifier_mixed_chars_3.sql");
        assertResultSet(res, "quoted_identifier_mixed_chars_3.result");
      } finally {
        cleanupQuery(res);
      }
    }
  }

  @Test
  public final void testNonreservedKeywordTableNames() throws Exception {
    List<String> createdNames = null;
    createdNames = executeDDL("table1_ddl.sql", "table1", "filter");
    assertTableExists(createdNames.get(0));
    createdNames = executeDDL("table1_ddl.sql", "table1", "first");
    assertTableExists(createdNames.get(0));
    createdNames = executeDDL("table1_ddl.sql", "table1", "format");
    assertTableExists(createdNames.get(0));
    createdNames = executeDDL("table1_ddl.sql", "table1", "grouping");
    assertTableExists(createdNames.get(0));
    createdNames = executeDDL("table1_ddl.sql", "table1", "hash");
    assertTableExists(createdNames.get(0));
    createdNames = executeDDL("table1_ddl.sql", "table1", "index");
    assertTableExists(createdNames.get(0));
    createdNames = executeDDL("table1_ddl.sql", "table1", "insert");
    assertTableExists(createdNames.get(0));
    createdNames = executeDDL("table1_ddl.sql", "table1", "last");
    assertTableExists(createdNames.get(0));
    createdNames = executeDDL("table1_ddl.sql", "table1", "location");
    assertTableExists(createdNames.get(0));
    createdNames = executeDDL("table1_ddl.sql", "table1", "max");
    assertTableExists(createdNames.get(0));
    createdNames = executeDDL("table1_ddl.sql", "table1", "min");
    assertTableExists(createdNames.get(0));
    createdNames = executeDDL("table1_ddl.sql", "table1", "national");
    assertTableExists(createdNames.get(0));
    createdNames = executeDDL("table1_ddl.sql", "table1", "nullif");
    assertTableExists(createdNames.get(0));
    createdNames = executeDDL("table1_ddl.sql", "table1", "overwrite");
    assertTableExists(createdNames.get(0));
    createdNames = executeDDL("table1_ddl.sql", "table1", "precision");
    assertTableExists(createdNames.get(0));
    createdNames = executeDDL("table1_ddl.sql", "table1", "range");
    assertTableExists(createdNames.get(0));
    createdNames = executeDDL("table1_ddl.sql", "table1", "regexp");
    assertTableExists(createdNames.get(0));
    createdNames = executeDDL("table1_ddl.sql", "table1", "rlike");
    assertTableExists(createdNames.get(0));
    createdNames = executeDDL("table1_ddl.sql", "table1", "set");
    assertTableExists(createdNames.get(0));
    createdNames = executeDDL("table1_ddl.sql", "table1", "unknown");
    assertTableExists(createdNames.get(0));
    createdNames = executeDDL("table1_ddl.sql", "table1", "var_pop");
    assertTableExists(createdNames.get(0));
    createdNames = executeDDL("table1_ddl.sql", "table1", "var_samp");
    assertTableExists(createdNames.get(0));
    createdNames = executeDDL("table1_ddl.sql", "table1", "varying");
    assertTableExists(createdNames.get(0));
    createdNames = executeDDL("table1_ddl.sql", "table1", "zone");
    assertTableExists(createdNames.get(0));

    createdNames = executeDDL("table1_ddl.sql", "table1", "bigint");
    assertTableExists(createdNames.get(0));
    createdNames = executeDDL("table1_ddl.sql", "table1", "bit");
    assertTableExists(createdNames.get(0));
    createdNames = executeDDL("table1_ddl.sql", "table1", "blob");
    assertTableExists(createdNames.get(0));
    createdNames = executeDDL("table1_ddl.sql", "table1", "bool");
    assertTableExists(createdNames.get(0));
    createdNames = executeDDL("table1_ddl.sql", "table1", "boolean");
    assertTableExists(createdNames.get(0));
    createdNames = executeDDL("table1_ddl.sql", "table1", "bytea");
    assertTableExists(createdNames.get(0));
    createdNames = executeDDL("table1_ddl.sql", "table1", "char");
    assertTableExists(createdNames.get(0));
    createdNames = executeDDL("table1_ddl.sql", "table1", "date");
    assertTableExists(createdNames.get(0));
    createdNames = executeDDL("table1_ddl.sql", "table1", "decimal");
    assertTableExists(createdNames.get(0));
    createdNames = executeDDL("table1_ddl.sql", "table1", "double");
    assertTableExists(createdNames.get(0));
    createdNames = executeDDL("table1_ddl.sql", "table1", "float");
    assertTableExists(createdNames.get(0));
    createdNames = executeDDL("table1_ddl.sql", "table1", "float4");
    assertTableExists(createdNames.get(0));
    createdNames = executeDDL("table1_ddl.sql", "table1", "float8");
    assertTableExists(createdNames.get(0));
    createdNames = executeDDL("table1_ddl.sql", "table1", "inet4");
    assertTableExists(createdNames.get(0));
    createdNames = executeDDL("table1_ddl.sql", "table1", "int");
    assertTableExists(createdNames.get(0));
    createdNames = executeDDL("table1_ddl.sql", "table1", "int1");
    assertTableExists(createdNames.get(0));
    createdNames = executeDDL("table1_ddl.sql", "table1", "int2");
    assertTableExists(createdNames.get(0));
    createdNames = executeDDL("table1_ddl.sql", "table1", "int4");
    assertTableExists(createdNames.get(0));
    createdNames = executeDDL("table1_ddl.sql", "table1", "int8");
    assertTableExists(createdNames.get(0));
    createdNames = executeDDL("table1_ddl.sql", "table1", "integer");
    assertTableExists(createdNames.get(0));
    createdNames = executeDDL("table1_ddl.sql", "table1", "nchar");
    assertTableExists(createdNames.get(0));
    createdNames = executeDDL("table1_ddl.sql", "table1", "numeric");
    assertTableExists(createdNames.get(0));
    createdNames = executeDDL("table1_ddl.sql", "table1", "nvarchar");
    assertTableExists(createdNames.get(0));
    createdNames = executeDDL("table1_ddl.sql", "table1", "real");
    assertTableExists(createdNames.get(0));
    createdNames = executeDDL("table1_ddl.sql", "table1", "smallint");
    assertTableExists(createdNames.get(0));
    createdNames = executeDDL("table1_ddl.sql", "table1", "text");
    assertTableExists(createdNames.get(0));
    createdNames = executeDDL("table1_ddl.sql", "table1", "time");
    assertTableExists(createdNames.get(0));
    createdNames = executeDDL("table1_ddl.sql", "table1", "timestamp");
    assertTableExists(createdNames.get(0));
    createdNames = executeDDL("table1_ddl.sql", "table1", "timestamptz");
    assertTableExists(createdNames.get(0));
    createdNames = executeDDL("table1_ddl.sql", "table1", "timetz");
    assertTableExists(createdNames.get(0));
    createdNames = executeDDL("table1_ddl.sql", "table1", "tinyint");
    assertTableExists(createdNames.get(0));
    createdNames = executeDDL("table1_ddl.sql", "table1", "varbinary");
    assertTableExists(createdNames.get(0));
    createdNames = executeDDL("table1_ddl.sql", "table1", "varbit");
    assertTableExists(createdNames.get(0));
    createdNames = executeDDL("table1_ddl.sql", "table1", "varchar");
    assertTableExists(createdNames.get(0));
  }

  private boolean isClonedSchema(Schema origSchema, Schema newSchema)  {
    // Check schema of tables
    boolean schemaEqual =
      (origSchema.size() == newSchema.size());
    if(schemaEqual == false)  {
      fail("Number of columns in schema not equal");
      return false;
    }

    for(int col = 0; col < origSchema.size(); col++)  {
      Column colA = origSchema.getColumn(col);
      Column colB = newSchema.getColumn(col);
      if(colA.getSimpleName().equals(colB.getSimpleName()) == false)  {
        fail("Column names at index " + col + " do not match");
        return false;
      }
      if(colA.getDataType().equals(colB.getDataType()) == false) {
        fail("Column datatypes at index " + col + " do not match");
        return false;
      }
    }
    return true;
  }

  private boolean isClonedTable(String orignalTable, String newTable) throws Exception  {
    assertTableExists(newTable);
    TableDesc origTableDesc = client.getTableDesc(orignalTable);
    TableDesc newTableDesc = client.getTableDesc(newTable);

    if(isClonedSchema(origTableDesc.getSchema(), newTableDesc.getSchema()) == false) {
      fail("Schema of input tables do not match");
      return false;
    }

    // Check partition information
    PartitionMethodDesc origPartMethod = origTableDesc.getPartitionMethod();
    PartitionMethodDesc newPartMethod = newTableDesc.getPartitionMethod();
    if(origPartMethod != null) {
      if(newPartMethod == null)  {
        fail("New table does not have partition info");
        return false;
      }
      if(isClonedSchema(origPartMethod.getExpressionSchema(),
                        newPartMethod.getExpressionSchema()) == false) {
	fail("Partition columns of input tables do not match");
        return false;
      }

      if(origPartMethod.getPartitionType().equals(newPartMethod.getPartitionType()) == false)  {
        fail("Partition type of input tables do not match");
        return false;
      }
    }

    // Check external flag
    if(origTableDesc.isExternal() != newTableDesc.isExternal()) {
      fail("External table flag on input tables not equal");
      return false;
    }

    if(origTableDesc.getMeta() != null) {
      TableMeta origMeta = origTableDesc.getMeta();
      TableMeta newMeta = newTableDesc.getMeta();
      if(origMeta.getStoreType().equals(newMeta.getStoreType()) == false) {
        fail("Store type of input tables not equal");
        return false;
      }

      KeyValueSet origOptions = origMeta.getOptions();
      KeyValueSet newOptions = newMeta.getOptions();
      if(origOptions.equals(newOptions) == false)  {
        fail("Meta options of input tables not equal");
        return false;
      }
    }
    return true;
  }

  @Test
  public final void testCreateTableLike1() throws Exception {
<<<<<<< HEAD
    // Basic create table with default database
    executeString("CREATE TABLE table1 (c1 int, c2 varchar);").close();
    executeString("CREATE TABLE table2 LIKE table1");
    String testMsg = "testCreateTableLike1: Basic create table with default db";
    assertTrue(testMsg,isClonedTable("table1","table2"));
    executeString("DROP TABLE table1");
    executeString("DROP TABLE table2");

    // Basic create table with database
    executeString("CREATE DATABASE d1").close();
    executeString("CREATE TABLE d1.table1 (c1 int, c2 varchar);").close();
    executeString("CREATE TABLE d1.table2 LIKE d1.table1");
    testMsg = "testCreateTableLike1: Basic create table with db test failed";
    assertTrue(testMsg, isClonedTable("d1.table1","d1.table2"));
    executeString("DROP TABLE d1.table1");
    executeString("DROP TABLE d1.table2");

    // Table with non-default store type
    executeString("CREATE TABLE table1 (c1 int, c2 varchar) USING rcfile;").close();
    executeString("CREATE TABLE table2 LIKE table1");
    testMsg = "testCreateTableLike1: Table with non-default store type test failed";
    assertTrue(testMsg, isClonedTable("table1","table2"));
    executeString("DROP TABLE table1");
    executeString("DROP TABLE table2");

    // Table with non-default meta options
    executeString("CREATE TABLE table1 (c1 int, c2 varchar) USING csv WITH ('csvfile.delimiter'='|','compression.codec'='org.apache.hadoop.io.compress.DeflateCodec');").close();
    executeString("CREATE TABLE table2 LIKE table1");
    testMsg = "testCreateTableLike1: Table with non-default meta options test failed";
    assertTrue(testMsg, isClonedTable("table1","table2"));
    executeString("DROP TABLE table1");
    executeString("DROP TABLE table2");


    // Table with partitions (default partition type)
    executeString("CREATE TABLE table1 (c1 int, c2 varchar) PARTITION BY COLUMN (c3 int, c4 float, c5 text);").close();
    executeString("CREATE TABLE table2 LIKE table1");
    testMsg = "testCreateTableLike1: Table with partitions test failed";
    assertTrue(testMsg, isClonedTable("table1","table2"));
    executeString("DROP TABLE table1");
    executeString("DROP TABLE table2");


    // Table with external flag
    // Use existing file as input for creating external table
    String className = getClass().getSimpleName();
    Path currentDatasetPath = new Path(datasetBasePath, className);
    Path filePath = StorageUtil.concatPath(currentDatasetPath, "table1");
    executeString("CREATE EXTERNAL TABLE table3 (c1 int, c2 varchar) USING rcfile LOCATION '" + filePath.toUri() + "'").close();
    executeString("CREATE TABLE table2 LIKE table3");
    testMsg = "testCreateTableLike1: Table with external table flag test failed";
    assertTrue(testMsg, isClonedTable("table3","table2"));
    executeString("DROP TABLE table3");
    executeString("DROP TABLE table2");


    // Table created using CTAS
    executeString("CREATE TABLE table3 (c1 int, c2 varchar) PARTITION BY COLUMN (c3 int);").close();
    CatalogService catalog = testingCluster.getMaster().getCatalog();
    assertTrue(catalog.existsTable(getCurrentDatabase(), "table3"));

    executeString("CREATE TABLE table4 AS SELECT c1*c1, c2, c2, c3 from table3;").close();
    assertTrue(catalog.existsTable(getCurrentDatabase(), "table4"));

    executeString("CREATE TABLE table2 LIKE table4");
    testMsg = "testCreateTableLike1: Table using CTAS test failed";

    assertTrue(testMsg, isClonedTable("table4","table2"));
    executeString("DROP TABLE table3");
    executeString("DROP TABLE table4");
    executeString("DROP TABLE table2");
=======
    // Hcatalog does not support varchar type in hive-0.12.0
    if (testingCluster.isHCatalogStoreRunning()) {
      // Basic create table with default database
      executeString("CREATE TABLE table1 (c1 int, c2 text);").close();
      executeString("CREATE TABLE table2 LIKE table1");
      String testMsg = "testCreateTableLike1: Basic create table with default db";
      assertTrue(testMsg,isClonedTable("table1","table2"));
      executeString("DROP TABLE table1");
      executeString("DROP TABLE table2");

      // Basic create table with database
      executeString("CREATE DATABASE d1").close();
      executeString("CREATE TABLE d1.table1 (c1 int, c2 text);").close();
      executeString("CREATE TABLE d1.table2 LIKE d1.table1");
      testMsg = "testCreateTableLike1: Basic create table with db test failed";
      assertTrue(testMsg, isClonedTable("d1.table1","d1.table2"));
      executeString("DROP TABLE d1.table1");
      executeString("DROP TABLE d1.table2");

      // Table with non-default store type
      executeString("CREATE TABLE table1 (c1 int, c2 text) USING rcfile;").close();
      executeString("CREATE TABLE table2 LIKE table1");
      testMsg = "testCreateTableLike1: Table with non-default store type test failed";
      assertTrue(testMsg, isClonedTable("table1","table2"));
      executeString("DROP TABLE table1");
      executeString("DROP TABLE table2");

      // Table with non-default meta options
      executeString("CREATE TABLE table1 (c1 int, c2 text) USING csv WITH ('csvfile.delimiter'='|','compression.codec'='org.apache.hadoop.io.compress.DeflateCodec');").close();
      executeString("CREATE TABLE table2 LIKE table1");
      testMsg = "testCreateTableLike1: Table with non-default meta options test failed";
      assertTrue(testMsg, isClonedTable("table1","table2"));
      executeString("DROP TABLE table1");
      executeString("DROP TABLE table2");


      // Table with partitions (default partition type)
      executeString("CREATE TABLE table1 (c1 int, c2 text) PARTITION BY COLUMN (c3 int, c4 float, c5 text);").close();
      executeString("CREATE TABLE table2 LIKE table1");
      testMsg = "testCreateTableLike1: Table with partitions test failed";
      assertTrue(testMsg, isClonedTable("table1","table2"));
      executeString("DROP TABLE table1");
      executeString("DROP TABLE table2");


      // Table with external flag
      // Use existing file as input for creating external table
      String className = getClass().getSimpleName();
      Path currentDatasetPath = new Path(datasetBasePath, className);
      Path filePath = StorageUtil.concatPath(currentDatasetPath, "table1");
      executeString("CREATE EXTERNAL TABLE table3 (c1 int, c2 text) USING rcfile LOCATION '" + filePath.toUri() + "'").close();
      executeString("CREATE TABLE table2 LIKE table3");
      testMsg = "testCreateTableLike1: Table with external table flag test failed";
      assertTrue(testMsg, isClonedTable("table3","table2"));
      executeString("DROP TABLE table3");
      executeString("DROP TABLE table2");


      // Table created using CTAS
      executeString("CREATE TABLE table3 (c1 int, c2 text) PARTITION BY COLUMN (c3 int);").close();
      executeString("CREATE TABLE table4 AS SELECT c1 * c1 as m_c1, c2, c2 as c2_a,c3 from table3;").close();
      executeString("CREATE TABLE table2 LIKE table4");
      testMsg = "testCreateTableLike1: Table using CTAS test failed";
      assertTrue(testMsg, isClonedTable("table4","table2"));
      executeString("DROP TABLE table3");
      executeString("DROP TABLE table4");
      executeString("DROP TABLE table2");
    } else {
      // Basic create table with default database
      executeString("CREATE TABLE table1 (c1 int, c2 varchar);").close();
      executeString("CREATE TABLE table2 LIKE table1");
      String testMsg = "testCreateTableLike1: Basic create table with default db";
      assertTrue(testMsg,isClonedTable("table1","table2"));
      executeString("DROP TABLE table1");
      executeString("DROP TABLE table2");

      // Basic create table with database
      executeString("CREATE DATABASE d1").close();
      executeString("CREATE TABLE d1.table1 (c1 int, c2 varchar);").close();
      executeString("CREATE TABLE d1.table2 LIKE d1.table1");
      testMsg = "testCreateTableLike1: Basic create table with db test failed";
      assertTrue(testMsg, isClonedTable("d1.table1","d1.table2"));
      executeString("DROP TABLE d1.table1");
      executeString("DROP TABLE d1.table2");

      // Table with non-default store type
      executeString("CREATE TABLE table1 (c1 int, c2 varchar) USING rcfile;").close();
      executeString("CREATE TABLE table2 LIKE table1");
      testMsg = "testCreateTableLike1: Table with non-default store type test failed";
      assertTrue(testMsg, isClonedTable("table1","table2"));
      executeString("DROP TABLE table1");
      executeString("DROP TABLE table2");

      // Table with non-default meta options
      executeString("CREATE TABLE table1 (c1 int, c2 varchar) USING csv WITH ('csvfile.delimiter'='|','compression.codec'='org.apache.hadoop.io.compress.DeflateCodec');").close();
      executeString("CREATE TABLE table2 LIKE table1");
      testMsg = "testCreateTableLike1: Table with non-default meta options test failed";
      assertTrue(testMsg, isClonedTable("table1","table2"));
      executeString("DROP TABLE table1");
      executeString("DROP TABLE table2");


      // Table with partitions (default partition type)
      executeString("CREATE TABLE table1 (c1 int, c2 varchar) PARTITION BY COLUMN (c3 int, c4 float, c5 text);").close();
      executeString("CREATE TABLE table2 LIKE table1");
      testMsg = "testCreateTableLike1: Table with partitions test failed";
      assertTrue(testMsg, isClonedTable("table1","table2"));
      executeString("DROP TABLE table1");
      executeString("DROP TABLE table2");


      // Table with external flag
      // Use existing file as input for creating external table
      String className = getClass().getSimpleName();
      Path currentDatasetPath = new Path(datasetBasePath, className);
      Path filePath = StorageUtil.concatPath(currentDatasetPath, "table1");
      executeString("CREATE EXTERNAL TABLE table3 (c1 int, c2 varchar) USING rcfile LOCATION '" + filePath.toUri() + "'").close();
      executeString("CREATE TABLE table2 LIKE table3");
      testMsg = "testCreateTableLike1: Table with external table flag test failed";
      assertTrue(testMsg, isClonedTable("table3","table2"));
      executeString("DROP TABLE table3");
      executeString("DROP TABLE table2");


      // Table created using CTAS
      executeString("CREATE TABLE table3 (c1 int, c2 varchar) PARTITION BY COLUMN (c3 int);").close();
      executeString("CREATE TABLE table4 AS SELECT c1*c1, c2, c2 as c2_a,c3 from table3;").close();
      executeString("CREATE TABLE table2 LIKE table4");
      testMsg = "testCreateTableLike1: Table using CTAS test failed";
      assertTrue(testMsg, isClonedTable("table4","table2"));
      executeString("DROP TABLE table3");
      executeString("DROP TABLE table4");
      executeString("DROP TABLE table2");
>>>>>>> 0a39818f

    /* Enable when view is supported
    // View
    executeString("CREATE TABLE table3 (c1 int, c2 varchar) PARTITION BY COLUMN (c3 int);").close();
    executeString("CREATE VIEW table4(c1,c2,c3) AS SELECT c1*c1, c2, c2,c3 from table3;").close();
    executeString("CREATE TABLE table2 LIKE table4");
    testMsg = "testCreateTableLike1: Table using VIEW test failed";
    assertTrue(testMsg, isClonedTable("table4","table2"));
    executeString("DROP TABLE table3");
    executeString("DROP TABLE table4");
    executeString("DROP TABLE table2");
    */

    /*  Enable when partition type other than column is supported
    // Table with partitions (range partition)
    executeString("CREATE TABLE table1 (c1 int, c2 varchar) PARTITION BY RANGE (c1) (  PARTITION c1 VALUES LESS THAN (2),  PARTITION c1 VALUES LESS THAN (5),  PARTITION c1 VALUES LESS THAN (MAXVALUE) );").close();
    executeString("CREATE TABLE table2 LIKE table1");
    testMsg = "testCreateTableLike1: Table using non-default partition type failed";
    assertTrue(testMsg, isClonedTable("table1","table2"));
    executeString("DROP TABLE table1");
    executeString("DROP TABLE table2");
    */
    }
  }
}<|MERGE_RESOLUTION|>--- conflicted
+++ resolved
@@ -441,79 +441,6 @@
 
   @Test
   public final void testCreateTableLike1() throws Exception {
-<<<<<<< HEAD
-    // Basic create table with default database
-    executeString("CREATE TABLE table1 (c1 int, c2 varchar);").close();
-    executeString("CREATE TABLE table2 LIKE table1");
-    String testMsg = "testCreateTableLike1: Basic create table with default db";
-    assertTrue(testMsg,isClonedTable("table1","table2"));
-    executeString("DROP TABLE table1");
-    executeString("DROP TABLE table2");
-
-    // Basic create table with database
-    executeString("CREATE DATABASE d1").close();
-    executeString("CREATE TABLE d1.table1 (c1 int, c2 varchar);").close();
-    executeString("CREATE TABLE d1.table2 LIKE d1.table1");
-    testMsg = "testCreateTableLike1: Basic create table with db test failed";
-    assertTrue(testMsg, isClonedTable("d1.table1","d1.table2"));
-    executeString("DROP TABLE d1.table1");
-    executeString("DROP TABLE d1.table2");
-
-    // Table with non-default store type
-    executeString("CREATE TABLE table1 (c1 int, c2 varchar) USING rcfile;").close();
-    executeString("CREATE TABLE table2 LIKE table1");
-    testMsg = "testCreateTableLike1: Table with non-default store type test failed";
-    assertTrue(testMsg, isClonedTable("table1","table2"));
-    executeString("DROP TABLE table1");
-    executeString("DROP TABLE table2");
-
-    // Table with non-default meta options
-    executeString("CREATE TABLE table1 (c1 int, c2 varchar) USING csv WITH ('csvfile.delimiter'='|','compression.codec'='org.apache.hadoop.io.compress.DeflateCodec');").close();
-    executeString("CREATE TABLE table2 LIKE table1");
-    testMsg = "testCreateTableLike1: Table with non-default meta options test failed";
-    assertTrue(testMsg, isClonedTable("table1","table2"));
-    executeString("DROP TABLE table1");
-    executeString("DROP TABLE table2");
-
-
-    // Table with partitions (default partition type)
-    executeString("CREATE TABLE table1 (c1 int, c2 varchar) PARTITION BY COLUMN (c3 int, c4 float, c5 text);").close();
-    executeString("CREATE TABLE table2 LIKE table1");
-    testMsg = "testCreateTableLike1: Table with partitions test failed";
-    assertTrue(testMsg, isClonedTable("table1","table2"));
-    executeString("DROP TABLE table1");
-    executeString("DROP TABLE table2");
-
-
-    // Table with external flag
-    // Use existing file as input for creating external table
-    String className = getClass().getSimpleName();
-    Path currentDatasetPath = new Path(datasetBasePath, className);
-    Path filePath = StorageUtil.concatPath(currentDatasetPath, "table1");
-    executeString("CREATE EXTERNAL TABLE table3 (c1 int, c2 varchar) USING rcfile LOCATION '" + filePath.toUri() + "'").close();
-    executeString("CREATE TABLE table2 LIKE table3");
-    testMsg = "testCreateTableLike1: Table with external table flag test failed";
-    assertTrue(testMsg, isClonedTable("table3","table2"));
-    executeString("DROP TABLE table3");
-    executeString("DROP TABLE table2");
-
-
-    // Table created using CTAS
-    executeString("CREATE TABLE table3 (c1 int, c2 varchar) PARTITION BY COLUMN (c3 int);").close();
-    CatalogService catalog = testingCluster.getMaster().getCatalog();
-    assertTrue(catalog.existsTable(getCurrentDatabase(), "table3"));
-
-    executeString("CREATE TABLE table4 AS SELECT c1*c1, c2, c2, c3 from table3;").close();
-    assertTrue(catalog.existsTable(getCurrentDatabase(), "table4"));
-
-    executeString("CREATE TABLE table2 LIKE table4");
-    testMsg = "testCreateTableLike1: Table using CTAS test failed";
-
-    assertTrue(testMsg, isClonedTable("table4","table2"));
-    executeString("DROP TABLE table3");
-    executeString("DROP TABLE table4");
-    executeString("DROP TABLE table2");
-=======
     // Hcatalog does not support varchar type in hive-0.12.0
     if (testingCluster.isHCatalogStoreRunning()) {
       // Basic create table with default database
@@ -647,7 +574,7 @@
       executeString("DROP TABLE table3");
       executeString("DROP TABLE table4");
       executeString("DROP TABLE table2");
->>>>>>> 0a39818f
+
 
     /* Enable when view is supported
     // View
