/**
 * Licensed to the Apache Software Foundation (ASF) under one
 * or more contributor license agreements.  See the NOTICE file
 * distributed with this work for additional information
 * regarding copyright ownership.  The ASF licenses this file
 * to you under the Apache License, Version 2.0 (the
 * "License"); you may not use this file except in compliance
 * with the License.  You may obtain a copy of the License at
 *
 *     http://www.apache.org/licenses/LICENSE-2.0
 *
 * Unless required by applicable law or agreed to in writing, software
 * distributed under the License is distributed on an "AS IS" BASIS,
 * WITHOUT WARRANTIES OR CONDITIONS OF ANY KIND, either express or implied.
 * See the License for the specific language governing permissions and
 * limitations under the License.
 */

package org.apache.tajo.querymaster;

import com.google.common.collect.Lists;
import org.apache.tajo.*;
import org.apache.tajo.algebra.Expr;
import org.apache.tajo.benchmark.TPCH;
import org.apache.tajo.catalog.CatalogService;
import org.apache.tajo.client.TajoClient;
import org.apache.tajo.client.TajoClientImpl;
import org.apache.tajo.conf.TajoConf;
import org.apache.tajo.engine.parser.SQLAnalyzer;
import org.apache.tajo.engine.planner.global.GlobalPlanner;
import org.apache.tajo.engine.planner.global.MasterPlan;
import org.apache.tajo.engine.query.QueryContext;
import org.apache.tajo.ipc.ClientProtos;
import org.apache.tajo.master.event.QueryEvent;
import org.apache.tajo.master.event.QueryEventType;
import org.apache.tajo.master.event.StageEvent;
import org.apache.tajo.master.event.StageEventType;
import org.apache.tajo.plan.LogicalOptimizer;
import org.apache.tajo.plan.LogicalPlan;
import org.apache.tajo.plan.LogicalPlanner;
import org.apache.tajo.session.Session;
import org.junit.AfterClass;
import org.junit.BeforeClass;
import org.junit.Test;

import java.io.File;
import java.io.IOException;
import java.util.List;

import static org.junit.Assert.*;

public class TestKillQuery {
  private static TajoTestingCluster cluster;
  private static TajoConf conf;
  private static TajoClient client;
  private static String queryStr = "select t1.l_orderkey, t1.l_partkey, t2.c_custkey " +
      "from lineitem t1 join customer t2 " +
      "on t1.l_orderkey = t2.c_custkey order by t1.l_orderkey";

  @BeforeClass
  public static void setUp() throws Exception {
    cluster = new TajoTestingCluster();
    cluster.startMiniClusterInLocal(1);
    conf = cluster.getConfiguration();
    client = new TajoClientImpl(cluster.getConfiguration());
    File file = TPCH.getDataFile("lineitem");
    client.executeQueryAndGetResult("create external table default.lineitem (l_orderkey int, l_partkey int) "
        + "using text location 'file://" + file.getAbsolutePath() + "'");
    assertTrue(client.existTable("default.lineitem"));

    file = TPCH.getDataFile("customer");
    client.executeQueryAndGetResult("create external table default.customer (c_custkey int, c_name text) "
        + "using text location 'file://" + file.getAbsolutePath() + "'");
    assertTrue(client.existTable("default.customer"));
  }

  @AfterClass
  public static void tearDown() throws IOException {
    if (client != null) client.close();
    if (cluster != null) cluster.shutdownMiniCluster();
  }

  @Test
  public final void testKillQueryFromInitState() throws Exception {
    SQLAnalyzer analyzer = new SQLAnalyzer();
    QueryContext defaultContext = LocalTajoTestingUtility.createDummyContext(conf);
    Session session = LocalTajoTestingUtility.createDummySession();
    CatalogService catalog = cluster.getMaster().getCatalog();

    LogicalPlanner planner = new LogicalPlanner(catalog);
<<<<<<< HEAD
    LogicalOptimizer optimizer = new LogicalOptimizer(conf, catalog);
    Expr expr =  analyzer.parse(query);
=======
    LogicalOptimizer optimizer = new LogicalOptimizer(conf);
    Expr expr =  analyzer.parse(queryStr);
>>>>>>> c429c971
    LogicalPlan plan = planner.createPlan(defaultContext, expr);

    optimizer.optimize(plan);

    QueryId queryId = QueryIdFactory.newQueryId(System.currentTimeMillis(), 0);
    QueryContext queryContext = new QueryContext(conf);
    MasterPlan masterPlan = new MasterPlan(queryId, queryContext, plan);
    GlobalPlanner globalPlanner = new GlobalPlanner(conf, catalog);
    globalPlanner.build(masterPlan);

    QueryMaster qm = cluster.getTajoWorkers().get(0).getWorkerContext().getQueryMaster();
    QueryMasterTask queryMasterTask = new QueryMasterTask(qm.getContext(),
        queryId, session, defaultContext, expr.toJson());

    queryMasterTask.init(conf);
    queryMasterTask.getQueryTaskContext().getDispatcher().start();
    queryMasterTask.startQuery();

    try{
      cluster.waitForQueryState(queryMasterTask.getQuery(), TajoProtos.QueryState.QUERY_RUNNING, 2);
    } finally {
      assertEquals(TajoProtos.QueryState.QUERY_RUNNING, queryMasterTask.getQuery().getSynchronizedState());
    }

    Stage stage = queryMasterTask.getQuery().getStages().iterator().next();
    assertNotNull(stage);

    try{
      cluster.waitForStageState(stage, StageState.INITED, 2);
    } finally {
      assertEquals(StageState.INITED, stage.getSynchronizedState());
    }

    // fire kill event
    Query q = queryMasterTask.getQuery();
    q.handle(new QueryEvent(queryId, QueryEventType.KILL));

    try{
      cluster.waitForQueryState(queryMasterTask.getQuery(), TajoProtos.QueryState.QUERY_KILLED, 50);
    } finally {
      assertEquals(TajoProtos.QueryState.QUERY_KILLED, queryMasterTask.getQuery().getSynchronizedState());
    }
    queryMasterTask.stop();
  }

  @Test
  public final void testIgnoreStageStateFromKilled() throws Exception {

    ClientProtos.SubmitQueryResponse res = client.executeQuery(queryStr);
    QueryId queryId = new QueryId(res.getQueryId());
    cluster.waitForQuerySubmitted(queryId);

    QueryMasterTask qmt = cluster.getQueryMasterTask(queryId);
    Query query = qmt.getQuery();

    query.handle(new QueryEvent(queryId, QueryEventType.KILL));

    try{
      cluster.waitForQueryState(query, TajoProtos.QueryState.QUERY_KILLED, 50);
    } finally {
      assertEquals(TajoProtos.QueryState.QUERY_KILLED, query.getSynchronizedState());
    }

    List<Stage> stages = Lists.newArrayList(query.getStages());
    Stage lastStage = stages.get(stages.size() - 1);

    assertEquals(StageState.KILLED, lastStage.getSynchronizedState());

    lastStage.getStateMachine().doTransition(StageEventType.SQ_START,
        new StageEvent(lastStage.getId(), StageEventType.SQ_START));

    lastStage.getStateMachine().doTransition(StageEventType.SQ_KILL,
        new StageEvent(lastStage.getId(), StageEventType.SQ_KILL));

    lastStage.getStateMachine().doTransition(StageEventType.SQ_CONTAINER_ALLOCATED,
        new StageEvent(lastStage.getId(), StageEventType.SQ_CONTAINER_ALLOCATED));

    lastStage.getStateMachine().doTransition(StageEventType.SQ_SHUFFLE_REPORT,
        new StageEvent(lastStage.getId(), StageEventType.SQ_SHUFFLE_REPORT));

    lastStage.getStateMachine().doTransition(StageEventType.SQ_STAGE_COMPLETED,
        new StageEvent(lastStage.getId(), StageEventType.SQ_STAGE_COMPLETED));

    lastStage.getStateMachine().doTransition(StageEventType.SQ_FAILED,
        new StageEvent(lastStage.getId(), StageEventType.SQ_FAILED));
  }
}<|MERGE_RESOLUTION|>--- conflicted
+++ resolved
@@ -88,13 +88,8 @@
     CatalogService catalog = cluster.getMaster().getCatalog();
 
     LogicalPlanner planner = new LogicalPlanner(catalog);
-<<<<<<< HEAD
     LogicalOptimizer optimizer = new LogicalOptimizer(conf, catalog);
-    Expr expr =  analyzer.parse(query);
-=======
-    LogicalOptimizer optimizer = new LogicalOptimizer(conf);
     Expr expr =  analyzer.parse(queryStr);
->>>>>>> c429c971
     LogicalPlan plan = planner.createPlan(defaultContext, expr);
 
     optimizer.optimize(plan);
