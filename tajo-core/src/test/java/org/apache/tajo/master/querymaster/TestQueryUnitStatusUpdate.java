--- conflicted
+++ resolved
@@ -103,21 +103,10 @@
       String actualResult = resultSetToString(res);
       System.out.println(actualResult);
 
-<<<<<<< HEAD
-      // first stage's num rows = (left: 1 , right: 2 (filtered)) * 5 (tasks)
-      long[] expectedNumRows = new long[]{15, 2, 2, 2, 7, 2, 2, 2};
-      long[] expectedNumBytes = new long[]{20, 34, 34, 18, 109, 34, 34, 18};
-      long[] expectedReadBytes = new long[]{20, 0, 34, 0, 109, 0, 34, 0};
-
-//      long[] expectedNumRows = new long[]{2, 2, 5, 5, 7, 2, 2, 2};
-//      long[] expectedNumBytes = new long[]{8, 34, 20, 75, 109, 34, 34, 18};
-//      long[] expectedReadBytes = new long[]{8, 0, 20, 0, 109, 0, 34, 0};
-=======
       // in/out * subquery(4)
       long[] expectedNumRows = new long[]{2, 2, 5, 5, 7, 2, 2, 2};
-      long[] expectedNumBytes = new long[]{18, 34, 45, 75, 109, 34, 34, 18};
-      long[] expectedReadBytes = new long[]{18, 0, 45, 0, 109, 0, 34, 0};
->>>>>>> a5d14f80
+      long[] expectedNumBytes = new long[]{8, 34, 20, 75, 109, 34, 34, 18};
+      long[] expectedReadBytes = new long[]{8, 0, 20, 0, 109, 0, 34, 0};
 
       assertStatus(4, expectedNumRows, expectedNumBytes, expectedReadBytes);
     } finally {
