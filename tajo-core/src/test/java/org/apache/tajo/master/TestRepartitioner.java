--- conflicted
+++ resolved
@@ -62,7 +62,6 @@
       intermediateEntries.get(partitionId).add(entry);
     }
 
-<<<<<<< HEAD
     Map<Integer, Map<ExecutionBlockId, List<IntermediateEntry>>> hashEntries =
         new HashMap<Integer, Map<ExecutionBlockId, List<IntermediateEntry>>>();
 
@@ -78,10 +77,6 @@
 
       Map<ExecutionBlockId, List<IntermediateEntry>> ebEntries = new HashMap<ExecutionBlockId, List<IntermediateEntry>>();
       ebEntries.put(sid, eachEntry.getValue());
-=======
-    FetchImpl fetch = new FetchImpl(new QueryUnit.PullHost(hostName, port), ShuffleType.HASH_SHUFFLE,
-        sid, partitionId, intermediateEntries);
->>>>>>> fb4135a3
 
       hashEntries.put(eachEntry.getKey(), ebEntries);
 
@@ -170,7 +165,6 @@
     }
   }
 
-<<<<<<< HEAD
   @Test
   public void testMergeIntermediates() {
     //Test Merge
@@ -407,7 +401,8 @@
         index++;
       }
     }
-=======
+  }
+
   private static void assertFetchImpl(FetchImpl [] expected, Map<String, List<FetchImpl>>[] result) {
     Set<FetchImpl> expectedURLs = Sets.newHashSet();
 
@@ -425,6 +420,5 @@
 
     assertEquals(expectedURLs.size(), resultURLs.size());
     assertEquals(expectedURLs, resultURLs);
->>>>>>> fb4135a3
   }
 }