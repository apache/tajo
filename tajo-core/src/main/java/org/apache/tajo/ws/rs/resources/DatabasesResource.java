/**
 * Licensed to the Apache Software Foundation (ASF) under one
 * or more contributor license agreements.  See the NOTICE file
 * distributed with this work for additional information
 * regarding copyright ownership.  The ASF licenses this file
 * to you under the Apache License, Version 2.0 (the
 * "License"); you may not use this file except in compliance
 * with the License.  You may obtain a copy of the License at
 *
 *     http://www.apache.org/licenses/LICENSE-2.0
 *
 * Unless required by applicable law or agreed to in writing, software
 * distributed under the License is distributed on an "AS IS" BASIS,
 * WITHOUT WARRANTIES OR CONDITIONS OF ANY KIND, either express or implied.
 * See the License for the specific language governing permissions and
 * limitations under the License.
 */

package org.apache.tajo.ws.rs.resources;

import org.apache.commons.logging.Log;
import org.apache.commons.logging.LogFactory;
import org.apache.tajo.TajoConstants;
import org.apache.tajo.catalog.CatalogService;
import org.apache.tajo.catalog.proto.CatalogProtos.DatabaseProto;
import org.apache.tajo.catalog.proto.CatalogProtos.TablespaceProto;
import org.apache.tajo.master.TajoMaster.MasterContext;
import org.apache.tajo.ws.rs.*;
import org.apache.tajo.ws.rs.requests.NewDatabaseRequest;
import org.apache.tajo.ws.rs.responses.DatabaseInfoResponse;

import javax.ws.rs.*;
import javax.ws.rs.core.*;
import javax.ws.rs.core.Response.Status;
import java.net.URI;
import java.util.Collection;
import java.util.HashMap;
import java.util.List;
import java.util.Map;

/**
 * Deals with Database Management
 */
@Path("/databases")
public class DatabasesResource {
  
  private static final Log LOG = LogFactory.getLog(DatabasesResource.class);
  
  @Context
  UriInfo uriInfo;
  
  @Context
  Application application;
  
  JerseyResourceDelegateContext context;
  
  private static final String databasesKeyName = "databases";
  private static final String newDatabaseRequestKeyName = "NewDatabaseKey";
  private static final String databaseNameKeyName = "databaseName";
  
  private void initializeContext() {
    context = new JerseyResourceDelegateContext();
    JerseyResourceDelegateContextKey<UriInfo> uriInfoKey =
        JerseyResourceDelegateContextKey.valueOf(JerseyResourceDelegateUtil.UriInfoKey, UriInfo.class);
    context.put(uriInfoKey, uriInfo);
  }
  
  /**
   * Get all databases from catalog server
   * 
   * @return
   */
  @GET
  @Produces(MediaType.APPLICATION_JSON)
  public Response getAllDatabases() {
    if (LOG.isDebugEnabled()) {
      LOG.debug("Client sent retrieve all databases request.");
    }
    
    Response response = null;
    try {
      initializeContext();
      
      response = JerseyResourceDelegateUtil.runJerseyResourceDelegate(
          new GetAllDatabasesDelegate(),
          application,
          context,
          LOG);
    } catch (Throwable e) {
      LOG.error(e.getMessage(), e);
      
      response = ResourcesUtil.createExceptionResponse(null, e.getMessage());
    }
    
    return response;
  }
  
  private static class GetAllDatabasesDelegate implements JerseyResourceDelegate {

    @Override
    public Response run(JerseyResourceDelegateContext context) {
      JerseyResourceDelegateContextKey<MasterContext> masterContextKey =
          JerseyResourceDelegateContextKey.valueOf(JerseyResourceDelegateUtil.MasterContextKey, MasterContext.class);
      MasterContext masterContext = context.get(masterContextKey);
      
      Collection<String> databaseNames = masterContext.getCatalog().getAllDatabaseNames();
      Map<String, Collection<String>> databaseNamesMap = new HashMap<String, Collection<String>>();
      databaseNamesMap.put(databasesKeyName, databaseNames);
      return Response.ok(databaseNamesMap).build();
    }
  }
  
  /**
   * 
   * @param request
   * @return
   */
  @POST
<<<<<<< HEAD
  @Path("/{databaseName}")
=======
	@Path("/{databaseName}")
>>>>>>> 23ea2c3d
  public Response createNewDatabase(@PathParam("databaseName") String databaseName) {
    if (LOG.isDebugEnabled()) {
      LOG.debug("Client sent a new database creation request");
    }
    
    Response response = null;
    try {
      initializeContext();
<<<<<<< HEAD
      JerseyResourceDelegateContextKey<String> databaseNameKey =
        JerseyResourceDelegateContextKey.valueOf(databaseNameKeyName, String.class);
      context.put(databaseNameKey, databaseName);
=======
			JerseyResourceDelegateContextKey<String> databaseNameKey =
				JerseyResourceDelegateContextKey.valueOf(databaseNameKeyName, String.class);
			context.put(databaseNameKey, databaseName);
>>>>>>> 23ea2c3d
      
      response = JerseyResourceDelegateUtil.runJerseyResourceDelegate(
          new CreateNewDatabaseDelegate(),
          application,
          context,
          LOG);
    } catch (Throwable e) {
      LOG.error(e.getMessage(), e);
      
      response = ResourcesUtil.createExceptionResponse(null, e.getMessage());
    }
    
    return response;
  }
  
  private static class CreateNewDatabaseDelegate implements JerseyResourceDelegate {

    @Override
    public Response run(JerseyResourceDelegateContext context) {
<<<<<<< HEAD
      JerseyResourceDelegateContextKey<String> databaseNameKey =
        JerseyResourceDelegateContextKey.valueOf(databaseNameKeyName, String.class);
      String databaseName = context.get(databaseNameKey);
=======
			JerseyResourceDelegateContextKey<String> databaseNameKey =
				JerseyResourceDelegateContextKey.valueOf(databaseNameKeyName, String.class);
			String databaseName = context.get(databaseNameKey);
>>>>>>> 23ea2c3d
      JerseyResourceDelegateContextKey<MasterContext> masterContextKey =
          JerseyResourceDelegateContextKey.valueOf(JerseyResourceDelegateUtil.MasterContextKey, MasterContext.class);
      MasterContext masterContext = context.get(masterContextKey);
      JerseyResourceDelegateContextKey<UriInfo> uriInfoKey =
          JerseyResourceDelegateContextKey.valueOf(JerseyResourceDelegateUtil.UriInfoKey, UriInfo.class);
      UriInfo uriInfo = context.get(uriInfoKey);
      
      if (databaseName == null || databaseName.isEmpty()) {
        return ResourcesUtil.createBadRequestResponse(LOG, "databaseName is null or empty.");
      }
      
      boolean databaseCreated =
          masterContext.getCatalog().createDatabase(databaseName,
              TajoConstants.DEFAULT_TABLESPACE_NAME);
      
      if (databaseCreated) {
        URI newDatabaseURI = uriInfo.getBaseUriBuilder()
            .path(DatabasesResource.class)
            .path(DatabasesResource.class, "getDatabase")
            .build(databaseName);
        return Response.created(newDatabaseURI).build();
      } else {
        return ResourcesUtil.createExceptionResponse(LOG, "Failed to create a new database.");
      }
    }
  }
  
  /**
   * 
   * @param databaseName
   * @return
   */
  @GET
  @Path("/{databaseName}")
  @Produces(MediaType.APPLICATION_JSON)
  public Response getDatabase(@PathParam("databaseName") String databaseName) {
    if (LOG.isDebugEnabled()) {
      LOG.debug("Client sent a getDatabase request.");
    }
    
    Response response = null;
    try {
      initializeContext();
      JerseyResourceDelegateContextKey<String> databaseNameKey =
        JerseyResourceDelegateContextKey.valueOf(databaseNameKeyName, String.class);
      context.put(databaseNameKey, databaseName);
      
      response = JerseyResourceDelegateUtil.runJerseyResourceDelegate(
          new GetDatabaseDelegate(),
          application,
          context,
          LOG);
    } catch (Throwable e) {
      LOG.error(e.getMessage(), e);
      
      response = ResourcesUtil.createExceptionResponse(null, e.getMessage());
    }
    
    return response;
  }
  
  private static class GetDatabaseDelegate implements JerseyResourceDelegate {

    @Override
    public Response run(JerseyResourceDelegateContext context) {
      JerseyResourceDelegateContextKey<MasterContext> masterContextKey =
        JerseyResourceDelegateContextKey.valueOf(JerseyResourceDelegateUtil.MasterContextKey, MasterContext.class);
      MasterContext masterContext = context.get(masterContextKey);
      JerseyResourceDelegateContextKey<String> databaseNameKey =
          JerseyResourceDelegateContextKey.valueOf(databaseNameKeyName, String.class);
      String databaseName = context.get(databaseNameKey);
      
      if (databaseName.isEmpty()) {
        return ResourcesUtil.createBadRequestResponse(LOG, "DatabaseName is empty string.");
      }
      
      CatalogService catalogService = masterContext.getCatalog();
      List<DatabaseProto> databasesList = catalogService.getAllDatabases();
      DatabaseProto selectedDatabase = null;
      for (DatabaseProto database: databasesList) {
        if (database.getName().equals(databaseName)) {
          selectedDatabase = database;
          break;
        }
      }
      
      if (selectedDatabase != null) {
        List<TablespaceProto> tablespacesList = catalogService.getAllTablespaces();
        TablespaceProto selectedTablespace = null;

        for (TablespaceProto tablespace: tablespacesList) {
          if (tablespace.hasId() && tablespace.getId() == selectedDatabase.getSpaceId()) {
            selectedTablespace = tablespace;
            break;
          }
        }

        if(selectedTablespace ==  null) {
          return ResourcesUtil.createExceptionResponse(LOG, "Tablespace not found.");
        }

        DatabaseInfoResponse databaseInfo = new DatabaseInfoResponse();
        databaseInfo.setId(selectedDatabase.getId());
        databaseInfo.setName(selectedDatabase.getName());
        databaseInfo.setTablespace(selectedTablespace.getUri());
        return Response.ok(databaseInfo).build();
      } else {
        return Response.status(Response.Status.NOT_FOUND).build();
      }
    }
  }
  
  /**
   * 
   * @param databaseName
   * @return
   */
  @DELETE
  @Path("/{databaseName}")
  public Response deleteDatabase(@PathParam("databaseName") String databaseName) {
    if (LOG.isDebugEnabled()) {
      LOG.debug("Client sent a delete database request.");
    }
    
    Response response = null;
    try {
      initializeContext();
      JerseyResourceDelegateContextKey<String> databaseNameKey =
          JerseyResourceDelegateContextKey.valueOf(databaseNameKeyName, String.class);
      context.put(databaseNameKey, databaseName);
      
      return JerseyResourceDelegateUtil.runJerseyResourceDelegate(
          new DeleteDatabaseDelegate(),
          application,
          context,
          LOG);
    } catch (Throwable e) {
      LOG.error(e.getMessage(), e);
      
      response = ResourcesUtil.createExceptionResponse(null, e.getMessage());
    }
    
    return response;
  }
  
  private static class DeleteDatabaseDelegate implements JerseyResourceDelegate {

    @Override
    public Response run(JerseyResourceDelegateContext context) {
      JerseyResourceDelegateContextKey<MasterContext> masterContextKey =
          JerseyResourceDelegateContextKey.valueOf(JerseyResourceDelegateUtil.MasterContextKey, MasterContext.class);
      MasterContext masterContext = context.get(masterContextKey);
      JerseyResourceDelegateContextKey<String> databaseNameKey =
          JerseyResourceDelegateContextKey.valueOf(databaseNameKeyName, String.class);
      String databaseName = context.get(databaseNameKey);
      
      if (databaseName.isEmpty()) {
        return ResourcesUtil.createBadRequestResponse(LOG, "DatabaseName is empty string.");
      }
      
      CatalogService catalogService = masterContext.getCatalog();
      
      if (!catalogService.existDatabase(databaseName)) {
        return Response.status(Status.NOT_FOUND).build();
      }
      
      boolean databaseDropped = catalogService.dropDatabase(databaseName);
      
      if (databaseDropped) {
        return Response.ok().build();
      } else {
        return ResourcesUtil.createExceptionResponse(LOG, "Unable to drop a database " + databaseName);
      }
    }
  }
}<|MERGE_RESOLUTION|>--- conflicted
+++ resolved
@@ -116,11 +116,7 @@
    * @return
    */
   @POST
-<<<<<<< HEAD
   @Path("/{databaseName}")
-=======
-	@Path("/{databaseName}")
->>>>>>> 23ea2c3d
   public Response createNewDatabase(@PathParam("databaseName") String databaseName) {
     if (LOG.isDebugEnabled()) {
       LOG.debug("Client sent a new database creation request");
@@ -129,16 +125,10 @@
     Response response = null;
     try {
       initializeContext();
-<<<<<<< HEAD
       JerseyResourceDelegateContextKey<String> databaseNameKey =
         JerseyResourceDelegateContextKey.valueOf(databaseNameKeyName, String.class);
       context.put(databaseNameKey, databaseName);
-=======
-			JerseyResourceDelegateContextKey<String> databaseNameKey =
-				JerseyResourceDelegateContextKey.valueOf(databaseNameKeyName, String.class);
-			context.put(databaseNameKey, databaseName);
->>>>>>> 23ea2c3d
-      
+
       response = JerseyResourceDelegateUtil.runJerseyResourceDelegate(
           new CreateNewDatabaseDelegate(),
           application,
@@ -157,15 +147,9 @@
 
     @Override
     public Response run(JerseyResourceDelegateContext context) {
-<<<<<<< HEAD
       JerseyResourceDelegateContextKey<String> databaseNameKey =
         JerseyResourceDelegateContextKey.valueOf(databaseNameKeyName, String.class);
       String databaseName = context.get(databaseNameKey);
-=======
-			JerseyResourceDelegateContextKey<String> databaseNameKey =
-				JerseyResourceDelegateContextKey.valueOf(databaseNameKeyName, String.class);
-			String databaseName = context.get(databaseNameKey);
->>>>>>> 23ea2c3d
       JerseyResourceDelegateContextKey<MasterContext> masterContextKey =
           JerseyResourceDelegateContextKey.valueOf(JerseyResourceDelegateUtil.MasterContextKey, MasterContext.class);
       MasterContext masterContext = context.get(masterContextKey);
