--- conflicted
+++ resolved
@@ -262,17 +262,11 @@
         return ResourcesUtil.createBadRequestResponse(LOG, "Provided session id (" + sessionId + ") is invalid.");
       }
       
-      SubmitQueryResponse response = 
-<<<<<<< HEAD
+      SubmitQueryResponse response =
           masterContext.getGlobalEngine().executeQuery(session, request.getQuery(), false);
       if (response.getResult().hasResultCode() &&
           ClientProtos.ResultCode.ERROR.equals(response.getResult().getResultCode())) {
         return ResourcesUtil.createExceptionResponse(LOG, response.getResult().getErrorMessage());
-=======
-        masterContext.getGlobalEngine().executeQuery(session, request.getQuery(), false);
-      if (response.hasResultCode() && ClientProtos.ResultCode.ERROR.equals(response.getResultCode())) {
-        return ResourcesUtil.createExceptionResponse(LOG, response.getErrorMessage());
->>>>>>> a1a9d624
       } else {
         JerseyResourceDelegateContextKey<UriInfo> uriInfoKey =
           JerseyResourceDelegateContextKey.valueOf(JerseyResourceDelegateUtil.UriInfoKey, UriInfo.class);
@@ -289,7 +283,7 @@
           queryResponse.setUri(queryURI);
         }
 
-        queryResponse.setResultCode(response.getResultCode());
+        queryResponse.setResultCode(response.getResult().getResultCode());
         queryResponse.setQuery(request.getQuery());
         return Response.status(Status.OK).entity(queryResponse).build();
       }
