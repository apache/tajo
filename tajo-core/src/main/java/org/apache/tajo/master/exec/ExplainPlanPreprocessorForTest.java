/**
 * Licensed to the Apache Software Foundation (ASF) under one
 * or more contributor license agreements.  See the NOTICE file
 * distributed with this work for additional information
 * regarding copyright ownership.  The ASF licenses this file
 * to you under the Apache License, Version 2.0 (the
 * "License"); you may not use this file except in compliance
 * with the License.  You may obtain a copy of the License at
 *
 *     http://www.apache.org/licenses/LICENSE-2.0
 *
 * Unless required by applicable law or agreed to in writing, software
 * distributed under the License is distributed on an "AS IS" BASIS,
 * WITHOUT WARRANTIES OR CONDITIONS OF ANY KIND, either express or implied.
 * See the License for the specific language governing permissions and
 * limitations under the License.
 */

package org.apache.tajo.master.exec;

import org.apache.hadoop.fs.Path;
import org.apache.tajo.catalog.Column;
import org.apache.tajo.catalog.Schema;
import org.apache.tajo.plan.LogicalPlan;
import org.apache.tajo.plan.PlanningException;
import org.apache.tajo.plan.Target;
import org.apache.tajo.plan.expr.AlgebraicUtil;
import org.apache.tajo.plan.expr.EvalNode;
<<<<<<< HEAD
import org.apache.tajo.plan.logical.JoinNode;
import org.apache.tajo.plan.logical.LogicalNode;
import org.apache.tajo.plan.logical.ScanNode;
import org.apache.tajo.plan.logical.SelectionNode;
=======
import org.apache.tajo.plan.logical.*;
>>>>>>> c1fe41a0
import org.apache.tajo.plan.util.PlannerUtil;
import org.apache.tajo.plan.visitor.BasicLogicalPlanVisitor;
import org.apache.tajo.util.TUtil;

import java.util.*;

/**
 * Tajo's logical planner can generate different shapes of logical plans for the same query,
 * especially when the query involves one or more joins.
 * This class guarantees the plans' shape determinant.
 */
public class ExplainPlanPreprocessorForTest {
  private static final PlanShapeFixerContext shapeFixerContext = new PlanShapeFixerContext();
  private static final PlanShapeFixer shapeFixer = new PlanShapeFixer();
  private static final PidCollectorContext collectorContext = new PidCollectorContext();
  private static final JoinPidCollector joinPidCollector = new JoinPidCollector();
  private static final PidReseterContext resetContext = new PidReseterContext();
  private static final JoinPidReseter joinPidReseter = new JoinPidReseter();

  public void prepareTest(LogicalPlan plan) throws PlanningException {
    // Plan shape fixer
    shapeFixerContext.reset();
    shapeFixer.visit(shapeFixerContext, plan, plan.getRootBlock());

    /*
     * During join order optimization, new join nodes are created based on the chosen join order.
     * So, they have different pids for each query execution.
     * JoinPidCollector and JoinPidReseter reset the pids of join nodes.
     */
    collectorContext.reset();
    joinPidCollector.visit(collectorContext, plan, plan.getRootBlock());

    resetContext.reset(collectorContext.joinPids);
    joinPidReseter.visit(resetContext, plan, plan.getRootBlock());
  }

  private static class PlanShapeFixerContext {

    Stack<Integer> childNumbers = new Stack<Integer>();
    public void reset() {
      childNumbers.clear();
    }
  }

  /**
   * Given a commutative join, two children of the join node are interchangeable.
   * This class change the logical plan according to the following rules.
   *
   * <h3>Rules</h3>
   * <ul>
   *   <li>When one of the both children has more descendants,
   *   change the plan in order that the left child is the one who has more descendants.</li>
   *   <li>When both children have the same number of descendants,
   *   their order is decided based on their string representation.</li>
   * </ul>
   *
   * In addition, in/out schemas, quals, and targets are sorted by their names.
   */
  private static class PlanShapeFixer extends BasicLogicalPlanVisitor<PlanShapeFixerContext, LogicalNode> {
    private static final ColumnComparator columnComparator = new ColumnComparator();
    private static final EvalNodeComparator evalNodeComparator = new EvalNodeComparator();
    private static final TargetComparator targetComparator = new TargetComparator();

    @Override
    public LogicalNode visit(PlanShapeFixerContext context, LogicalPlan plan, LogicalPlan.QueryBlock block,
                             LogicalNode node, Stack<LogicalNode> stack) throws PlanningException {
      super.visit(context, plan, block, node, stack);
      node.setInSchema(sortSchema(node.getInSchema()));
      node.setOutSchema(sortSchema(node.getOutSchema()));
      context.childNumbers.push(context.childNumbers.pop() + 1);
      return null;
    }

    @Override
    public LogicalNode visitFilter(PlanShapeFixerContext context, LogicalPlan plan, LogicalPlan.QueryBlock block,
                                   SelectionNode node, Stack<LogicalNode> stack) throws PlanningException {
      super.visitFilter(context, plan, block, node, stack);
      if (node.hasQual()) {
        node.setQual(sortQual(node.getQual()));
      }
      return null;
    }

    @Override
    public LogicalNode visitScan(PlanShapeFixerContext context, LogicalPlan plan, LogicalPlan.QueryBlock block,
                                 ScanNode node, Stack<LogicalNode> stack) throws PlanningException {
      super.visitScan(context, plan, block, node, stack);
      context.childNumbers.push(1);
      if (node.hasTargets()) {
        node.setTargets(sortTargets(node.getTargets()));
      }
<<<<<<< HEAD
=======
      if (node.hasQual()) {
        node.setQual(sortQual(node.getQual()));
      }
      return null;
    }

    @Override
    public LogicalNode visitPartitionedTableScan(PlanShapeFixerContext context, LogicalPlan plan,
                                                 LogicalPlan.QueryBlock block, PartitionedTableScanNode node,
                                                 Stack<LogicalNode> stack)
        throws PlanningException {
      super.visitPartitionedTableScan(context, plan, block, node, stack);
      context.childNumbers.push(1);
      Path[] inputPaths = node.getInputPaths();
      Arrays.sort(inputPaths);
      node.setInputPaths(inputPaths);
      if (node.hasTargets()) {
        node.setTargets(sortTargets(node.getTargets()));
      }
>>>>>>> c1fe41a0
      if (node.hasQual()) {
        node.setQual(sortQual(node.getQual()));
      }
      return null;
    }

    @Override
    public LogicalNode visitJoin(PlanShapeFixerContext context, LogicalPlan plan, LogicalPlan.QueryBlock block,
                                 JoinNode node, Stack<LogicalNode> stack) throws PlanningException {
      super.visitJoin(context, plan, block, node, stack);
      int rightChildNum = context.childNumbers.pop();
      int leftChildNum = context.childNumbers.pop();

      if (PlannerUtil.isCommutativeJoin(node.getJoinType())) {

        if (leftChildNum < rightChildNum) {
          swapChildren(node);
        } else if (leftChildNum == rightChildNum) {
          if (node.getLeftChild().getOutSchema().toString().compareTo(node.getRightChild().getOutSchema().toString()) <
              0) {
            swapChildren(node);
          }
        }
      }

      if (node.hasTargets()) {
        node.setTargets(sortTargets(node.getTargets()));
      }

<<<<<<< HEAD
=======
      if (node.hasJoinQual()) {
        node.setJoinQual(sortQual(node.getJoinQual()));
      }

>>>>>>> c1fe41a0
      context.childNumbers.push(rightChildNum + leftChildNum);

      return null;
    }

    private Schema sortSchema(Schema schema) {
      Column[] columns = schema.toArray();
      Arrays.sort(columns, columnComparator);

      Schema sorted = new Schema();
      for (Column col : columns) {
        sorted.addColumn(col);
      }
      return sorted;
    }

    private EvalNode sortQual(EvalNode qual) {
      EvalNode[] cnf = AlgebraicUtil.toConjunctiveNormalFormArray(qual);
      return sortQual(cnf);
    }

    private EvalNode sortQual(EvalNode[] cnf) {
      Arrays.sort(cnf, evalNodeComparator);
      return AlgebraicUtil.createSingletonExprFromCNF(cnf);
    }

    private Target[] sortTargets(Target[] targets) {
      Arrays.sort(targets, targetComparator);
      return targets;
    }

    private static void swapChildren(JoinNode node) {
      LogicalNode tmpChild = node.getLeftChild();
      node.setLeftChild(node.getRightChild());
      node.setRightChild(tmpChild);
    }
  }

  public static class ColumnComparator implements Comparator<Column> {

    @Override
    public int compare(Column o1, Column o2) {
      return o1.getQualifiedName().compareTo(o2.getQualifiedName());
    }
  }

  private static class EvalNodeComparator implements Comparator<EvalNode> {

    @Override
    public int compare(EvalNode o1, EvalNode o2) {
      return o1.toJson().compareTo(o2.toJson());
    }
  }

  private static class TargetComparator implements Comparator<Target> {

    @Override
    public int compare(Target o1, Target o2) {
      return o1.toJson().compareTo(o2.toJson());
    }
  }

  private static class PidCollectorContext {
    List<Integer> joinPids = TUtil.newList();
    public void reset() {
      joinPids.clear();
<<<<<<< HEAD
    }
  }

  /**
   * {@link JoinPidCollector} collects the pids of all join
   * nodes.
   */
  private static class JoinPidCollector extends BasicLogicalPlanVisitor<PidCollectorContext, LogicalNode> {

    @Override
    public LogicalNode visitJoin(PidCollectorContext context, LogicalPlan plan, LogicalPlan.QueryBlock block,
                                 JoinNode node, Stack<LogicalNode> stack) throws PlanningException {
      context.joinPids.add(node.getPID());
      super.visitJoin(context, plan, block, node, stack);

      return null;
    }
  }

  private static class PidReseterContext {
    List<Integer> joinPids;

    public void reset(List<Integer> joinPids) {
      this.joinPids = joinPids;
      Collections.sort(this.joinPids);
    }
  }

  /**
   * {@link JoinPidReseter} resets pids of join nodes with the pids collected by {@link JoinPidCollector} in ascending
   * order while traversing the query plan.
   */
  private static class JoinPidReseter extends BasicLogicalPlanVisitor<PidReseterContext, LogicalNode> {

    @Override
=======
    }
  }

  /**
   * {@link JoinPidCollector} collects the pids of all join
   * nodes.
   */
  private static class JoinPidCollector extends BasicLogicalPlanVisitor<PidCollectorContext, LogicalNode> {

    @Override
    public LogicalNode visitJoin(PidCollectorContext context, LogicalPlan plan, LogicalPlan.QueryBlock block,
                                 JoinNode node, Stack<LogicalNode> stack) throws PlanningException {
      context.joinPids.add(node.getPID());
      super.visitJoin(context, plan, block, node, stack);

      return null;
    }
  }

  private static class PidReseterContext {
    List<Integer> joinPids;

    public void reset(List<Integer> joinPids) {
      this.joinPids = joinPids;
      Collections.sort(this.joinPids);
    }
  }

  /**
   * {@link JoinPidReseter} resets pids of join nodes with the pids collected by {@link JoinPidCollector} in ascending
   * order while traversing the query plan.
   */
  private static class JoinPidReseter extends BasicLogicalPlanVisitor<PidReseterContext, LogicalNode> {

    @Override
>>>>>>> c1fe41a0
    public LogicalNode visitJoin(PidReseterContext context, LogicalPlan plan, LogicalPlan.QueryBlock block,
                                 JoinNode node, Stack<LogicalNode> stack) throws PlanningException {
      super.visitJoin(context, plan, block, node, stack);
      node.setPID(context.joinPids.remove(0));
      
      return null;
    }
  }

}<|MERGE_RESOLUTION|>--- conflicted
+++ resolved
@@ -26,14 +26,7 @@
 import org.apache.tajo.plan.Target;
 import org.apache.tajo.plan.expr.AlgebraicUtil;
 import org.apache.tajo.plan.expr.EvalNode;
-<<<<<<< HEAD
-import org.apache.tajo.plan.logical.JoinNode;
-import org.apache.tajo.plan.logical.LogicalNode;
-import org.apache.tajo.plan.logical.ScanNode;
-import org.apache.tajo.plan.logical.SelectionNode;
-=======
 import org.apache.tajo.plan.logical.*;
->>>>>>> c1fe41a0
 import org.apache.tajo.plan.util.PlannerUtil;
 import org.apache.tajo.plan.visitor.BasicLogicalPlanVisitor;
 import org.apache.tajo.util.TUtil;
@@ -125,8 +118,6 @@
       if (node.hasTargets()) {
         node.setTargets(sortTargets(node.getTargets()));
       }
-<<<<<<< HEAD
-=======
       if (node.hasQual()) {
         node.setQual(sortQual(node.getQual()));
       }
@@ -146,7 +137,6 @@
       if (node.hasTargets()) {
         node.setTargets(sortTargets(node.getTargets()));
       }
->>>>>>> c1fe41a0
       if (node.hasQual()) {
         node.setQual(sortQual(node.getQual()));
       }
@@ -176,13 +166,10 @@
         node.setTargets(sortTargets(node.getTargets()));
       }
 
-<<<<<<< HEAD
-=======
       if (node.hasJoinQual()) {
         node.setJoinQual(sortQual(node.getJoinQual()));
       }
 
->>>>>>> c1fe41a0
       context.childNumbers.push(rightChildNum + leftChildNum);
 
       return null;
@@ -249,7 +236,6 @@
     List<Integer> joinPids = TUtil.newList();
     public void reset() {
       joinPids.clear();
-<<<<<<< HEAD
     }
   }
 
@@ -285,43 +271,6 @@
   private static class JoinPidReseter extends BasicLogicalPlanVisitor<PidReseterContext, LogicalNode> {
 
     @Override
-=======
-    }
-  }
-
-  /**
-   * {@link JoinPidCollector} collects the pids of all join
-   * nodes.
-   */
-  private static class JoinPidCollector extends BasicLogicalPlanVisitor<PidCollectorContext, LogicalNode> {
-
-    @Override
-    public LogicalNode visitJoin(PidCollectorContext context, LogicalPlan plan, LogicalPlan.QueryBlock block,
-                                 JoinNode node, Stack<LogicalNode> stack) throws PlanningException {
-      context.joinPids.add(node.getPID());
-      super.visitJoin(context, plan, block, node, stack);
-
-      return null;
-    }
-  }
-
-  private static class PidReseterContext {
-    List<Integer> joinPids;
-
-    public void reset(List<Integer> joinPids) {
-      this.joinPids = joinPids;
-      Collections.sort(this.joinPids);
-    }
-  }
-
-  /**
-   * {@link JoinPidReseter} resets pids of join nodes with the pids collected by {@link JoinPidCollector} in ascending
-   * order while traversing the query plan.
-   */
-  private static class JoinPidReseter extends BasicLogicalPlanVisitor<PidReseterContext, LogicalNode> {
-
-    @Override
->>>>>>> c1fe41a0
     public LogicalNode visitJoin(PidReseterContext context, LogicalPlan plan, LogicalPlan.QueryBlock block,
                                  JoinNode node, Stack<LogicalNode> stack) throws PlanningException {
       super.visitJoin(context, plan, block, node, stack);
