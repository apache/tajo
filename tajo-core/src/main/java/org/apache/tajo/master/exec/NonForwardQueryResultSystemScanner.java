--- conflicted
+++ resolved
@@ -304,11 +304,7 @@
     List<Column> columns = outSchema.getRootColumns();
     Tuple aTuple;
 
-<<<<<<< HEAD
     for (IndexDescProto index: indexList) {
-=======
-    for (IndexProto index: indexList) {
->>>>>>> dc490498
       aTuple = new VTuple(outSchema.size());
 
       for (int fieldId = 0; fieldId < columns.size(); fieldId++) {
