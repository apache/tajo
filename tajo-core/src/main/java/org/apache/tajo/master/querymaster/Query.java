--- conflicted
+++ resolved
@@ -452,346 +452,10 @@
         query.eventHandler.handle(new QueryDiagnosticsUpdateEvent(query.id, ExceptionUtils.getStackTrace(e)));
         return QueryState.QUERY_ERROR;
       }
-      
+
       return QueryState.QUERY_SUCCEEDED;
     }
 
-<<<<<<< HEAD
-=======
-    /**
-     * It moves a result data stored in a staging output dir into a final output dir.
-     */
-    public Path commitOutputData(Query query) throws IOException {
-      QueryContext queryContext = query.context.getQueryContext();
-      Path stagingResultDir = new Path(queryContext.getStagingDir(), TajoConstants.RESULT_DIR_NAME);
-      Path finalOutputDir;
-      if (queryContext.hasOutputPath()) {
-        finalOutputDir = queryContext.getOutputPath();
-        try {
-          FileSystem fs = stagingResultDir.getFileSystem(query.systemConf);
-
-          if (queryContext.isOutputOverwrite()) { // INSERT OVERWRITE INTO
-
-            // It moves the original table into the temporary location.
-            // Then it moves the new result table into the original table location.
-            // Upon failed, it recovers the original table if possible.
-            boolean movedToOldTable = false;
-            boolean committed = false;
-            Path oldTableDir = new Path(queryContext.getStagingDir(), TajoConstants.INSERT_OVERWIRTE_OLD_TABLE_NAME);
-            ContentSummary summary = fs.getContentSummary(stagingResultDir);
-
-            if (queryContext.hasPartition() && summary.getFileCount() > 0L) {
-              // This is a map for existing non-leaf directory to rename. A key is current directory and a value is
-              // renaming directory.
-              Map<Path, Path> renameDirs = TUtil.newHashMap();
-              // This is a map for recovering existing partition directory. A key is current directory and a value is
-              // temporary directory to back up.
-              Map<Path, Path> recoveryDirs = TUtil.newHashMap();
-
-              try {
-                if (!fs.exists(finalOutputDir)) {
-                  fs.mkdirs(finalOutputDir);
-                }
-
-                visitPartitionedDirectory(fs, stagingResultDir, finalOutputDir, stagingResultDir.toString(),
-                    renameDirs, oldTableDir);
-
-                // Rename target partition directories
-                for(Map.Entry<Path, Path> entry : renameDirs.entrySet()) {
-                  // Backup existing data files for recovering
-                  if (fs.exists(entry.getValue())) {
-                    String recoveryPathString = entry.getValue().toString().replaceAll(finalOutputDir.toString(),
-                        oldTableDir.toString());
-                    Path recoveryPath = new Path(recoveryPathString);
-                    fs.rename(entry.getValue(), recoveryPath);
-                    fs.exists(recoveryPath);
-                    recoveryDirs.put(entry.getValue(), recoveryPath);
-                  }
-                  // Delete existing directory
-                  fs.delete(entry.getValue(), true);
-                  // Rename staging directory to final output directory
-                  fs.rename(entry.getKey(), entry.getValue());
-                }
-
-              } catch (IOException ioe) {
-                // Remove created dirs
-                for(Map.Entry<Path, Path> entry : renameDirs.entrySet()) {
-                  fs.delete(entry.getValue(), true);
-                }
-
-                // Recovery renamed dirs
-                for(Map.Entry<Path, Path> entry : recoveryDirs.entrySet()) {
-                  fs.delete(entry.getValue(), true);
-                  fs.rename(entry.getValue(), entry.getKey());
-                }
-
-                throw new IOException(ioe.getMessage());
-              }
-            } else { // no partition
-              try {
-
-                // if the final output dir exists, move all contents to the temporary table dir.
-                // Otherwise, just make the final output dir. As a result, the final output dir will be empty.
-                if (fs.exists(finalOutputDir)) {
-                  fs.mkdirs(oldTableDir);
-
-                  for (FileStatus status : fs.listStatus(finalOutputDir, StorageManager.hiddenFileFilter)) {
-                    fs.rename(status.getPath(), oldTableDir);
-                  }
-
-                  movedToOldTable = fs.exists(oldTableDir);
-                } else { // if the parent does not exist, make its parent directory.
-                  fs.mkdirs(finalOutputDir);
-                }
-
-                // Move the results to the final output dir.
-                for (FileStatus status : fs.listStatus(stagingResultDir)) {
-                  fs.rename(status.getPath(), finalOutputDir);
-                }
-
-                // Check the final output dir
-                committed = fs.exists(finalOutputDir);
-
-              } catch (IOException ioe) {
-                // recover the old table
-                if (movedToOldTable && !committed) {
-
-                  // if commit is failed, recover the old data
-                  for (FileStatus status : fs.listStatus(finalOutputDir, StorageManager.hiddenFileFilter)) {
-                    fs.delete(status.getPath(), true);
-                  }
-
-                  for (FileStatus status : fs.listStatus(oldTableDir)) {
-                    fs.rename(status.getPath(), finalOutputDir);
-                  }
-                }
-
-                throw new IOException(ioe.getMessage());
-              }
-            }
-          } else {
-            NodeType queryType = queryContext.getCommandType();
-
-            if (queryType == NodeType.INSERT) { // INSERT INTO an existing table
-
-              NumberFormat fmt = NumberFormat.getInstance();
-              fmt.setGroupingUsed(false);
-              fmt.setMinimumIntegerDigits(3);
-
-              if (queryContext.hasPartition()) {
-                for(FileStatus eachFile: fs.listStatus(stagingResultDir)) {
-                  if (eachFile.isFile()) {
-                    LOG.warn("Partition table can't have file in a staging dir: " + eachFile.getPath());
-                    continue;
-                  }
-                  moveResultFromStageToFinal(fs, stagingResultDir, eachFile, finalOutputDir, fmt, -1);
-                }
-              } else {
-                int maxSeq = StorageUtil.getMaxFileSequence(fs, finalOutputDir, false) + 1;
-                for(FileStatus eachFile: fs.listStatus(stagingResultDir)) {
-                  moveResultFromStageToFinal(fs, stagingResultDir, eachFile, finalOutputDir, fmt, maxSeq++);
-                }
-              }
-              // checking all file moved and remove empty dir
-              verifyAllFileMoved(fs, stagingResultDir);
-              FileStatus[] files = fs.listStatus(stagingResultDir);
-              if (files != null && files.length != 0) {
-                for (FileStatus eachFile: files) {
-                  LOG.error("There are some unmoved files in staging dir:" + eachFile.getPath());
-                }
-              }
-            } else { // CREATE TABLE AS SELECT (CTAS)
-              if (fs.exists(finalOutputDir)) {
-                for (FileStatus status : fs.listStatus(stagingResultDir)) {
-                  fs.rename(status.getPath(), finalOutputDir);
-                }
-              } else {
-                fs.rename(stagingResultDir, finalOutputDir);
-              }
-              LOG.info("Moved from the staging dir to the output directory '" + finalOutputDir);
-            }
-          }
-
-          // remove the staging directory if the final output dir is given.
-          Path stagingDirRoot = queryContext.getStagingDir().getParent();
-          fs.delete(stagingDirRoot, true);
-
-        } catch (Throwable t) {
-          LOG.error(t);
-          throw new IOException(t);
-        }
-      } else {
-        finalOutputDir = new Path(queryContext.getStagingDir(), TajoConstants.RESULT_DIR_NAME);
-      }
-
-      return finalOutputDir;
-    }
-
-    /**
-     * This method sets a rename map which includes renamed staging directory to final output directory recursively.
-     * If there exists some data files, this delete it for duplicate data.
-     *
-     *
-     * @param fs
-     * @param stagingPath
-     * @param outputPath
-     * @param stagingParentPathString
-     * @throws IOException
-     */
-    private void visitPartitionedDirectory(FileSystem fs, Path stagingPath, Path outputPath,
-                                        String stagingParentPathString,
-                                        Map<Path, Path> renameDirs, Path oldTableDir) throws IOException {
-      FileStatus[] files = fs.listStatus(stagingPath);
-
-      for(FileStatus eachFile : files) {
-        if (eachFile.isDirectory()) {
-          Path oldPath = eachFile.getPath();
-
-          // Make recover directory.
-          String recoverPathString = oldPath.toString().replaceAll(stagingParentPathString,
-          oldTableDir.toString());
-          Path recoveryPath = new Path(recoverPathString);
-          if (!fs.exists(recoveryPath)) {
-            fs.mkdirs(recoveryPath);
-          }
-
-          visitPartitionedDirectory(fs, eachFile.getPath(), outputPath, stagingParentPathString,
-          renameDirs, oldTableDir);
-          // Find last order partition for renaming
-          String newPathString = oldPath.toString().replaceAll(stagingParentPathString,
-          outputPath.toString());
-          Path newPath = new Path(newPathString);
-          if (!isLeafDirectory(fs, eachFile.getPath())) {
-           renameDirs.put(eachFile.getPath(), newPath);
-          } else {
-            if (!fs.exists(newPath)) {
-             fs.mkdirs(newPath);
-            }
-          }
-        }
-      }
-    }
-
-    private boolean isLeafDirectory(FileSystem fs, Path path) throws IOException {
-      boolean retValue = false;
-
-      FileStatus[] files = fs.listStatus(path);
-      for (FileStatus file : files) {
-        if (fs.isDirectory(file.getPath())) {
-          retValue = true;
-          break;
-        }
-      }
-
-      return retValue;
-    }
-
-    private boolean verifyAllFileMoved(FileSystem fs, Path stagingPath) throws IOException {
-      FileStatus[] files = fs.listStatus(stagingPath);
-      if (files != null && files.length != 0) {
-        for (FileStatus eachFile: files) {
-          if (eachFile.isFile()) {
-            LOG.error("There are some unmoved files in staging dir:" + eachFile.getPath());
-            return false;
-          } else {
-            if (verifyAllFileMoved(fs, eachFile.getPath())) {
-              fs.delete(eachFile.getPath(), false);
-            } else {
-              return false;
-            }
-          }
-        }
-      }
-
-      return true;
-    }
-
-    /**
-     * Attach the sequence number to a path.
-     *
-     * @param path Path
-     * @param seq sequence number
-     * @param nf Number format
-     * @return New path attached with sequence number
-     * @throws IOException
-     */
-    private String replaceFileNameSeq(Path path, int seq, NumberFormat nf) throws IOException {
-      String[] tokens = path.getName().split("-");
-      if (tokens.length != 4) {
-        throw new IOException("Wrong result file name:" + path);
-      }
-      return tokens[0] + "-" + tokens[1] + "-" + tokens[2] + "-" + nf.format(seq);
-    }
-
-    /**
-     * Attach the sequence number to the output file name and than move the file into the final result path.
-     *
-     * @param fs FileSystem
-     * @param stagingResultDir The staging result dir
-     * @param fileStatus The file status
-     * @param finalOutputPath Final output path
-     * @param nf Number format
-     * @param fileSeq The sequence number
-     * @throws IOException
-     */
-    private void moveResultFromStageToFinal(FileSystem fs, Path stagingResultDir,
-                                            FileStatus fileStatus, Path finalOutputPath,
-                                            NumberFormat nf,
-                                            int fileSeq) throws IOException {
-      if (fileStatus.isDirectory()) {
-        String subPath = extractSubPath(stagingResultDir, fileStatus.getPath());
-        if (subPath != null) {
-          Path finalSubPath = new Path(finalOutputPath, subPath);
-          if (!fs.exists(finalSubPath)) {
-            fs.mkdirs(finalSubPath);
-          }
-          int maxSeq = StorageUtil.getMaxFileSequence(fs, finalSubPath, false);
-          for (FileStatus eachFile : fs.listStatus(fileStatus.getPath())) {
-            moveResultFromStageToFinal(fs, stagingResultDir, eachFile, finalOutputPath, nf, ++maxSeq);
-          }
-        } else {
-          throw new IOException("Wrong staging dir:" + stagingResultDir + "," + fileStatus.getPath());
-        }
-      } else {
-        String subPath = extractSubPath(stagingResultDir, fileStatus.getPath());
-        if (subPath != null) {
-          Path finalSubPath = new Path(finalOutputPath, subPath);
-          finalSubPath = new Path(finalSubPath.getParent(), replaceFileNameSeq(finalSubPath, fileSeq, nf));
-          if (!fs.exists(finalSubPath.getParent())) {
-            fs.mkdirs(finalSubPath.getParent());
-          }
-          if (fs.exists(finalSubPath)) {
-            throw new IOException("Already exists data file:" + finalSubPath);
-          }
-          boolean success = fs.rename(fileStatus.getPath(), finalSubPath);
-          if (success) {
-            LOG.info("Moving staging file[" + fileStatus.getPath() + "] + " +
-                "to final output[" + finalSubPath + "]");
-          } else {
-            LOG.error("Can't move staging file[" + fileStatus.getPath() + "] + " +
-                "to final output[" + finalSubPath + "]");
-          }
-        }
-      }
-    }
-
-    private String extractSubPath(Path parentPath, Path childPath) {
-      String parentPathStr = parentPath.toUri().getPath();
-      String childPathStr = childPath.toUri().getPath();
-
-      if (parentPathStr.length() > childPathStr.length()) {
-        return null;
-      }
-
-      int index = childPathStr.indexOf(parentPathStr);
-      if (index != 0) {
-        return null;
-      }
-
-      return childPathStr.substring(parentPathStr.length() + 1);
-    }
-
->>>>>>> 2a69bcc2
     private static interface QueryHook {
       boolean isEligible(QueryContext queryContext, Query query, ExecutionBlockId finalExecBlockId, Path finalOutputDir);
       void execute(QueryMaster.QueryMasterContext context, QueryContext queryContext, Query query,
