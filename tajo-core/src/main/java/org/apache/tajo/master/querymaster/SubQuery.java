--- conflicted
+++ resolved
@@ -52,7 +52,6 @@
 import org.apache.tajo.engine.planner.logical.NodeType;
 import org.apache.tajo.engine.planner.logical.ScanNode;
 import org.apache.tajo.engine.planner.logical.StoreTableNode;
-import org.apache.tajo.engine.query.QueryContext;
 import org.apache.tajo.ipc.TajoMasterProtocol;
 import org.apache.tajo.master.*;
 import org.apache.tajo.master.TaskRunnerGroupEvent.EventType;
@@ -742,25 +741,16 @@
         LOG.info(subQuery.getId() + ", Bigger Table's volume is approximately " + mb + " MB");
 
         int taskNum = (int) Math.ceil((double) mb /
-            QueryContext.getIntVar(subQuery.getContext().getQueryContext(), conf, ConfVars.DIST_QUERY_JOIN_PARTITION_VOLUME));
+            conf.getIntVar(ConfVars.DIST_QUERY_JOIN_PARTITION_VOLUME));
 
         int totalMem = getClusterTotalMemory(subQuery);
         LOG.info(subQuery.getId() + ", Total memory of cluster is " + totalMem + " MB");
-<<<<<<< HEAD
-        int slots = Math.max(totalMem /  QueryContext.getIntVar(subQuery.getContext().getQueryContext(), conf, ConfVars.TASK_DEFAULT_MEMORY), 1);
-
-        // determine the number of task
-        taskNum = Math.min(taskNum, slots);
-        if ( QueryContext.getIntVar(subQuery.getContext().getQueryContext(), conf, ConfVars.TESTCASE_MIN_TASK_NUM) > 0) {
-          taskNum = QueryContext.getIntVar(subQuery.getContext().getQueryContext(), conf, ConfVars.TESTCASE_MIN_TASK_NUM);
-=======
         int slots = Math.max(totalMem / conf.getIntVar(ConfVars.TASK_DEFAULT_MEMORY), 1);
         // determine the number of task
         taskNum = Math.min(taskNum, slots);
 
         if (conf.getIntVar(ConfVars.TESTCASE_MIN_TASK_NUM) > 0) {
           taskNum = conf.getIntVar(ConfVars.TESTCASE_MIN_TASK_NUM);
->>>>>>> 5e2d6c3c
           LOG.warn("!!!!! TESTCASE MODE !!!!!");
         }
 
@@ -799,12 +789,12 @@
           LOG.info(subQuery.getId() + ", Table's volume is approximately " + mb + " MB");
           // determine the number of task
           int taskNumBySize = (int) Math.ceil((double) mb /
-              QueryContext.getIntVar(subQuery.getContext().getQueryContext(), conf, ConfVars.DIST_QUERY_GROUPBY_PARTITION_VOLUME));
+              conf.getIntVar(ConfVars.DIST_QUERY_GROUPBY_PARTITION_VOLUME));
 
           int totalMem = getClusterTotalMemory(subQuery);
 
           LOG.info(subQuery.getId() + ", Total memory of cluster is " + totalMem + " MB");
-          int slots = Math.max(totalMem / QueryContext.getIntVar(subQuery.getContext().getQueryContext(), conf, ConfVars.TASK_DEFAULT_MEMORY), 1);
+          int slots = Math.max(totalMem / conf.getIntVar(ConfVars.TASK_DEFAULT_MEMORY), 1);
           int taskNum = Math.min(taskNumBySize, slots); //Maximum partitions
           LOG.info(subQuery.getId() + ", The determined number of aggregation partitions is " + taskNum);
           return taskNum;
@@ -938,7 +928,7 @@
         subQuery.schedulerContext.setEstimatedTaskNum(fragments.size());
       } else {
         TajoConf conf = subQuery.context.getConf();
-        subQuery.schedulerContext.setTaskSize( QueryContext.getIntVar(subQuery.getContext().getQueryContext(), conf, ConfVars.TASK_DEFAULT_SIZE) * 1024 * 1024);
+        subQuery.schedulerContext.setTaskSize(conf.getIntVar(ConfVars.TASK_DEFAULT_SIZE) * 1024 * 1024);
         int estimatedTaskNum = (int) Math.ceil((double) table.getStats().getNumBytes() /
             (double) subQuery.schedulerContext.getTaskSize());
         subQuery.schedulerContext.setEstimatedTaskNum(estimatedTaskNum);
