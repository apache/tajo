/**
 * Licensed to the Apache Software Foundation (ASF) under one
 * or more contributor license agreements.  See the NOTICE file
 * distributed with this work for additional information
 * regarding copyright ownership.  The ASF licenses this file
 * to you under the Apache License, Version 2.0 (the
 * "License"); you may not use this file except in compliance
 * with the License.  You may obtain a copy of the License at
 *
 *     http://www.apache.org/licenses/LICENSE-2.0
 *
 * Unless required by applicable law or agreed to in writing, software
 * distributed under the License is distributed on an "AS IS" BASIS,
 * WITHOUT WARRANTIES OR CONDITIONS OF ANY KIND, either express or implied.
 * See the License for the specific language governing permissions and
 * limitations under the License.
 */

package org.apache.tajo.master.querymaster;

import com.google.common.base.Preconditions;
import com.google.common.collect.Lists;
import org.apache.commons.lang.exception.ExceptionUtils;
import org.apache.commons.logging.Log;
import org.apache.commons.logging.LogFactory;
import org.apache.hadoop.fs.Path;
import org.apache.hadoop.yarn.api.records.Container;
import org.apache.hadoop.yarn.api.records.ContainerId;
import org.apache.hadoop.yarn.api.records.Priority;
import org.apache.hadoop.yarn.api.records.Resource;
import org.apache.hadoop.yarn.event.Event;
import org.apache.hadoop.yarn.event.EventHandler;
import org.apache.hadoop.yarn.state.*;
import org.apache.hadoop.yarn.util.Records;
import org.apache.tajo.*;
import org.apache.tajo.catalog.CatalogUtil;
import org.apache.tajo.catalog.Schema;
import org.apache.tajo.catalog.TableDesc;
import org.apache.tajo.catalog.TableMeta;
import org.apache.tajo.catalog.proto.CatalogProtos;
import org.apache.tajo.catalog.statistics.ColumnStats;
import org.apache.tajo.catalog.statistics.StatisticsUtil;
import org.apache.tajo.catalog.statistics.TableStats;
import org.apache.tajo.conf.TajoConf;
import org.apache.tajo.engine.json.CoreGsonHelper;
import org.apache.tajo.engine.planner.PlannerUtil;
import org.apache.tajo.engine.planner.global.DataChannel;
import org.apache.tajo.engine.planner.global.ExecutionBlock;
import org.apache.tajo.engine.planner.global.MasterPlan;
import org.apache.tajo.engine.planner.logical.*;
import org.apache.tajo.ipc.TajoMasterProtocol;
import org.apache.tajo.ipc.TajoWorkerProtocol;
import org.apache.tajo.ipc.TajoWorkerProtocol.IntermediateEntryProto;
import org.apache.tajo.master.*;
import org.apache.tajo.master.TaskRunnerGroupEvent.EventType;
import org.apache.tajo.master.event.*;
import org.apache.tajo.master.event.QueryUnitAttemptScheduleEvent.QueryUnitAttemptScheduleContext;
import org.apache.tajo.master.querymaster.QueryUnit.IntermediateEntry;
import org.apache.tajo.storage.AbstractStorageManager;
import org.apache.tajo.storage.fragment.FileFragment;
import org.apache.tajo.unit.StorageUnit;
import org.apache.tajo.util.KeyValueSet;
import org.apache.tajo.worker.FetchImpl;

import java.io.IOException;
import java.util.*;
import java.util.concurrent.ConcurrentHashMap;
import java.util.concurrent.atomic.AtomicInteger;
import java.util.concurrent.locks.Lock;
import java.util.concurrent.locks.ReadWriteLock;
import java.util.concurrent.locks.ReentrantReadWriteLock;

import static org.apache.tajo.conf.TajoConf.ConfVars;
import static org.apache.tajo.ipc.TajoWorkerProtocol.ShuffleType;


/**
 * SubQuery plays a role in controlling an ExecutionBlock and is a finite state machine.
 */
public class SubQuery implements EventHandler<SubQueryEvent> {

  private static final Log LOG = LogFactory.getLog(SubQuery.class);

  private MasterPlan masterPlan;
  private ExecutionBlock block;
  private int priority;
  private Schema schema;
  private TableMeta meta;
  private TableStats resultStatistics;
  private TableStats inputStatistics;
  private EventHandler<Event> eventHandler;
  private final AbstractStorageManager sm;
  private AbstractTaskScheduler taskScheduler;
  private QueryMasterTask.QueryMasterTaskContext context;
  private final List<String> diagnostics = new ArrayList<String>();
  private SubQueryState subQueryState;

  private long startTime;
  private long finishTime;

  volatile Map<QueryUnitId, QueryUnit> tasks = new ConcurrentHashMap<QueryUnitId, QueryUnit>();
  volatile Map<ContainerId, Container> containers = new ConcurrentHashMap<ContainerId, Container>();

  private static final DiagnosticsUpdateTransition DIAGNOSTIC_UPDATE_TRANSITION = new DiagnosticsUpdateTransition();
  private static final InternalErrorTransition INTERNAL_ERROR_TRANSITION = new InternalErrorTransition();
  private static final ContainerLaunchTransition CONTAINER_LAUNCH_TRANSITION = new ContainerLaunchTransition();
  private static final TaskCompletedTransition TASK_COMPLETED_TRANSITION = new TaskCompletedTransition();
  private static final AllocatedContainersCancelTransition CONTAINERS_CANCEL_TRANSITION =
      new AllocatedContainersCancelTransition();
  private static final SubQueryCompleteTransition SUBQUERY_COMPLETED_TRANSITION =
      new SubQueryCompleteTransition();
  private StateMachine<SubQueryState, SubQueryEventType, SubQueryEvent> stateMachine;

  protected static final StateMachineFactory<SubQuery, SubQueryState,
      SubQueryEventType, SubQueryEvent> stateMachineFactory =
      new StateMachineFactory <SubQuery, SubQueryState,
          SubQueryEventType, SubQueryEvent> (SubQueryState.NEW)

          // Transitions from NEW state
          .addTransition(SubQueryState.NEW,
              EnumSet.of(SubQueryState.INITED, SubQueryState.ERROR, SubQueryState.SUCCEEDED),
              SubQueryEventType.SQ_INIT,
              new InitAndRequestContainer())
          .addTransition(SubQueryState.NEW, SubQueryState.NEW,
              SubQueryEventType.SQ_DIAGNOSTIC_UPDATE,
              DIAGNOSTIC_UPDATE_TRANSITION)
          .addTransition(SubQueryState.NEW, SubQueryState.KILLED,
              SubQueryEventType.SQ_KILL)
          .addTransition(SubQueryState.NEW, SubQueryState.ERROR,
              SubQueryEventType.SQ_INTERNAL_ERROR,
              INTERNAL_ERROR_TRANSITION)

          // Transitions from INITED state
          .addTransition(SubQueryState.INITED, SubQueryState.RUNNING,
              SubQueryEventType.SQ_CONTAINER_ALLOCATED,
              CONTAINER_LAUNCH_TRANSITION)
          .addTransition(SubQueryState.INITED, SubQueryState.INITED,
              SubQueryEventType.SQ_DIAGNOSTIC_UPDATE,
              DIAGNOSTIC_UPDATE_TRANSITION)
          .addTransition(SubQueryState.INITED, SubQueryState.KILL_WAIT,
              SubQueryEventType.SQ_KILL, new KillTasksTransition())
          .addTransition(SubQueryState.INITED, SubQueryState.ERROR,
              SubQueryEventType.SQ_INTERNAL_ERROR,
              INTERNAL_ERROR_TRANSITION)

          // Transitions from RUNNING state
          .addTransition(SubQueryState.RUNNING, SubQueryState.RUNNING,
              SubQueryEventType.SQ_CONTAINER_ALLOCATED,
              CONTAINER_LAUNCH_TRANSITION)
          .addTransition(SubQueryState.RUNNING, SubQueryState.RUNNING,
              SubQueryEventType.SQ_TASK_COMPLETED,
              TASK_COMPLETED_TRANSITION)
          .addTransition(SubQueryState.RUNNING,
              EnumSet.of(SubQueryState.SUCCEEDED, SubQueryState.FAILED),
              SubQueryEventType.SQ_SUBQUERY_COMPLETED,
              SUBQUERY_COMPLETED_TRANSITION)
          .addTransition(SubQueryState.RUNNING, SubQueryState.RUNNING,
              SubQueryEventType.SQ_FAILED,
              TASK_COMPLETED_TRANSITION)
          .addTransition(SubQueryState.RUNNING, SubQueryState.RUNNING,
              SubQueryEventType.SQ_DIAGNOSTIC_UPDATE,
              DIAGNOSTIC_UPDATE_TRANSITION)
          .addTransition(SubQueryState.RUNNING, SubQueryState.KILL_WAIT,
              SubQueryEventType.SQ_KILL,
              new KillTasksTransition())
          .addTransition(SubQueryState.RUNNING, SubQueryState.ERROR,
              SubQueryEventType.SQ_INTERNAL_ERROR,
              INTERNAL_ERROR_TRANSITION)
          // Ignore-able Transition
          .addTransition(SubQueryState.RUNNING, SubQueryState.RUNNING,
              SubQueryEventType.SQ_START)

          // Transitions from KILL_WAIT state
          .addTransition(SubQueryState.KILL_WAIT, SubQueryState.KILL_WAIT,
              SubQueryEventType.SQ_CONTAINER_ALLOCATED,
              CONTAINERS_CANCEL_TRANSITION)
          .addTransition(SubQueryState.KILL_WAIT, SubQueryState.KILL_WAIT,
              EnumSet.of(SubQueryEventType.SQ_KILL), new KillTasksTransition())
          .addTransition(SubQueryState.KILL_WAIT, SubQueryState.KILL_WAIT,
              SubQueryEventType.SQ_TASK_COMPLETED,
              TASK_COMPLETED_TRANSITION)
          .addTransition(SubQueryState.KILL_WAIT,
              EnumSet.of(SubQueryState.SUCCEEDED, SubQueryState.FAILED, SubQueryState.KILLED),
              SubQueryEventType.SQ_SUBQUERY_COMPLETED,
              SUBQUERY_COMPLETED_TRANSITION)
          .addTransition(SubQueryState.KILL_WAIT, SubQueryState.KILL_WAIT,
              SubQueryEventType.SQ_DIAGNOSTIC_UPDATE,
              DIAGNOSTIC_UPDATE_TRANSITION)
          .addTransition(SubQueryState.KILL_WAIT, SubQueryState.KILL_WAIT,
              SubQueryEventType.SQ_FAILED,
              TASK_COMPLETED_TRANSITION)
          .addTransition(SubQueryState.KILL_WAIT, SubQueryState.ERROR,
              SubQueryEventType.SQ_INTERNAL_ERROR,
              INTERNAL_ERROR_TRANSITION)

              // Transitions from SUCCEEDED state
          .addTransition(SubQueryState.SUCCEEDED, SubQueryState.SUCCEEDED,
              SubQueryEventType.SQ_CONTAINER_ALLOCATED,
              CONTAINERS_CANCEL_TRANSITION)
          .addTransition(SubQueryState.SUCCEEDED, SubQueryState.SUCCEEDED,
              SubQueryEventType.SQ_DIAGNOSTIC_UPDATE,
              DIAGNOSTIC_UPDATE_TRANSITION)
          .addTransition(SubQueryState.SUCCEEDED, SubQueryState.ERROR,
              SubQueryEventType.SQ_INTERNAL_ERROR,
              INTERNAL_ERROR_TRANSITION)
              // Ignore-able events
          .addTransition(SubQueryState.SUCCEEDED, SubQueryState.SUCCEEDED,
              EnumSet.of(
                  SubQueryEventType.SQ_START,
                  SubQueryEventType.SQ_KILL,
                  SubQueryEventType.SQ_CONTAINER_ALLOCATED))

          // Transitions from FAILED state
          .addTransition(SubQueryState.FAILED, SubQueryState.FAILED,
              SubQueryEventType.SQ_CONTAINER_ALLOCATED,
              CONTAINERS_CANCEL_TRANSITION)
          .addTransition(SubQueryState.FAILED, SubQueryState.FAILED,
              SubQueryEventType.SQ_DIAGNOSTIC_UPDATE,
              DIAGNOSTIC_UPDATE_TRANSITION)
          .addTransition(SubQueryState.FAILED, SubQueryState.ERROR,
              SubQueryEventType.SQ_INTERNAL_ERROR,
              INTERNAL_ERROR_TRANSITION)
          // Ignore-able transitions
          .addTransition(SubQueryState.FAILED, SubQueryState.FAILED,
              EnumSet.of(
                  SubQueryEventType.SQ_START,
                  SubQueryEventType.SQ_KILL,
                  SubQueryEventType.SQ_CONTAINER_ALLOCATED,
                  SubQueryEventType.SQ_FAILED))

          // Transitions from FAILED state
          .addTransition(SubQueryState.ERROR, SubQueryState.ERROR,
              SubQueryEventType.SQ_CONTAINER_ALLOCATED,
              CONTAINERS_CANCEL_TRANSITION)
          .addTransition(SubQueryState.ERROR, SubQueryState.ERROR,
              SubQueryEventType.SQ_DIAGNOSTIC_UPDATE,
              DIAGNOSTIC_UPDATE_TRANSITION)
          // Ignore-able transitions
          .addTransition(SubQueryState.ERROR, SubQueryState.ERROR,
              EnumSet.of(
                  SubQueryEventType.SQ_START,
                  SubQueryEventType.SQ_KILL,
                  SubQueryEventType.SQ_FAILED,
                  SubQueryEventType.SQ_INTERNAL_ERROR,
                  SubQueryEventType.SQ_SUBQUERY_COMPLETED))

          .installTopology();

  private final Lock readLock;
  private final Lock writeLock;

  private int totalScheduledObjectsCount;
  private int succeededObjectCount = 0;
  private int completedTaskCount = 0;
  private int succeededTaskCount = 0;
  private int killedObjectCount = 0;
  private int failedObjectCount = 0;
  private TaskSchedulerContext schedulerContext;
  private List<IntermediateEntry> hashShuffleIntermediateEntries = new ArrayList<IntermediateEntry>();
  private AtomicInteger completeReportReceived = new AtomicInteger(0);

  public SubQuery(QueryMasterTask.QueryMasterTaskContext context, MasterPlan masterPlan, ExecutionBlock block, AbstractStorageManager sm) {
    this.context = context;
    this.masterPlan = masterPlan;
    this.block = block;
    this.sm = sm;
    this.eventHandler = context.getEventHandler();

    ReadWriteLock readWriteLock = new ReentrantReadWriteLock();
    this.readLock = readWriteLock.readLock();
    this.writeLock = readWriteLock.writeLock();
    stateMachine = stateMachineFactory.make(this);
    subQueryState = stateMachine.getCurrentState();
  }

  public static boolean isRunningState(SubQueryState state) {
    return state == SubQueryState.INITED || state == SubQueryState.NEW || state == SubQueryState.RUNNING;
  }

  public QueryMasterTask.QueryMasterTaskContext getContext() {
    return context;
  }

  public MasterPlan getMasterPlan() {
    return masterPlan;
  }

  public DataChannel getDataChannel() {
    return masterPlan.getOutgoingChannels(getId()).iterator().next();
  }

  public EventHandler<Event> getEventHandler() {
    return eventHandler;
  }

  public AbstractTaskScheduler getTaskScheduler() {
    return taskScheduler;
  }

  public void setStartTime() {
    startTime = context.getClock().getTime();
  }

  @SuppressWarnings("UnusedDeclaration")
  public long getStartTime() {
    return this.startTime;
  }

  public void setFinishTime() {
    finishTime = context.getClock().getTime();
  }

  @SuppressWarnings("UnusedDeclaration")
  public long getFinishTime() {
    return this.finishTime;
  }

  public float getTaskProgress() {
    readLock.lock();
    try {
      if (getState() == SubQueryState.NEW) {
        return 0;
      } else {
        return (float)(succeededObjectCount) / (float)totalScheduledObjectsCount;
      }
    } finally {
      readLock.unlock();
    }
  }

  public float getProgress() {
    List<QueryUnit> tempTasks = null;
    readLock.lock();
    try {
      if (getState() == SubQueryState.NEW) {
        return 0.0f;
      } else {
        tempTasks = new ArrayList<QueryUnit>(tasks.values());
      }
    } finally {
      readLock.unlock();
    }

    float totalProgress = 0.0f;
    for (QueryUnit eachQueryUnit: tempTasks) {
      if (eachQueryUnit.getLastAttempt() != null) {
        totalProgress += eachQueryUnit.getLastAttempt().getProgress();
      }
    }

    if (totalProgress > 0.0f) {
      return (float) Math.floor((totalProgress / (float) Math.max(tempTasks.size(), 1)) * 1000.0f) / 1000.0f;
    } else {
      return 0.0f;
    }
  }

  public int getSucceededObjectCount() {
    return succeededObjectCount;
  }

  public int getTotalScheduledObjectsCount() {
    return totalScheduledObjectsCount;
  }

  public ExecutionBlock getBlock() {
    return block;
  }

  public void addTask(QueryUnit task) {
    tasks.put(task.getId(), task);
  }

  /**
   * It finalizes this subquery. It is only invoked when the subquery is succeeded.
   */
  public void complete() {
    cleanup();
    finalizeStats();
    setFinishTime();
    eventHandler.handle(new SubQueryCompletedEvent(getId(), SubQueryState.SUCCEEDED));
  }

  /**
   * It finalizes this subquery. Unlike {@link SubQuery#complete()},
   * it is invoked when a subquery is abnormally finished.
   *
   * @param finalState The final subquery state
   */
  public void abort(SubQueryState finalState) {
    // TODO -
    // - committer.abortSubQuery(...)
    // - record SubQuery Finish Time
    // - CleanUp Tasks
    // - Record History
    cleanup();
    setFinishTime();
    eventHandler.handle(new SubQueryCompletedEvent(getId(), finalState));
  }

  public StateMachine<SubQueryState, SubQueryEventType, SubQueryEvent> getStateMachine() {
    return this.stateMachine;
  }

  public void setPriority(int priority) {
    this.priority = priority;
  }


  public int getPriority() {
    return this.priority;
  }

  public AbstractStorageManager getStorageManager() {
    return sm;
  }
  
  public ExecutionBlockId getId() {
    return block.getId();
  }
  
  public QueryUnit[] getQueryUnits() {
    return tasks.values().toArray(new QueryUnit[tasks.size()]);
  }
  
  public QueryUnit getQueryUnit(QueryUnitId qid) {
    return tasks.get(qid);
  }

  public Schema getSchema() {
    return schema;
  }

  public TableMeta getTableMeta() {
    return meta;
  }

  public TableStats getResultStats() {
    return resultStatistics;
  }

  public TableStats getInputStats() {
    return inputStatistics;
  }

  public List<String> getDiagnostics() {
    readLock.lock();
    try {
      return diagnostics;
    } finally {
      readLock.unlock();
    }
  }

  protected void addDiagnostic(String diag) {
    diagnostics.add(diag);
  }

  public String toString() {
    StringBuilder sb = new StringBuilder();
    sb.append(this.getId());
    return sb.toString();
  }
  
  @Override
  public boolean equals(Object o) {
    if (o instanceof SubQuery) {
      SubQuery other = (SubQuery)o;
      return getId().equals(other.getId());
    }
    return false;
  }
  
  @Override
  public int hashCode() {
    return getId().hashCode();
  }
  
  public int compareTo(SubQuery other) {
    return getId().compareTo(other.getId());
  }

  public SubQueryState getSynchronizedState() {
    readLock.lock();
    try {
      return stateMachine.getCurrentState();
    } finally {
      readLock.unlock();
    }
  }

  /* non-blocking call for client API */
  public SubQueryState getState() {
    return subQueryState;
  }

  public static TableStats[] computeStatFromUnionBlock(SubQuery subQuery) {
    TableStats[] stat = new TableStats[]{new TableStats(), new TableStats()};
    long[] avgRows = new long[]{0, 0};
    long[] numBytes = new long[]{0, 0};
    long[] readBytes = new long[]{0, 0};
    long[] numRows = new long[]{0, 0};
    int[] numBlocks = new int[]{0, 0};
    int[] numOutputs = new int[]{0, 0};

    List<ColumnStats> columnStatses = Lists.newArrayList();

    MasterPlan masterPlan = subQuery.getMasterPlan();
    Iterator<ExecutionBlock> it = masterPlan.getChilds(subQuery.getBlock()).iterator();
    while (it.hasNext()) {
      ExecutionBlock block = it.next();
      SubQuery childSubQuery = subQuery.context.getSubQuery(block.getId());
      TableStats[] childStatArray = new TableStats[]{
          childSubQuery.getInputStats(), childSubQuery.getResultStats()
      };
      for (int i = 0; i < 2; i++) {
        if (childStatArray[i] == null) {
          continue;
        }
        avgRows[i] += childStatArray[i].getAvgRows();
        numBlocks[i] += childStatArray[i].getNumBlocks();
        numBytes[i] += childStatArray[i].getNumBytes();
        readBytes[i] += childStatArray[i].getReadBytes();
        numOutputs[i] += childStatArray[i].getNumShuffleOutputs();
        numRows[i] += childStatArray[i].getNumRows();
      }
      columnStatses.addAll(childStatArray[1].getColumnStats());
    }

    for (int i = 0; i < 2; i++) {
      stat[i].setNumBlocks(numBlocks[i]);
      stat[i].setNumBytes(numBytes[i]);
      stat[i].setReadBytes(readBytes[i]);
      stat[i].setNumShuffleOutputs(numOutputs[i]);
      stat[i].setNumRows(numRows[i]);
      stat[i].setAvgRows(avgRows[i]);
    }
    stat[1].setColumnStats(columnStatses);

    return stat;
  }

  private TableStats[] computeStatFromTasks() {
    List<TableStats> inputStatsList = Lists.newArrayList();
    List<TableStats> resultStatsList = Lists.newArrayList();
    for (QueryUnit unit : getQueryUnits()) {
      resultStatsList.add(unit.getStats());
      if (unit.getLastAttempt().getInputStats() != null) {
        inputStatsList.add(unit.getLastAttempt().getInputStats());
      }
    }
    TableStats inputStats = StatisticsUtil.aggregateTableStat(inputStatsList);
    TableStats resultStats = StatisticsUtil.aggregateTableStat(resultStatsList);
    return new TableStats[]{inputStats, resultStats};
  }

  private void stopScheduler() {
    // If there are launched TaskRunners, send the 'shouldDie' message to all r
    // via received task requests.
    if (taskScheduler != null) {
      taskScheduler.stop();
    }
  }

  private void releaseContainers() {
    // If there are still live TaskRunners, try to kill the containers.
    eventHandler.handle(new TaskRunnerGroupEvent(EventType.CONTAINER_REMOTE_CLEANUP, getId(), containers.values()));
  }

  public void releaseContainer(ContainerId containerId) {
    // try to kill the container.
    ArrayList<Container> list = new ArrayList<Container>();
    list.add(containers.get(containerId));
    eventHandler.handle(new TaskRunnerGroupEvent(EventType.CONTAINER_REMOTE_CLEANUP, getId(), list));
  }

  /**
   * It computes all stats and sets the intermediate result.
   */
  private void finalizeStats() {
    TableStats[] statsArray;
    if (block.hasUnion()) {
      statsArray = computeStatFromUnionBlock(this);
    } else {
      statsArray = computeStatFromTasks();
    }

    DataChannel channel = masterPlan.getOutgoingChannels(getId()).get(0);
    // get default or store type
    CatalogProtos.StoreType storeType = CatalogProtos.StoreType.CSV; // default setting

    // if store plan (i.e., CREATE or INSERT OVERWRITE)
    StoreTableNode storeTableNode = PlannerUtil.findTopNode(getBlock().getPlan(), NodeType.STORE);
    if (storeTableNode != null) {
      storeType = storeTableNode.getStorageType();
    }
    schema = channel.getSchema();
    meta = CatalogUtil.newTableMeta(storeType, new KeyValueSet());
    inputStatistics = statsArray[0];
    resultStatistics = statsArray[1];
  }

  @Override
  public void handle(SubQueryEvent event) {
    if (LOG.isDebugEnabled()) {
      LOG.debug("Processing " + event.getSubQueryId() + " of type " + event.getType() + ", preState=" + getSynchronizedState());
    }

    try {
      writeLock.lock();
      SubQueryState oldState = getSynchronizedState();
      try {
        getStateMachine().doTransition(event.getType(), event);
        subQueryState = getSynchronizedState();
      } catch (InvalidStateTransitonException e) {
        LOG.error("Can't handle this event at current state"
            + ", eventType:" + event.getType().name()
            + ", oldState:" + oldState.name()
            + ", nextState:" + getSynchronizedState().name()
            , e);
        eventHandler.handle(new SubQueryEvent(getId(),
            SubQueryEventType.SQ_INTERNAL_ERROR));
      }

      // notify the eventhandler of state change
      if (LOG.isDebugEnabled()) {
        if (oldState != getSynchronizedState()) {
          LOG.debug(getId() + " SubQuery Transitioned from " + oldState + " to "
              + getSynchronizedState());
        }
      }
    } finally {
      writeLock.unlock();
    }
  }

  public void handleTaskRequestEvent(TaskRequestEvent event) {
    taskScheduler.handleTaskRequestEvent(event);
  }

  private static class InitAndRequestContainer implements MultipleArcTransition<SubQuery,
      SubQueryEvent, SubQueryState> {

    @Override
    public SubQueryState transition(final SubQuery subQuery, SubQueryEvent subQueryEvent) {
      subQuery.setStartTime();
      ExecutionBlock execBlock = subQuery.getBlock();
      SubQueryState state;

      try {
        // Union operator does not require actual query processing. It is performed logically.
        if (execBlock.hasUnion()) {
          subQuery.finalizeStats();
          state = SubQueryState.SUCCEEDED;
        } else {
          // execute pre-processing asyncronously
          subQuery.getContext().getQueryMasterContext().getEventExecutor()
              .submit(new Runnable() {
                        @Override
                        public void run() {
                          try {
                            ExecutionBlock parent = subQuery.getMasterPlan().getParent(subQuery.getBlock());
                            DataChannel channel = subQuery.getMasterPlan().getChannel(subQuery.getId(), parent.getId());
                            setShuffleIfNecessary(subQuery, channel);
                            initTaskScheduler(subQuery);
                            schedule(subQuery);
                            subQuery.totalScheduledObjectsCount = subQuery.getTaskScheduler().remainingScheduledObjectNum();
                            LOG.info(subQuery.totalScheduledObjectsCount + " objects are scheduled");

                            if (subQuery.getTaskScheduler().remainingScheduledObjectNum() == 0) { // if there is no tasks
                              subQuery.complete();
                            } else {
                              if(subQuery.getSynchronizedState() == SubQueryState.INITED) {
                                subQuery.taskScheduler.start();
                                allocateContainers(subQuery);
                              } else {
                                subQuery.eventHandler.handle(new SubQueryEvent(subQuery.getId(), SubQueryEventType.SQ_KILL));
                              }
                            }
                          } catch (Throwable e) {
                            LOG.error("SubQuery (" + subQuery.getId() + ") ERROR: ", e);
                            subQuery.setFinishTime();
                            subQuery.eventHandler.handle(new SubQueryDiagnosticsUpdateEvent(subQuery.getId(), e.getMessage()));
                            subQuery.eventHandler.handle(new SubQueryCompletedEvent(subQuery.getId(), SubQueryState.ERROR));
                          }
                        }
                      }
              );
          state = SubQueryState.INITED;
        }
      } catch (Throwable e) {
        LOG.error("SubQuery (" + subQuery.getId() + ") ERROR: ", e);
        subQuery.setFinishTime();
        subQuery.eventHandler.handle(new SubQueryDiagnosticsUpdateEvent(subQuery.getId(), e.getMessage()));
        subQuery.eventHandler.handle(new SubQueryCompletedEvent(subQuery.getId(), SubQueryState.ERROR));
        return SubQueryState.ERROR;
      }

      return state;
    }

    private void initTaskScheduler(SubQuery subQuery) throws IOException {
      TajoConf conf = subQuery.context.getConf();
      subQuery.schedulerContext = new TaskSchedulerContext(subQuery.context,
          subQuery.getMasterPlan().isLeaf(subQuery.getId()), subQuery.getId());
      subQuery.taskScheduler = TaskSchedulerFactory.get(conf, subQuery.schedulerContext, subQuery);
      subQuery.taskScheduler.init(conf);
      LOG.info(subQuery.taskScheduler.getName() + " is chosen for the task scheduling for " + subQuery.getId());
    }

    /**
     * If a parent block requires a repartition operation, the method sets proper repartition
     * methods and the number of partitions to a given subquery.
     */
    private static void setShuffleIfNecessary(SubQuery subQuery, DataChannel channel) {
      if (channel.getShuffleType() != ShuffleType.NONE_SHUFFLE) {
        int numTasks = calculateShuffleOutputNum(subQuery, channel);
        Repartitioner.setShuffleOutputNumForTwoPhase(subQuery, numTasks, channel);
      }
    }

    /**
     * Getting the total memory of cluster
     *
     * @param subQuery
     * @return mega bytes
     */
    private static int getClusterTotalMemory(SubQuery subQuery) {
      List<TajoMasterProtocol.WorkerResourceProto> workers =
          subQuery.context.getQueryMasterContext().getQueryMaster().getAllWorker();

      int totalMem = 0;
      for (TajoMasterProtocol.WorkerResourceProto worker : workers) {
        totalMem += worker.getMemoryMB();
      }
      return totalMem;
    }
    /**
     * Getting the desire number of partitions according to the volume of input data.
     * This method is only used to determine the partition key number of hash join or aggregation.
     *
     * @param subQuery
     * @return
     */
    public static int calculateShuffleOutputNum(SubQuery subQuery, DataChannel channel) {
      TajoConf conf = subQuery.context.getConf();
      MasterPlan masterPlan = subQuery.getMasterPlan();
      ExecutionBlock parent = masterPlan.getParent(subQuery.getBlock());

      LogicalNode grpNode = null;
      if (parent != null) {
        grpNode = PlannerUtil.findMostBottomNode(parent.getPlan(), NodeType.GROUP_BY);
        if (grpNode == null) {
          grpNode = PlannerUtil.findMostBottomNode(parent.getPlan(), NodeType.DISTINCT_GROUP_BY);
        }
      }

      // We assume this execution block the first stage of join if two or more tables are included in this block,
      if (parent != null && parent.getScanNodes().length >= 2) {
        List<ExecutionBlock> childs = masterPlan.getChilds(parent);

        // for outer
        ExecutionBlock outer = childs.get(0);
        long outerVolume = getInputVolume(subQuery.masterPlan, subQuery.context, outer);

        // for inner
        ExecutionBlock inner = childs.get(1);
        long innerVolume = getInputVolume(subQuery.masterPlan, subQuery.context, inner);
        LOG.info(subQuery.getId() + ", Outer volume: " + Math.ceil((double) outerVolume / 1048576) + "MB, "
            + "Inner volume: " + Math.ceil((double) innerVolume / 1048576) + "MB");

        long bigger = Math.max(outerVolume, innerVolume);

        int mb = (int) Math.ceil((double) bigger / 1048576);
        LOG.info(subQuery.getId() + ", Bigger Table's volume is approximately " + mb + " MB");

        int taskNum = (int) Math.ceil((double) mb /
            masterPlan.getContext().getInt(SessionVars.JOIN_PER_SHUFFLE_SIZE));

<<<<<<< HEAD
        if (conf.getIntVar(ConfVars.$TEST_MIN_TASK_NUM) > 0) {
          taskNum = conf.getIntVar(ConfVars.$TEST_MIN_TASK_NUM);
=======
        int totalMem = getClusterTotalMemory(subQuery);
        LOG.info(subQuery.getId() + ", Total memory of cluster is " + totalMem + " MB");
        int slots = Math.max(totalMem / conf.getIntVar(ConfVars.TASK_DEFAULT_MEMORY), 1);
        // determine the number of task
        taskNum = Math.min(taskNum, slots);

        if (masterPlan.getContext().containsKey(SessionVars.TEST_MIN_TASK_NUM)) {
          taskNum = masterPlan.getContext().getInt(SessionVars.TEST_MIN_TASK_NUM);
>>>>>>> 745131ee
          LOG.warn("!!!!! TESTCASE MODE !!!!!");
        }

        // The shuffle output numbers of join may be inconsistent by execution block order.
        // Thus, we need to compare the number with DataChannel output numbers.
        // If the number is right, the number and DataChannel output numbers will be consistent.
        int outerShuffleOutputNum = 0, innerShuffleOutputNum = 0;
        for (DataChannel eachChannel : masterPlan.getOutgoingChannels(outer.getId())) {
          outerShuffleOutputNum = Math.max(outerShuffleOutputNum, eachChannel.getShuffleOutputNum());
        }
        for (DataChannel eachChannel : masterPlan.getOutgoingChannels(inner.getId())) {
          innerShuffleOutputNum = Math.max(innerShuffleOutputNum, eachChannel.getShuffleOutputNum());
        }
        if (outerShuffleOutputNum != innerShuffleOutputNum
            && taskNum != outerShuffleOutputNum
            && taskNum != innerShuffleOutputNum) {
          LOG.info(subQuery.getId() + ", Change determined number of join partitions cause difference of outputNum" +
                  ", originTaskNum=" + taskNum + ", changedTaskNum=" + Math.max(outerShuffleOutputNum, innerShuffleOutputNum) +
                  ", outerShuffleOutptNum=" + outerShuffleOutputNum +
                  ", innerShuffleOutputNum=" + innerShuffleOutputNum);
          taskNum = Math.max(outerShuffleOutputNum, innerShuffleOutputNum);
        }

        LOG.info(subQuery.getId() + ", The determined number of join partitions is " + taskNum);

        return taskNum;
        // Is this subquery the first step of group-by?
      } else if (grpNode != null) {
        boolean hasGroupColumns = true;
        if (grpNode.getType() == NodeType.GROUP_BY) {
          hasGroupColumns = ((GroupbyNode)grpNode).getGroupingColumns().length > 0;
        } else if (grpNode.getType() == NodeType.DISTINCT_GROUP_BY) {
          hasGroupColumns = ((DistinctGroupbyNode)grpNode).getGroupingColumns().length > 0;
        }
        if (!hasGroupColumns) {
          return 1;
        } else {
          long volume = getInputVolume(subQuery.masterPlan, subQuery.context, subQuery.block);

          int volumeByMB = (int) Math.ceil((double) volume / StorageUnit.MB);
          LOG.info(subQuery.getId() + ", Table's volume is approximately " + volumeByMB + " MB");
          // determine the number of task
<<<<<<< HEAD
          int taskNum = (int) Math.ceil((double) mb / conf.getIntVar(ConfVars.$DIST_QUERY_GROUPBY_PARTITION_VOLUME));
=======
          int taskNumBySize = (int) Math.ceil((double) volumeByMB /
              masterPlan.getContext().getInt(SessionVars.GROUPBY_PER_SHUFFLE_SIZE));

          int totalMem = getClusterTotalMemory(subQuery);

          LOG.info(subQuery.getId() + ", Total memory of cluster is " + totalMem + " MB");
          int slots = Math.max(totalMem / conf.getIntVar(ConfVars.TASK_DEFAULT_MEMORY), 1);
          int taskNum = Math.min(taskNumBySize, slots); //Maximum partitions
>>>>>>> 745131ee
          LOG.info(subQuery.getId() + ", The determined number of aggregation partitions is " + taskNum);
          return taskNum;
        }
      } else {
        LOG.info("============>>>>> Unexpected Case! <<<<<================");
        long volume = getInputVolume(subQuery.masterPlan, subQuery.context, subQuery.block);

        int mb = (int) Math.ceil((double)volume / 1048576);
        LOG.info(subQuery.getId() + ", Table's volume is approximately " + mb + " MB");
        // determine the number of task per 128MB
        int taskNum = (int) Math.ceil((double)mb / 128);
        LOG.info(subQuery.getId() + ", The determined number of partitions is " + taskNum);
        return taskNum;
      }
    }

    private static void schedule(SubQuery subQuery) throws IOException {
      MasterPlan masterPlan = subQuery.getMasterPlan();
      ExecutionBlock execBlock = subQuery.getBlock();
      if (subQuery.getMasterPlan().isLeaf(execBlock.getId()) && execBlock.getScanNodes().length == 1) { // Case 1: Just Scan
        scheduleFragmentsForLeafQuery(subQuery);
      } else if (execBlock.getScanNodes().length > 1) { // Case 2: Join
        Repartitioner.scheduleFragmentsForJoinQuery(subQuery.schedulerContext, subQuery);
      } else { // Case 3: Others (Sort or Aggregation)
        int numTasks = getNonLeafTaskNum(subQuery);
        Repartitioner.scheduleFragmentsForNonLeafTasks(subQuery.schedulerContext, masterPlan, subQuery, numTasks);
      }
    }

    /**
     * Getting the desire number of tasks according to the volume of input data
     *
     * @param subQuery
     * @return
     */
    public static int getNonLeafTaskNum(SubQuery subQuery) {
      // Getting intermediate data size
      long volume = getInputVolume(subQuery.getMasterPlan(), subQuery.context, subQuery.getBlock());

      int mb = (int) Math.ceil((double)volume / 1048576);
      LOG.info(subQuery.getId() + ", Table's volume is approximately " + mb + " MB");
      // determine the number of task per 64MB
      int maxTaskNum = Math.max(1, (int) Math.ceil((double)mb / 64));
      LOG.info(subQuery.getId() + ", The determined number of non-leaf tasks is " + maxTaskNum);
      return maxTaskNum;
    }

    public static long getInputVolume(MasterPlan masterPlan, QueryMasterTask.QueryMasterTaskContext context,
                                      ExecutionBlock execBlock) {
      Map<String, TableDesc> tableMap = context.getTableDescMap();
      if (masterPlan.isLeaf(execBlock)) {
        ScanNode[] outerScans = execBlock.getScanNodes();
        long maxVolume = 0;
        for (ScanNode eachScanNode: outerScans) {
          TableStats stat = tableMap.get(eachScanNode.getCanonicalName()).getStats();
          if (stat.getNumBytes() > maxVolume) {
            maxVolume = stat.getNumBytes();
          }
        }
        return maxVolume;
      } else {
        long aggregatedVolume = 0;
        for (ExecutionBlock childBlock : masterPlan.getChilds(execBlock)) {
          SubQuery subquery = context.getSubQuery(childBlock.getId());
          if (subquery == null || subquery.getSynchronizedState() != SubQueryState.SUCCEEDED) {
            aggregatedVolume += getInputVolume(masterPlan, context, childBlock);
          } else {
            aggregatedVolume += subquery.getResultStats().getNumBytes();
          }
        }

        return aggregatedVolume;
      }
    }

    public static void allocateContainers(SubQuery subQuery) {
      ExecutionBlock execBlock = subQuery.getBlock();

      //TODO consider disk slot
      int requiredMemoryMBPerTask = 512;

      int numRequest = subQuery.getContext().getResourceAllocator().calculateNumRequestContainers(
          subQuery.getContext().getQueryMasterContext().getWorkerContext(),
          subQuery.schedulerContext.getEstimatedTaskNum(),
          requiredMemoryMBPerTask
      );

      final Resource resource = Records.newRecord(Resource.class);

      resource.setMemory(requiredMemoryMBPerTask);

      LOG.info("Request Container for " + subQuery.getId() + " containers=" + numRequest);

      Priority priority = Records.newRecord(Priority.class);
      priority.setPriority(subQuery.getPriority());
      ContainerAllocationEvent event =
          new ContainerAllocationEvent(ContainerAllocatorEventType.CONTAINER_REQ,
              subQuery.getId(), priority, resource, numRequest,
              subQuery.masterPlan.isLeaf(execBlock), 0.0f);
      subQuery.eventHandler.handle(event);
    }

    private static void scheduleFragmentsForLeafQuery(SubQuery subQuery) throws IOException {
      ExecutionBlock execBlock = subQuery.getBlock();
      ScanNode[] scans = execBlock.getScanNodes();
      Preconditions.checkArgument(scans.length == 1, "Must be Scan Query");
      ScanNode scan = scans[0];
      TableDesc table = subQuery.context.getTableDescMap().get(scan.getCanonicalName());

      Collection<FileFragment> fragments;
      TableMeta meta = table.getMeta();

      // Depending on scanner node's type, it creates fragments. If scan is for
      // a partitioned table, It will creates lots fragments for all partitions.
      // Otherwise, it creates at least one fragments for a table, which may
      // span a number of blocks or possibly consists of a number of files.
      if (scan.getType() == NodeType.PARTITIONS_SCAN) {
        // After calling this method, partition paths are removed from the physical plan.
        fragments = Repartitioner.getFragmentsFromPartitionedTable(subQuery.getStorageManager(), scan, table);
      } else {
        Path inputPath = table.getPath();
        fragments = subQuery.getStorageManager().getSplits(scan.getCanonicalName(), meta, table.getSchema(), inputPath);
      }

      SubQuery.scheduleFragments(subQuery, fragments);
      if (subQuery.getTaskScheduler() instanceof DefaultTaskScheduler) {
        //Leaf task of DefaultTaskScheduler should be fragment size
        // EstimatedTaskNum determined number of initial container
        subQuery.schedulerContext.setEstimatedTaskNum(fragments.size());
      } else {
        TajoConf conf = subQuery.context.getConf();
        subQuery.schedulerContext.setTaskSize(conf.getIntVar(ConfVars.TASK_DEFAULT_SIZE) * 1024 * 1024);
        int estimatedTaskNum = (int) Math.ceil((double) table.getStats().getNumBytes() /
            (double) subQuery.schedulerContext.getTaskSize());
        subQuery.schedulerContext.setEstimatedTaskNum(estimatedTaskNum);
      }
    }
  }

  public static void scheduleFragment(SubQuery subQuery, FileFragment fragment) {
    subQuery.taskScheduler.handle(new FragmentScheduleEvent(TaskSchedulerEvent.EventType.T_SCHEDULE,
        subQuery.getId(), fragment));
  }


  public static void scheduleFragments(SubQuery subQuery, Collection<FileFragment> fragments) {
    for (FileFragment eachFragment : fragments) {
      scheduleFragment(subQuery, eachFragment);
    }
  }

  public static void scheduleFragments(SubQuery subQuery, Collection<FileFragment> leftFragments,
                                       Collection<FileFragment> broadcastFragments) {
    for (FileFragment eachLeafFragment : leftFragments) {
      scheduleFragment(subQuery, eachLeafFragment, broadcastFragments);
    }
  }

  public static void scheduleFragment(SubQuery subQuery,
                                      FileFragment leftFragment, Collection<FileFragment> rightFragments) {
    subQuery.taskScheduler.handle(new FragmentScheduleEvent(TaskSchedulerEvent.EventType.T_SCHEDULE,
        subQuery.getId(), leftFragment, rightFragments));
  }

  public static void scheduleFetches(SubQuery subQuery, Map<String, List<FetchImpl>> fetches) {
    subQuery.taskScheduler.handle(new FetchScheduleEvent(TaskSchedulerEvent.EventType.T_SCHEDULE,
        subQuery.getId(), fetches));
  }

  public static QueryUnit newEmptyQueryUnit(TaskSchedulerContext schedulerContext,
                                            QueryUnitAttemptScheduleContext queryUnitContext,
                                            SubQuery subQuery, int taskId) {
    ExecutionBlock execBlock = subQuery.getBlock();
    QueryUnit unit = new QueryUnit(schedulerContext.getMasterContext().getConf(),
        queryUnitContext,
        QueryIdFactory.newQueryUnitId(schedulerContext.getBlockId(), taskId),
        schedulerContext.isLeafQuery(), subQuery.eventHandler);
    unit.setLogicalPlan(execBlock.getPlan());
    subQuery.addTask(unit);
    return unit;
  }

  private static class ContainerLaunchTransition
      implements SingleArcTransition<SubQuery, SubQueryEvent> {

    @Override
    public void transition(SubQuery subQuery, SubQueryEvent event) {
      try {
        SubQueryContainerAllocationEvent allocationEvent =
            (SubQueryContainerAllocationEvent) event;
        for (Container container : allocationEvent.getAllocatedContainer()) {
          ContainerId cId = container.getId();
          if (subQuery.containers.containsKey(cId)) {
            subQuery.eventHandler.handle(new SubQueryDiagnosticsUpdateEvent(subQuery.getId(),
                "Duplicated containers are allocated: " + cId.toString()));
            subQuery.eventHandler.handle(new SubQueryEvent(subQuery.getId(), SubQueryEventType.SQ_INTERNAL_ERROR));
          }
          subQuery.containers.put(cId, container);
        }
        LOG.info("SubQuery (" + subQuery.getId() + ") has " + subQuery.containers.size() + " containers!");
        subQuery.eventHandler.handle(
            new LaunchTaskRunnersEvent(subQuery.getId(), allocationEvent.getAllocatedContainer(),
                subQuery.getContext().getQueryContext(),
                CoreGsonHelper.toJson(subQuery.getBlock().getPlan(), LogicalNode.class))
        );

        subQuery.eventHandler.handle(new SubQueryEvent(subQuery.getId(), SubQueryEventType.SQ_START));
      } catch (Throwable t) {
        subQuery.eventHandler.handle(new SubQueryDiagnosticsUpdateEvent(subQuery.getId(),
            ExceptionUtils.getStackTrace(t)));
        subQuery.eventHandler.handle(new SubQueryEvent(subQuery.getId(), SubQueryEventType.SQ_INTERNAL_ERROR));
      }
    }
  }

  /**
   * It is used in KILL_WAIT state against Contained Allocated event.
   * It just returns allocated containers to resource manager.
   */
  private static class AllocatedContainersCancelTransition implements SingleArcTransition<SubQuery, SubQueryEvent> {
    @Override
    public void transition(SubQuery subQuery, SubQueryEvent event) {
      try {
        SubQueryContainerAllocationEvent allocationEvent =
            (SubQueryContainerAllocationEvent) event;
        subQuery.eventHandler.handle(
            new TaskRunnerGroupEvent(EventType.CONTAINER_REMOTE_CLEANUP,
                subQuery.getId(), allocationEvent.getAllocatedContainer()));
        LOG.info(String.format("[%s] %d allocated containers are canceled",
            subQuery.getId().toString(),
            allocationEvent.getAllocatedContainer().size()));
      } catch (Throwable t) {
        subQuery.eventHandler.handle(new SubQueryDiagnosticsUpdateEvent(subQuery.getId(),
            ExceptionUtils.getStackTrace(t)));
        subQuery.eventHandler.handle(new SubQueryEvent(subQuery.getId(), SubQueryEventType.SQ_INTERNAL_ERROR));
      }
    }
  }

  private static class TaskCompletedTransition implements SingleArcTransition<SubQuery, SubQueryEvent> {

    @Override
    public void transition(SubQuery subQuery,
                           SubQueryEvent event) {
      SubQueryTaskEvent taskEvent = (SubQueryTaskEvent) event;
      QueryUnit task = subQuery.getQueryUnit(taskEvent.getTaskId());

      if (task == null) { // task failed
        LOG.error(String.format("Task %s is absent", taskEvent.getTaskId()));
        subQuery.eventHandler.handle(new SubQueryEvent(subQuery.getId(), SubQueryEventType.SQ_FAILED));
      } else {
        subQuery.completedTaskCount++;

        if (taskEvent.getState() == TaskState.SUCCEEDED) {
          subQuery.succeededObjectCount++;
        } else if (task.getState() == TaskState.KILLED) {
          subQuery.killedObjectCount++;
        } else if (task.getState() == TaskState.FAILED) {
          subQuery.failedObjectCount++;
          // if at least one task is failed, try to kill all tasks.
          subQuery.eventHandler.handle(new SubQueryEvent(subQuery.getId(), SubQueryEventType.SQ_KILL));
        }

        LOG.info(String.format("[%s] Task Completion Event (Total: %d, Success: %d, Killed: %d, Failed: %d)",
            subQuery.getId(),
            subQuery.getTotalScheduledObjectsCount(),
            subQuery.succeededObjectCount,
            subQuery.killedObjectCount,
            subQuery.failedObjectCount));

        if (subQuery.totalScheduledObjectsCount ==
            subQuery.succeededObjectCount + subQuery.killedObjectCount + subQuery.failedObjectCount) {
          subQuery.eventHandler.handle(new SubQueryEvent(subQuery.getId(), SubQueryEventType.SQ_SUBQUERY_COMPLETED));
        }
      }
    }
  }

  private static class KillTasksTransition implements SingleArcTransition<SubQuery, SubQueryEvent> {

    @Override
    public void transition(SubQuery subQuery, SubQueryEvent subQueryEvent) {
      if(subQuery.getTaskScheduler() != null){
        subQuery.getTaskScheduler().stop();
      }

      for (QueryUnit queryUnit : subQuery.getQueryUnits()) {
        subQuery.eventHandler.handle(new TaskEvent(queryUnit.getId(), TaskEventType.T_KILL));
      }
    }
  }

  private void cleanup() {
    stopScheduler();
    releaseContainers();

    if (!getContext().getQueryContext().getBool(SessionVars.DEBUG_ENABLED)) {
      List<ExecutionBlock> childs = getMasterPlan().getChilds(getId());
      List<TajoIdProtos.ExecutionBlockIdProto> ebIds = Lists.newArrayList();

      for (ExecutionBlock executionBlock : childs) {
        ebIds.add(executionBlock.getId().getProto());
      }

      getContext().getQueryMasterContext().getQueryMaster().cleanupExecutionBlock(ebIds);
    }
  }

  public List<IntermediateEntry> getHashShuffleIntermediateEntries() {
    return hashShuffleIntermediateEntries;
  }

  protected void waitingIntermediateReport() {
    LOG.info(getId() + ", waiting IntermediateReport: expectedTaskNum=" + completeReportReceived.get());
    synchronized(completeReportReceived) {
      long startTime = System.currentTimeMillis();
      while (true) {
        if (completeReportReceived.get() >= tasks.size()) {
          LOG.info(getId() + ", completed waiting IntermediateReport");
          return;
        } else {
          try {
            completeReportReceived.wait(10 * 1000);
          } catch (InterruptedException e) {
          }
          long elapsedTime = System.currentTimeMillis() - startTime;
          if (elapsedTime >= 120 * 1000) {
            LOG.error(getId() + ", Timeout while receiving intermediate reports: " + elapsedTime + " ms");
            abort(SubQueryState.FAILED);
            return;
          }
        }
      }
    }
  }

  public void receiveExecutionBlockReport(TajoWorkerProtocol.ExecutionBlockReport report) {
    LOG.info(getId() + ", receiveExecutionBlockReport:" +  report.getSucceededTasks());
    if (!report.getReportSuccess()) {
      LOG.error(getId() + ", ExecutionBlock final report fail cause:" + report.getReportErrorMessage());
      abort(SubQueryState.FAILED);
      return;
    }
    if (report.getIntermediateEntriesCount() > 0) {
      synchronized (hashShuffleIntermediateEntries) {
        for (IntermediateEntryProto eachInterm: report.getIntermediateEntriesList()) {
          hashShuffleIntermediateEntries.add(new IntermediateEntry(eachInterm));
        }
      }
    }
    synchronized(completeReportReceived) {
      completeReportReceived.addAndGet(report.getSucceededTasks());
      completeReportReceived.notifyAll();
    }
  }

  private static class SubQueryCompleteTransition
      implements MultipleArcTransition<SubQuery, SubQueryEvent, SubQueryState> {

    @Override
    public SubQueryState transition(SubQuery subQuery, SubQueryEvent subQueryEvent) {
      // TODO - Commit subQuery
      // TODO - records succeeded, failed, killed completed task
      // TODO - records metrics
      try {
        LOG.info(String.format("subQuery completed - %s (total=%d, success=%d, killed=%d)",
            subQuery.getId().toString(),
            subQuery.getTotalScheduledObjectsCount(),
            subQuery.getSucceededObjectCount(),
            subQuery.killedObjectCount));

        if (subQuery.killedObjectCount > 0 || subQuery.failedObjectCount > 0) {
          if (subQuery.failedObjectCount > 0) {
            subQuery.abort(SubQueryState.FAILED);
            return SubQueryState.FAILED;
          } else if (subQuery.killedObjectCount > 0) {
            subQuery.abort(SubQueryState.KILLED);
            return SubQueryState.KILLED;
          } else {
            LOG.error("Invalid State " + subQuery.getSynchronizedState() + " State");
            subQuery.abort(SubQueryState.ERROR);
            return SubQueryState.ERROR;
          }
        } else {
          subQuery.complete();
          return SubQueryState.SUCCEEDED;
        }
      } catch (Throwable t) {
        LOG.error(t.getMessage(), t);
        subQuery.abort(SubQueryState.ERROR);
        return SubQueryState.ERROR;
      }
    }
  }

  private static class DiagnosticsUpdateTransition implements SingleArcTransition<SubQuery, SubQueryEvent> {
    @Override
    public void transition(SubQuery subQuery, SubQueryEvent event) {
      subQuery.addDiagnostic(((SubQueryDiagnosticsUpdateEvent) event).getDiagnosticUpdate());
    }
  }

  private static class InternalErrorTransition implements SingleArcTransition<SubQuery, SubQueryEvent> {
    @Override
    public void transition(SubQuery subQuery, SubQueryEvent subQueryEvent) {
      subQuery.abort(SubQueryState.ERROR);
    }
  }
}<|MERGE_RESOLUTION|>--- conflicted
+++ resolved
@@ -774,22 +774,10 @@
         int mb = (int) Math.ceil((double) bigger / 1048576);
         LOG.info(subQuery.getId() + ", Bigger Table's volume is approximately " + mb + " MB");
 
-        int taskNum = (int) Math.ceil((double) mb /
-            masterPlan.getContext().getInt(SessionVars.JOIN_PER_SHUFFLE_SIZE));
-
-<<<<<<< HEAD
-        if (conf.getIntVar(ConfVars.$TEST_MIN_TASK_NUM) > 0) {
-          taskNum = conf.getIntVar(ConfVars.$TEST_MIN_TASK_NUM);
-=======
-        int totalMem = getClusterTotalMemory(subQuery);
-        LOG.info(subQuery.getId() + ", Total memory of cluster is " + totalMem + " MB");
-        int slots = Math.max(totalMem / conf.getIntVar(ConfVars.TASK_DEFAULT_MEMORY), 1);
-        // determine the number of task
-        taskNum = Math.min(taskNum, slots);
+        int taskNum = (int) Math.ceil((double) mb / masterPlan.getContext().getInt(SessionVars.JOIN_PER_SHUFFLE_SIZE));
 
         if (masterPlan.getContext().containsKey(SessionVars.TEST_MIN_TASK_NUM)) {
           taskNum = masterPlan.getContext().getInt(SessionVars.TEST_MIN_TASK_NUM);
->>>>>>> 745131ee
           LOG.warn("!!!!! TESTCASE MODE !!!!!");
         }
 
@@ -832,18 +820,8 @@
           int volumeByMB = (int) Math.ceil((double) volume / StorageUnit.MB);
           LOG.info(subQuery.getId() + ", Table's volume is approximately " + volumeByMB + " MB");
           // determine the number of task
-<<<<<<< HEAD
-          int taskNum = (int) Math.ceil((double) mb / conf.getIntVar(ConfVars.$DIST_QUERY_GROUPBY_PARTITION_VOLUME));
-=======
-          int taskNumBySize = (int) Math.ceil((double) volumeByMB /
+          int taskNum = (int) Math.ceil((double) volumeByMB /
               masterPlan.getContext().getInt(SessionVars.GROUPBY_PER_SHUFFLE_SIZE));
-
-          int totalMem = getClusterTotalMemory(subQuery);
-
-          LOG.info(subQuery.getId() + ", Total memory of cluster is " + totalMem + " MB");
-          int slots = Math.max(totalMem / conf.getIntVar(ConfVars.TASK_DEFAULT_MEMORY), 1);
-          int taskNum = Math.min(taskNumBySize, slots); //Maximum partitions
->>>>>>> 745131ee
           LOG.info(subQuery.getId() + ", The determined number of aggregation partitions is " + taskNum);
           return taskNum;
         }
