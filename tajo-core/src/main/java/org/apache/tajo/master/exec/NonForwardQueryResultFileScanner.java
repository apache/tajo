--- conflicted
+++ resolved
@@ -24,16 +24,11 @@
 import org.apache.commons.logging.Log;
 import org.apache.commons.logging.LogFactory;
 import org.apache.hadoop.fs.Path;
-<<<<<<< HEAD
-import org.apache.tajo.*;
-import org.apache.tajo.catalog.CatalogService;
-=======
 import org.apache.tajo.ExecutionBlockId;
 import org.apache.tajo.QueryId;
 import org.apache.tajo.TajoProtos.CodecType;
 import org.apache.tajo.TaskAttemptId;
 import org.apache.tajo.TaskId;
->>>>>>> 3de37746
 import org.apache.tajo.catalog.Schema;
 import org.apache.tajo.catalog.SchemaUtil;
 import org.apache.tajo.catalog.TableDesc;
@@ -87,12 +82,10 @@
   final private Optional<CodecType> codecType;
   private MemoryRowBlock rowBlock;
   private Future<MemoryRowBlock> nextFetch;
-  private CatalogService catalog;
 
   public NonForwardQueryResultFileScanner(AsyncTaskService asyncTaskService,
                                           TajoConf tajoConf, String sessionId, QueryId queryId, ScanNode scanNode,
-                                          int maxRow, Optional<CodecType> codecType,
-                                          CatalogService catalog) throws IOException {
+                                          int maxRow, Optional<CodecType> codecType) throws IOException {
     this.asyncTaskService = asyncTaskService;
     this.tajoConf = tajoConf;
     this.sessionId = sessionId;
@@ -102,7 +95,6 @@
     this.maxRow = maxRow;
     this.rowEncoder = RowStoreUtil.createEncoder(scanNode.getOutSchema());
     this.codecType = codecType;
-    this.catalog = catalog;
   }
 
   public void init() throws IOException, TajoException {
@@ -112,19 +104,8 @@
   private void initSeqScanExec() throws IOException, TajoException {
     Tablespace tablespace = TablespaceManager.get(tableDesc.getUri());
 
-<<<<<<< HEAD
-    List<Fragment> fragments = Lists.newArrayList();
-    if (tableDesc.hasPartition()) {
-      FileTablespace fileTablespace = TUtil.checkTypeAndGet(tablespace, FileTablespace.class);
-      fragments.addAll(Repartitioner.getFragmentsFromPartitionedTable(fileTablespace, scanNode, tableDesc
-        , catalog, tajoConf));
-    } else {
-      fragments.addAll(tablespace.getSplits(tableDesc.getName(), tableDesc, scanNode.getQual()));
-    }
-=======
     List<Fragment> fragments = Lists.newArrayList(
         SplitUtil.getSplits(tablespace, scanNode, scanNode.getTableDesc(), true));
->>>>>>> 3de37746
 
     if (!fragments.isEmpty()) {
       FragmentProto[] fragmentProtos = FragmentConvertor.toFragmentProtoArray(fragments.toArray(new Fragment[fragments.size()]));
