--- conflicted
+++ resolved
@@ -70,7 +70,7 @@
   public CreateTableExecutor getCreateTableExecutor() {
     return createTableExecutor;
   }
-
+  
   public boolean execute(QueryContext queryContext, LogicalPlan plan)
       throws IOException, TajoException {
 
@@ -286,106 +286,6 @@
 
   // Table Section
   //--------------------------------------------------------------------------
-<<<<<<< HEAD
-  private TableDesc createTable(QueryContext queryContext, CreateTableNode createTable, boolean ifNotExists)
-      throws IOException, DuplicateTableException {
-
-    TableMeta meta;
-    if (createTable.hasOptions()) {
-      meta = CatalogUtil.newTableMeta(createTable.getStorageType(), createTable.getOptions());
-    } else {
-      meta = CatalogUtil.newTableMeta(createTable.getStorageType());
-    }
-
-    if(PlannerUtil.isFileStorageType(createTable.getStorageType()) && createTable.isExternal()){
-      Preconditions.checkState(createTable.hasUri(), "ERROR: LOCATION must be given.");
-    }
-
-    return createTable(
-        queryContext,
-        createTable.getTableName(),
-        createTable.getTableSpaceName(),
-        createTable.getStorageType(),createTable.getTableSchema(),
-        meta,
-        createTable.getUri(),
-        createTable.isExternal(),
-        createTable.getPartitionMethod(),
-        ifNotExists);
-  }
-
-  public TableDesc createTable(QueryContext queryContext,
-                               String tableName,
-                               @Nullable String tableSpaceName,
-                               @Nullable String storeType,
-                               Schema schema,
-                               TableMeta meta,
-                               @Nullable URI uri,
-                               boolean isExternal,
-                               @Nullable PartitionMethodDesc partitionDesc,
-                               boolean ifNotExists) throws IOException, DuplicateTableException {
-
-    String databaseName;
-    String simpleTableName;
-    if (CatalogUtil.isFQTableName(tableName)) {
-      String [] splitted = CatalogUtil.splitFQTableName(tableName);
-      databaseName = splitted[0];
-      simpleTableName = splitted[1];
-    } else {
-      databaseName = queryContext.getCurrentDatabase();
-      simpleTableName = tableName;
-    }
-    String qualifiedName = CatalogUtil.buildFQName(databaseName, simpleTableName);
-
-    boolean exists = catalog.existsTable(databaseName, simpleTableName);
-
-    if (exists) {
-      if (ifNotExists) {
-        LOG.info("relation \"" + qualifiedName + "\" is already exists." );
-        return catalog.getTableDesc(databaseName, simpleTableName);
-      } else {
-        throw new DuplicateTableException(qualifiedName);
-      }
-    }
-
-    Tablespace tableSpace;
-    if (tableSpaceName != null) {
-      Optional<Tablespace> ts = (Optional<Tablespace>) TablespaceManager.getByName(tableSpaceName);
-      if (ts.isPresent()) {
-        tableSpace = ts.get();
-      } else {
-        throw new IOException("Tablespace '" + tableSpaceName + "' does not exist");
-      }
-    } else if (uri != null) {
-      Optional<Tablespace> ts = TablespaceManager.get(uri);
-      if (ts.isPresent()) {
-        tableSpace = ts.get();
-      } else {
-        throw new IOException("Unknown tablespace URI: " + uri);
-      }
-    } else {
-      tableSpace = TablespaceManager.getDefault();
-    }
-
-    TableDesc desc;
-    URI tableUri = isExternal ? uri : tableSpace.getTableUri(databaseName, simpleTableName);
-    desc = new TableDesc(qualifiedName, schema, meta, tableUri, isExternal);
-
-    if (partitionDesc != null) {
-      desc.setPartitionMethod(partitionDesc);
-    }
-
-    tableSpace.createTable(desc, ifNotExists);
-
-    if (catalog.createTable(desc)) {
-      LOG.info("Table " + desc.getName() + " is created (" + desc.getStats().getNumBytes() + ")");
-      return desc;
-    } else {
-      LOG.info("Table creation " + tableName + " is failed.");
-      throw new TajoInternalError("Cannot create table \"" + tableName + "\"");
-    }
-  }
-=======
->>>>>>> d8ce5626
 
   /**
    * Drop a given named table
@@ -662,15 +562,10 @@
     }
   }
 
-<<<<<<< HEAD
   private boolean ensureColumnPartitionKeys(String tableName, String[] columnNames)
       throws UndefinedPartitionKeyException {
 
     for(String columnName : columnNames) {
-=======
-  private boolean ensureColumnPartitionKeys(String tableName, String[] columnNames) {
-    for (String columnName : columnNames) {
->>>>>>> d8ce5626
       if (!ensureColumnPartitionKeys(tableName, columnName)) {
         throw new UndefinedPartitionKeyException(columnName);
       }
