--- conflicted
+++ resolved
@@ -25,11 +25,8 @@
 import org.apache.hadoop.fs.FileStatus;
 import org.apache.hadoop.fs.FileSystem;
 import org.apache.hadoop.fs.Path;
-<<<<<<< HEAD
 import org.apache.hadoop.fs.PathFilter;
-=======
 import org.apache.tajo.algebra.AlterTableOpType;
->>>>>>> d80c32b2
 import org.apache.tajo.algebra.AlterTablespaceSetType;
 import org.apache.tajo.annotation.Nullable;
 import org.apache.tajo.catalog.*;
@@ -77,36 +74,6 @@
 
     switch (root.getType()) {
 
-<<<<<<< HEAD
-    case ALTER_TABLESPACE:
-      AlterTablespaceNode alterTablespace = (AlterTablespaceNode) root;
-      alterTablespace(context, queryContext, alterTablespace);
-      return true;
-    case CREATE_DATABASE:
-      CreateDatabaseNode createDatabase = (CreateDatabaseNode) root;
-      createDatabase(queryContext, createDatabase.getDatabaseName(), null, createDatabase.isIfNotExists());
-      return true;
-    case DROP_DATABASE:
-      DropDatabaseNode dropDatabaseNode = (DropDatabaseNode) root;
-      dropDatabase(queryContext, dropDatabaseNode.getDatabaseName(), dropDatabaseNode.isIfExists());
-      return true;
-    case CREATE_TABLE:
-      CreateTableNode createTable = (CreateTableNode) root;
-      createTable(queryContext, createTable, createTable.isIfNotExists());
-      return true;
-    case DROP_TABLE:
-      DropTableNode dropTable = (DropTableNode) root;
-      dropTable(queryContext, dropTable.getTableName(), dropTable.isIfExists(), dropTable.isPurge());
-      return true;
-    case TRUNCATE_TABLE:
-      TruncateTableNode truncateTable = (TruncateTableNode) root;
-      truncateTable(queryContext, truncateTable);
-      return true;
-    case ALTER_TABLE:
-      AlterTableNode alterTable = (AlterTableNode) root;
-      alterTable(context, queryContext, alterTable);
-      return true;
-=======
       case ALTER_TABLESPACE:
         AlterTablespaceNode alterTablespace = (AlterTablespaceNode) root;
         alterTablespace(context, queryContext, alterTablespace);
@@ -151,7 +118,6 @@
         dropIndex(queryContext, dropIndexNode);
         return true;
 
->>>>>>> d80c32b2
     default:
       throw new InternalError("updateQuery cannot handle such query: \n" + root.toJson());
     }
@@ -590,11 +556,6 @@
     case SET_PROPERTY:
       catalog.alterTable(CatalogUtil.setProperty(qualifiedName, alterTable.getProperties(), AlterTableType.SET_PROPERTY));
       break;
-<<<<<<< HEAD
-    case REPAIR_PARTITION:
-      repairPartition(context, queryContext, alterTable);
-      default:
-=======
     case ADD_PARTITION:
       pair = CatalogUtil.getPartitionKeyNamePair(alterTable.getPartitionColumns(), alterTable.getPartitionValues());
       ensureColumnPartitionKeys(qualifiedName, alterTable.getPartitionColumns());
@@ -668,13 +629,14 @@
       }
 
       break;
+    case REPAIR_PARTITION:
+      repairPartition(context, queryContext, alterTable);
+      break;
     default:
->>>>>>> d80c32b2
       //TODO
     }
   }
 
-<<<<<<< HEAD
   /**
    * Run ALTER TABLE table_name REPAIR TABLE  statement.
    * This will recovery all partitions which exists on table directory.
@@ -704,17 +666,13 @@
     final String qualifiedName = CatalogUtil.buildFQName(databaseName, simpleTableName);
 
     if (!catalog.existsTable(databaseName, simpleTableName)) {
-      throw new NoSuchTableException(qualifiedName);
+      throw new UndefinedTableException(alterTable.getTableName());
     }
 
     TableDesc tableDesc = catalog.getTableDesc(databaseName, simpleTableName);
 
-    if(!tableDesc.hasPartition()) {
-      throw new NoPartitionedTableException(databaseName, simpleTableName);
-    }
-
     if(tableDesc.getPartitionMethod() == null) {
-      throw new NoPartitionFoundException(databaseName, simpleTableName);
+      throw new UndefinedPartitionMethodException(simpleTableName);
     }
 
     Path tablePath = new Path(tableDesc.getUri());
@@ -749,8 +707,6 @@
     LOG.info("Added partition directories: " + partitionCount);
   }
 
-  private boolean existColumnName(String tableName, String columnName) {
-=======
   private void deletePartitionPath(CatalogProtos.PartitionDescProto partitionDescProto) throws IOException {
     Path partitionPath = new Path(partitionDescProto.getPath());
     FileSystem fs = partitionPath.getFileSystem(context.getConf());
@@ -778,7 +734,6 @@
   }
 
   private boolean ensureColumnExistance(String tableName, String columnName) {
->>>>>>> d80c32b2
     final TableDesc tableDesc = catalog.getTableDesc(tableName);
     return tableDesc.getSchema().containsByName(columnName);
   }
