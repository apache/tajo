--- conflicted
+++ resolved
@@ -36,9 +36,9 @@
 import org.apache.tajo.plan.LogicalPlan;
 import org.apache.tajo.plan.logical.*;
 import org.apache.tajo.plan.util.PlannerUtil;
-import org.apache.tajo.storage.Tablespace;
 import org.apache.tajo.storage.StorageUtil;
 import org.apache.tajo.storage.TableSpaceManager;
+import org.apache.tajo.storage.Tablespace;
 
 import java.io.IOException;
 import java.util.ArrayList;
@@ -54,18 +54,12 @@
 
   private final TajoMaster.MasterContext context;
   private final CatalogService catalog;
-<<<<<<< HEAD
-=======
   private final Tablespace tablespace;
->>>>>>> c1fe41a0
 
   public DDLExecutor(TajoMaster.MasterContext context) {
     this.context = context;
     this.catalog = context.getCatalog();
-<<<<<<< HEAD
-=======
     this.tablespace = context.getStorageManager();
->>>>>>> c1fe41a0
   }
 
   public boolean execute(QueryContext queryContext, LogicalPlan plan) throws IOException {
