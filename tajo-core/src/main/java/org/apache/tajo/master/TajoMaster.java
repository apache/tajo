--- conflicted
+++ resolved
@@ -21,10 +21,7 @@
 import org.apache.commons.logging.Log;
 import org.apache.commons.logging.LogFactory;
 import org.apache.hadoop.conf.Configuration;
-import org.apache.hadoop.fs.CommonConfigurationKeysPublic;
-import org.apache.hadoop.fs.FSDataOutputStream;
-import org.apache.hadoop.fs.FileSystem;
-import org.apache.hadoop.fs.Path;
+import org.apache.hadoop.fs.*;
 import org.apache.hadoop.fs.permission.FsPermission;
 import org.apache.hadoop.io.IOUtils;
 import org.apache.hadoop.service.CompositeService;
@@ -174,16 +171,9 @@
     this.dispatcher = new AsyncDispatcher();
     addIfService(dispatcher);
 
-<<<<<<< HEAD
-    // check the system directory and create if they are not created.
-    checkAndInitializeSystemDirectories();
-    diagnoseTajoMaster();
-    this.storeManager = TableSpaceManager.getFileStorageManager(systemConf);
-=======
       // check the system directory and create if they are not created.
       checkAndInitializeSystemDirectories();
       diagnoseTajoMaster();
->>>>>>> 554ce5b7
 
     catalogServer = new CatalogServer(loadFunctions());
     addIfService(catalogServer);
@@ -206,7 +196,7 @@
 
     restServer = new TajoRestService(context);
     addIfService(restServer);
-
+    
     // Try to start up all services in TajoMaster.
     // If anyone is failed, the master prints out the errors and immediately should shutdowns
     try {
