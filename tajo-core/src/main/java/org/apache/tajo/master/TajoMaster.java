--- conflicted
+++ resolved
@@ -51,14 +51,7 @@
 import org.apache.tajo.rpc.RpcChannelFactory;
 import org.apache.tajo.storage.AbstractStorageManager;
 import org.apache.tajo.storage.StorageManagerFactory;
-<<<<<<< HEAD
-import org.apache.tajo.util.CommonTestingUtil;
-import org.apache.tajo.util.NetUtils;
-import org.apache.tajo.util.StringUtils;
-import org.apache.tajo.util.VersionInfo;
-=======
 import org.apache.tajo.util.*;
->>>>>>> 22c43c0a
 import org.apache.tajo.util.metrics.TajoSystemMetrics;
 import org.apache.tajo.webapp.QueryExecutorServlet;
 import org.apache.tajo.webapp.StaticHttpServer;
@@ -280,89 +273,11 @@
     }
   }
 
-<<<<<<< HEAD
-=======
-  @SuppressWarnings("unchecked")
-  public static List<FunctionDesc> initBuiltinFunctions() throws ServiceException {
-    List<FunctionDesc> sqlFuncs = new ArrayList<FunctionDesc>();
-
-    Set<Class> functionClasses = ClassUtil.findClasses(org.apache.tajo.catalog.function.Function.class,
-          "org.apache.tajo.engine.function");
-
-    for (Class eachClass : functionClasses) {
-      if(eachClass.isInterface() || Modifier.isAbstract(eachClass.getModifiers())) {
-        continue;
-      }
-      Function function = null;
-      try {
-        function = (Function)eachClass.newInstance();
-      } catch (Exception e) {
-        LOG.warn(eachClass + " cannot instantiate Function class because of " + e.getMessage());
-        continue;
-      }
-      String functionName = function.getClass().getAnnotation(Description.class).functionName();
-      String[] synonyms = function.getClass().getAnnotation(Description.class).synonyms();
-      String description = function.getClass().getAnnotation(Description.class).description();
-      String detail = function.getClass().getAnnotation(Description.class).detail();
-      String example = function.getClass().getAnnotation(Description.class).example();
-      Type returnType = function.getClass().getAnnotation(Description.class).returnType();
-      ParamTypes[] paramArray = function.getClass().getAnnotation(Description.class).paramTypes();
-
-      String[] allFunctionNames = null;
-      if(synonyms != null && synonyms.length > 0) {
-        allFunctionNames = new String[1 + synonyms.length];
-        allFunctionNames[0] = functionName;
-        System.arraycopy(synonyms, 0, allFunctionNames, 1, synonyms.length);
-      } else {
-        allFunctionNames = new String[]{functionName};
-      }
-
-      for(String eachFunctionName: allFunctionNames) {
-        for (ParamTypes params : paramArray) {
-          ParamOptionTypes[] paramOptionArray;
-          if(params.paramOptionTypes() == null ||
-              params.paramOptionTypes().getClass().getAnnotation(ParamTypes.class) == null) {
-            paramOptionArray = new ParamOptionTypes[0];
-          } else {
-            paramOptionArray = params.paramOptionTypes().getClass().getAnnotation(ParamTypes.class).paramOptionTypes();
-          }
-
-          Type[] paramTypes = params.paramTypes();
-          if (paramOptionArray.length > 0)
-            paramTypes = params.paramTypes().clone();
-
-          for (int i=0; i < paramOptionArray.length + 1; i++) {
-            FunctionDesc functionDesc = new FunctionDesc(eachFunctionName,
-                function.getClass(), function.getFunctionType(),
-                CatalogUtil.newSimpleDataType(returnType),
-                paramTypes.length == 0 ? CatalogUtil.newSimpleDataTypeArray() : CatalogUtil.newSimpleDataTypeArray(paramTypes));
-
-            functionDesc.setDescription(description);
-            functionDesc.setExample(example);
-            functionDesc.setDetail(detail);
-            sqlFuncs.add(functionDesc);
-
-            if (i != paramOptionArray.length) {
-              paramTypes = new Type[paramTypes.length +
-                  paramOptionArray[i].paramOptionTypes().length];
-              System.arraycopy(params.paramTypes(), 0, paramTypes, 0, paramTypes.length);
-              System.arraycopy(paramOptionArray[i].paramOptionTypes(), 0, paramTypes, paramTypes.length,
-                  paramOptionArray[i].paramOptionTypes().length);
-            }
-          }
-        }
-      }
-    }
-
-    return sqlFuncs;
-  }
-
   private void startJvmPauseMonitor(){
     pauseMonitor = new JvmPauseMonitor(systemConf);
     pauseMonitor.start();
   }
 
->>>>>>> 22c43c0a
   public MasterContext getContext() {
     return this.context;
   }
