--- conflicted
+++ resolved
@@ -732,7 +732,7 @@
   }
 
   public TableDesc createTable(QueryContext queryContext, String tableName, StoreType storeType,
-                               Schema schema, TableMeta meta, Path location, boolean isExternal,
+                               Schema schema, TableMeta meta, Path path, boolean isExternal,
                                PartitionMethodDesc partitionDesc, boolean ifNotExists) throws IOException {
     String databaseName;
     String simpleTableName;
@@ -758,13 +758,8 @@
     }
 
     TableDesc desc = new TableDesc(CatalogUtil.buildFQName(databaseName, simpleTableName),
-<<<<<<< HEAD
-        schema, meta, location, isExternal);
-
-=======
-        schema, meta, path.toUri(), isExternal);
-    desc.setStats(stats);
->>>>>>> f6e09a5a
+        schema, meta, (path != null ? path.toUri(): null), isExternal);
+    
     if (partitionDesc != null) {
       desc.setPartitionMethod(partitionDesc);
     }
@@ -864,19 +859,15 @@
       }
     }
 
-<<<<<<< HEAD
     TableDesc tableDesc = catalog.getTableDesc(qualifiedName);
-=======
-    Path path = new Path(catalog.getTableDesc(qualifiedName).getPath());
->>>>>>> f6e09a5a
     catalog.dropTable(qualifiedName);
 
     if (purge) {
       try {
-        StorageManager.getStorageManager(queryContext.getConf(), tableDesc.getMeta().getStoreType())
-            .purgeTable(tableDesc);
+        StorageManager.getStorageManager(queryContext.getConf(),
+            tableDesc.getMeta().getStoreType()).purgeTable(tableDesc);
       } catch (IOException e) {
-        LOG.warn("Can't purge table: " + e.getMessage(), e);
+        throw new InternalError(e.getMessage());
       }
     }
 
