--- conflicted
+++ resolved
@@ -189,306 +189,8 @@
     return analyzer.parse(sql);
   }
 
-<<<<<<< HEAD
-  private SubmitQueryResponse executeQueryInternal(QueryContext queryContext,
-                                                   Session session,
-                                                   LogicalPlan plan,
-                                                   String sql,
-                                                   String jsonExpr) throws Exception {
-
-    LogicalRootNode rootNode = plan.getRootBlock().getRoot();
-
-    SubmitQueryResponse.Builder responseBuilder = SubmitQueryResponse.newBuilder();
-    responseBuilder.setIsForwarded(false);
-    responseBuilder.setUserName(queryContext.get(SessionVars.USERNAME));
-
-    if (PlannerUtil.checkIfSetSession(rootNode)) {
-
-      SetSessionNode setSessionNode = rootNode.getChild();
-
-      final String varName = setSessionNode.getName();
-
-      // SET CATALOG 'XXX'
-      if (varName.equals(SessionVars.CURRENT_DATABASE.name())) {
-        String databaseName = setSessionNode.getValue();
-
-        if (catalog.existDatabase(databaseName)) {
-          session.selectDatabase(setSessionNode.getValue());
-        } else {
-          responseBuilder.setQueryId(QueryIdFactory.NULL_QUERY_ID.getProto());
-          responseBuilder.setResultCode(ClientProtos.ResultCode.ERROR);
-          responseBuilder.setErrorMessage("database \"" + databaseName + "\" does not exists.");
-          return responseBuilder.build();
-        }
-
-        // others
-      } else {
-        if (setSessionNode.isDefaultValue()) {
-          session.removeVariable(varName);
-        } else {
-          session.setVariable(varName, setSessionNode.getValue());
-        }
-      }
-
-      context.getSystemMetrics().counter("Query", "numDDLQuery").inc();
-      responseBuilder.setQueryId(QueryIdFactory.NULL_QUERY_ID.getProto());
-      responseBuilder.setResultCode(ClientProtos.ResultCode.OK);
-
-    } else if (PlannerUtil.checkIfDDLPlan(rootNode)) {
-      context.getSystemMetrics().counter("Query", "numDDLQuery").inc();
-      updateQuery(queryContext, rootNode.getChild());
-      responseBuilder.setQueryId(QueryIdFactory.NULL_QUERY_ID.getProto());
-      responseBuilder.setResultCode(ClientProtos.ResultCode.OK);
-
-    } else if (plan.isExplain()) { // explain query
-      String explainStr = PlannerUtil.buildExplainString(plan.getRootBlock().getRoot());
-      Schema schema = new Schema();
-      schema.addColumn("explain", TajoDataTypes.Type.TEXT);
-      RowStoreUtil.RowStoreEncoder encoder = RowStoreUtil.createEncoder(schema);
-
-      SerializedResultSet.Builder serializedResBuilder = SerializedResultSet.newBuilder();
-
-      VTuple tuple = new VTuple(1);
-      String[] lines = explainStr.split("\n");
-      int bytesNum = 0;
-      for (String line : lines) {
-        tuple.put(0, DatumFactory.createText(line));
-        byte [] encodedData = encoder.toBytes(tuple);
-        bytesNum += encodedData.length;
-        serializedResBuilder.addSerializedTuples(ByteString.copyFrom(encodedData));
-      }
-      serializedResBuilder.setSchema(schema.getProto());
-      serializedResBuilder.setBytesNum(bytesNum);
-
-      responseBuilder.setResultSet(serializedResBuilder.build());
-      responseBuilder.setMaxRowNum(lines.length);
-      responseBuilder.setResultCode(ClientProtos.ResultCode.OK);
-      responseBuilder.setQueryId(QueryIdFactory.NULL_QUERY_ID.getProto());
-      
-    } else if (PlannerUtil.checkIfQueryTargetIsVirtualTable(plan)) {
-      int maxRow = Integer.MAX_VALUE;
-      if (plan.getRootBlock().hasNode(NodeType.LIMIT)) {
-        LimitNode limitNode = plan.getRootBlock().getNode(NodeType.LIMIT);
-        maxRow = (int) limitNode.getFetchFirstNum();
-      }
-      QueryId queryId = QueryIdFactory.newQueryId(context.getResourceManager().getSeedQueryId());
-      
-      NonForwardQueryResultScanner queryResultScanner =
-          new NonForwardQueryResultSystemScanner(context, plan, queryId, session.getSessionId(), maxRow);
-      
-      queryResultScanner.init();
-      session.addNonForwardQueryResultScanner(queryResultScanner);
-      
-      responseBuilder.setQueryId(queryId.getProto());
-      responseBuilder.setMaxRowNum(maxRow);
-      responseBuilder.setTableDesc(queryResultScanner.getTableDesc().getProto());
-      responseBuilder.setResultCode(ClientProtos.ResultCode.OK);
-      
-      // Simple query indicates a form of 'select * from tb_name [LIMIT X];'.
-    } else if (PlannerUtil.checkIfSimpleQuery(plan)) {
-      ScanNode scanNode = plan.getRootBlock().getNode(NodeType.SCAN);
-      if (scanNode == null) {
-        scanNode = plan.getRootBlock().getNode(NodeType.PARTITIONS_SCAN);
-      }
-      TableDesc desc = scanNode.getTableDesc();
-      int maxRow = Integer.MAX_VALUE;
-      if (plan.getRootBlock().hasNode(NodeType.LIMIT)) {
-        LimitNode limitNode = plan.getRootBlock().getNode(NodeType.LIMIT);
-        maxRow = (int) limitNode.getFetchFirstNum();
-      }
-      if (desc.getStats().getNumRows() == 0) {
-        desc.getStats().setNumRows(TajoConstants.UNKNOWN_ROW_NUMBER);
-      }
-
-      QueryId queryId = QueryIdFactory.newQueryId(context.getResourceManager().getSeedQueryId());
-
-      NonForwardQueryResultScanner queryResultScanner =
-          new NonForwardQueryResultFileScanner(context.getConf(), session.getSessionId(), queryId, scanNode, desc, maxRow);
-
-      queryResultScanner.init();
-      session.addNonForwardQueryResultScanner(queryResultScanner);
-
-      responseBuilder.setQueryId(queryId.getProto());
-      responseBuilder.setMaxRowNum(maxRow);
-      responseBuilder.setTableDesc(desc.getProto());
-      responseBuilder.setResultCode(ClientProtos.ResultCode.OK);
-
-      // NonFromQuery indicates a form of 'select a, x+y;'
-    } else if (PlannerUtil.checkIfNonFromQuery(plan)) {
-      Target[] targets = plan.getRootBlock().getRawTargets();
-      if (targets == null) {
-        throw new PlanningException("No targets");
-      }
-      final Tuple outTuple = new VTuple(targets.length);
-      for (int i = 0; i < targets.length; i++) {
-        EvalNode eval = targets[i].getEvalTree();
-        outTuple.put(i, eval.eval(null, null));
-      }
-      boolean isInsert = rootNode.getChild() != null && rootNode.getChild().getType() == NodeType.INSERT;
-      if (isInsert) {
-        InsertNode insertNode = rootNode.getChild();
-        insertNonFromQuery(queryContext, insertNode, responseBuilder);
-      } else {
-        Schema schema = PlannerUtil.targetToSchema(targets);
-        RowStoreUtil.RowStoreEncoder encoder = RowStoreUtil.createEncoder(schema);
-        byte[] serializedBytes = encoder.toBytes(outTuple);
-        SerializedResultSet.Builder serializedResBuilder = SerializedResultSet.newBuilder();
-        serializedResBuilder.addSerializedTuples(ByteString.copyFrom(serializedBytes));
-        serializedResBuilder.setSchema(schema.getProto());
-        serializedResBuilder.setBytesNum(serializedBytes.length);
-
-        responseBuilder.setResultSet(serializedResBuilder);
-        responseBuilder.setMaxRowNum(1);
-        responseBuilder.setQueryId(QueryIdFactory.NULL_QUERY_ID.getProto());
-        responseBuilder.setResultCode(ClientProtos.ResultCode.OK);
-      }
-    } else { // it requires distributed execution. So, the query is forwarded to a query master.
-      StoreType storeType = PlannerUtil.getStoreType(plan);
-      if (storeType != null) {
-        StorageManager sm = StorageManager.getStorageManager(context.getConf(), storeType);
-        StorageProperty storageProperty = sm.getStorageProperty();
-        if (!storageProperty.isSupportsInsertInto()) {
-          throw new VerifyException("Inserting into non-file storage is not supported.");
-        }
-        sm.beforeInsertOrCATS(rootNode.getChild());
-      }
-      context.getSystemMetrics().counter("Query", "numDMLQuery").inc();
-      hookManager.doHooks(queryContext, plan);
-
-      QueryJobManager queryJobManager = this.context.getQueryJobManager();
-      QueryInfo queryInfo;
-
-      queryInfo = queryJobManager.createNewQueryJob(session, queryContext, sql, jsonExpr, rootNode);
-
-      if(queryInfo == null) {
-        responseBuilder.setQueryId(QueryIdFactory.NULL_QUERY_ID.getProto());
-        responseBuilder.setResultCode(ClientProtos.ResultCode.ERROR);
-        responseBuilder.setErrorMessage("Fail starting QueryMaster.");
-        LOG.error("Fail starting QueryMaster: " + sql);
-      } else {
-        responseBuilder.setIsForwarded(true);
-        responseBuilder.setQueryId(queryInfo.getQueryId().getProto());
-        responseBuilder.setResultCode(ClientProtos.ResultCode.OK);
-        if(queryInfo.getQueryMasterHost() != null) {
-          responseBuilder.setQueryMasterHost(queryInfo.getQueryMasterHost());
-        }
-        responseBuilder.setQueryMasterPort(queryInfo.getQueryMasterClientPort());
-        LOG.info("Query " + queryInfo.getQueryId().toString() + "," + queryInfo.getSql() + "," +
-            " is forwarded to " + queryInfo.getQueryMasterHost() + ":" + queryInfo.getQueryMasterPort());
-      }
-    }
-
-    responseBuilder.setSessionVars(ProtoUtil.convertFromMap(session.getAllVariables()));
-    SubmitQueryResponse response = responseBuilder.build();
-    return response;
-  }
-
-  private void insertNonFromQuery(QueryContext queryContext, InsertNode insertNode, SubmitQueryResponse.Builder responseBuilder)
-      throws Exception {
-    String nodeUniqName = insertNode.getTableName() == null ? insertNode.getPath().getName() : insertNode.getTableName();
-    String queryId = nodeUniqName + "_" + System.currentTimeMillis();
-
-    FileSystem fs = TajoConf.getWarehouseDir(context.getConf()).getFileSystem(context.getConf());
-    Path stagingDir = QueryMasterTask.initStagingDir(context.getConf(), queryId.toString(), queryContext);
-    Path stagingResultDir = new Path(stagingDir, TajoConstants.RESULT_DIR_NAME);
-
-    TableDesc tableDesc = null;
-    Path finalOutputDir = null;
-    if (insertNode.getTableName() != null) {
-      tableDesc = this.catalog.getTableDesc(insertNode.getTableName());
-      finalOutputDir = new Path(tableDesc.getPath());
-    } else {
-      finalOutputDir = insertNode.getPath();
-    }
-
-    TaskAttemptContext taskAttemptContext = new TaskAttemptContext(queryContext, null, null, null, stagingDir);
-    taskAttemptContext.setOutputPath(new Path(stagingResultDir, "part-01-000000"));
-
-    EvalExprExec evalExprExec = new EvalExprExec(taskAttemptContext, (EvalExprNode) insertNode.getChild());
-    StoreTableExec exec = new StoreTableExec(taskAttemptContext, insertNode, evalExprExec);
-    try {
-      exec.init();
-      exec.next();
-    } finally {
-      exec.close();
-    }
-
-    if (insertNode.isOverwrite()) { // INSERT OVERWRITE INTO
-      // it moves the original table into the temporary location.
-      // Then it moves the new result table into the original table location.
-      // Upon failed, it recovers the original table if possible.
-      boolean movedToOldTable = false;
-      boolean committed = false;
-      Path oldTableDir = new Path(stagingDir, TajoConstants.INSERT_OVERWIRTE_OLD_TABLE_NAME);
-      try {
-        if (fs.exists(finalOutputDir)) {
-          fs.rename(finalOutputDir, oldTableDir);
-          movedToOldTable = fs.exists(oldTableDir);
-        } else { // if the parent does not exist, make its parent directory.
-          fs.mkdirs(finalOutputDir.getParent());
-        }
-        fs.rename(stagingResultDir, finalOutputDir);
-        committed = fs.exists(finalOutputDir);
-      } catch (IOException ioe) {
-        // recover the old table
-        if (movedToOldTable && !committed) {
-          fs.rename(oldTableDir, finalOutputDir);
-        }
-      }
-    } else {
-      FileStatus[] files = fs.listStatus(stagingResultDir);
-      for (FileStatus eachFile: files) {
-        Path targetFilePath = new Path(finalOutputDir, eachFile.getPath().getName());
-        if (fs.exists(targetFilePath)) {
-          targetFilePath = new Path(finalOutputDir, eachFile.getPath().getName() + "_" + System.currentTimeMillis());
-        }
-        fs.rename(eachFile.getPath(), targetFilePath);
-      }
-    }
-
-    if (insertNode.hasTargetTable()) {
-      TableStats stats = tableDesc.getStats();
-      long volume = Query.getTableVolume(context.getConf(), finalOutputDir);
-      stats.setNumBytes(volume);
-      stats.setNumRows(1);
-
-      UpdateTableStatsProto.Builder builder = UpdateTableStatsProto.newBuilder();
-      builder.setTableName(tableDesc.getName());
-      builder.setStats(stats.getProto());
-
-      catalog.updateTableStats(builder.build());
-
-      responseBuilder.setTableDesc(tableDesc.getProto());
-    } else {
-      TableStats stats = new TableStats();
-      long volume = Query.getTableVolume(context.getConf(), finalOutputDir);
-      stats.setNumBytes(volume);
-      stats.setNumRows(1);
-
-      // Empty TableDesc
-      List<CatalogProtos.ColumnProto> columns = new ArrayList<CatalogProtos.ColumnProto>();
-      CatalogProtos.TableDescProto tableDescProto = CatalogProtos.TableDescProto.newBuilder()
-          .setTableName(nodeUniqName)
-          .setMeta(CatalogProtos.TableProto.newBuilder().setStoreType(CatalogProtos.StoreType.CSV).build())
-          .setSchema(CatalogProtos.SchemaProto.newBuilder().addAllFields(columns).build())
-          .setStats(stats.getProto())
-          .build();
-
-      responseBuilder.setTableDesc(tableDescProto);
-    }
-
-    // If queryId == NULL_QUERY_ID and MaxRowNum == -1, TajoCli prints only number of inserted rows.
-    responseBuilder.setMaxRowNum(-1);
-    responseBuilder.setQueryId(QueryIdFactory.NULL_QUERY_ID.getProto());
-    responseBuilder.setResultCode(ClientProtos.ResultCode.OK);
-  }
-
-
-  public QueryId updateQuery(QueryContext queryContext, String sql, boolean isJson) throws IOException, SQLException, PlanningException {
-=======
   public QueryId updateQuery(QueryContext queryContext, String sql, boolean isJson) throws IOException,
       SQLException, PlanningException {
->>>>>>> fd49bff1
     try {
       LOG.info("SQL: " + sql);
 
