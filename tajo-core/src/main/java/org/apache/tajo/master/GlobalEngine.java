--- conflicted
+++ resolved
@@ -34,8 +34,6 @@
 import org.apache.tajo.catalog.proto.CatalogProtos.StoreType;
 import org.apache.tajo.engine.parser.SQLAnalyzer;
 import org.apache.tajo.engine.query.QueryContext;
-import org.apache.tajo.ipc.ClientProtos;
-import org.apache.tajo.ipc.ClientProtos.RequestResult;
 import org.apache.tajo.ipc.ClientProtos.ResultCode;
 import org.apache.tajo.master.TajoMaster.MasterContext;
 import org.apache.tajo.master.exec.DDLExecutor;
@@ -53,6 +51,7 @@
 import org.apache.tajo.plan.verifier.VerifyException;
 import org.apache.tajo.storage.StorageManager;
 import org.apache.tajo.util.CommonTestingUtil;
+import org.apache.tajo.util.IPCUtil;
 
 import java.io.IOException;
 import java.sql.SQLException;
@@ -175,7 +174,7 @@
       if (t.getMessage() == null) {
         errorMessage = t.getClass().getName();
       }
-      responseBuilder.setResult(buildRequestResult(ResultCode.ERROR,
+      responseBuilder.setResult(IPCUtil.buildRequestResult(ResultCode.ERROR,
           errorMessage, StringUtils.stringifyException(t)));
       return responseBuilder.build();
     }
@@ -191,304 +190,8 @@
     return analyzer.parse(sql);
   }
 
-<<<<<<< HEAD
-  private SubmitQueryResponse executeQueryInternal(QueryContext queryContext,
-                                                   Session session,
-                                                   LogicalPlan plan,
-                                                   String sql,
-                                                   String jsonExpr) throws Exception {
-
-    LogicalRootNode rootNode = plan.getRootBlock().getRoot();
-
-    SubmitQueryResponse.Builder responseBuilder = SubmitQueryResponse.newBuilder();
-    responseBuilder.setIsForwarded(false);
-    responseBuilder.setUserName(queryContext.get(SessionVars.USERNAME));
-
-    if (PlannerUtil.checkIfSetSession(rootNode)) {
-
-      SetSessionNode setSessionNode = rootNode.getChild();
-
-      final String varName = setSessionNode.getName();
-
-      // SET CATALOG 'XXX'
-      if (varName.equals(SessionVars.CURRENT_DATABASE.name())) {
-        String databaseName = setSessionNode.getValue();
-
-        if (catalog.existDatabase(databaseName)) {
-          session.selectDatabase(setSessionNode.getValue());
-        } else {
-          responseBuilder.setQueryId(QueryIdFactory.NULL_QUERY_ID.getProto());
-          responseBuilder.setResult(
-              buildRequestResult(ResultCode.ERROR, "database \"" + databaseName + "\" does not exists.", null));
-          responseBuilder.setSessionVars(ProtoUtil.convertFromMap(session.getAllVariables()));
-          return responseBuilder.build();
-        }
-
-        // others
-      } else {
-        if (setSessionNode.isDefaultValue()) {
-          session.removeVariable(varName);
-        } else {
-          session.setVariable(varName, setSessionNode.getValue());
-        }
-      }
-
-      context.getSystemMetrics().counter("Query", "numDDLQuery").inc();
-      responseBuilder.setQueryId(QueryIdFactory.NULL_QUERY_ID.getProto());
-      responseBuilder.setResult(buildOkRequestResult());
-
-    } else if (PlannerUtil.checkIfDDLPlan(rootNode)) {
-      context.getSystemMetrics().counter("Query", "numDDLQuery").inc();
-      if (PlannerUtil.requireParallelExecution(rootNode)) {
-        if (rootNode.getChild().getType() == NodeType.CREATE_INDEX) {
-          checkIndexExistence(queryContext, (CreateIndexNode) rootNode.getChild());
-        }
-        responseBuilder = submitForwardQuery(session, queryContext, sql, jsonExpr, rootNode, responseBuilder);
-      } else {
-        responseBuilder.setQueryId(QueryIdFactory.NULL_QUERY_ID.getProto());
-        responseBuilder.setResult(buildOkRequestResult());
-      }
-      updateQuery(queryContext, rootNode.getChild());
-
-    } else if (plan.isExplain()) { // explain query
-      String explainStr = PlannerUtil.buildExplainString(plan.getRootBlock().getRoot());
-      Schema schema = new Schema();
-      schema.addColumn("explain", TajoDataTypes.Type.TEXT);
-      RowStoreUtil.RowStoreEncoder encoder = RowStoreUtil.createEncoder(schema);
-
-      SerializedResultSet.Builder serializedResBuilder = SerializedResultSet.newBuilder();
-
-      VTuple tuple = new VTuple(1);
-      String[] lines = explainStr.split("\n");
-      int bytesNum = 0;
-      for (String line : lines) {
-        tuple.put(0, DatumFactory.createText(line));
-        byte [] encodedData = encoder.toBytes(tuple);
-        bytesNum += encodedData.length;
-        serializedResBuilder.addSerializedTuples(ByteString.copyFrom(encodedData));
-      }
-      serializedResBuilder.setSchema(schema.getProto());
-      serializedResBuilder.setBytesNum(bytesNum);
-
-      responseBuilder.setResultSet(serializedResBuilder.build());
-      responseBuilder.setMaxRowNum(lines.length);
-      responseBuilder.setResult(buildOkRequestResult());
-      responseBuilder.setQueryId(QueryIdFactory.NULL_QUERY_ID.getProto());
-
-      // Simple query indicates a form of 'select * from tb_name [LIMIT X];'.
-    } else if (PlannerUtil.checkIfSimpleQuery(plan)) {
-      ScanNode scanNode = plan.getRootBlock().getNode(NodeType.SCAN);
-      if (scanNode == null) {
-        scanNode = plan.getRootBlock().getNode(NodeType.PARTITIONS_SCAN);
-      }
-      TableDesc desc = scanNode.getTableDesc();
-      int maxRow = Integer.MAX_VALUE;
-      if (plan.getRootBlock().hasNode(NodeType.LIMIT)) {
-        LimitNode limitNode = plan.getRootBlock().getNode(NodeType.LIMIT);
-        maxRow = (int) limitNode.getFetchFirstNum();
-      }
-      if (desc.getStats().getNumRows() == 0) {
-        desc.getStats().setNumRows(TajoConstants.UNKNOWN_ROW_NUMBER);
-      }
-
-      QueryId queryId = QueryIdFactory.newQueryId(context.getResourceManager().getSeedQueryId());
-
-      NonForwardQueryResultScanner queryResultScanner =
-          new NonForwardQueryResultScanner(context.getConf(), session.getSessionId(), queryId, scanNode, desc, maxRow);
-
-      queryResultScanner.init();
-      session.addNonForwardQueryResultScanner(queryResultScanner);
-
-      responseBuilder.setQueryId(queryId.getProto());
-      responseBuilder.setMaxRowNum(maxRow);
-      responseBuilder.setTableDesc(desc.getProto());
-      responseBuilder.setResult(buildOkRequestResult());
-
-      // NonFromQuery indicates a form of 'select a, x+y;'
-    } else if (PlannerUtil.checkIfNonFromQuery(plan)) {
-      Target[] targets = plan.getRootBlock().getRawTargets();
-      if (targets == null) {
-        throw new PlanningException("No targets");
-      }
-      final Tuple outTuple = new VTuple(targets.length);
-      for (int i = 0; i < targets.length; i++) {
-        EvalNode eval = targets[i].getEvalTree();
-        outTuple.put(i, eval.eval(null, null));
-      }
-      boolean isInsert = rootNode.getChild() != null && rootNode.getChild().getType() == NodeType.INSERT;
-      if (isInsert) {
-        InsertNode insertNode = rootNode.getChild();
-        insertNonFromQuery(queryContext, insertNode, responseBuilder);
-      } else {
-        Schema schema = PlannerUtil.targetToSchema(targets);
-        RowStoreUtil.RowStoreEncoder encoder = RowStoreUtil.createEncoder(schema);
-        byte[] serializedBytes = encoder.toBytes(outTuple);
-        SerializedResultSet.Builder serializedResBuilder = SerializedResultSet.newBuilder();
-        serializedResBuilder.addSerializedTuples(ByteString.copyFrom(serializedBytes));
-        serializedResBuilder.setSchema(schema.getProto());
-        serializedResBuilder.setBytesNum(serializedBytes.length);
-
-        responseBuilder.setResultSet(serializedResBuilder);
-        responseBuilder.setMaxRowNum(1);
-        responseBuilder.setQueryId(QueryIdFactory.NULL_QUERY_ID.getProto());
-        responseBuilder.setResult(buildOkRequestResult());
-      }
-    } else { // it requires distributed execution. So, the query is forwarded to a query master.
-      StoreType storeType = PlannerUtil.getStoreType(plan);
-      if (storeType != null) {
-        StorageManager sm = StorageManager.getStorageManager(context.getConf(), storeType);
-        StorageProperty storageProperty = sm.getStorageProperty();
-        if (!storageProperty.isSupportsInsertInto()) {
-          throw new VerifyException("Inserting into non-file storage is not supported.");
-        }
-        sm.beforeInsertOrCATS(rootNode.getChild());
-      }
-      context.getSystemMetrics().counter("Query", "numDMLQuery").inc();
-      hookManager.doHooks(queryContext, plan);
-
-      responseBuilder = submitForwardQuery(session, queryContext, sql, jsonExpr, rootNode, responseBuilder);
-    }
-
-    responseBuilder.setSessionVars(ProtoUtil.convertFromMap(session.getAllVariables()));
-    return responseBuilder.build();
-  }
-
-  private SubmitQueryResponse.Builder submitForwardQuery(Session session, QueryContext queryContext, String sql,
-                                                         String jsonExpr, LogicalRootNode rootNode,
-                                                         SubmitQueryResponse.Builder responseBuilder) throws Exception {
-    QueryJobManager queryJobManager = this.context.getQueryJobManager();
-    QueryInfo queryInfo;
-
-    queryInfo = queryJobManager.createNewQueryJob(session, queryContext, sql, jsonExpr, rootNode);
-
-    if(queryInfo == null) {
-      responseBuilder.setQueryId(QueryIdFactory.NULL_QUERY_ID.getProto());
-      responseBuilder.setResult(buildRequestResult(ResultCode.ERROR,
-          "Fail starting QueryMaster.", null));
-      LOG.error("Fail starting QueryMaster: " + sql);
-    } else {
-      responseBuilder.setIsForwarded(true);
-      responseBuilder.setQueryId(queryInfo.getQueryId().getProto());
-      responseBuilder.setResult(buildOkRequestResult());
-      if(queryInfo.getQueryMasterHost() != null) {
-        responseBuilder.setQueryMasterHost(queryInfo.getQueryMasterHost());
-      }
-      responseBuilder.setQueryMasterPort(queryInfo.getQueryMasterClientPort());
-      LOG.info("Query " + queryInfo.getQueryId().toString() + "," + queryInfo.getSql() + "," +
-          " is forwarded to " + queryInfo.getQueryMasterHost() + ":" + queryInfo.getQueryMasterPort());
-    }
-    responseBuilder.setQueryMasterPort(queryInfo.getQueryMasterClientPort());
-    LOG.info("Query is forwarded to " + queryInfo.getQueryMasterHost() + ":" + queryInfo.getQueryMasterPort());
-
-    return responseBuilder;
-  }
-
-  private void insertNonFromQuery(QueryContext queryContext, InsertNode insertNode, SubmitQueryResponse.Builder responseBuilder)
-      throws Exception {
-    String nodeUniqName = insertNode.getTableName() == null ? insertNode.getPath().getName() : insertNode.getTableName();
-    String queryId = nodeUniqName + "_" + System.currentTimeMillis();
-
-    FileSystem fs = TajoConf.getWarehouseDir(context.getConf()).getFileSystem(context.getConf());
-    Path stagingDir = QueryMasterTask.initStagingDir(context.getConf(), queryId.toString(), queryContext);
-    Path stagingResultDir = new Path(stagingDir, TajoConstants.RESULT_DIR_NAME);
-
-    TableDesc tableDesc = null;
-    Path finalOutputDir = null;
-    if (insertNode.getTableName() != null) {
-      tableDesc = this.catalog.getTableDesc(insertNode.getTableName());
-      finalOutputDir = new Path(tableDesc.getPath());
-    } else {
-      finalOutputDir = insertNode.getPath();
-    }
-
-    TaskAttemptContext taskAttemptContext = new TaskAttemptContext(queryContext, null, null, null, stagingDir);
-    taskAttemptContext.setOutputPath(new Path(stagingResultDir, "part-01-000000"));
-
-    EvalExprExec evalExprExec = new EvalExprExec(taskAttemptContext, (EvalExprNode) insertNode.getChild());
-    StoreTableExec exec = new StoreTableExec(taskAttemptContext, insertNode, evalExprExec);
-    try {
-      exec.init();
-      exec.next();
-    } finally {
-      exec.close();
-    }
-
-    if (insertNode.isOverwrite()) { // INSERT OVERWRITE INTO
-      // it moves the original table into the temporary location.
-      // Then it moves the new result table into the original table location.
-      // Upon failed, it recovers the original table if possible.
-      boolean movedToOldTable = false;
-      boolean committed = false;
-      Path oldTableDir = new Path(stagingDir, TajoConstants.INSERT_OVERWIRTE_OLD_TABLE_NAME);
-      try {
-        if (fs.exists(finalOutputDir)) {
-          fs.rename(finalOutputDir, oldTableDir);
-          movedToOldTable = fs.exists(oldTableDir);
-        } else { // if the parent does not exist, make its parent directory.
-          fs.mkdirs(finalOutputDir.getParent());
-        }
-        fs.rename(stagingResultDir, finalOutputDir);
-        committed = fs.exists(finalOutputDir);
-      } catch (IOException ioe) {
-        // recover the old table
-        if (movedToOldTable && !committed) {
-          fs.rename(oldTableDir, finalOutputDir);
-        }
-      }
-    } else {
-      FileStatus[] files = fs.listStatus(stagingResultDir);
-      for (FileStatus eachFile: files) {
-        Path targetFilePath = new Path(finalOutputDir, eachFile.getPath().getName());
-        if (fs.exists(targetFilePath)) {
-          targetFilePath = new Path(finalOutputDir, eachFile.getPath().getName() + "_" + System.currentTimeMillis());
-        }
-        fs.rename(eachFile.getPath(), targetFilePath);
-      }
-    }
-
-    if (insertNode.hasTargetTable()) {
-      TableStats stats = tableDesc.getStats();
-      long volume = Query.getTableVolume(context.getConf(), finalOutputDir);
-      stats.setNumBytes(volume);
-      stats.setNumRows(1);
-
-      UpdateTableStatsProto.Builder builder = UpdateTableStatsProto.newBuilder();
-      builder.setTableName(tableDesc.getName());
-      builder.setStats(stats.getProto());
-
-      catalog.updateTableStats(builder.build());
-
-      responseBuilder.setTableDesc(tableDesc.getProto());
-    } else {
-      TableStats stats = new TableStats();
-      long volume = Query.getTableVolume(context.getConf(), finalOutputDir);
-      stats.setNumBytes(volume);
-      stats.setNumRows(1);
-
-      // Empty TableDesc
-      List<CatalogProtos.ColumnProto> columns = new ArrayList<CatalogProtos.ColumnProto>();
-      CatalogProtos.TableDescProto tableDescProto = CatalogProtos.TableDescProto.newBuilder()
-          .setTableName(nodeUniqName)
-          .setMeta(CatalogProtos.TableProto.newBuilder().setStoreType(CatalogProtos.StoreType.CSV).build())
-          .setSchema(CatalogProtos.SchemaProto.newBuilder().addAllFields(columns).build())
-          .setStats(stats.getProto())
-          .build();
-
-      responseBuilder.setTableDesc(tableDescProto);
-    }
-
-    // If queryId == NULL_QUERY_ID and MaxRowNum == -1, TajoCli prints only number of inserted rows.
-    responseBuilder.setMaxRowNum(-1);
-    responseBuilder.setQueryId(QueryIdFactory.NULL_QUERY_ID.getProto());
-    responseBuilder.setResult(buildOkRequestResult());
-  }
-
-
-  public QueryId updateQuery(QueryContext queryContext, String sql, boolean isJson) throws IOException, SQLException, PlanningException {
-=======
   public QueryId updateQuery(QueryContext queryContext, String sql, boolean isJson) throws IOException,
       SQLException, PlanningException {
->>>>>>> 3b5c2871
     try {
       LOG.info("SQL: " + sql);
 
@@ -515,54 +218,6 @@
     }
   }
 
-<<<<<<< HEAD
-  private void updateQuery(QueryContext queryContext, LogicalNode root) throws IOException {
-    switch (root.getType()) {
-      case SET_SESSION:
-
-      case CREATE_DATABASE:
-        CreateDatabaseNode createDatabase = (CreateDatabaseNode) root;
-        createDatabase(queryContext, createDatabase.getDatabaseName(), null, createDatabase.isIfNotExists());
-        break;
-      case DROP_DATABASE:
-        DropDatabaseNode dropDatabaseNode = (DropDatabaseNode) root;
-        dropDatabase(queryContext, dropDatabaseNode.getDatabaseName(), dropDatabaseNode.isIfExists());
-        break;
-      case CREATE_TABLE:
-        CreateTableNode createTable = (CreateTableNode) root;
-        createTable(queryContext, createTable, createTable.isIfNotExists());
-        break;
-      case DROP_TABLE:
-        DropTableNode dropTable = (DropTableNode) root;
-        dropTable(queryContext, dropTable.getTableName(), dropTable.isIfExists(), dropTable.isPurge());
-        break;
-      case ALTER_TABLESPACE:
-        AlterTablespaceNode alterTablespace = (AlterTablespaceNode) root;
-        alterTablespace(queryContext, alterTablespace);
-        break;
-      case ALTER_TABLE:
-        AlterTableNode alterTable = (AlterTableNode) root;
-        alterTable(queryContext,alterTable);
-        break;
-      case TRUNCATE_TABLE:
-        TruncateTableNode truncateTable = (TruncateTableNode) root;
-        truncateTable(queryContext, truncateTable);
-        break;
-      case CREATE_INDEX:
-        // The catalog information for the created index is automatically updated when the query is successfully finished.
-        // See the Query.CreateIndexHook class.
-        break;
-      case DROP_INDEX:
-        DropIndexNode dropIndexNode = (DropIndexNode) root;
-        dropIndex(queryContext, dropIndexNode);
-        break;
-      default:
-        throw new InternalError("updateQuery cannot handle such query: \n" + root.toJson());
-    }
-  }
-
-=======
->>>>>>> 3b5c2871
   private LogicalPlan createLogicalPlan(QueryContext queryContext, Expr expression) throws PlanningException {
 
     VerificationState state = new VerificationState();
@@ -619,495 +274,4 @@
       }
     }
   }
-<<<<<<< HEAD
-
-  /**
-   * Alter a given table
-   */
-  public void alterTablespace(final QueryContext queryContext, final AlterTablespaceNode alterTablespace) {
-
-    final CatalogService catalog = context.getCatalog();
-    final String spaceName = alterTablespace.getTablespaceName();
-
-    AlterTablespaceProto.Builder builder = AlterTablespaceProto.newBuilder();
-    builder.setSpaceName(spaceName);
-    if (alterTablespace.getSetType() == AlterTablespaceSetType.LOCATION) {
-      AlterTablespaceProto.AlterTablespaceCommand.Builder commandBuilder =
-          AlterTablespaceProto.AlterTablespaceCommand.newBuilder();
-      commandBuilder.setType(AlterTablespaceProto.AlterTablespaceType.LOCATION);
-      commandBuilder.setLocation(AlterTablespaceProto.SetLocation.newBuilder().setUri(alterTablespace.getLocation()));
-      commandBuilder.build();
-      builder.addCommand(commandBuilder);
-    } else {
-      throw new RuntimeException("This 'ALTER TABLESPACE' is not supported yet.");
-    }
-
-    catalog.alterTablespace(builder.build());
-  }
-
-  /**
-   * Alter a given table
-   */
-  public void alterTable(final QueryContext queryContext, final AlterTableNode alterTable) throws IOException {
-
-    final CatalogService catalog = context.getCatalog();
-    final String tableName = alterTable.getTableName();
-
-    String databaseName;
-    String simpleTableName;
-    if (CatalogUtil.isFQTableName(tableName)) {
-      String[] split = CatalogUtil.splitFQTableName(tableName);
-      databaseName = split[0];
-      simpleTableName = split[1];
-    } else {
-      databaseName = queryContext.getCurrentDatabase();
-      simpleTableName = tableName;
-    }
-    final String qualifiedName = CatalogUtil.buildFQName(databaseName, simpleTableName);
-
-    if (!catalog.existsTable(databaseName, simpleTableName)) {
-      throw new NoSuchTableException(qualifiedName);
-    }
-
-    switch (alterTable.getAlterTableOpType()) {
-      case RENAME_TABLE:
-        if (!catalog.existsTable(databaseName, simpleTableName)) {
-          throw new NoSuchTableException(alterTable.getTableName());
-        }
-        if (catalog.existsTable(databaseName, alterTable.getNewTableName())) {
-          throw new AlreadyExistsTableException(alterTable.getNewTableName());
-        }
-
-        TableDesc desc = catalog.getTableDesc(databaseName, simpleTableName);
-
-        if (!desc.isExternal()) { // if the table is the managed table
-          Path oldPath = StorageUtil.concatPath(context.getConf().getVar(TajoConf.ConfVars.WAREHOUSE_DIR),
-              databaseName, simpleTableName);
-          Path newPath = StorageUtil.concatPath(context.getConf().getVar(TajoConf.ConfVars.WAREHOUSE_DIR),
-              databaseName, alterTable.getNewTableName());
-          FileSystem fs = oldPath.getFileSystem(context.getConf());
-
-          if (!fs.exists(oldPath)) {
-            throw new IOException("No such a table directory: " + oldPath);
-          }
-          if (fs.exists(newPath)) {
-            throw new IOException("Already table directory exists: " + newPath);
-          }
-
-          fs.rename(oldPath, newPath);
-        }
-        catalog.alterTable(CatalogUtil.renameTable(qualifiedName, alterTable.getNewTableName(),
-            AlterTableType.RENAME_TABLE));
-        break;
-      case RENAME_COLUMN:
-        if (existColumnName(qualifiedName, alterTable.getNewColumnName())) {
-          throw new ColumnNameAlreadyExistException(alterTable.getNewColumnName());
-        }
-        catalog.alterTable(CatalogUtil.renameColumn(qualifiedName, alterTable.getColumnName(),
-            alterTable.getNewColumnName(), AlterTableType.RENAME_COLUMN));
-        break;
-      case ADD_COLUMN:
-        if (existColumnName(qualifiedName, alterTable.getAddNewColumn().getSimpleName())) {
-          throw new ColumnNameAlreadyExistException(alterTable.getAddNewColumn().getSimpleName());
-        }
-        catalog.alterTable(CatalogUtil.addNewColumn(qualifiedName, alterTable.getAddNewColumn(), AlterTableType.ADD_COLUMN));
-        break;
-      default:
-        //TODO
-    }
-  }
-
-  /**
-   * Truncate table a given table
-   */
-  public void truncateTable(final QueryContext queryContext, final TruncateTableNode truncateTableNode)
-      throws IOException {
-    List<String> tableNames = truncateTableNode.getTableNames();
-    final CatalogService catalog = context.getCatalog();
-
-    String databaseName;
-    String simpleTableName;
-
-    List<TableDesc> tableDescList = new ArrayList<TableDesc>();
-    for (String eachTableName: tableNames) {
-      if (CatalogUtil.isFQTableName(eachTableName)) {
-        String[] split = CatalogUtil.splitFQTableName(eachTableName);
-        databaseName = split[0];
-        simpleTableName = split[1];
-      } else {
-        databaseName = queryContext.getCurrentDatabase();
-        simpleTableName = eachTableName;
-      }
-      final String qualifiedName = CatalogUtil.buildFQName(databaseName, simpleTableName);
-
-      if (!catalog.existsTable(databaseName, simpleTableName)) {
-        throw new NoSuchTableException(qualifiedName);
-      }
-
-      Path warehousePath = new Path(TajoConf.getWarehouseDir(context.getConf()), databaseName);
-      TableDesc tableDesc = catalog.getTableDesc(databaseName, simpleTableName);
-      Path tablePath = new Path(tableDesc.getPath());
-      if (tablePath.getParent() == null ||
-          !tablePath.getParent().toUri().getPath().equals(warehousePath.toUri().getPath())) {
-        throw new IOException("Can't truncate external table:" + eachTableName + ", data dir=" + tablePath +
-            ", warehouse dir=" + warehousePath);
-      }
-      tableDescList.add(tableDesc);
-    }
-
-    for (TableDesc eachTable: tableDescList) {
-      Path path = new Path(eachTable.getPath());
-      LOG.info("Truncate table: " + eachTable.getName() + ", delete all data files in " + path);
-      FileSystem fs = path.getFileSystem(context.getConf());
-
-      FileStatus[] files = fs.listStatus(path);
-      if (files != null) {
-        for (FileStatus eachFile: files) {
-          fs.delete(eachFile.getPath(), true);
-        }
-      }
-    }
-  }
-
-  public void dropIndex(final QueryContext queryContext, final DropIndexNode dropIndexNode) {
-    String databaseName, simpleIndexName;
-    if (CatalogUtil.isFQTableName(dropIndexNode.getIndexName())) {
-      String [] splits = CatalogUtil.splitFQTableName(dropIndexNode.getIndexName());
-      databaseName = splits[0];
-      simpleIndexName = splits[1];
-    } else {
-      databaseName = queryContext.getCurrentDatabase();
-      simpleIndexName = dropIndexNode.getIndexName();
-    }
-
-    if (!catalog.existIndexByName(databaseName, simpleIndexName)) {
-      throw new NoSuchIndexException(simpleIndexName);
-    }
-
-    IndexDesc desc = catalog.getIndexByName(databaseName, simpleIndexName);
-
-    if (!catalog.dropIndex(databaseName, simpleIndexName)) {
-      LOG.info("Cannot drop index \"" + simpleIndexName + "\".");
-      throw new CatalogException("Cannot drop index \"" + simpleIndexName + "\".");
-    }
-
-    Path indexPath = new Path(desc.getIndexPath());
-    try {
-      FileSystem fs = indexPath.getFileSystem(context.getConf());
-      fs.delete(indexPath, true);
-    } catch (IOException e) {
-      throw new InternalError(e.getMessage());
-    }
-
-    LOG.info("Index " + simpleIndexName + " is dropped.");
-  }
-
-  private void checkIndexExistence(final QueryContext queryContext, final CreateIndexNode createIndexNode)
-      throws IOException {
-    String databaseName, simpleIndexName, qualifiedIndexName;
-    if (CatalogUtil.isFQTableName(createIndexNode.getIndexName())) {
-      String [] splits = CatalogUtil.splitFQTableName(createIndexNode.getIndexName());
-      databaseName = splits[0];
-      simpleIndexName = splits[1];
-      qualifiedIndexName = createIndexNode.getIndexName();
-    } else {
-      databaseName = queryContext.getCurrentDatabase();
-      simpleIndexName = createIndexNode.getIndexName();
-      qualifiedIndexName = CatalogUtil.buildFQName(databaseName, simpleIndexName);
-    }
-
-    if (catalog.existIndexByName(databaseName, simpleIndexName)) {
-      throw new AlreadyExistsIndexException(qualifiedIndexName);
-    }
-  }
-
-  public void createIndex(final QueryContext queryContext, final CreateIndexNode createIndexNode)
-      throws IOException {
-    String databaseName, simpleIndexName, qualifiedIndexName;
-    if (CatalogUtil.isFQTableName(createIndexNode.getIndexName())) {
-      String [] splits = CatalogUtil.splitFQTableName(createIndexNode.getIndexName());
-      databaseName = splits[0];
-      simpleIndexName = splits[1];
-      qualifiedIndexName = createIndexNode.getIndexName();
-    } else {
-      databaseName = queryContext.getCurrentDatabase();
-      simpleIndexName = createIndexNode.getIndexName();
-      qualifiedIndexName = CatalogUtil.buildFQName(databaseName, simpleIndexName);
-    }
-
-    if (catalog.existIndexByName(databaseName, simpleIndexName)) {
-      throw new AlreadyExistsIndexException(qualifiedIndexName);
-    }
-  }
-
-  private boolean existColumnName(String tableName, String columnName) {
-    final TableDesc tableDesc = catalog.getTableDesc(tableName);
-    return tableDesc.getSchema().containsByName(columnName) ? true : false;
-  }
-
-  private TableDesc createTable(QueryContext queryContext, CreateTableNode createTable, boolean ifNotExists) throws IOException {
-    TableMeta meta;
-
-    if (createTable.hasOptions()) {
-      meta = CatalogUtil.newTableMeta(createTable.getStorageType(), createTable.getOptions());
-    } else {
-      meta = CatalogUtil.newTableMeta(createTable.getStorageType());
-    }
-
-    if(PlannerUtil.isFileStorageType(createTable.getStorageType()) && createTable.isExternal()){
-      Preconditions.checkState(createTable.hasPath(), "ERROR: LOCATION must be given.");
-    }
-
-    return createTable(queryContext, createTable.getTableName(), createTable.getStorageType(),
-        createTable.getTableSchema(), meta, createTable.getPath(), createTable.isExternal(),
-        createTable.getPartitionMethod(), ifNotExists);
-  }
-
-  public TableDesc createTable(QueryContext queryContext, String tableName, StoreType storeType,
-                               Schema schema, TableMeta meta, Path path, boolean isExternal,
-                               PartitionMethodDesc partitionDesc, boolean ifNotExists) throws IOException {
-    String databaseName;
-    String simpleTableName;
-    if (CatalogUtil.isFQTableName(tableName)) {
-      String [] splitted = CatalogUtil.splitFQTableName(tableName);
-      databaseName = splitted[0];
-      simpleTableName = splitted[1];
-    } else {
-      databaseName = queryContext.getCurrentDatabase();
-      simpleTableName = tableName;
-    }
-    String qualifiedName = CatalogUtil.buildFQName(databaseName, simpleTableName);
-
-    boolean exists = catalog.existsTable(databaseName, simpleTableName);
-
-    if (exists) {
-      if (ifNotExists) {
-        LOG.info("relation \"" + qualifiedName + "\" is already exists." );
-        return catalog.getTableDesc(databaseName, simpleTableName);
-      } else {
-        throw new AlreadyExistsTableException(CatalogUtil.buildFQName(databaseName, tableName));
-      }
-    }
-
-    TableDesc desc = new TableDesc(CatalogUtil.buildFQName(databaseName, simpleTableName),
-        schema, meta, (path != null ? path.toUri(): null), isExternal);
-    
-    if (partitionDesc != null) {
-      desc.setPartitionMethod(partitionDesc);
-    }
-
-    StorageManager.getStorageManager(queryContext.getConf(), storeType).createTable(desc, ifNotExists);
-
-    if (catalog.createTable(desc)) {
-      LOG.info("Table " + desc.getName() + " is created (" + desc.getStats().getNumBytes() + ")");
-      return desc;
-    } else {
-      LOG.info("Table creation " + tableName + " is failed.");
-      throw new CatalogException("Cannot create table \"" + tableName + "\".");
-    }
-  }
-
-  public boolean createDatabase(@Nullable QueryContext queryContext, String databaseName,
-                                @Nullable String tablespace,
-                                boolean ifNotExists) throws IOException {
-
-    String tablespaceName;
-    if (tablespace == null) {
-      tablespaceName = DEFAULT_TABLESPACE_NAME;
-    } else {
-      tablespaceName = tablespace;
-    }
-
-    // CREATE DATABASE IF NOT EXISTS
-    boolean exists = catalog.existDatabase(databaseName);
-    if (exists) {
-      if (ifNotExists) {
-        LOG.info("database \"" + databaseName + "\" is already exists." );
-        return true;
-      } else {
-        throw new AlreadyExistsDatabaseException(databaseName);
-      }
-    }
-
-    if (catalog.createDatabase(databaseName, tablespaceName)) {
-      String normalized = databaseName;
-      Path databaseDir = StorageUtil.concatPath(context.getConf().getVar(TajoConf.ConfVars.WAREHOUSE_DIR), normalized);
-      FileSystem fs = databaseDir.getFileSystem(context.getConf());
-      fs.mkdirs(databaseDir);
-    }
-
-    return true;
-  }
-
-  public boolean dropDatabase(QueryContext queryContext, String databaseName, boolean ifExists) {
-
-    boolean exists = catalog.existDatabase(databaseName);
-    if(!exists) {
-      if (ifExists) { // DROP DATABASE IF EXISTS
-        LOG.info("database \"" + databaseName + "\" does not exists." );
-        return true;
-      } else { // Otherwise, it causes an exception.
-        throw new NoSuchDatabaseException(databaseName);
-      }
-    }
-
-    if (queryContext.getCurrentDatabase().equals(databaseName)) {
-      throw new RuntimeException("ERROR: Cannot drop the current open database");
-    }
-
-    boolean result = catalog.dropDatabase(databaseName);
-    LOG.info("database " + databaseName + " is dropped.");
-    return result;
-  }
-
-  /**
-   * Drop a given named table
-   *
-   * @param tableName to be dropped
-   * @param purge Remove all data if purge is true.
-   */
-  public boolean dropTable(QueryContext queryContext, String tableName, boolean ifExists, boolean purge) {
-    CatalogService catalog = context.getCatalog();
-
-    String databaseName;
-    String simpleTableName;
-    if (CatalogUtil.isFQTableName(tableName)) {
-      String [] splitted = CatalogUtil.splitFQTableName(tableName);
-      databaseName = splitted[0];
-      simpleTableName = splitted[1];
-    } else {
-      databaseName = queryContext.getCurrentDatabase();
-      simpleTableName = tableName;
-    }
-    String qualifiedName = CatalogUtil.buildFQName(databaseName, simpleTableName);
-
-    boolean exists = catalog.existsTable(qualifiedName);
-    if(!exists) {
-      if (ifExists) { // DROP TABLE IF EXISTS
-        LOG.info("relation \"" + qualifiedName + "\" is already exists." );
-        return true;
-      } else { // Otherwise, it causes an exception.
-        throw new NoSuchTableException(qualifiedName);
-      }
-    }
-
-    TableDesc tableDesc = catalog.getTableDesc(qualifiedName);
-    catalog.dropTable(qualifiedName);
-
-    if (purge) {
-      try {
-        StorageManager.getStorageManager(queryContext.getConf(),
-            tableDesc.getMeta().getStoreType()).purgeTable(tableDesc);
-      } catch (IOException e) {
-        throw new InternalError(e.getMessage());
-      }
-    }
-
-    LOG.info(String.format("relation \"%s\" is " + (purge ? " purged." : " dropped."), qualifiedName));
-    return true;
-  }
-
-  private static RequestResult buildOkRequestResult() {
-    return buildRequestResult(ResultCode.OK, null, null);
-  }
-
-  private static RequestResult buildRequestResult(ResultCode code,
-                                                  @Nullable String errorMessage,
-                                                  @Nullable String errorTrace) {
-    RequestResult.Builder builder = RequestResult.newBuilder();
-    builder.setResultCode(code);
-    if (errorMessage != null) {
-      builder.setErrorMessage(errorMessage);
-    }
-    if (errorTrace != null) {
-      builder.setErrorTrace(errorTrace);
-    }
-    return builder.build();
-  }
-
-  public interface DistributedQueryHook {
-    boolean isEligible(QueryContext queryContext, LogicalPlan plan);
-    void hook(QueryContext queryContext, LogicalPlan plan) throws Exception;
-  }
-
-  public static class DistributedQueryHookManager {
-    private List<DistributedQueryHook> hooks = new ArrayList<DistributedQueryHook>();
-    public void addHook(DistributedQueryHook hook) {
-      hooks.add(hook);
-    }
-
-    public void doHooks(QueryContext queryContext, LogicalPlan plan) {
-      for (DistributedQueryHook hook : hooks) {
-        if (hook.isEligible(queryContext, plan)) {
-          try {
-            hook.hook(queryContext, plan);
-          } catch (Throwable t) {
-            t.printStackTrace();
-          }
-        }
-      }
-    }
-  }
-
-  public class CreateTableHook implements DistributedQueryHook {
-
-    @Override
-    public boolean isEligible(QueryContext queryContext, LogicalPlan plan) {
-      LogicalRootNode rootNode = plan.getRootBlock().getRoot();
-      return rootNode.getChild().getType() == NodeType.CREATE_TABLE;
-    }
-
-    @Override
-    public void hook(QueryContext queryContext, LogicalPlan plan) throws Exception {
-      LogicalRootNode rootNode = plan.getRootBlock().getRoot();
-      CreateTableNode createTableNode = rootNode.getChild();
-      String [] splitted  = CatalogUtil.splitFQTableName(createTableNode.getTableName());
-      String databaseName = splitted[0];
-      String tableName = splitted[1];
-      queryContext.setOutputTable(tableName);
-      queryContext.setOutputPath(
-          StorageUtil.concatPath(TajoConf.getWarehouseDir(context.getConf()), databaseName, tableName));
-      if(createTableNode.getPartitionMethod() != null) {
-        queryContext.setPartitionMethod(createTableNode.getPartitionMethod());
-      }
-      queryContext.setCreateTable();
-    }
-  }
-
-  public static class InsertHook implements DistributedQueryHook {
-
-    @Override
-    public boolean isEligible(QueryContext queryContext, LogicalPlan plan) {
-      return plan.getRootBlock().getRootType() == NodeType.INSERT;
-    }
-
-    @Override
-  public void hook(QueryContext queryContext, LogicalPlan plan) throws Exception {
-      queryContext.setInsert();
-
-      InsertNode insertNode = plan.getRootBlock().getNode(NodeType.INSERT);
-
-      // Set QueryContext settings, such as output table name and output path.
-      // It also remove data files if overwrite is true.
-      Path outputPath;
-      if (insertNode.hasTargetTable()) { // INSERT INTO [TB_NAME]
-        queryContext.setOutputTable(insertNode.getTableName());
-        queryContext.setOutputPath(insertNode.getPath());
-        if (insertNode.hasPartition()) {
-          queryContext.setPartitionMethod(insertNode.getPartitionMethod());
-        }
-      } else { // INSERT INTO LOCATION ...
-        // When INSERT INTO LOCATION, must not set output table.
-        outputPath = insertNode.getPath();
-        queryContext.setFileOutput();
-        queryContext.setOutputPath(outputPath);
-      }
-
-      if (insertNode.isOverwrite()) {
-        queryContext.setOutputOverwrite();
-      }
-    }
-  }
-=======
->>>>>>> 3b5c2871
 }