/**
 * Licensed to the Apache Software Foundation (ASF) under one
 * or more contributor license agreements.  See the NOTICE file
 * distributed with this work for additional information
 * regarding copyright ownership.  The ASF licenses this file
 * to you under the Apache License, Version 2.0 (the
 * "License"); you may not use this file except in compliance
 * with the License.  You may obtain a copy of the License at
 *
 *     http://www.apache.org/licenses/LICENSE-2.0
 *
 * Unless required by applicable law or agreed to in writing, software
 * distributed under the License is distributed on an "AS IS" BASIS,
 * WITHOUT WARRANTIES OR CONDITIONS OF ANY KIND, either express or implied.
 * See the License for the specific language governing permissions and
 * limitations under the License.
 */

package org.apache.tajo.master;

import com.google.common.base.Preconditions;
import com.google.protobuf.ByteString;
import org.apache.commons.logging.Log;
import org.apache.commons.logging.LogFactory;
import org.apache.hadoop.fs.FileStatus;
import org.apache.hadoop.fs.FileSystem;
import org.apache.hadoop.fs.Path;
import org.apache.hadoop.service.AbstractService;
import org.apache.hadoop.util.StringUtils;
import org.apache.tajo.QueryId;
import org.apache.tajo.QueryIdFactory;
import org.apache.tajo.TajoConstants;
import org.apache.tajo.algebra.AlterTablespaceSetType;
import org.apache.tajo.algebra.Expr;
import org.apache.tajo.algebra.JsonHelper;
import org.apache.tajo.annotation.Nullable;
import org.apache.tajo.catalog.*;
import org.apache.tajo.catalog.exception.*;
import org.apache.tajo.catalog.partition.PartitionMethodDesc;
import org.apache.tajo.catalog.proto.CatalogProtos;
import org.apache.tajo.catalog.statistics.TableStats;
import org.apache.tajo.common.TajoDataTypes;
import org.apache.tajo.conf.TajoConf;
import org.apache.tajo.datum.DatumFactory;
import org.apache.tajo.engine.eval.EvalNode;
import org.apache.tajo.engine.exception.IllegalQueryStatusException;
import org.apache.tajo.engine.exception.VerifyException;
import org.apache.tajo.engine.parser.SQLAnalyzer;
import org.apache.tajo.engine.planner.*;
import org.apache.tajo.engine.planner.logical.*;
import org.apache.tajo.engine.planner.physical.EvalExprExec;
import org.apache.tajo.engine.planner.physical.StoreTableExec;
import org.apache.tajo.engine.query.QueryContext;
import org.apache.tajo.ipc.ClientProtos;
import org.apache.tajo.master.TajoMaster.MasterContext;
import org.apache.tajo.master.querymaster.Query;
import org.apache.tajo.master.querymaster.QueryInfo;
import org.apache.tajo.master.querymaster.QueryJobManager;
import org.apache.tajo.master.querymaster.QueryMasterTask;
import org.apache.tajo.master.session.Session;
import org.apache.tajo.storage.*;
import org.apache.tajo.worker.TaskAttemptContext;

import java.io.IOException;
import java.sql.SQLException;
import java.util.ArrayList;
import java.util.List;

import static org.apache.tajo.TajoConstants.DEFAULT_TABLESPACE_NAME;
import static org.apache.tajo.catalog.proto.CatalogProtos.AlterTablespaceProto;
import static org.apache.tajo.ipc.ClientProtos.SubmitQueryResponse;
import static org.apache.tajo.ipc.ClientProtos.SubmitQueryResponse.SerializedResultSet;

public class GlobalEngine extends AbstractService {
  /** Class Logger */
  private final static Log LOG = LogFactory.getLog(GlobalEngine.class);

  private final MasterContext context;
  private final AbstractStorageManager sm;

  private SQLAnalyzer analyzer;
  private CatalogService catalog;
  private PreLogicalPlanVerifier preVerifier;
  private LogicalPlanner planner;
  private LogicalOptimizer optimizer;
  private LogicalPlanVerifier annotatedPlanVerifier;
  private DistributedQueryHookManager hookManager;

  public GlobalEngine(final MasterContext context) {
    super(GlobalEngine.class.getName());
    this.context = context;
    this.catalog = context.getCatalog();
    this.sm = context.getStorageManager();
  }

  public void start() {
    try  {
      analyzer = new SQLAnalyzer();
      preVerifier = new PreLogicalPlanVerifier(context.getCatalog());
      planner = new LogicalPlanner(context.getCatalog());
      optimizer = new LogicalOptimizer(context.getConf());
      annotatedPlanVerifier = new LogicalPlanVerifier(context.getConf(), context.getCatalog());

      hookManager = new DistributedQueryHookManager();
      hookManager.addHook(new CreateTableHook());
      hookManager.addHook(new InsertHook());
    } catch (Throwable t) {
      LOG.error(t.getMessage(), t);
    }
    super.start();
  }

  public void stop() {
    super.stop();
  }

  public SubmitQueryResponse executeQuery(Session session, String query, boolean isJson) {
    LOG.info("Query: " + query);
    QueryContext queryContext = new QueryContext();
    queryContext.putAll(session.getAllVariables());
    Expr planningContext;

    try {
      if (isJson) {
        planningContext = buildExpressionFromJson(query);
      } else {
        // setting environment variables
        String [] cmds = query.split(" ");
        if(cmds != null) {
          if(cmds[0].equalsIgnoreCase("set")) {
            String[] params = cmds[1].split("=");
            context.getConf().set(params[0], params[1]);
            SubmitQueryResponse.Builder responseBuilder = SubmitQueryResponse.newBuilder();
            responseBuilder.setUserName(context.getConf().getVar(TajoConf.ConfVars.USERNAME));
            responseBuilder.setQueryId(QueryIdFactory.NULL_QUERY_ID.getProto());
            responseBuilder.setResultCode(ClientProtos.ResultCode.OK);
            return responseBuilder.build();
          }
        }

        planningContext = buildExpressionFromSql(queryContext, query);
      }

      String jsonExpr = planningContext.toJson();
      LogicalPlan plan = createLogicalPlan(session, planningContext);
      SubmitQueryResponse response = executeQueryInternal(queryContext, session, plan, query, jsonExpr);
      return response;
    } catch (Throwable t) {
      context.getSystemMetrics().counter("Query", "errorQuery").inc();
      LOG.error("\nStack Trace:\n" + StringUtils.stringifyException(t));
      SubmitQueryResponse.Builder responseBuilder = SubmitQueryResponse.newBuilder();
      responseBuilder.setUserName(context.getConf().getVar(TajoConf.ConfVars.USERNAME));
      responseBuilder.setQueryId(QueryIdFactory.NULL_QUERY_ID.getProto());
      responseBuilder.setIsForwarded(true);
      responseBuilder.setResultCode(ClientProtos.ResultCode.ERROR);
      String errorMessage = t.getMessage();
      if (t.getMessage() == null) {
        errorMessage = t.getClass().getName();
      }
      responseBuilder.setErrorMessage(errorMessage);
      responseBuilder.setErrorTrace(StringUtils.stringifyException(t));
      return responseBuilder.build();
    }
  }

  public Expr buildExpressionFromJson(String json) {
    return JsonHelper.fromJson(json, Expr.class);
  }

  public Expr buildExpressionFromSql(QueryContext queryContext, String sql)
      throws InterruptedException, IOException, IllegalQueryStatusException {
    context.getSystemMetrics().counter("Query", "totalQuery").inc();
    return analyzer.parse(sql);
  }

  private SubmitQueryResponse executeQueryInternal(QueryContext queryContext,
                                                      Session session,
                                                      LogicalPlan plan,
                                                      String sql,
                                                      String jsonExpr) throws Exception {

    LogicalRootNode rootNode = plan.getRootBlock().getRoot();

    SubmitQueryResponse.Builder responseBuilder = SubmitQueryResponse.newBuilder();
    responseBuilder.setIsForwarded(false);
    responseBuilder.setUserName(context.getConf().getVar(TajoConf.ConfVars.USERNAME));

    if (PlannerUtil.checkIfDDLPlan(rootNode)) {
      context.getSystemMetrics().counter("Query", "numDDLQuery").inc();
      updateQuery(session, rootNode.getChild());
      responseBuilder.setQueryId(QueryIdFactory.NULL_QUERY_ID.getProto());
      responseBuilder.setResultCode(ClientProtos.ResultCode.OK);

    } else if (plan.isExplain()) { // explain query
      String explainStr = PlannerUtil.buildExplainString(plan.getRootBlock().getRoot());
      Schema schema = new Schema();
      schema.addColumn("explain", TajoDataTypes.Type.TEXT);
      RowStoreUtil.RowStoreEncoder encoder = RowStoreUtil.createEncoder(schema);

      SerializedResultSet.Builder serializedResBuilder = SerializedResultSet.newBuilder();

      VTuple tuple = new VTuple(1);
      String[] lines = explainStr.split("\n");
      int bytesNum = 0;
      for (String line : lines) {
        tuple.put(0, DatumFactory.createText(line));
        byte [] encodedData = encoder.toBytes(tuple);
        bytesNum += encodedData.length;
        serializedResBuilder.addSerializedTuples(ByteString.copyFrom(encodedData));
      }
      serializedResBuilder.setSchema(schema.getProto());
      serializedResBuilder.setBytesNum(bytesNum);

      responseBuilder.setResultSet(serializedResBuilder.build());
      responseBuilder.setMaxRowNum(lines.length);
      responseBuilder.setResultCode(ClientProtos.ResultCode.OK);
      responseBuilder.setQueryId(QueryIdFactory.NULL_QUERY_ID.getProto());

      // Simple query indicates a form of 'select * from tb_name [LIMIT X];'.
    } else if (PlannerUtil.checkIfSimpleQuery(plan)) {
      ScanNode scanNode = plan.getRootBlock().getNode(NodeType.SCAN);
      TableDesc desc = scanNode.getTableDesc();
      if (plan.getRootBlock().hasNode(NodeType.LIMIT)) {
        LimitNode limitNode = plan.getRootBlock().getNode(NodeType.LIMIT);
        responseBuilder.setMaxRowNum((int) limitNode.getFetchFirstNum());
      } else {
        if (desc.getStats().getNumBytes() > 0 && desc.getStats().getNumRows() == 0) {
          responseBuilder.setMaxRowNum(Integer.MAX_VALUE);
        }
      }
      responseBuilder.setTableDesc(desc.getProto());
      responseBuilder.setQueryId(QueryIdFactory.NULL_QUERY_ID.getProto());
      responseBuilder.setResultCode(ClientProtos.ResultCode.OK);

      // NonFromQuery indicates a form of 'select a, x+y;'
    } else if (PlannerUtil.checkIfNonFromQuery(plan)) {
      Target [] targets = plan.getRootBlock().getRawTargets();
      if (targets == null) {
        throw new PlanningException("No targets");
      }
      final Tuple outTuple = new VTuple(targets.length);
      for (int i = 0; i < targets.length; i++) {
        EvalNode eval = targets[i].getEvalTree();
        outTuple.put(i, eval.eval(null, null));
      }
      boolean isInsert = rootNode.getChild() != null && rootNode.getChild().getType() == NodeType.INSERT;
      if (isInsert) {
        InsertNode insertNode = rootNode.getChild();
        insertNonFromQuery(queryContext, insertNode, responseBuilder);
      } else {
        Schema schema = PlannerUtil.targetToSchema(targets);
        RowStoreUtil.RowStoreEncoder encoder = RowStoreUtil.createEncoder(schema);
        byte[] serializedBytes = encoder.toBytes(outTuple);
        SerializedResultSet.Builder serializedResBuilder = SerializedResultSet.newBuilder();
        serializedResBuilder.addSerializedTuples(ByteString.copyFrom(serializedBytes));
        serializedResBuilder.setSchema(schema.getProto());
        serializedResBuilder.setBytesNum(serializedBytes.length);

        responseBuilder.setResultSet(serializedResBuilder);
        responseBuilder.setMaxRowNum(1);
        responseBuilder.setQueryId(QueryIdFactory.NULL_QUERY_ID.getProto());
        responseBuilder.setResultCode(ClientProtos.ResultCode.OK);
      }
    } else { // it requires distributed execution. So, the query is forwarded to a query master.
      context.getSystemMetrics().counter("Query", "numDMLQuery").inc();
      hookManager.doHooks(queryContext, plan);

      QueryJobManager queryJobManager = this.context.getQueryJobManager();
      QueryInfo queryInfo;

      queryInfo = queryJobManager.createNewQueryJob(session, queryContext, sql, jsonExpr, rootNode);

      if(queryInfo == null) {
        responseBuilder.setQueryId(QueryIdFactory.NULL_QUERY_ID.getProto());
        responseBuilder.setResultCode(ClientProtos.ResultCode.ERROR);
        responseBuilder.setErrorMessage("Fail starting QueryMaster.");
      } else {
        responseBuilder.setIsForwarded(true);
        responseBuilder.setQueryId(queryInfo.getQueryId().getProto());
        responseBuilder.setResultCode(ClientProtos.ResultCode.OK);
        if(queryInfo.getQueryMasterHost() != null) {
          responseBuilder.setQueryMasterHost(queryInfo.getQueryMasterHost());
        }
        responseBuilder.setQueryMasterPort(queryInfo.getQueryMasterClientPort());
        LOG.info("Query is forwarded to " + queryInfo.getQueryMasterHost() + ":" + queryInfo.getQueryMasterPort());
      }
    }
    SubmitQueryResponse response = responseBuilder.build();
    return response;
  }

  private void insertNonFromQuery(QueryContext queryContext, InsertNode insertNode, SubmitQueryResponse.Builder responseBuilder)
      throws Exception {
    String nodeUniqName = insertNode.getTableName() == null ? insertNode.getPath().getName() : insertNode.getTableName();
    String queryId = nodeUniqName + "_" + System.currentTimeMillis();

    FileSystem fs = TajoConf.getWarehouseDir(context.getConf()).getFileSystem(context.getConf());
    Path stagingDir = QueryMasterTask.initStagingDir(context.getConf(), fs, queryId.toString());

    Path stagingResultDir = new Path(stagingDir, TajoConstants.RESULT_DIR_NAME);
    fs.mkdirs(stagingResultDir);

    TableDesc tableDesc = null;
    Path finalOutputDir = null;
    if (insertNode.getTableName() != null) {
      tableDesc = this.catalog.getTableDesc(insertNode.getTableName());
      finalOutputDir = tableDesc.getPath();
    } else {
      finalOutputDir = insertNode.getPath();
    }

    TaskAttemptContext taskAttemptContext =
        new TaskAttemptContext(context.getConf(), queryContext, null, (CatalogProtos.FragmentProto[]) null, stagingDir);
    taskAttemptContext.setOutputPath(new Path(stagingResultDir, "part-01-000000"));

    EvalExprExec evalExprExec = new EvalExprExec(taskAttemptContext, (EvalExprNode) insertNode.getChild());
    StoreTableExec exec = new StoreTableExec(taskAttemptContext, insertNode, evalExprExec);
    try {
      exec.init();
      exec.next();
    } finally {
      exec.close();
    }

    if (insertNode.isOverwrite()) { // INSERT OVERWRITE INTO
      // it moves the original table into the temporary location.
      // Then it moves the new result table into the original table location.
      // Upon failed, it recovers the original table if possible.
      boolean movedToOldTable = false;
      boolean committed = false;
      Path oldTableDir = new Path(stagingDir, TajoConstants.INSERT_OVERWIRTE_OLD_TABLE_NAME);
      try {
        if (fs.exists(finalOutputDir)) {
          fs.rename(finalOutputDir, oldTableDir);
          movedToOldTable = fs.exists(oldTableDir);
        } else { // if the parent does not exist, make its parent directory.
          fs.mkdirs(finalOutputDir.getParent());
        }
        fs.rename(stagingResultDir, finalOutputDir);
        committed = fs.exists(finalOutputDir);
      } catch (IOException ioe) {
        // recover the old table
        if (movedToOldTable && !committed) {
          fs.rename(oldTableDir, finalOutputDir);
        }
      }
    } else {
      FileStatus[] files = fs.listStatus(stagingResultDir);
      for (FileStatus eachFile: files) {
        Path targetFilePath = new Path(finalOutputDir, eachFile.getPath().getName());
        if (fs.exists(targetFilePath)) {
          targetFilePath = new Path(finalOutputDir, eachFile.getPath().getName() + "_" + System.currentTimeMillis());
        }
        fs.rename(eachFile.getPath(), targetFilePath);
      }
    }

    if (insertNode.hasTargetTable()) {
      TableStats stats = tableDesc.getStats();
      long volume = Query.getTableVolume(context.getConf(), finalOutputDir);
      stats.setNumBytes(volume);
      stats.setNumRows(1);

      catalog.dropTable(insertNode.getTableName());
      catalog.createTable(tableDesc);

      responseBuilder.setTableDesc(tableDesc.getProto());
    } else {
      TableStats stats = new TableStats();
      long volume = Query.getTableVolume(context.getConf(), finalOutputDir);
      stats.setNumBytes(volume);
      stats.setNumRows(1);

      // Empty TableDesc
      List<CatalogProtos.ColumnProto> columns = new ArrayList<CatalogProtos.ColumnProto>();
      CatalogProtos.TableDescProto tableDescProto = CatalogProtos.TableDescProto.newBuilder()
          .setTableName(nodeUniqName)
          .setMeta(CatalogProtos.TableProto.newBuilder().setStoreType(CatalogProtos.StoreType.CSV).build())
          .setSchema(CatalogProtos.SchemaProto.newBuilder().addAllFields(columns).build())
          .setStats(stats.getProto())
          .build();

      responseBuilder.setTableDesc(tableDescProto);
    }

    // If queryId == NULL_QUERY_ID and MaxRowNum == -1, TajoCli prints only number of inserted rows.
    responseBuilder.setMaxRowNum(-1);
    responseBuilder.setQueryId(QueryIdFactory.NULL_QUERY_ID.getProto());
    responseBuilder.setResultCode(ClientProtos.ResultCode.OK);
  }


  public QueryId updateQuery(Session session, String sql, boolean isJson) throws IOException, SQLException, PlanningException {
    try {
      LOG.info("SQL: " + sql);

      Expr expr;
      if (isJson) {
        expr = JsonHelper.fromJson(sql, Expr.class);
      } else {
        // parse the query
        expr = analyzer.parse(sql);
      }

      LogicalPlan plan = createLogicalPlan(session, expr);
      LogicalRootNode rootNode = plan.getRootBlock().getRoot();

      if (!PlannerUtil.checkIfDDLPlan(rootNode)) {
        throw new SQLException("This is not update query:\n" + sql);
      } else {
        updateQuery(session, rootNode.getChild());
        return QueryIdFactory.NULL_QUERY_ID;
      }
    } catch (Exception e) {
      LOG.error(e.getMessage(), e);
      throw new IOException(e.getMessage(), e);
    }
  }

  private boolean updateQuery(Session session, LogicalNode root) throws IOException {

    switch (root.getType()) {
      case CREATE_DATABASE:
        CreateDatabaseNode createDatabase = (CreateDatabaseNode) root;
        createDatabase(session, createDatabase.getDatabaseName(), null, createDatabase.isIfNotExists());
        return true;
      case DROP_DATABASE:
        DropDatabaseNode dropDatabaseNode = (DropDatabaseNode) root;
        dropDatabase(session, dropDatabaseNode.getDatabaseName(), dropDatabaseNode.isIfExists());
        return true;
      case CREATE_TABLE:
        CreateTableNode createTable = (CreateTableNode) root;
        createTable(session, createTable, createTable.isIfNotExists());
        return true;
      case DROP_TABLE:
        DropTableNode dropTable = (DropTableNode) root;
        dropTable(session, dropTable.getTableName(), dropTable.isIfExists(), dropTable.isPurge());
        return true;
      case ALTER_TABLESPACE:
        AlterTablespaceNode alterTablespace = (AlterTablespaceNode) root;
        alterTablespace(session, alterTablespace);
        return true;
      case ALTER_TABLE:
        AlterTableNode alterTable = (AlterTableNode) root;
        alterTable(session,alterTable);
        return true;
      case TRUNCATE_TABLE:
        TruncateTableNode truncateTable = (TruncateTableNode) root;
        truncateTable(session, truncateTable);
        return true;
      default:
        throw new InternalError("updateQuery cannot handle such query: \n" + root.toJson());
    }
  }

  private LogicalPlan createLogicalPlan(Session session, Expr expression) throws PlanningException {

    VerificationState state = new VerificationState();
    preVerifier.verify(session, state, expression);
    if (!state.verified()) {
      StringBuilder sb = new StringBuilder();
      for (String error : state.getErrorMessages()) {
        sb.append(error).append("\n");
      }
      throw new VerifyException(sb.toString());
    }

    LogicalPlan plan = planner.createPlan(session, expression);
    if (LOG.isDebugEnabled()) {
      LOG.debug("=============================================");
      LOG.debug("Non Optimized Query: \n" + plan.toString());
      LOG.debug("=============================================");
    }
<<<<<<< HEAD
    LOG.info("Non Optimized Query: \n" + plan.toString());
    optimizer.optimize(session, plan);
=======
    optimizer.optimize(plan);
>>>>>>> d4906b39
    LOG.info("=============================================");
    LOG.info("Optimized Query: \n" + plan.toString());
    LOG.info("=============================================");

    annotatedPlanVerifier.verify(session, state, plan);

    if (!state.verified()) {
      StringBuilder sb = new StringBuilder();
      for (String error : state.getErrorMessages()) {
        sb.append(error).append("\n");
      }
      throw new VerifyException(sb.toString());
    }

    return plan;
  }

  /**
   * Alter a given table
   */
  public void alterTablespace(final Session session, final AlterTablespaceNode alterTablespace) {

    final CatalogService catalog = context.getCatalog();
    final String spaceName = alterTablespace.getTablespaceName();

    AlterTablespaceProto.Builder builder = AlterTablespaceProto.newBuilder();
    builder.setSpaceName(spaceName);
    if (alterTablespace.getSetType() == AlterTablespaceSetType.LOCATION) {
      AlterTablespaceProto.AlterTablespaceCommand.Builder commandBuilder =
          AlterTablespaceProto.AlterTablespaceCommand.newBuilder();
      commandBuilder.setType(AlterTablespaceProto.AlterTablespaceType.LOCATION);
      commandBuilder.setLocation(AlterTablespaceProto.SetLocation.newBuilder().setUri(alterTablespace.getLocation()));
      commandBuilder.build();
      builder.addCommand(commandBuilder);
    } else {
      throw new RuntimeException("This 'ALTER TABLESPACE' is not supported yet.");
    }

    catalog.alterTablespace(builder.build());
  }

  /**
   * Alter a given table
   */
  public void alterTable(final Session session, final AlterTableNode alterTable) throws IOException {

    final CatalogService catalog = context.getCatalog();
    final String tableName = alterTable.getTableName();

    String databaseName;
    String simpleTableName;
    if (CatalogUtil.isFQTableName(tableName)) {
      String[] split = CatalogUtil.splitFQTableName(tableName);
      databaseName = split[0];
      simpleTableName = split[1];
    } else {
      databaseName = session.getCurrentDatabase();
      simpleTableName = tableName;
    }
    final String qualifiedName = CatalogUtil.buildFQName(databaseName, simpleTableName);

    if (!catalog.existsTable(databaseName, simpleTableName)) {
      throw new NoSuchTableException(qualifiedName);
    }

    switch (alterTable.getAlterTableOpType()) {
      case RENAME_TABLE:
        if (!catalog.existsTable(databaseName, simpleTableName)) {
          throw new NoSuchTableException(alterTable.getTableName());
        }
        if (catalog.existsTable(databaseName, alterTable.getNewTableName())) {
          throw new AlreadyExistsTableException(alterTable.getNewTableName());
        }

        TableDesc desc = catalog.getTableDesc(databaseName, simpleTableName);

        if (!desc.isExternal()) { // if the table is the managed table
          Path oldPath = StorageUtil.concatPath(context.getConf().getVar(TajoConf.ConfVars.WAREHOUSE_DIR),
              databaseName, simpleTableName);
          Path newPath = StorageUtil.concatPath(context.getConf().getVar(TajoConf.ConfVars.WAREHOUSE_DIR),
              databaseName, alterTable.getNewTableName());
          FileSystem fs = oldPath.getFileSystem(context.getConf());

          if (!fs.exists(oldPath)) {
            throw new IOException("No such a table directory: " + oldPath);
          }
          if (fs.exists(newPath)) {
            throw new IOException("Already table directory exists: " + newPath);
          }

          fs.rename(oldPath, newPath);
        }
        catalog.alterTable(CatalogUtil.renameTable(qualifiedName, alterTable.getNewTableName(),
            AlterTableType.RENAME_TABLE));
        break;
      case RENAME_COLUMN:
        if (existColumnName(qualifiedName, alterTable.getNewColumnName())) {
          throw new ColumnNameAlreadyExistException(alterTable.getNewColumnName());
        }
        catalog.alterTable(CatalogUtil.renameColumn(qualifiedName, alterTable.getColumnName(), alterTable.getNewColumnName(), AlterTableType.RENAME_COLUMN));
        break;
      case ADD_COLUMN:
        if (existColumnName(qualifiedName, alterTable.getAddNewColumn().getSimpleName())) {
          throw new ColumnNameAlreadyExistException(alterTable.getAddNewColumn().getSimpleName());
        }
        catalog.alterTable(CatalogUtil.addNewColumn(qualifiedName, alterTable.getAddNewColumn(), AlterTableType.ADD_COLUMN));
        break;
      default:
        //TODO
    }
  }

  /**
   * Truncate table a given table
   */
  public void truncateTable(final Session session, final TruncateTableNode truncateTableNode) throws IOException {
    List<String> tableNames = truncateTableNode.getTableNames();
    final CatalogService catalog = context.getCatalog();

    String databaseName;
    String simpleTableName;

    List<TableDesc> tableDescList = new ArrayList<TableDesc>();
    for (String eachTableName: tableNames) {
      if (CatalogUtil.isFQTableName(eachTableName)) {
        String[] split = CatalogUtil.splitFQTableName(eachTableName);
        databaseName = split[0];
        simpleTableName = split[1];
      } else {
        databaseName = session.getCurrentDatabase();
        simpleTableName = eachTableName;
      }
      final String qualifiedName = CatalogUtil.buildFQName(databaseName, simpleTableName);

      if (!catalog.existsTable(databaseName, simpleTableName)) {
        throw new NoSuchTableException(qualifiedName);
      }

      Path warehousePath = new Path(TajoConf.getWarehouseDir(context.getConf()), databaseName);
      TableDesc tableDesc = catalog.getTableDesc(databaseName, simpleTableName);
      Path tablePath = tableDesc.getPath();
      if (tablePath.getParent() == null ||
          !tablePath.getParent().toUri().getPath().equals(warehousePath.toUri().getPath())) {
        throw new IOException("Can't truncate external table:" + eachTableName + ", data dir=" + tablePath +
            ", warehouse dir=" + warehousePath);
      }
      tableDescList.add(tableDesc);
    }

    for (TableDesc eachTable: tableDescList) {
      Path path = eachTable.getPath();
      LOG.info("Truncate table: " + eachTable.getName() + ", delete all data files in " + path);
      FileSystem fs = path.getFileSystem(context.getConf());

      FileStatus[] files = fs.listStatus(path);
      if (files != null) {
        for (FileStatus eachFile: files) {
          fs.delete(eachFile.getPath(), true);
        }
      }
    }
  }

  private boolean existColumnName(String tableName, String columnName) {
    final TableDesc tableDesc = catalog.getTableDesc(tableName);
    return tableDesc.getSchema().containsByName(columnName) ? true : false;
  }

  private TableDesc createTable(Session session, CreateTableNode createTable, boolean ifNotExists) throws IOException {
    TableMeta meta;

    if (createTable.hasOptions()) {
      meta = CatalogUtil.newTableMeta(createTable.getStorageType(), createTable.getOptions());
    } else {
      meta = CatalogUtil.newTableMeta(createTable.getStorageType());
    }

    if(createTable.isExternal()){
      Preconditions.checkState(createTable.hasPath(), "ERROR: LOCATION must be given.");
    } else {
      String databaseName;
      String tableName;
      if (CatalogUtil.isFQTableName(createTable.getTableName())) {
        databaseName = CatalogUtil.extractQualifier(createTable.getTableName());
        tableName = CatalogUtil.extractSimpleName(createTable.getTableName());
      } else {
        databaseName = session.getCurrentDatabase();
        tableName = createTable.getTableName();
      }

      // create a table directory (i.e., ${WAREHOUSE_DIR}/${DATABASE_NAME}/${TABLE_NAME} )
      Path tablePath = StorageUtil.concatPath(sm.getWarehouseDir(), databaseName, tableName);
      createTable.setPath(tablePath);
    }

    return createTableOnPath(session, createTable.getTableName(), createTable.getTableSchema(),
        meta, createTable.getPath(), createTable.isExternal(), createTable.getPartitionMethod(), ifNotExists);
  }

  public TableDesc createTableOnPath(Session session, String tableName, Schema schema, TableMeta meta,
                                     Path path, boolean isExternal, PartitionMethodDesc partitionDesc,
                                     boolean ifNotExists)
      throws IOException {
    String databaseName;
    String simpleTableName;
    if (CatalogUtil.isFQTableName(tableName)) {
      String [] splitted = CatalogUtil.splitFQTableName(tableName);
      databaseName = splitted[0];
      simpleTableName = splitted[1];
    } else {
      databaseName = session.getCurrentDatabase();
      simpleTableName = tableName;
    }
    String qualifiedName = CatalogUtil.buildFQName(databaseName, simpleTableName);

    boolean exists = catalog.existsTable(databaseName, simpleTableName);

    if (exists) {
      if (ifNotExists) {
        LOG.info("relation \"" + qualifiedName + "\" is already exists." );
        return catalog.getTableDesc(databaseName, simpleTableName);
      } else {
        throw new AlreadyExistsTableException(CatalogUtil.buildFQName(databaseName, tableName));
      }
    }

    FileSystem fs = path.getFileSystem(context.getConf());

    if (isExternal) {
      if(!fs.exists(path)) {
        LOG.error("ERROR: " + path.toUri() + " does not exist");
        throw new IOException("ERROR: " + path.toUri() + " does not exist");
      }
    } else {
      fs.mkdirs(path);
    }

    long totalSize = 0;

    try {
      totalSize = sm.calculateSize(path);
    } catch (IOException e) {
      LOG.warn("Cannot calculate the size of the relation", e);
    }

    TableStats stats = new TableStats();
    stats.setNumBytes(totalSize);
    TableDesc desc = new TableDesc(CatalogUtil.buildFQName(databaseName, simpleTableName),
        schema, meta, path, isExternal);
    desc.setStats(stats);
    if (partitionDesc != null) {
      desc.setPartitionMethod(partitionDesc);
    }

    if (catalog.createTable(desc)) {
      LOG.info("Table " + desc.getName() + " is created (" + desc.getStats().getNumBytes() + ")");
      return desc;
    } else {
      LOG.info("Table creation " + tableName + " is failed.");
      throw new CatalogException("Cannot create table \"" + tableName + "\".");
    }
  }

  public boolean createDatabase(@Nullable Session session, String databaseName,
                                @Nullable String tablespace,
                                boolean ifNotExists) throws IOException {

    String tablespaceName;
    if (tablespace == null) {
      tablespaceName = DEFAULT_TABLESPACE_NAME;
    } else {
      tablespaceName = tablespace;
    }

    // CREATE DATABASE IF NOT EXISTS
    boolean exists = catalog.existDatabase(databaseName);
    if (exists) {
      if (ifNotExists) {
        LOG.info("database \"" + databaseName + "\" is already exists." );
        return true;
      } else {
        throw new AlreadyExistsDatabaseException(databaseName);
      }
    }

    if (catalog.createDatabase(databaseName, tablespaceName)) {
      String normalized = databaseName;
      Path databaseDir = StorageUtil.concatPath(context.getConf().getVar(TajoConf.ConfVars.WAREHOUSE_DIR), normalized);
      FileSystem fs = databaseDir.getFileSystem(context.getConf());
      fs.mkdirs(databaseDir);
    }

    return true;
  }

  public boolean dropDatabase(Session session, String databaseName, boolean ifExists) {

    boolean exists = catalog.existDatabase(databaseName);
    if(!exists) {
      if (ifExists) { // DROP DATABASE IF EXISTS
        LOG.info("database \"" + databaseName + "\" does not exists." );
        return true;
      } else { // Otherwise, it causes an exception.
        throw new NoSuchDatabaseException(databaseName);
      }
    }

    if (session.getCurrentDatabase().equals(databaseName)) {
      throw new RuntimeException("ERROR: Cannot drop the current open database");
    }

    boolean result = catalog.dropDatabase(databaseName);
    LOG.info("database " + databaseName + " is dropped.");
    return result;
  }

  /**
   * Drop a given named table
   *
   * @param tableName to be dropped
   * @param purge Remove all data if purge is true.
   */
  public boolean dropTable(Session session, String tableName, boolean ifExists, boolean purge) {
    CatalogService catalog = context.getCatalog();

    String databaseName;
    String simpleTableName;
    if (CatalogUtil.isFQTableName(tableName)) {
      String [] splitted = CatalogUtil.splitFQTableName(tableName);
      databaseName = splitted[0];
      simpleTableName = splitted[1];
    } else {
      databaseName = session.getCurrentDatabase();
      simpleTableName = tableName;
    }
    String qualifiedName = CatalogUtil.buildFQName(databaseName, simpleTableName);

    boolean exists = catalog.existsTable(qualifiedName);
    if(!exists) {
      if (ifExists) { // DROP TABLE IF EXISTS
        LOG.info("relation \"" + qualifiedName + "\" is already exists." );
        return true;
      } else { // Otherwise, it causes an exception.
        throw new NoSuchTableException(qualifiedName);
      }
    }

    Path path = catalog.getTableDesc(qualifiedName).getPath();
    catalog.dropTable(qualifiedName);

    if (purge) {
      try {
        FileSystem fs = path.getFileSystem(context.getConf());
        fs.delete(path, true);
      } catch (IOException e) {
        throw new InternalError(e.getMessage());
      }
    }

    LOG.info(String.format("relation \"%s\" is " + (purge ? " purged." : " dropped."), qualifiedName));
    return true;
  }

  public interface DistributedQueryHook {
    boolean isEligible(QueryContext queryContext, LogicalPlan plan);
    void hook(QueryContext queryContext, LogicalPlan plan) throws Exception;
  }

  public static class DistributedQueryHookManager {
    private List<DistributedQueryHook> hooks = new ArrayList<DistributedQueryHook>();
    public void addHook(DistributedQueryHook hook) {
      hooks.add(hook);
    }

    public void doHooks(QueryContext queryContext, LogicalPlan plan) {
      for (DistributedQueryHook hook : hooks) {
        if (hook.isEligible(queryContext, plan)) {
          try {
            hook.hook(queryContext, plan);
          } catch (Throwable t) {
            t.printStackTrace();
          }
        }
      }
    }
  }

  public class CreateTableHook implements DistributedQueryHook {

    @Override
    public boolean isEligible(QueryContext queryContext, LogicalPlan plan) {
      LogicalRootNode rootNode = plan.getRootBlock().getRoot();
      return rootNode.getChild().getType() == NodeType.CREATE_TABLE;
    }

    @Override
    public void hook(QueryContext queryContext, LogicalPlan plan) throws Exception {
      LogicalRootNode rootNode = plan.getRootBlock().getRoot();
      CreateTableNode createTableNode = rootNode.getChild();
      String [] splitted  = CatalogUtil.splitFQTableName(createTableNode.getTableName());
      String databaseName = splitted[0];
      String tableName = splitted[1];
      queryContext.setOutputTable(tableName);
      queryContext.setOutputPath(
          StorageUtil.concatPath(TajoConf.getWarehouseDir(context.getConf()), databaseName, tableName));
      if(createTableNode.getPartitionMethod() != null) {
        queryContext.setPartitionMethod(createTableNode.getPartitionMethod());
      }
      queryContext.setCreateTable();
    }
  }

  public static class InsertHook implements DistributedQueryHook {

    @Override
    public boolean isEligible(QueryContext queryContext, LogicalPlan plan) {
      return plan.getRootBlock().getRootType() == NodeType.INSERT;
    }

    @Override
  public void hook(QueryContext queryContext, LogicalPlan plan) throws Exception {
      queryContext.setInsert();

      InsertNode insertNode = plan.getRootBlock().getNode(NodeType.INSERT);

      // Set QueryContext settings, such as output table name and output path.
      // It also remove data files if overwrite is true.
      Path outputPath;
      if (insertNode.hasTargetTable()) { // INSERT INTO [TB_NAME]
        queryContext.setOutputTable(insertNode.getTableName());
        queryContext.setOutputPath(insertNode.getPath());
        if (insertNode.hasPartition()) {
          queryContext.setPartitionMethod(insertNode.getPartitionMethod());
        }
      } else { // INSERT INTO LOCATION ...
        // When INSERT INTO LOCATION, must not set output table.
        outputPath = insertNode.getPath();
        queryContext.setFileOutput();
        queryContext.setOutputPath(outputPath);
      }

      if (insertNode.isOverwrite()) {
        queryContext.setOutputOverwrite();
      }
    }
  }
}<|MERGE_RESOLUTION|>--- conflicted
+++ resolved
@@ -22,22 +22,18 @@
 import com.google.protobuf.ByteString;
 import org.apache.commons.logging.Log;
 import org.apache.commons.logging.LogFactory;
-import org.apache.hadoop.fs.FileStatus;
 import org.apache.hadoop.fs.FileSystem;
 import org.apache.hadoop.fs.Path;
 import org.apache.hadoop.service.AbstractService;
 import org.apache.hadoop.util.StringUtils;
 import org.apache.tajo.QueryId;
 import org.apache.tajo.QueryIdFactory;
-import org.apache.tajo.TajoConstants;
 import org.apache.tajo.algebra.AlterTablespaceSetType;
 import org.apache.tajo.algebra.Expr;
-import org.apache.tajo.algebra.JsonHelper;
 import org.apache.tajo.annotation.Nullable;
 import org.apache.tajo.catalog.*;
 import org.apache.tajo.catalog.exception.*;
 import org.apache.tajo.catalog.partition.PartitionMethodDesc;
-import org.apache.tajo.catalog.proto.CatalogProtos;
 import org.apache.tajo.catalog.statistics.TableStats;
 import org.apache.tajo.common.TajoDataTypes;
 import org.apache.tajo.conf.TajoConf;
@@ -45,21 +41,17 @@
 import org.apache.tajo.engine.eval.EvalNode;
 import org.apache.tajo.engine.exception.IllegalQueryStatusException;
 import org.apache.tajo.engine.exception.VerifyException;
+import org.apache.tajo.engine.parser.HiveQLAnalyzer;
 import org.apache.tajo.engine.parser.SQLAnalyzer;
 import org.apache.tajo.engine.planner.*;
 import org.apache.tajo.engine.planner.logical.*;
-import org.apache.tajo.engine.planner.physical.EvalExprExec;
-import org.apache.tajo.engine.planner.physical.StoreTableExec;
 import org.apache.tajo.engine.query.QueryContext;
 import org.apache.tajo.ipc.ClientProtos;
 import org.apache.tajo.master.TajoMaster.MasterContext;
-import org.apache.tajo.master.querymaster.Query;
 import org.apache.tajo.master.querymaster.QueryInfo;
 import org.apache.tajo.master.querymaster.QueryJobManager;
-import org.apache.tajo.master.querymaster.QueryMasterTask;
 import org.apache.tajo.master.session.Session;
 import org.apache.tajo.storage.*;
-import org.apache.tajo.worker.TaskAttemptContext;
 
 import java.io.IOException;
 import java.sql.SQLException;
@@ -68,6 +60,7 @@
 
 import static org.apache.tajo.TajoConstants.DEFAULT_TABLESPACE_NAME;
 import static org.apache.tajo.catalog.proto.CatalogProtos.AlterTablespaceProto;
+import static org.apache.tajo.catalog.proto.CatalogProtos.AlterTablespaceProto.AlterTablespaceCommand;
 import static org.apache.tajo.ipc.ClientProtos.SubmitQueryResponse;
 import static org.apache.tajo.ipc.ClientProtos.SubmitQueryResponse.SerializedResultSet;
 
@@ -79,6 +72,7 @@
   private final AbstractStorageManager sm;
 
   private SQLAnalyzer analyzer;
+  private HiveQLAnalyzer converter;
   private CatalogService catalog;
   private PreLogicalPlanVerifier preVerifier;
   private LogicalPlanner planner;
@@ -96,6 +90,7 @@
   public void start() {
     try  {
       analyzer = new SQLAnalyzer();
+      converter = new HiveQLAnalyzer();
       preVerifier = new PreLogicalPlanVerifier(context.getCatalog());
       planner = new LogicalPlanner(context.getCatalog());
       optimizer = new LogicalOptimizer(context.getConf());
@@ -114,19 +109,16 @@
     super.stop();
   }
 
-  public SubmitQueryResponse executeQuery(Session session, String query, boolean isJson) {
-    LOG.info("Query: " + query);
+  public SubmitQueryResponse executeQuery(Session session, String sql)
+      throws InterruptedException, IOException, IllegalQueryStatusException {
+
+    LOG.info("SQL: " + sql);
     QueryContext queryContext = new QueryContext();
-    queryContext.putAll(session.getAllVariables());
-    Expr planningContext;
 
     try {
-      if (isJson) {
-        planningContext = buildExpressionFromJson(query);
-      } else {
-        // setting environment variables
-        String [] cmds = query.split(" ");
-        if(cmds != null) {
+      // setting environment variables
+      String [] cmds = sql.split(" ");
+      if(cmds != null) {
           if(cmds[0].equalsIgnoreCase("set")) {
             String[] params = cmds[1].split("=");
             context.getConf().set(params[0], params[1]);
@@ -136,14 +128,21 @@
             responseBuilder.setResultCode(ClientProtos.ResultCode.OK);
             return responseBuilder.build();
           }
-        }
-
-        planningContext = buildExpressionFromSql(queryContext, query);
-      }
-
-      String jsonExpr = planningContext.toJson();
+      }
+
+      final boolean hiveQueryMode = context.getConf().getBoolVar(TajoConf.ConfVars.HIVE_QUERY_MODE);
+      LOG.info("hive.query.mode:" + hiveQueryMode);
+
+      if (hiveQueryMode) {
+        context.getSystemMetrics().counter("Query", "numHiveMode").inc();
+        queryContext.setHiveQueryMode();
+      }
+
+      context.getSystemMetrics().counter("Query", "totalQuery").inc();
+
+      Expr planningContext = hiveQueryMode ? converter.parse(sql) : analyzer.parse(sql);
       LogicalPlan plan = createLogicalPlan(session, planningContext);
-      SubmitQueryResponse response = executeQueryInternal(queryContext, session, plan, query, jsonExpr);
+      SubmitQueryResponse response = executeQueryInternal(queryContext, session, plan, sql);
       return response;
     } catch (Throwable t) {
       context.getSystemMetrics().counter("Query", "errorQuery").inc();
@@ -163,21 +162,10 @@
     }
   }
 
-  public Expr buildExpressionFromJson(String json) {
-    return JsonHelper.fromJson(json, Expr.class);
-  }
-
-  public Expr buildExpressionFromSql(QueryContext queryContext, String sql)
-      throws InterruptedException, IOException, IllegalQueryStatusException {
-    context.getSystemMetrics().counter("Query", "totalQuery").inc();
-    return analyzer.parse(sql);
-  }
-
   private SubmitQueryResponse executeQueryInternal(QueryContext queryContext,
                                                       Session session,
                                                       LogicalPlan plan,
-                                                      String sql,
-                                                      String jsonExpr) throws Exception {
+                                                      String sql) throws Exception {
 
     LogicalRootNode rootNode = plan.getRootBlock().getRoot();
 
@@ -238,29 +226,25 @@
       if (targets == null) {
         throw new PlanningException("No targets");
       }
-      final Tuple outTuple = new VTuple(targets.length);
+      Tuple outTuple = new VTuple(targets.length);
       for (int i = 0; i < targets.length; i++) {
         EvalNode eval = targets[i].getEvalTree();
         outTuple.put(i, eval.eval(null, null));
       }
-      boolean isInsert = rootNode.getChild() != null && rootNode.getChild().getType() == NodeType.INSERT;
-      if (isInsert) {
-        InsertNode insertNode = rootNode.getChild();
-        insertNonFromQuery(queryContext, insertNode, responseBuilder);
-      } else {
-        Schema schema = PlannerUtil.targetToSchema(targets);
-        RowStoreUtil.RowStoreEncoder encoder = RowStoreUtil.createEncoder(schema);
-        byte[] serializedBytes = encoder.toBytes(outTuple);
-        SerializedResultSet.Builder serializedResBuilder = SerializedResultSet.newBuilder();
-        serializedResBuilder.addSerializedTuples(ByteString.copyFrom(serializedBytes));
-        serializedResBuilder.setSchema(schema.getProto());
-        serializedResBuilder.setBytesNum(serializedBytes.length);
-
-        responseBuilder.setResultSet(serializedResBuilder);
-        responseBuilder.setMaxRowNum(1);
-        responseBuilder.setQueryId(QueryIdFactory.NULL_QUERY_ID.getProto());
-        responseBuilder.setResultCode(ClientProtos.ResultCode.OK);
-      }
+
+      Schema schema = PlannerUtil.targetToSchema(targets);
+      RowStoreUtil.RowStoreEncoder encoder = RowStoreUtil.createEncoder(schema);
+      byte [] serializedBytes = encoder.toBytes(outTuple);
+      SerializedResultSet.Builder serializedResBuilder = SerializedResultSet.newBuilder();
+      serializedResBuilder.addSerializedTuples(ByteString.copyFrom(serializedBytes));
+      serializedResBuilder.setSchema(schema.getProto());
+      serializedResBuilder.setBytesNum(serializedBytes.length);
+
+      responseBuilder.setResultSet(serializedResBuilder);
+      responseBuilder.setMaxRowNum(1);
+      responseBuilder.setQueryId(QueryIdFactory.NULL_QUERY_ID.getProto());
+      responseBuilder.setResultCode(ClientProtos.ResultCode.OK);
+
     } else { // it requires distributed execution. So, the query is forwarded to a query master.
       context.getSystemMetrics().counter("Query", "numDMLQuery").inc();
       hookManager.doHooks(queryContext, plan);
@@ -268,7 +252,7 @@
       QueryJobManager queryJobManager = this.context.getQueryJobManager();
       QueryInfo queryInfo;
 
-      queryInfo = queryJobManager.createNewQueryJob(session, queryContext, sql, jsonExpr, rootNode);
+      queryInfo = queryJobManager.createNewQueryJob(session, queryContext, sql, rootNode);
 
       if(queryInfo == null) {
         responseBuilder.setQueryId(QueryIdFactory.NULL_QUERY_ID.getProto());
@@ -289,118 +273,11 @@
     return response;
   }
 
-  private void insertNonFromQuery(QueryContext queryContext, InsertNode insertNode, SubmitQueryResponse.Builder responseBuilder)
-      throws Exception {
-    String nodeUniqName = insertNode.getTableName() == null ? insertNode.getPath().getName() : insertNode.getTableName();
-    String queryId = nodeUniqName + "_" + System.currentTimeMillis();
-
-    FileSystem fs = TajoConf.getWarehouseDir(context.getConf()).getFileSystem(context.getConf());
-    Path stagingDir = QueryMasterTask.initStagingDir(context.getConf(), fs, queryId.toString());
-
-    Path stagingResultDir = new Path(stagingDir, TajoConstants.RESULT_DIR_NAME);
-    fs.mkdirs(stagingResultDir);
-
-    TableDesc tableDesc = null;
-    Path finalOutputDir = null;
-    if (insertNode.getTableName() != null) {
-      tableDesc = this.catalog.getTableDesc(insertNode.getTableName());
-      finalOutputDir = tableDesc.getPath();
-    } else {
-      finalOutputDir = insertNode.getPath();
-    }
-
-    TaskAttemptContext taskAttemptContext =
-        new TaskAttemptContext(context.getConf(), queryContext, null, (CatalogProtos.FragmentProto[]) null, stagingDir);
-    taskAttemptContext.setOutputPath(new Path(stagingResultDir, "part-01-000000"));
-
-    EvalExprExec evalExprExec = new EvalExprExec(taskAttemptContext, (EvalExprNode) insertNode.getChild());
-    StoreTableExec exec = new StoreTableExec(taskAttemptContext, insertNode, evalExprExec);
-    try {
-      exec.init();
-      exec.next();
-    } finally {
-      exec.close();
-    }
-
-    if (insertNode.isOverwrite()) { // INSERT OVERWRITE INTO
-      // it moves the original table into the temporary location.
-      // Then it moves the new result table into the original table location.
-      // Upon failed, it recovers the original table if possible.
-      boolean movedToOldTable = false;
-      boolean committed = false;
-      Path oldTableDir = new Path(stagingDir, TajoConstants.INSERT_OVERWIRTE_OLD_TABLE_NAME);
-      try {
-        if (fs.exists(finalOutputDir)) {
-          fs.rename(finalOutputDir, oldTableDir);
-          movedToOldTable = fs.exists(oldTableDir);
-        } else { // if the parent does not exist, make its parent directory.
-          fs.mkdirs(finalOutputDir.getParent());
-        }
-        fs.rename(stagingResultDir, finalOutputDir);
-        committed = fs.exists(finalOutputDir);
-      } catch (IOException ioe) {
-        // recover the old table
-        if (movedToOldTable && !committed) {
-          fs.rename(oldTableDir, finalOutputDir);
-        }
-      }
-    } else {
-      FileStatus[] files = fs.listStatus(stagingResultDir);
-      for (FileStatus eachFile: files) {
-        Path targetFilePath = new Path(finalOutputDir, eachFile.getPath().getName());
-        if (fs.exists(targetFilePath)) {
-          targetFilePath = new Path(finalOutputDir, eachFile.getPath().getName() + "_" + System.currentTimeMillis());
-        }
-        fs.rename(eachFile.getPath(), targetFilePath);
-      }
-    }
-
-    if (insertNode.hasTargetTable()) {
-      TableStats stats = tableDesc.getStats();
-      long volume = Query.getTableVolume(context.getConf(), finalOutputDir);
-      stats.setNumBytes(volume);
-      stats.setNumRows(1);
-
-      catalog.dropTable(insertNode.getTableName());
-      catalog.createTable(tableDesc);
-
-      responseBuilder.setTableDesc(tableDesc.getProto());
-    } else {
-      TableStats stats = new TableStats();
-      long volume = Query.getTableVolume(context.getConf(), finalOutputDir);
-      stats.setNumBytes(volume);
-      stats.setNumRows(1);
-
-      // Empty TableDesc
-      List<CatalogProtos.ColumnProto> columns = new ArrayList<CatalogProtos.ColumnProto>();
-      CatalogProtos.TableDescProto tableDescProto = CatalogProtos.TableDescProto.newBuilder()
-          .setTableName(nodeUniqName)
-          .setMeta(CatalogProtos.TableProto.newBuilder().setStoreType(CatalogProtos.StoreType.CSV).build())
-          .setSchema(CatalogProtos.SchemaProto.newBuilder().addAllFields(columns).build())
-          .setStats(stats.getProto())
-          .build();
-
-      responseBuilder.setTableDesc(tableDescProto);
-    }
-
-    // If queryId == NULL_QUERY_ID and MaxRowNum == -1, TajoCli prints only number of inserted rows.
-    responseBuilder.setMaxRowNum(-1);
-    responseBuilder.setQueryId(QueryIdFactory.NULL_QUERY_ID.getProto());
-    responseBuilder.setResultCode(ClientProtos.ResultCode.OK);
-  }
-
-
-  public QueryId updateQuery(Session session, String sql, boolean isJson) throws IOException, SQLException, PlanningException {
+  public QueryId updateQuery(Session session, String sql) throws IOException, SQLException, PlanningException {
     try {
       LOG.info("SQL: " + sql);
-
-      Expr expr;
-      if (isJson) {
-        expr = JsonHelper.fromJson(sql, Expr.class);
-      } else {
-        // parse the query
-        expr = analyzer.parse(sql);
-      }
+      // parse the query
+      Expr expr = analyzer.parse(sql);
 
       LogicalPlan plan = createLogicalPlan(session, expr);
       LogicalRootNode rootNode = plan.getRootBlock().getRoot();
@@ -443,10 +320,6 @@
       case ALTER_TABLE:
         AlterTableNode alterTable = (AlterTableNode) root;
         alterTable(session,alterTable);
-        return true;
-      case TRUNCATE_TABLE:
-        TruncateTableNode truncateTable = (TruncateTableNode) root;
-        truncateTable(session, truncateTable);
         return true;
       default:
         throw new InternalError("updateQuery cannot handle such query: \n" + root.toJson());
@@ -471,12 +344,7 @@
       LOG.debug("Non Optimized Query: \n" + plan.toString());
       LOG.debug("=============================================");
     }
-<<<<<<< HEAD
-    LOG.info("Non Optimized Query: \n" + plan.toString());
-    optimizer.optimize(session, plan);
-=======
     optimizer.optimize(plan);
->>>>>>> d4906b39
     LOG.info("=============================================");
     LOG.info("Optimized Query: \n" + plan.toString());
     LOG.info("=============================================");
@@ -505,8 +373,7 @@
     AlterTablespaceProto.Builder builder = AlterTablespaceProto.newBuilder();
     builder.setSpaceName(spaceName);
     if (alterTablespace.getSetType() == AlterTablespaceSetType.LOCATION) {
-      AlterTablespaceProto.AlterTablespaceCommand.Builder commandBuilder =
-          AlterTablespaceProto.AlterTablespaceCommand.newBuilder();
+      AlterTablespaceCommand.Builder commandBuilder = AlterTablespaceCommand.newBuilder();
       commandBuilder.setType(AlterTablespaceProto.AlterTablespaceType.LOCATION);
       commandBuilder.setLocation(AlterTablespaceProto.SetLocation.newBuilder().setUri(alterTablespace.getLocation()));
       commandBuilder.build();
@@ -589,57 +456,6 @@
     }
   }
 
-  /**
-   * Truncate table a given table
-   */
-  public void truncateTable(final Session session, final TruncateTableNode truncateTableNode) throws IOException {
-    List<String> tableNames = truncateTableNode.getTableNames();
-    final CatalogService catalog = context.getCatalog();
-
-    String databaseName;
-    String simpleTableName;
-
-    List<TableDesc> tableDescList = new ArrayList<TableDesc>();
-    for (String eachTableName: tableNames) {
-      if (CatalogUtil.isFQTableName(eachTableName)) {
-        String[] split = CatalogUtil.splitFQTableName(eachTableName);
-        databaseName = split[0];
-        simpleTableName = split[1];
-      } else {
-        databaseName = session.getCurrentDatabase();
-        simpleTableName = eachTableName;
-      }
-      final String qualifiedName = CatalogUtil.buildFQName(databaseName, simpleTableName);
-
-      if (!catalog.existsTable(databaseName, simpleTableName)) {
-        throw new NoSuchTableException(qualifiedName);
-      }
-
-      Path warehousePath = new Path(TajoConf.getWarehouseDir(context.getConf()), databaseName);
-      TableDesc tableDesc = catalog.getTableDesc(databaseName, simpleTableName);
-      Path tablePath = tableDesc.getPath();
-      if (tablePath.getParent() == null ||
-          !tablePath.getParent().toUri().getPath().equals(warehousePath.toUri().getPath())) {
-        throw new IOException("Can't truncate external table:" + eachTableName + ", data dir=" + tablePath +
-            ", warehouse dir=" + warehousePath);
-      }
-      tableDescList.add(tableDesc);
-    }
-
-    for (TableDesc eachTable: tableDescList) {
-      Path path = eachTable.getPath();
-      LOG.info("Truncate table: " + eachTable.getName() + ", delete all data files in " + path);
-      FileSystem fs = path.getFileSystem(context.getConf());
-
-      FileStatus[] files = fs.listStatus(path);
-      if (files != null) {
-        for (FileStatus eachFile: files) {
-          fs.delete(eachFile.getPath(), true);
-        }
-      }
-    }
-  }
-
   private boolean existColumnName(String tableName, String columnName) {
     final TableDesc tableDesc = catalog.getTableDesc(tableName);
     return tableDesc.getSchema().containsByName(columnName) ? true : false;
@@ -908,9 +724,6 @@
       if (insertNode.hasTargetTable()) { // INSERT INTO [TB_NAME]
         queryContext.setOutputTable(insertNode.getTableName());
         queryContext.setOutputPath(insertNode.getPath());
-        if (insertNode.hasPartition()) {
-          queryContext.setPartitionMethod(insertNode.getPartitionMethod());
-        }
       } else { // INSERT INTO LOCATION ...
         // When INSERT INTO LOCATION, must not set output table.
         outputPath = insertNode.getPath();
