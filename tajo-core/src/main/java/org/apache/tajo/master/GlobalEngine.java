/**
 * Licensed to the Apache Software Foundation (ASF) under one
 * or more contributor license agreements.  See the NOTICE file
 * distributed with this work for additional information
 * regarding copyright ownership.  The ASF licenses this file
 * to you under the Apache License, Version 2.0 (the
 * "License"); you may not use this file except in compliance
 * with the License.  You may obtain a copy of the License at
 *
 *     http://www.apache.org/licenses/LICENSE-2.0
 *
 * Unless required by applicable law or agreed to in writing, software
 * distributed under the License is distributed on an "AS IS" BASIS,
 * WITHOUT WARRANTIES OR CONDITIONS OF ANY KIND, either express or implied.
 * See the License for the specific language governing permissions and
 * limitations under the License.
 */

package org.apache.tajo.master;

import com.google.common.annotations.VisibleForTesting;
import com.google.common.cache.CacheBuilder;
import com.google.common.cache.CacheLoader;
import com.google.common.cache.LoadingCache;
import com.google.common.cache.Weigher;
import org.apache.commons.logging.Log;
import org.apache.commons.logging.LogFactory;
import org.apache.hadoop.service.AbstractService;
import org.apache.tajo.QueryId;
import org.apache.tajo.QueryIdFactory;
import org.apache.tajo.SessionVars;
import org.apache.tajo.algebra.Expr;
import org.apache.tajo.algebra.JsonHelper;
import org.apache.tajo.catalog.CatalogService;
import org.apache.tajo.catalog.Schema;
import org.apache.tajo.catalog.TableDesc;
import org.apache.tajo.conf.TajoConf;
import org.apache.tajo.engine.parser.SQLAnalyzer;
import org.apache.tajo.engine.parser.SQLSyntaxError;
import org.apache.tajo.engine.query.QueryContext;
import org.apache.tajo.exception.ExceptionUtil;
import org.apache.tajo.exception.ReturnStateUtil;
import org.apache.tajo.master.TajoMaster.MasterContext;
import org.apache.tajo.master.exec.DDLExecutor;
import org.apache.tajo.master.exec.QueryExecutor;
import org.apache.tajo.metrics.Master;
import org.apache.tajo.plan.IllegalQueryStatusException;
import org.apache.tajo.plan.LogicalOptimizer;
import org.apache.tajo.plan.LogicalPlan;
import org.apache.tajo.plan.LogicalPlanner;
import org.apache.tajo.plan.logical.InsertNode;
import org.apache.tajo.plan.logical.LogicalRootNode;
import org.apache.tajo.plan.logical.NodeType;
import org.apache.tajo.plan.util.PlannerUtil;
import org.apache.tajo.plan.verifier.LogicalPlanVerifier;
import org.apache.tajo.plan.verifier.PreLogicalPlanVerifier;
import org.apache.tajo.plan.verifier.SyntaxErrorUtil;
import org.apache.tajo.plan.verifier.VerificationState;
import org.apache.tajo.session.Session;
import org.apache.tajo.storage.TablespaceManager;
import org.apache.tajo.util.CommonTestingUtil;

import java.io.IOException;
import java.sql.SQLException;
import java.util.concurrent.TimeUnit;

import static org.apache.tajo.ipc.ClientProtos.SubmitQueryResponse;

public class GlobalEngine extends AbstractService {
  /** Class Logger */
  private final static Log LOG = LogFactory.getLog(GlobalEngine.class);

  private final MasterContext context;

  private SQLAnalyzer analyzer;
  private CatalogService catalog;
  private PreLogicalPlanVerifier preVerifier;
  private LogicalPlanner planner;
  private LogicalOptimizer optimizer;
  private LogicalPlanVerifier annotatedPlanVerifier;

  private QueryExecutor queryExecutor;
  private DDLExecutor ddlExecutor;

  public GlobalEngine(final MasterContext context) {
    super(GlobalEngine.class.getName());
    this.context = context;
    this.catalog = context.getCatalog();

    this.ddlExecutor = new DDLExecutor(context);
    this.queryExecutor = new QueryExecutor(context, ddlExecutor);
  }

  public void start() {
    try  {
      analyzer = new SQLAnalyzer();
      preVerifier = new PreLogicalPlanVerifier(context.getCatalog());
      planner = new LogicalPlanner(context.getCatalog(), TablespaceManager.getInstance());
<<<<<<< HEAD
      optimizer = new LogicalOptimizer(context.getConf());
      annotatedPlanVerifier = new LogicalPlanVerifier();
=======
      // Access path rewriter is enabled only in QueryMasterTask
      optimizer = new LogicalOptimizer(context.getConf(), context.getCatalog());
      annotatedPlanVerifier = new LogicalPlanVerifier(context.getConf(), context.getCatalog());
>>>>>>> 9840d378
    } catch (Throwable t) {
      LOG.error(t.getMessage(), t);
      throw new RuntimeException(t);
    }
    super.start();
  }

  public void stop() {
    super.stop();
  }

  @VisibleForTesting
  public SQLAnalyzer getAnalyzer() {
    return analyzer;
  }

  @VisibleForTesting
  public PreLogicalPlanVerifier getPreLogicalPlanVerifier() {
    return preVerifier;
  }

  @VisibleForTesting
  public LogicalPlanner getLogicalPlanner() {
    return planner;
  }

  @VisibleForTesting
  public LogicalOptimizer getLogicalOptimizer() {
    return optimizer;
  }

  public LogicalPlanVerifier getLogicalPlanVerifier() {
    return annotatedPlanVerifier;
  }

  public DDLExecutor getDDLExecutor() {
    return ddlExecutor;
  }

  public QueryExecutor getQueryExecutor() {
    return queryExecutor;
  }

  private QueryContext createQueryContext(Session session) {
    QueryContext newQueryContext =  new QueryContext(context.getConf(), session);

    // Set default space uri and its root uri
    newQueryContext.setDefaultSpaceUri(TablespaceManager.getDefault().getUri());
    newQueryContext.setDefaultSpaceRootUri(TablespaceManager.getDefault().getRootUri());

    String tajoTest = System.getProperty(CommonTestingUtil.TAJO_TEST_KEY);
    if (tajoTest != null && tajoTest.equalsIgnoreCase(CommonTestingUtil.TAJO_TEST_TRUE)) {
      newQueryContext.putAll(CommonTestingUtil.getSessionVarsForTest());
    }

    // Set queryCache in session
    int queryCacheSize = context.getConf().getIntVar(TajoConf.ConfVars.QUERY_SESSION_QUERY_CACHE_SIZE);
    if (queryCacheSize > 0 && session.getQueryCache() == null) {
      Weigher<String, Expr> weighByLength = new Weigher<String, Expr>() {
        public int weigh(String key, Expr expr) {
          return key.length();
        }
      };
      LoadingCache<String, Expr> cache = CacheBuilder.newBuilder()
        .maximumWeight(queryCacheSize * 1024)
        .weigher(weighByLength)
        .expireAfterAccess(1, TimeUnit.HOURS)
        .build(new CacheLoader<String, Expr>() {
          public Expr load(String sql) throws SQLSyntaxError {
            return analyzer.parse(sql);
          }
        });
      session.setQueryCache(cache);
    }
    return newQueryContext;
  }

  public SubmitQueryResponse executeQuery(Session session, String query, boolean isJson) {
    LOG.info("Query: " + query);
    QueryContext queryContext = createQueryContext(session);
    Expr planningContext;

    try {
      context.getMetrics().counter(Master.Query.SUBMITTED).inc();

      if (isJson) {
        planningContext = buildExpressionFromJson(query);
      } else {
        planningContext = buildExpressionFromSql(query, session);
      }

      String jsonExpr = planningContext.toJson();
      LogicalPlan plan = createLogicalPlan(queryContext, planningContext);
      SubmitQueryResponse response = queryExecutor.execute(queryContext, session, query, jsonExpr, plan);
      return response;


    } catch (Throwable t) {
      ExceptionUtil.printStackTraceIfError(LOG, t);

      context.getMetrics().counter(Master.Query.ERROR).inc();

      SubmitQueryResponse.Builder responseBuilder = SubmitQueryResponse.newBuilder();
      responseBuilder.setUserName(queryContext.get(SessionVars.USERNAME));
      responseBuilder.setQueryId(QueryIdFactory.NULL_QUERY_ID.getProto());
      responseBuilder.setState(ReturnStateUtil.returnError(t));
      return responseBuilder.build();
    }
  }

  public Expr buildExpressionFromJson(String json) {
    return JsonHelper.fromJson(json, Expr.class);
  }

  public Expr buildExpressionFromSql(String sql, Session session) throws InterruptedException, IOException,
      IllegalQueryStatusException {
    try {
      if (session.getQueryCache() == null) {
        return analyzer.parse(sql);
      } else {
        return (Expr) session.getQueryCache().get(sql.trim()).clone();
      }
    } catch (Exception e) {
      if (e.getCause() instanceof SQLSyntaxError) {
        throw (SQLSyntaxError) e.getCause();
      } else {
        throw new SQLSyntaxError(e.getCause().getMessage());
      }
    }
  }

  public QueryId updateQuery(QueryContext queryContext, String sql, boolean isJson) throws Throwable {
    try {
      LOG.info("SQL: " + sql);

      Expr expr;
      if (isJson) {
        expr = JsonHelper.fromJson(sql, Expr.class);
      } else {
        // parse the query
        expr = analyzer.parse(sql);
      }

      LogicalPlan plan = createLogicalPlan(queryContext, expr);
      LogicalRootNode rootNode = plan.getRootBlock().getRoot();

      if (!PlannerUtil.checkIfDDLPlan(rootNode)) {
        throw new SQLException("This is not update query:\n" + sql);
      } else {
        ddlExecutor.execute(queryContext, plan);
        return QueryIdFactory.NULL_QUERY_ID;
      }
    } catch (Throwable e) {
      ExceptionUtil.printStackTraceIfError(LOG, e);
      throw e;
    }
  }

  private LogicalPlan createLogicalPlan(QueryContext queryContext, Expr expression) throws Throwable {

    VerificationState state = new VerificationState();
    preVerifier.verify(queryContext, state, expression);
    if (!state.verified()) {
      StringBuilder sb = new StringBuilder();

      for (Throwable error : state.getErrors()) {
        throw error;
      }
    }

    LogicalPlan plan = planner.createPlan(queryContext, expression);
    if (LOG.isDebugEnabled()) {
      LOG.debug("=============================================");
      LOG.debug("Non Optimized Query: \n" + plan.toString());
      LOG.debug("=============================================");
    }
    LOG.info("Non Optimized Query: \n" + plan.toString());
    optimizer.optimize(queryContext, plan);
    LOG.info("=============================================");
    LOG.info("Optimized Query: \n" + plan.toString());
    LOG.info("=============================================");

    annotatedPlanVerifier.verify(state, plan);
    verifyInsertTableSchema(state, plan);

    if (!state.verified()) {
      for (Throwable error : state.getErrors()) {
        throw error;
      }
    }

    return plan;
  }

  private void verifyInsertTableSchema(VerificationState state, LogicalPlan plan) {
    String storeType = PlannerUtil.getStoreType(plan);
    if (storeType != null) {
      LogicalRootNode rootNode = plan.getRootBlock().getRoot();
      if (rootNode.getChild().getType() == NodeType.INSERT) {
        try {
          TableDesc tableDesc = PlannerUtil.getTableDesc(catalog, rootNode.getChild());
          InsertNode iNode = rootNode.getChild();
          Schema outSchema = iNode.getChild().getOutSchema();

          TablespaceManager.get(tableDesc.getUri()).get().verifySchemaToWrite(tableDesc, outSchema);

        } catch (Throwable t) {
          state.addVerification(SyntaxErrorUtil.makeSyntaxError(t.getMessage()));
        }
      }
    }
  }
}<|MERGE_RESOLUTION|>--- conflicted
+++ resolved
@@ -96,14 +96,9 @@
       analyzer = new SQLAnalyzer();
       preVerifier = new PreLogicalPlanVerifier(context.getCatalog());
       planner = new LogicalPlanner(context.getCatalog(), TablespaceManager.getInstance());
-<<<<<<< HEAD
-      optimizer = new LogicalOptimizer(context.getConf());
-      annotatedPlanVerifier = new LogicalPlanVerifier();
-=======
       // Access path rewriter is enabled only in QueryMasterTask
       optimizer = new LogicalOptimizer(context.getConf(), context.getCatalog());
-      annotatedPlanVerifier = new LogicalPlanVerifier(context.getConf(), context.getCatalog());
->>>>>>> 9840d378
+      annotatedPlanVerifier = new LogicalPlanVerifier();
     } catch (Throwable t) {
       LOG.error(t.getMessage(), t);
       throw new RuntimeException(t);
