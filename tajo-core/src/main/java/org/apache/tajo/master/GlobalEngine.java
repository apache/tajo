/**
 * Licensed to the Apache Software Foundation (ASF) under one
 * or more contributor license agreements.  See the NOTICE file
 * distributed with this work for additional information
 * regarding copyright ownership.  The ASF licenses this file
 * to you under the Apache License, Version 2.0 (the
 * "License"); you may not use this file except in compliance
 * with the License.  You may obtain a copy of the License at
 *
 *     http://www.apache.org/licenses/LICENSE-2.0
 *
 * Unless required by applicable law or agreed to in writing, software
 * distributed under the License is distributed on an "AS IS" BASIS,
 * WITHOUT WARRANTIES OR CONDITIONS OF ANY KIND, either express or implied.
 * See the License for the specific language governing permissions and
 * limitations under the License.
 */

package org.apache.tajo.master;

import com.google.common.annotations.VisibleForTesting;
import com.google.common.base.Preconditions;
import com.google.protobuf.ByteString;
import org.apache.commons.logging.Log;
import org.apache.commons.logging.LogFactory;
import org.apache.hadoop.fs.FileStatus;
import org.apache.hadoop.fs.FileSystem;
import org.apache.hadoop.fs.Path;
import org.apache.hadoop.service.AbstractService;
import org.apache.hadoop.util.StringUtils;
import org.apache.tajo.*;
import org.apache.tajo.algebra.AlterTablespaceSetType;
import org.apache.tajo.algebra.Expr;
import org.apache.tajo.algebra.JsonHelper;
import org.apache.tajo.annotation.Nullable;
import org.apache.tajo.catalog.*;
import org.apache.tajo.catalog.exception.*;
import org.apache.tajo.catalog.partition.PartitionMethodDesc;
import org.apache.tajo.catalog.proto.CatalogProtos;
import org.apache.tajo.catalog.proto.CatalogProtos.StoreType;
import org.apache.tajo.catalog.statistics.TableStats;
import org.apache.tajo.common.TajoDataTypes;
import org.apache.tajo.conf.TajoConf;
import org.apache.tajo.datum.DatumFactory;
import org.apache.tajo.engine.parser.SQLAnalyzer;
import org.apache.tajo.engine.planner.physical.EvalExprExec;
import org.apache.tajo.engine.planner.physical.StoreTableExec;
import org.apache.tajo.engine.query.QueryContext;
import org.apache.tajo.ipc.ClientProtos;
import org.apache.tajo.master.TajoMaster.MasterContext;
import org.apache.tajo.master.querymaster.Query;
import org.apache.tajo.master.querymaster.QueryInfo;
import org.apache.tajo.master.querymaster.QueryJobManager;
import org.apache.tajo.master.querymaster.QueryMasterTask;
import org.apache.tajo.master.session.Session;
import org.apache.tajo.plan.*;
import org.apache.tajo.plan.expr.EvalNode;
import org.apache.tajo.plan.logical.*;
import org.apache.tajo.plan.util.PlannerUtil;
import org.apache.tajo.plan.verifier.LogicalPlanVerifier;
import org.apache.tajo.plan.verifier.PreLogicalPlanVerifier;
import org.apache.tajo.plan.verifier.VerificationState;
import org.apache.tajo.plan.verifier.VerifyException;
import org.apache.tajo.storage.*;
import org.apache.tajo.util.CommonTestingUtil;
import org.apache.tajo.worker.TaskAttemptContext;

import java.io.IOException;
import java.sql.SQLException;
import java.util.ArrayList;
import java.util.List;

import static org.apache.tajo.TajoConstants.DEFAULT_TABLESPACE_NAME;
import static org.apache.tajo.catalog.proto.CatalogProtos.AlterTablespaceProto;
import static org.apache.tajo.ipc.ClientProtos.SerializedResultSet;
import static org.apache.tajo.ipc.ClientProtos.SubmitQueryResponse;

public class GlobalEngine extends AbstractService {
  /** Class Logger */
  private final static Log LOG = LogFactory.getLog(GlobalEngine.class);

  private final MasterContext context;
  private final StorageManager sm;

  private SQLAnalyzer analyzer;
  private CatalogService catalog;
  private PreLogicalPlanVerifier preVerifier;
  private LogicalPlanner planner;
  private LogicalOptimizer optimizer;
  private LogicalPlanVerifier annotatedPlanVerifier;
  private DistributedQueryHookManager hookManager;

  public GlobalEngine(final MasterContext context) {
    super(GlobalEngine.class.getName());
    this.context = context;
    this.catalog = context.getCatalog();
    this.sm = context.getStorageManager();
  }

  public void start() {
    try  {
      analyzer = new SQLAnalyzer();
      preVerifier = new PreLogicalPlanVerifier(context.getCatalog());
      planner = new LogicalPlanner(context.getCatalog());
      optimizer = new LogicalOptimizer(context.getConf());
      annotatedPlanVerifier = new LogicalPlanVerifier(context.getConf(), context.getCatalog());

      hookManager = new DistributedQueryHookManager();
      hookManager.addHook(new CreateTableHook());
      hookManager.addHook(new InsertHook());
    } catch (Throwable t) {
      LOG.error(t.getMessage(), t);
    }
    super.start();
  }

  public void stop() {
    super.stop();
  }

  @VisibleForTesting
  public SQLAnalyzer getAnalyzer() {
    return analyzer;
  }

  @VisibleForTesting
  public PreLogicalPlanVerifier getPreLogicalPlanVerifier() {
    return preVerifier;
  }

  @VisibleForTesting
  public LogicalPlanner getLogicalPlanner() {
    return planner;
  }

  @VisibleForTesting
  public LogicalOptimizer getLogicalOptimizer() {
    return optimizer;
  }

  public LogicalPlanVerifier getLogicalPlanVerifier() {
    return annotatedPlanVerifier;
  }

  private QueryContext createQueryContext(Session session) {
    QueryContext newQueryContext =  new QueryContext(context.getConf(), session);

    String tajoTest = System.getProperty(CommonTestingUtil.TAJO_TEST_KEY);
    if (tajoTest != null && tajoTest.equalsIgnoreCase(CommonTestingUtil.TAJO_TEST_TRUE)) {
      newQueryContext.putAll(CommonTestingUtil.getSessionVarsForTest());
    }

    return newQueryContext;
  }

  public SubmitQueryResponse executeQuery(Session session, String query, boolean isJson) {
    LOG.info("Query: " + query);
    QueryContext queryContext = createQueryContext(session);
    Expr planningContext;

    try {
      if (isJson) {
        planningContext = buildExpressionFromJson(query);
      } else {
        planningContext = buildExpressionFromSql(queryContext, query);
      }

      String jsonExpr = planningContext.toJson();
      LogicalPlan plan = createLogicalPlan(queryContext, planningContext);
      SubmitQueryResponse response = executeQueryInternal(queryContext, session, plan, query, jsonExpr);
      return response;
    } catch (Throwable t) {
      context.getSystemMetrics().counter("Query", "errorQuery").inc();
      LOG.error("\nStack Trace:\n" + StringUtils.stringifyException(t));
      SubmitQueryResponse.Builder responseBuilder = SubmitQueryResponse.newBuilder();
      responseBuilder.setUserName(queryContext.get(SessionVars.USERNAME));
      responseBuilder.setQueryId(QueryIdFactory.NULL_QUERY_ID.getProto());
      responseBuilder.setIsForwarded(true);
      responseBuilder.setResultCode(ClientProtos.ResultCode.ERROR);
      String errorMessage = t.getMessage();
      if (t.getMessage() == null) {
        errorMessage = t.getClass().getName();
      }
      responseBuilder.setErrorMessage(errorMessage);
      responseBuilder.setErrorTrace(StringUtils.stringifyException(t));
      return responseBuilder.build();
    }
  }

  public Expr buildExpressionFromJson(String json) {
    return JsonHelper.fromJson(json, Expr.class);
  }

  public Expr buildExpressionFromSql(QueryContext queryContext, String sql)
      throws InterruptedException, IOException, IllegalQueryStatusException {
    context.getSystemMetrics().counter("Query", "totalQuery").inc();
    return analyzer.parse(sql);
  }

  private SubmitQueryResponse executeQueryInternal(QueryContext queryContext,
                                                      Session session,
                                                      LogicalPlan plan,
                                                      String sql,
                                                      String jsonExpr) throws Exception {

    LogicalRootNode rootNode = plan.getRootBlock().getRoot();

    SubmitQueryResponse.Builder responseBuilder = SubmitQueryResponse.newBuilder();
    responseBuilder.setIsForwarded(false);
    responseBuilder.setUserName(queryContext.get(SessionVars.USERNAME));

    if (PlannerUtil.checkIfDDLPlan(rootNode)) {
      context.getSystemMetrics().counter("Query", "numDDLQuery").inc();
      updateQuery(queryContext, rootNode.getChild());
      responseBuilder.setQueryId(QueryIdFactory.NULL_QUERY_ID.getProto());
      responseBuilder.setResultCode(ClientProtos.ResultCode.OK);

    } else if (plan.isExplain()) { // explain query
      String explainStr = PlannerUtil.buildExplainString(plan.getRootBlock().getRoot());
      Schema schema = new Schema();
      schema.addColumn("explain", TajoDataTypes.Type.TEXT);
      RowStoreUtil.RowStoreEncoder encoder = RowStoreUtil.createEncoder(schema);

      SerializedResultSet.Builder serializedResBuilder = SerializedResultSet.newBuilder();

      VTuple tuple = new VTuple(1);
      String[] lines = explainStr.split("\n");
      int bytesNum = 0;
      for (String line : lines) {
        tuple.put(0, DatumFactory.createText(line));
        byte [] encodedData = encoder.toBytes(tuple);
        bytesNum += encodedData.length;
        serializedResBuilder.addSerializedTuples(ByteString.copyFrom(encodedData));
      }
      serializedResBuilder.setSchema(schema.getProto());
      serializedResBuilder.setBytesNum(bytesNum);

      responseBuilder.setResultSet(serializedResBuilder.build());
      responseBuilder.setMaxRowNum(lines.length);
      responseBuilder.setResultCode(ClientProtos.ResultCode.OK);
      responseBuilder.setQueryId(QueryIdFactory.NULL_QUERY_ID.getProto());

      // Simple query indicates a form of 'select * from tb_name [LIMIT X];'.
    } else if (PlannerUtil.checkIfSimpleQuery(plan)) {
      ScanNode scanNode = plan.getRootBlock().getNode(NodeType.SCAN);
      if (scanNode == null) {
        scanNode = plan.getRootBlock().getNode(NodeType.PARTITIONS_SCAN);
      }
      TableDesc desc = scanNode.getTableDesc();
      int maxRow = Integer.MAX_VALUE;
      if (plan.getRootBlock().hasNode(NodeType.LIMIT)) {
        LimitNode limitNode = plan.getRootBlock().getNode(NodeType.LIMIT);
        maxRow = (int) limitNode.getFetchFirstNum();
      }
      if (desc.getStats().getNumRows() == 0) {
<<<<<<< HEAD
        desc.getStats().setNumRows(-1);
      }
=======
        desc.getStats().setNumRows(TajoConstants.UNKNOWN_ROW_NUMBER);
      }

>>>>>>> 03c3ea29
      QueryId queryId = QueryIdFactory.newQueryId(context.getResourceManager().getSeedQueryId());

      NonForwardQueryResultScanner queryResultScanner =
          new NonForwardQueryResultScanner(context.getConf(), session.getSessionId(), queryId, scanNode, desc, maxRow);

      queryResultScanner.init();
      session.addNonForwardQueryResultScanner(queryResultScanner);

      responseBuilder.setQueryId(queryId.getProto());
      responseBuilder.setMaxRowNum(maxRow);
      responseBuilder.setTableDesc(desc.getProto());
      responseBuilder.setSessionVariables(session.getProto().getVariables());
      responseBuilder.setResultCode(ClientProtos.ResultCode.OK);

      // NonFromQuery indicates a form of 'select a, x+y;'
    } else if (PlannerUtil.checkIfNonFromQuery(plan)) {
      Target[] targets = plan.getRootBlock().getRawTargets();
      if (targets == null) {
        throw new PlanningException("No targets");
      }
      final Tuple outTuple = new VTuple(targets.length);
      for (int i = 0; i < targets.length; i++) {
        EvalNode eval = targets[i].getEvalTree();
        outTuple.put(i, eval.eval(null, null));
      }
      boolean isInsert = rootNode.getChild() != null && rootNode.getChild().getType() == NodeType.INSERT;
      if (isInsert) {
        InsertNode insertNode = rootNode.getChild();
        insertNonFromQuery(queryContext, insertNode, responseBuilder);
      } else {
        Schema schema = PlannerUtil.targetToSchema(targets);
        RowStoreUtil.RowStoreEncoder encoder = RowStoreUtil.createEncoder(schema);
        byte[] serializedBytes = encoder.toBytes(outTuple);
        SerializedResultSet.Builder serializedResBuilder = SerializedResultSet.newBuilder();
        serializedResBuilder.addSerializedTuples(ByteString.copyFrom(serializedBytes));
        serializedResBuilder.setSchema(schema.getProto());
        serializedResBuilder.setBytesNum(serializedBytes.length);

        responseBuilder.setResultSet(serializedResBuilder);
        responseBuilder.setMaxRowNum(1);
        responseBuilder.setQueryId(QueryIdFactory.NULL_QUERY_ID.getProto());
        responseBuilder.setResultCode(ClientProtos.ResultCode.OK);
      }
    } else { // it requires distributed execution. So, the query is forwarded to a query master.
      StoreType storeType = PlannerUtil.getStoreType(plan);
      if (storeType != null) {
        StorageManager sm = StorageManager.getStorageManager(context.getConf(), storeType);
        StorageProperty storageProperty = sm.getStorageProperty();
        if (!storageProperty.isSupportsInsertInto()) {
          throw new VerifyException("Inserting into non-file storage is not supported.");
        }
        sm.beforeInsertOrCATS(rootNode.getChild());
      }
      context.getSystemMetrics().counter("Query", "numDMLQuery").inc();
      hookManager.doHooks(queryContext, plan);

      QueryJobManager queryJobManager = this.context.getQueryJobManager();
      QueryInfo queryInfo;

      queryInfo = queryJobManager.createNewQueryJob(session, queryContext, sql, jsonExpr, rootNode);

      if(queryInfo == null) {
        responseBuilder.setQueryId(QueryIdFactory.NULL_QUERY_ID.getProto());
        responseBuilder.setResultCode(ClientProtos.ResultCode.ERROR);
        responseBuilder.setErrorMessage("Fail starting QueryMaster.");
      } else {
        responseBuilder.setIsForwarded(true);
        responseBuilder.setQueryId(queryInfo.getQueryId().getProto());
        responseBuilder.setResultCode(ClientProtos.ResultCode.OK);
        if(queryInfo.getQueryMasterHost() != null) {
          responseBuilder.setQueryMasterHost(queryInfo.getQueryMasterHost());
        }
        responseBuilder.setQueryMasterPort(queryInfo.getQueryMasterClientPort());
        LOG.info("Query is forwarded to " + queryInfo.getQueryMasterHost() + ":" + queryInfo.getQueryMasterPort());
      }
    }
    SubmitQueryResponse response = responseBuilder.build();
    return response;
  }

  private void insertNonFromQuery(QueryContext queryContext, InsertNode insertNode, SubmitQueryResponse.Builder responseBuilder)
      throws Exception {
    String nodeUniqName = insertNode.getTableName() == null ? insertNode.getPath().getName() : insertNode.getTableName();
    String queryId = nodeUniqName + "_" + System.currentTimeMillis();

    FileSystem fs = TajoConf.getWarehouseDir(context.getConf()).getFileSystem(context.getConf());
    Path stagingDir = QueryMasterTask.initStagingDir(context.getConf(), fs, queryId.toString());

    Path stagingResultDir = new Path(stagingDir, TajoConstants.RESULT_DIR_NAME);
    fs.mkdirs(stagingResultDir);

    TableDesc tableDesc = null;
    Path finalOutputDir = null;
    if (insertNode.getTableName() != null) {
      tableDesc = this.catalog.getTableDesc(insertNode.getTableName());
      finalOutputDir = tableDesc.getPath();
    } else {
      finalOutputDir = insertNode.getPath();
    }

    TaskAttemptContext taskAttemptContext =
        new TaskAttemptContext(queryContext, null, null, (CatalogProtos.FragmentProto[]) null, stagingDir);
    taskAttemptContext.setOutputPath(new Path(stagingResultDir, "part-01-000000"));

    EvalExprExec evalExprExec = new EvalExprExec(taskAttemptContext, (EvalExprNode) insertNode.getChild());
    StoreTableExec exec = new StoreTableExec(taskAttemptContext, insertNode, evalExprExec);
    try {
      exec.init();
      exec.next();
    } finally {
      exec.close();
    }

    if (insertNode.isOverwrite()) { // INSERT OVERWRITE INTO
      // it moves the original table into the temporary location.
      // Then it moves the new result table into the original table location.
      // Upon failed, it recovers the original table if possible.
      boolean movedToOldTable = false;
      boolean committed = false;
      Path oldTableDir = new Path(stagingDir, TajoConstants.INSERT_OVERWIRTE_OLD_TABLE_NAME);
      try {
        if (fs.exists(finalOutputDir)) {
          fs.rename(finalOutputDir, oldTableDir);
          movedToOldTable = fs.exists(oldTableDir);
        } else { // if the parent does not exist, make its parent directory.
          fs.mkdirs(finalOutputDir.getParent());
        }
        fs.rename(stagingResultDir, finalOutputDir);
        committed = fs.exists(finalOutputDir);
      } catch (IOException ioe) {
        // recover the old table
        if (movedToOldTable && !committed) {
          fs.rename(oldTableDir, finalOutputDir);
        }
      }
    } else {
      FileStatus[] files = fs.listStatus(stagingResultDir);
      for (FileStatus eachFile: files) {
        Path targetFilePath = new Path(finalOutputDir, eachFile.getPath().getName());
        if (fs.exists(targetFilePath)) {
          targetFilePath = new Path(finalOutputDir, eachFile.getPath().getName() + "_" + System.currentTimeMillis());
        }
        fs.rename(eachFile.getPath(), targetFilePath);
      }
    }

    if (insertNode.hasTargetTable()) {
      TableStats stats = tableDesc.getStats();
      long volume = Query.getTableVolume(context.getConf(), finalOutputDir);
      stats.setNumBytes(volume);
      stats.setNumRows(1);

      catalog.dropTable(insertNode.getTableName());
      catalog.createTable(tableDesc);

      responseBuilder.setTableDesc(tableDesc.getProto());
    } else {
      TableStats stats = new TableStats();
      long volume = Query.getTableVolume(context.getConf(), finalOutputDir);
      stats.setNumBytes(volume);
      stats.setNumRows(1);

      // Empty TableDesc
      List<CatalogProtos.ColumnProto> columns = new ArrayList<CatalogProtos.ColumnProto>();
      CatalogProtos.TableDescProto tableDescProto = CatalogProtos.TableDescProto.newBuilder()
          .setTableName(nodeUniqName)
          .setMeta(CatalogProtos.TableProto.newBuilder().setStoreType(CatalogProtos.StoreType.CSV).build())
          .setSchema(CatalogProtos.SchemaProto.newBuilder().addAllFields(columns).build())
          .setStats(stats.getProto())
          .build();

      responseBuilder.setTableDesc(tableDescProto);
    }

    // If queryId == NULL_QUERY_ID and MaxRowNum == -1, TajoCli prints only number of inserted rows.
    responseBuilder.setMaxRowNum(-1);
    responseBuilder.setQueryId(QueryIdFactory.NULL_QUERY_ID.getProto());
    responseBuilder.setResultCode(ClientProtos.ResultCode.OK);
  }


  public QueryId updateQuery(QueryContext queryContext, String sql, boolean isJson) throws IOException, SQLException, PlanningException {
    try {
      LOG.info("SQL: " + sql);

      Expr expr;
      if (isJson) {
        expr = JsonHelper.fromJson(sql, Expr.class);
      } else {
        // parse the query
        expr = analyzer.parse(sql);
      }

      LogicalPlan plan = createLogicalPlan(queryContext, expr);
      LogicalRootNode rootNode = plan.getRootBlock().getRoot();

      if (!PlannerUtil.checkIfDDLPlan(rootNode)) {
        throw new SQLException("This is not update query:\n" + sql);
      } else {
        updateQuery(queryContext, rootNode.getChild());
        return QueryIdFactory.NULL_QUERY_ID;
      }
    } catch (Exception e) {
      LOG.error(e.getMessage(), e);
      throw new IOException(e.getMessage(), e);
    }
  }

  private boolean updateQuery(QueryContext queryContext, LogicalNode root) throws IOException {

    switch (root.getType()) {
      case CREATE_DATABASE:
        CreateDatabaseNode createDatabase = (CreateDatabaseNode) root;
        createDatabase(queryContext, createDatabase.getDatabaseName(), null, createDatabase.isIfNotExists());
        return true;
      case DROP_DATABASE:
        DropDatabaseNode dropDatabaseNode = (DropDatabaseNode) root;
        dropDatabase(queryContext, dropDatabaseNode.getDatabaseName(), dropDatabaseNode.isIfExists());
        return true;
      case CREATE_TABLE:
        CreateTableNode createTable = (CreateTableNode) root;
        createTable(queryContext, createTable, createTable.isIfNotExists());
        return true;
      case DROP_TABLE:
        DropTableNode dropTable = (DropTableNode) root;
        dropTable(queryContext, dropTable.getTableName(), dropTable.isIfExists(), dropTable.isPurge());
        return true;
      case ALTER_TABLESPACE:
        AlterTablespaceNode alterTablespace = (AlterTablespaceNode) root;
        alterTablespace(queryContext, alterTablespace);
        return true;
      case ALTER_TABLE:
        AlterTableNode alterTable = (AlterTableNode) root;
        alterTable(queryContext,alterTable);
        return true;
      case TRUNCATE_TABLE:
        TruncateTableNode truncateTable = (TruncateTableNode) root;
        truncateTable(queryContext, truncateTable);
        return true;
      default:
        throw new InternalError("updateQuery cannot handle such query: \n" + root.toJson());
    }
  }

  private LogicalPlan createLogicalPlan(QueryContext queryContext, Expr expression) throws PlanningException {

    VerificationState state = new VerificationState();
    preVerifier.verify(queryContext, state, expression);
    if (!state.verified()) {
      StringBuilder sb = new StringBuilder();
      for (String error : state.getErrorMessages()) {
        sb.append(error).append("\n");
      }
      throw new VerifyException(sb.toString());
    }

    LogicalPlan plan = planner.createPlan(queryContext, expression);
    if (LOG.isDebugEnabled()) {
      LOG.debug("=============================================");
      LOG.debug("Non Optimized Query: \n" + plan.toString());
      LOG.debug("=============================================");
    }
    LOG.info("Non Optimized Query: \n" + plan.toString());
    optimizer.optimize(queryContext, plan);
    LOG.info("=============================================");
    LOG.info("Optimized Query: \n" + plan.toString());
    LOG.info("=============================================");

    annotatedPlanVerifier.verify(queryContext, state, plan);
    verifyInsertTableSchema(queryContext, state, plan);

    if (!state.verified()) {
      StringBuilder sb = new StringBuilder();
      for (String error : state.getErrorMessages()) {
        sb.append(error).append("\n");
      }
      throw new VerifyException(sb.toString());
    }

    return plan;
  }

  private void verifyInsertTableSchema(QueryContext queryContext, VerificationState state, LogicalPlan plan) {
    StoreType storeType = PlannerUtil.getStoreType(plan);
    if (storeType != null) {
      LogicalRootNode rootNode = plan.getRootBlock().getRoot();
      if (rootNode.getChild().getType() == NodeType.INSERT) {
        try {
          TableDesc tableDesc = PlannerUtil.getTableDesc(catalog, rootNode.getChild());
          InsertNode iNode = rootNode.getChild();
          Schema outSchema = iNode.getChild().getOutSchema();

          StorageManager.getStorageManager(queryContext.getConf(), storeType)
              .verifyInsertTableSchema(tableDesc, outSchema);
        } catch (Throwable t) {
          state.addVerification(t.getMessage());
        }
      }
    }
  }

  /**
   * Alter a given table
   */
  public void alterTablespace(final QueryContext queryContext, final AlterTablespaceNode alterTablespace) {

    final CatalogService catalog = context.getCatalog();
    final String spaceName = alterTablespace.getTablespaceName();

    AlterTablespaceProto.Builder builder = AlterTablespaceProto.newBuilder();
    builder.setSpaceName(spaceName);
    if (alterTablespace.getSetType() == AlterTablespaceSetType.LOCATION) {
      AlterTablespaceProto.AlterTablespaceCommand.Builder commandBuilder =
          AlterTablespaceProto.AlterTablespaceCommand.newBuilder();
      commandBuilder.setType(AlterTablespaceProto.AlterTablespaceType.LOCATION);
      commandBuilder.setLocation(AlterTablespaceProto.SetLocation.newBuilder().setUri(alterTablespace.getLocation()));
      commandBuilder.build();
      builder.addCommand(commandBuilder);
    } else {
      throw new RuntimeException("This 'ALTER TABLESPACE' is not supported yet.");
    }

    catalog.alterTablespace(builder.build());
  }

  /**
   * Alter a given table
   */
  public void alterTable(final QueryContext queryContext, final AlterTableNode alterTable) throws IOException {

    final CatalogService catalog = context.getCatalog();
    final String tableName = alterTable.getTableName();

    String databaseName;
    String simpleTableName;
    if (CatalogUtil.isFQTableName(tableName)) {
      String[] split = CatalogUtil.splitFQTableName(tableName);
      databaseName = split[0];
      simpleTableName = split[1];
    } else {
      databaseName = queryContext.getCurrentDatabase();
      simpleTableName = tableName;
    }
    final String qualifiedName = CatalogUtil.buildFQName(databaseName, simpleTableName);

    if (!catalog.existsTable(databaseName, simpleTableName)) {
      throw new NoSuchTableException(qualifiedName);
    }

    switch (alterTable.getAlterTableOpType()) {
      case RENAME_TABLE:
        if (!catalog.existsTable(databaseName, simpleTableName)) {
          throw new NoSuchTableException(alterTable.getTableName());
        }
        if (catalog.existsTable(databaseName, alterTable.getNewTableName())) {
          throw new AlreadyExistsTableException(alterTable.getNewTableName());
        }

        TableDesc desc = catalog.getTableDesc(databaseName, simpleTableName);

        if (!desc.isExternal()) { // if the table is the managed table
          Path oldPath = StorageUtil.concatPath(context.getConf().getVar(TajoConf.ConfVars.WAREHOUSE_DIR),
              databaseName, simpleTableName);
          Path newPath = StorageUtil.concatPath(context.getConf().getVar(TajoConf.ConfVars.WAREHOUSE_DIR),
              databaseName, alterTable.getNewTableName());
          FileSystem fs = oldPath.getFileSystem(context.getConf());

          if (!fs.exists(oldPath)) {
            throw new IOException("No such a table directory: " + oldPath);
          }
          if (fs.exists(newPath)) {
            throw new IOException("Already table directory exists: " + newPath);
          }

          fs.rename(oldPath, newPath);
        }
        catalog.alterTable(CatalogUtil.renameTable(qualifiedName, alterTable.getNewTableName(),
            AlterTableType.RENAME_TABLE));
        break;
      case RENAME_COLUMN:
        if (existColumnName(qualifiedName, alterTable.getNewColumnName())) {
          throw new ColumnNameAlreadyExistException(alterTable.getNewColumnName());
        }
        catalog.alterTable(CatalogUtil.renameColumn(qualifiedName, alterTable.getColumnName(),
            alterTable.getNewColumnName(), AlterTableType.RENAME_COLUMN));
        break;
      case ADD_COLUMN:
        if (existColumnName(qualifiedName, alterTable.getAddNewColumn().getSimpleName())) {
          throw new ColumnNameAlreadyExistException(alterTable.getAddNewColumn().getSimpleName());
        }
        catalog.alterTable(CatalogUtil.addNewColumn(qualifiedName, alterTable.getAddNewColumn(), AlterTableType.ADD_COLUMN));
        break;
      default:
        //TODO
    }
  }

  /**
   * Truncate table a given table
   */
  public void truncateTable(final QueryContext queryContext, final TruncateTableNode truncateTableNode)
      throws IOException {
    List<String> tableNames = truncateTableNode.getTableNames();
    final CatalogService catalog = context.getCatalog();

    String databaseName;
    String simpleTableName;

    List<TableDesc> tableDescList = new ArrayList<TableDesc>();
    for (String eachTableName: tableNames) {
      if (CatalogUtil.isFQTableName(eachTableName)) {
        String[] split = CatalogUtil.splitFQTableName(eachTableName);
        databaseName = split[0];
        simpleTableName = split[1];
      } else {
        databaseName = queryContext.getCurrentDatabase();
        simpleTableName = eachTableName;
      }
      final String qualifiedName = CatalogUtil.buildFQName(databaseName, simpleTableName);

      if (!catalog.existsTable(databaseName, simpleTableName)) {
        throw new NoSuchTableException(qualifiedName);
      }

      Path warehousePath = new Path(TajoConf.getWarehouseDir(context.getConf()), databaseName);
      TableDesc tableDesc = catalog.getTableDesc(databaseName, simpleTableName);
      Path tablePath = tableDesc.getPath();
      if (tablePath.getParent() == null ||
          !tablePath.getParent().toUri().getPath().equals(warehousePath.toUri().getPath())) {
        throw new IOException("Can't truncate external table:" + eachTableName + ", data dir=" + tablePath +
            ", warehouse dir=" + warehousePath);
      }
      tableDescList.add(tableDesc);
    }

    for (TableDesc eachTable: tableDescList) {
      Path path = eachTable.getPath();
      LOG.info("Truncate table: " + eachTable.getName() + ", delete all data files in " + path);
      FileSystem fs = path.getFileSystem(context.getConf());

      FileStatus[] files = fs.listStatus(path);
      if (files != null) {
        for (FileStatus eachFile: files) {
          fs.delete(eachFile.getPath(), true);
        }
      }
    }
  }

  private boolean existColumnName(String tableName, String columnName) {
    final TableDesc tableDesc = catalog.getTableDesc(tableName);
    return tableDesc.getSchema().containsByName(columnName) ? true : false;
  }

  private TableDesc createTable(QueryContext queryContext, CreateTableNode createTable, boolean ifNotExists) throws IOException {
    TableMeta meta;

    if (createTable.hasOptions()) {
      meta = CatalogUtil.newTableMeta(createTable.getStorageType(), createTable.getOptions());
    } else {
      meta = CatalogUtil.newTableMeta(createTable.getStorageType());
    }

    if(PlannerUtil.isFileStorageType(createTable.getStorageType()) && createTable.isExternal()){
      Preconditions.checkState(createTable.hasPath(), "ERROR: LOCATION must be given.");
    }

    return createTable(queryContext, createTable.getTableName(), createTable.getStorageType(),
        createTable.getTableSchema(), meta, createTable.getPath(), createTable.isExternal(),
        createTable.getPartitionMethod(), ifNotExists);
  }

  public TableDesc createTable(QueryContext queryContext, String tableName, StoreType storeType,
                               Schema schema, TableMeta meta, Path location, boolean isExternal,
                               PartitionMethodDesc partitionDesc, boolean ifNotExists) throws IOException {
    String databaseName;
    String simpleTableName;
    if (CatalogUtil.isFQTableName(tableName)) {
      String [] splitted = CatalogUtil.splitFQTableName(tableName);
      databaseName = splitted[0];
      simpleTableName = splitted[1];
    } else {
      databaseName = queryContext.getCurrentDatabase();
      simpleTableName = tableName;
    }
    String qualifiedName = CatalogUtil.buildFQName(databaseName, simpleTableName);

    boolean exists = catalog.existsTable(databaseName, simpleTableName);

    if (exists) {
      if (ifNotExists) {
        LOG.info("relation \"" + qualifiedName + "\" is already exists." );
        return catalog.getTableDesc(databaseName, simpleTableName);
      } else {
        throw new AlreadyExistsTableException(CatalogUtil.buildFQName(databaseName, tableName));
      }
    }

    TableDesc desc = new TableDesc(CatalogUtil.buildFQName(databaseName, simpleTableName),
        schema, meta, location, isExternal);

    if (partitionDesc != null) {
      desc.setPartitionMethod(partitionDesc);
    }

    StorageManager.getStorageManager(queryContext.getConf(), storeType).createTable(desc, ifNotExists);

    if (catalog.createTable(desc)) {
      LOG.info("Table " + desc.getName() + " is created (" + desc.getStats().getNumBytes() + ")");
      return desc;
    } else {
      LOG.info("Table creation " + tableName + " is failed.");
      throw new CatalogException("Cannot create table \"" + tableName + "\".");
    }
  }

  public boolean createDatabase(@Nullable QueryContext queryContext, String databaseName,
                                @Nullable String tablespace,
                                boolean ifNotExists) throws IOException {

    String tablespaceName;
    if (tablespace == null) {
      tablespaceName = DEFAULT_TABLESPACE_NAME;
    } else {
      tablespaceName = tablespace;
    }

    // CREATE DATABASE IF NOT EXISTS
    boolean exists = catalog.existDatabase(databaseName);
    if (exists) {
      if (ifNotExists) {
        LOG.info("database \"" + databaseName + "\" is already exists." );
        return true;
      } else {
        throw new AlreadyExistsDatabaseException(databaseName);
      }
    }

    if (catalog.createDatabase(databaseName, tablespaceName)) {
      String normalized = databaseName;
      Path databaseDir = StorageUtil.concatPath(context.getConf().getVar(TajoConf.ConfVars.WAREHOUSE_DIR), normalized);
      FileSystem fs = databaseDir.getFileSystem(context.getConf());
      fs.mkdirs(databaseDir);
    }

    return true;
  }

  public boolean dropDatabase(QueryContext queryContext, String databaseName, boolean ifExists) {

    boolean exists = catalog.existDatabase(databaseName);
    if(!exists) {
      if (ifExists) { // DROP DATABASE IF EXISTS
        LOG.info("database \"" + databaseName + "\" does not exists." );
        return true;
      } else { // Otherwise, it causes an exception.
        throw new NoSuchDatabaseException(databaseName);
      }
    }

    if (queryContext.getCurrentDatabase().equals(databaseName)) {
      throw new RuntimeException("ERROR: Cannot drop the current open database");
    }

    boolean result = catalog.dropDatabase(databaseName);
    LOG.info("database " + databaseName + " is dropped.");
    return result;
  }

  /**
   * Drop a given named table
   *
   * @param tableName to be dropped
   * @param purge Remove all data if purge is true.
   */
  public boolean dropTable(QueryContext queryContext, String tableName, boolean ifExists, boolean purge) {
    CatalogService catalog = context.getCatalog();

    String databaseName;
    String simpleTableName;
    if (CatalogUtil.isFQTableName(tableName)) {
      String [] splitted = CatalogUtil.splitFQTableName(tableName);
      databaseName = splitted[0];
      simpleTableName = splitted[1];
    } else {
      databaseName = queryContext.getCurrentDatabase();
      simpleTableName = tableName;
    }
    String qualifiedName = CatalogUtil.buildFQName(databaseName, simpleTableName);

    boolean exists = catalog.existsTable(qualifiedName);
    if(!exists) {
      if (ifExists) { // DROP TABLE IF EXISTS
        LOG.info("relation \"" + qualifiedName + "\" is already exists." );
        return true;
      } else { // Otherwise, it causes an exception.
        throw new NoSuchTableException(qualifiedName);
      }
    }

    TableDesc tableDesc = catalog.getTableDesc(qualifiedName);
    catalog.dropTable(qualifiedName);

    if (purge) {
      try {
        StorageManager.getStorageManager(queryContext.getConf(), tableDesc.getMeta().getStoreType())
            .purgeTable(tableDesc);
      } catch (IOException e) {
        LOG.warn("Can't purge table: " + e.getMessage(), e);
      }
    }

    LOG.info(String.format("relation \"%s\" is " + (purge ? " purged." : " dropped."), qualifiedName));
    return true;
  }

  public interface DistributedQueryHook {
    boolean isEligible(QueryContext queryContext, LogicalPlan plan);
    void hook(QueryContext queryContext, LogicalPlan plan) throws Exception;
  }

  public static class DistributedQueryHookManager {
    private List<DistributedQueryHook> hooks = new ArrayList<DistributedQueryHook>();
    public void addHook(DistributedQueryHook hook) {
      hooks.add(hook);
    }

    public void doHooks(QueryContext queryContext, LogicalPlan plan) {
      for (DistributedQueryHook hook : hooks) {
        if (hook.isEligible(queryContext, plan)) {
          try {
            hook.hook(queryContext, plan);
          } catch (Throwable t) {
            t.printStackTrace();
          }
        }
      }
    }
  }

  public class CreateTableHook implements DistributedQueryHook {

    @Override
    public boolean isEligible(QueryContext queryContext, LogicalPlan plan) {
      LogicalRootNode rootNode = plan.getRootBlock().getRoot();
      return rootNode.getChild().getType() == NodeType.CREATE_TABLE;
    }

    @Override
    public void hook(QueryContext queryContext, LogicalPlan plan) throws Exception {
      LogicalRootNode rootNode = plan.getRootBlock().getRoot();
      CreateTableNode createTableNode = rootNode.getChild();
      String [] splitted  = CatalogUtil.splitFQTableName(createTableNode.getTableName());
      String databaseName = splitted[0];
      String tableName = splitted[1];
      queryContext.setOutputTable(tableName);
      queryContext.setOutputPath(
          StorageUtil.concatPath(TajoConf.getWarehouseDir(context.getConf()), databaseName, tableName));
      if(createTableNode.getPartitionMethod() != null) {
        queryContext.setPartitionMethod(createTableNode.getPartitionMethod());
      }
      queryContext.setCreateTable();
    }
  }

  public static class InsertHook implements DistributedQueryHook {

    @Override
    public boolean isEligible(QueryContext queryContext, LogicalPlan plan) {
      return plan.getRootBlock().getRootType() == NodeType.INSERT;
    }

    @Override
  public void hook(QueryContext queryContext, LogicalPlan plan) throws Exception {
      queryContext.setInsert();

      InsertNode insertNode = plan.getRootBlock().getNode(NodeType.INSERT);

      // Set QueryContext settings, such as output table name and output path.
      // It also remove data files if overwrite is true.
      Path outputPath;
      if (insertNode.hasTargetTable()) { // INSERT INTO [TB_NAME]
        queryContext.setOutputTable(insertNode.getTableName());
        queryContext.setOutputPath(insertNode.getPath());
        if (insertNode.hasPartition()) {
          queryContext.setPartitionMethod(insertNode.getPartitionMethod());
        }
      } else { // INSERT INTO LOCATION ...
        // When INSERT INTO LOCATION, must not set output table.
        outputPath = insertNode.getPath();
        queryContext.setFileOutput();
        queryContext.setOutputPath(outputPath);
      }

      if (insertNode.isOverwrite()) {
        queryContext.setOutputOverwrite();
      }
    }
  }
}<|MERGE_RESOLUTION|>--- conflicted
+++ resolved
@@ -28,7 +28,10 @@
 import org.apache.hadoop.fs.Path;
 import org.apache.hadoop.service.AbstractService;
 import org.apache.hadoop.util.StringUtils;
-import org.apache.tajo.*;
+import org.apache.tajo.QueryId;
+import org.apache.tajo.QueryIdFactory;
+import org.apache.tajo.SessionVars;
+import org.apache.tajo.TajoConstants;
 import org.apache.tajo.algebra.AlterTablespaceSetType;
 import org.apache.tajo.algebra.Expr;
 import org.apache.tajo.algebra.JsonHelper;
@@ -253,14 +256,9 @@
         maxRow = (int) limitNode.getFetchFirstNum();
       }
       if (desc.getStats().getNumRows() == 0) {
-<<<<<<< HEAD
-        desc.getStats().setNumRows(-1);
-      }
-=======
         desc.getStats().setNumRows(TajoConstants.UNKNOWN_ROW_NUMBER);
       }
 
->>>>>>> 03c3ea29
       QueryId queryId = QueryIdFactory.newQueryId(context.getResourceManager().getSeedQueryId());
 
       NonForwardQueryResultScanner queryResultScanner =
