/**
 * Licensed to the Apache Software Foundation (ASF) under one
 * or more contributor license agreements.  See the NOTICE file
 * distributed with this work for additional information
 * regarding copyright ownership.  The ASF licenses this file
 * to you under the Apache License, Version 2.0 (the
 * "License"); you may not use this file except in compliance
 * with the License.  You may obtain a copy of the License at
 *
 *     http://www.apache.org/licenses/LICENSE-2.0
 *
 * Unless required by applicable law or agreed to in writing, software
 * distributed under the License is distributed on an "AS IS" BASIS,
 * WITHOUT WARRANTIES OR CONDITIONS OF ANY KIND, either express or implied.
 * See the License for the specific language governing permissions and
 * limitations under the License.
 */

package org.apache.tajo.master.querymaster;

import com.google.common.collect.Lists;
import org.apache.commons.logging.Log;
import org.apache.commons.logging.LogFactory;
import org.apache.hadoop.fs.Path;
import org.apache.tajo.ExecutionBlockId;
import org.apache.tajo.algebra.JoinType;
import org.apache.tajo.catalog.*;
import org.apache.tajo.catalog.proto.CatalogProtos.StoreType;
import org.apache.tajo.catalog.statistics.StatisticsUtil;
import org.apache.tajo.catalog.statistics.TableStats;
import org.apache.tajo.conf.TajoConf.ConfVars;
import org.apache.tajo.engine.planner.PlannerUtil;
import org.apache.tajo.engine.planner.PlanningException;
import org.apache.tajo.engine.planner.RangePartitionAlgorithm;
import org.apache.tajo.engine.planner.UniformRangePartition;
import org.apache.tajo.engine.planner.global.DataChannel;
import org.apache.tajo.engine.planner.global.ExecutionBlock;
import org.apache.tajo.engine.planner.global.GlobalPlanner;
import org.apache.tajo.engine.planner.global.MasterPlan;
import org.apache.tajo.engine.planner.logical.*;
import org.apache.tajo.engine.query.QueryContext;
import org.apache.tajo.engine.utils.TupleUtil;
import org.apache.tajo.exception.InternalException;
import org.apache.tajo.ipc.TajoWorkerProtocol;
import org.apache.tajo.master.TaskSchedulerContext;
import org.apache.tajo.master.querymaster.QueryUnit.IntermediateEntry;
import org.apache.tajo.storage.AbstractStorageManager;
import org.apache.tajo.storage.RowStoreUtil;
import org.apache.tajo.storage.TupleRange;
import org.apache.tajo.storage.fragment.FileFragment;
import org.apache.tajo.util.TUtil;
import org.apache.tajo.util.TajoIdUtils;
import org.apache.tajo.worker.FetchImpl;

import java.io.IOException;
import java.io.UnsupportedEncodingException;
import java.math.BigDecimal;
import java.net.URI;
import java.util.*;
import java.util.Map.Entry;

import static org.apache.tajo.ipc.TajoWorkerProtocol.ShuffleType.HASH_SHUFFLE;
import static org.apache.tajo.ipc.TajoWorkerProtocol.ShuffleType.RANGE_SHUFFLE;

/**
 * Repartitioner creates non-leaf tasks and shuffles intermediate data.
 * It supports two repartition methods, such as hash and range repartition.
 */
public class Repartitioner {
  private static final Log LOG = LogFactory.getLog(Repartitioner.class);

  private final static int HTTP_REQUEST_MAXIMUM_LENGTH = 1900;
  private final static String UNKNOWN_HOST = "unknown";

  public static void scheduleFragmentsForJoinQuery(TaskSchedulerContext schedulerContext, SubQuery subQuery)
      throws IOException {
    MasterPlan masterPlan = subQuery.getMasterPlan();
    ExecutionBlock execBlock = subQuery.getBlock();
    QueryMasterTask.QueryMasterTaskContext masterContext = subQuery.getContext();
    AbstractStorageManager storageManager = subQuery.getStorageManager();

    ScanNode[] scans = execBlock.getScanNodes();

    Path tablePath;
    FileFragment[] fragments = new FileFragment[scans.length];
    long[] stats = new long[scans.length];

    // initialize variables from the child operators
    for (int i = 0; i < scans.length; i++) {
      TableDesc tableDesc = masterContext.getTableDescMap().get(scans[i].getCanonicalName());
      if (tableDesc == null) { // if it is a real table stored on storage
        tablePath = storageManager.getTablePath(scans[i].getTableName());
        if (execBlock.getUnionScanMap() != null && !execBlock.getUnionScanMap().isEmpty()) {
          for (Map.Entry<ExecutionBlockId, ExecutionBlockId> unionScanEntry: execBlock.getUnionScanMap().entrySet()) {
            ExecutionBlockId originScanEbId = unionScanEntry.getKey();
            stats[i] += masterContext.getSubQuery(originScanEbId).getResultStats().getNumBytes();
          }
        } else {
          ExecutionBlockId scanEBId = TajoIdUtils.createExecutionBlockId(scans[i].getTableName());
          stats[i] = masterContext.getSubQuery(scanEBId).getResultStats().getNumBytes();
        }
        fragments[i] = new FileFragment(scans[i].getCanonicalName(), tablePath, 0, 0, new String[]{UNKNOWN_HOST});
      } else {
        tablePath = tableDesc.getPath();
        try {
          stats[i] = GlobalPlanner.computeDescendentVolume(scans[i]);
        } catch (PlanningException e) {
          throw new IOException(e);
        }

        // if table has no data, storageManager will return empty FileFragment.
        // So, we need to handle FileFragment by its size.
        // If we don't check its size, it can cause IndexOutOfBoundsException.
        List<FileFragment> fileFragments = storageManager.getSplits(scans[i].getCanonicalName(), tableDesc.getMeta(), tableDesc.getSchema(), tablePath);
        if (fileFragments.size() > 0) {
          fragments[i] = fileFragments.get(0);
        } else {
          fragments[i] = new FileFragment(scans[i].getCanonicalName(), tablePath, 0, 0, new String[]{UNKNOWN_HOST});
        }
      }
    }

    // If one of inner join tables has no input data, it means that this execution block has no result row.
    JoinNode joinNode = PlannerUtil.findMostBottomNode(execBlock.getPlan(), NodeType.JOIN);
    if (joinNode != null) {
      if ( (joinNode.getJoinType() == JoinType.INNER)) {
        LogicalNode leftNode = joinNode.getLeftChild();
        LogicalNode rightNode = joinNode.getRightChild();
        for (int i = 0; i < stats.length; i++) {
          if (scans[i].getPID() == leftNode.getPID() || scans[i].getPID() == rightNode.getPID()) {
            if (stats[i] == 0) {
              LOG.info(scans[i] + " 's input data is zero. Inner join's result is empty.");
              return;
            }
          }
        }
      }
    }

    // If node is outer join and a preserved relation is empty, it should return zero rows.
    joinNode = PlannerUtil.findTopNode(execBlock.getPlan(), NodeType.JOIN);
    if (joinNode != null) {
      // If all stats are zero, return
      boolean isEmptyAllJoinTables = true;
      for (int i = 0; i < stats.length; i++) {
        if (stats[i] > 0) {
          isEmptyAllJoinTables = false;
          break;
        }
      }
      if (isEmptyAllJoinTables) {
        LOG.info("All input join tables are empty.");
        return;
      }

      // find left top scan node
      ScanNode leftScanNode = PlannerUtil.findTopNode(joinNode.getLeftChild(), NodeType.SCAN);
      ScanNode rightScanNode = PlannerUtil.findTopNode(joinNode.getRightChild(), NodeType.SCAN);

      long leftStats = -1;
      long rightStats = -1;
      if (stats.length == 2) {
        for (int i = 0; i < stats.length; i++) {
          if (scans[i].equals(leftScanNode)) {
            leftStats = stats[i];
          } else if (scans[i].equals(rightScanNode)) {
            rightStats = stats[i];
          }
        }
        if (joinNode.getJoinType() == JoinType.LEFT_OUTER) {
          if (leftStats == 0) {
            return;
          }
        }
        if (joinNode.getJoinType() == JoinType.RIGHT_OUTER) {
          if (rightStats == 0) {
            return;
          }
        }
      }
    }

    // Assigning either fragments or fetch urls to query units
    boolean isAllBroadcastTable = true;
    for (int i = 0; i < scans.length; i++) {
      if (!execBlock.isBroadcastTable(scans[i].getCanonicalName())) {
        isAllBroadcastTable = false;
        break;
      }
    }


    if (isAllBroadcastTable) { // if all relations of this EB are broadcasted
      // set largest table to normal mode
      long maxStats = Long.MIN_VALUE;
      int maxStatsScanIdx = -1;
      for (int i = 0; i < scans.length; i++) {
        // finding largest table.
        // If stats == 0, can't be base table.
        if (stats[i] > 0 && stats[i] > maxStats) {
          maxStats = stats[i];
          maxStatsScanIdx = i;
        }
      }
      if (maxStatsScanIdx == -1) {
        maxStatsScanIdx = 0;
      }
      int baseScanIdx = maxStatsScanIdx;
      scans[baseScanIdx].setBroadcastTable(false);
      execBlock.removeBroadcastTable(scans[baseScanIdx].getCanonicalName());
      LOG.info(String.format("[Distributed Join Strategy] : Broadcast Join with all tables, base_table=%s, base_volume=%d",
          scans[baseScanIdx].getCanonicalName(), stats[baseScanIdx]));
      scheduleLeafTasksWithBroadcastTable(schedulerContext, subQuery, baseScanIdx, fragments);


    } else if (!execBlock.getBroadcastTables().isEmpty()) { // If some relations of this EB are broadcasted
      boolean hasNonLeafNode = false;
      List<Integer> largeScanIndexList = new ArrayList<Integer>();
      List<Integer> broadcastIndexList = new ArrayList<Integer>();
      String nonLeafScanNames = "";
      String namePrefix = "";
      long maxStats = Long.MIN_VALUE;
      int maxStatsScanIdx = -1;
      for (int i = 0; i < scans.length; i++) {
        if (scans[i].getTableDesc().getMeta().getStoreType() == StoreType.RAW) {
          // Intermediate data scan
          hasNonLeafNode = true;
          largeScanIndexList.add(i);
          nonLeafScanNames += namePrefix + scans[i].getCanonicalName();
          namePrefix = ",";
        }
        if (execBlock.isBroadcastTable(scans[i].getCanonicalName())) {
          broadcastIndexList.add(i);
        } else {
          // finding largest table.
          if (stats[i] > 0 && stats[i] > maxStats) {
            maxStats = stats[i];
            maxStatsScanIdx = i;
          }
        }
      }
      if (maxStatsScanIdx == -1) {
        maxStatsScanIdx = 0;
      }

      if (!hasNonLeafNode) {
        if (largeScanIndexList.size() > 1) {
          String largeTableNames = "";
          for (Integer eachId : largeScanIndexList) {
            largeTableNames += scans[eachId].getTableName() + ",";
          }
          throw new IOException("Broadcase join with leaf node should have only one large table, " +
              "but " + largeScanIndexList.size() + ", tables=" + largeTableNames);
        }
        int baseScanIdx = largeScanIndexList.isEmpty() ? maxStatsScanIdx : largeScanIndexList.get(0);
        LOG.info(String.format("[Distributed Join Strategy] : Broadcast Join, base_table=%s, base_volume=%d",
            scans[baseScanIdx].getCanonicalName(), stats[baseScanIdx]));
        scheduleLeafTasksWithBroadcastTable(schedulerContext, subQuery, baseScanIdx, fragments);
      } else {
        if (largeScanIndexList.size() > 2) {
          throw new IOException("Symmetric Repartition Join should have two scan node, but " + nonLeafScanNames);
        }

        //select intermediate scan and stats
        ScanNode[] intermediateScans = new ScanNode[largeScanIndexList.size()];
        long[] intermediateScanStats = new long[largeScanIndexList.size()];
        FileFragment[] intermediateFragments = new FileFragment[largeScanIndexList.size()];
        int index = 0;
        for (Integer eachIdx : largeScanIndexList) {
          intermediateScans[index] = scans[eachIdx];
          intermediateScanStats[index] = stats[eachIdx];
          intermediateFragments[index++] = fragments[eachIdx];
        }
        FileFragment[] broadcastFragments = new FileFragment[broadcastIndexList.size()];
        index = 0;
        for (Integer eachIdx : broadcastIndexList) {
          scans[eachIdx].setBroadcastTable(true);
          broadcastFragments[index++] = fragments[eachIdx];
        }
        LOG.info(String.format("[Distributed Join Strategy] : Broadcast Join, join_node=%s", nonLeafScanNames));
        scheduleSymmetricRepartitionJoin(masterContext, schedulerContext, subQuery,
            intermediateScans, intermediateScanStats, intermediateFragments, broadcastFragments);
      }
    } else {
      LOG.info("[Distributed Join Strategy] : Symmetric Repartition Join");
      scheduleSymmetricRepartitionJoin(masterContext, schedulerContext, subQuery, scans, stats, fragments, null);
    }
  }

  /**
   * Scheduling in tech case of Symmetric Repartition Join
   * @param masterContext
   * @param schedulerContext
   * @param subQuery
   * @param scans
   * @param stats
   * @param fragments
   * @throws IOException
   */
  private static void scheduleSymmetricRepartitionJoin(QueryMasterTask.QueryMasterTaskContext masterContext,
                                                       TaskSchedulerContext schedulerContext,
                                                       SubQuery subQuery,
                                                       ScanNode[] scans,
                                                       long[] stats,
                                                       FileFragment[] fragments,
                                                       FileFragment[] broadcastFragments) throws IOException {
    MasterPlan masterPlan = subQuery.getMasterPlan();
    ExecutionBlock execBlock = subQuery.getBlock();
    // The hash map is modeling as follows:
    // <Part Id, <EbId, Intermediate Data>>
    Map<Integer, Map<ExecutionBlockId, List<IntermediateEntry>>> hashEntries =
        new HashMap<Integer, Map<ExecutionBlockId, List<IntermediateEntry>>>();

    // Grouping IntermediateData by a partition key and a table name
    List<ExecutionBlock> childBlocks = masterPlan.getChilds(subQuery.getId());

    // In the case of join with union, there is one ScanNode for union.
    Map<ExecutionBlockId, ExecutionBlockId> unionScanMap = execBlock.getUnionScanMap();
    for (ExecutionBlock childBlock : childBlocks) {
      ExecutionBlockId scanEbId = unionScanMap.get(childBlock.getId());
      if (scanEbId == null) {
        scanEbId = childBlock.getId();
      }
      SubQuery childExecSM = subQuery.getContext().getSubQuery(childBlock.getId());
      for (QueryUnit task : childExecSM.getQueryUnits()) {
        if (task.getIntermediateData() != null && !task.getIntermediateData().isEmpty()) {
          for (IntermediateEntry intermEntry : task.getIntermediateData()) {
            intermEntry.setEbId(childBlock.getId());
            if (hashEntries.containsKey(intermEntry.getPartId())) {
              Map<ExecutionBlockId, List<IntermediateEntry>> tbNameToInterm =
                  hashEntries.get(intermEntry.getPartId());

              if (tbNameToInterm.containsKey(scanEbId)) {
                tbNameToInterm.get(scanEbId).add(intermEntry);
              } else {
                tbNameToInterm.put(scanEbId, TUtil.newList(intermEntry));
              }
            } else {
              Map<ExecutionBlockId, List<IntermediateEntry>> tbNameToInterm =
                  new HashMap<ExecutionBlockId, List<IntermediateEntry>>();
              tbNameToInterm.put(scanEbId, TUtil.newList(intermEntry));
              hashEntries.put(intermEntry.getPartId(), tbNameToInterm);
            }
          }
        } else {
          //if no intermidatedata(empty table), make empty entry
          int emptyPartitionId = 0;
          if (hashEntries.containsKey(emptyPartitionId)) {
            Map<ExecutionBlockId, List<IntermediateEntry>> tbNameToInterm = hashEntries.get(emptyPartitionId);
            if (tbNameToInterm.containsKey(scanEbId))
              tbNameToInterm.get(scanEbId).addAll(new ArrayList<IntermediateEntry>());
            else
              tbNameToInterm.put(scanEbId, new ArrayList<IntermediateEntry>());
          } else {
            Map<ExecutionBlockId, List<IntermediateEntry>> tbNameToInterm =
                new HashMap<ExecutionBlockId, List<IntermediateEntry>>();
            tbNameToInterm.put(scanEbId, new ArrayList<IntermediateEntry>());
            hashEntries.put(emptyPartitionId, tbNameToInterm);
          }
        }
      }
    }

<<<<<<< HEAD
      // hashEntries can be zero if there are no input data.
      // In the case, it will cause the zero divided exception.
      // it avoids this problem.
      int [] avgSize = new int[2];
      avgSize[0] = hashEntries.size() == 0 ? 0 : (int) (stats[0] / hashEntries.size());
      avgSize[1] = hashEntries.size() == 0 ? 0 : (int) (stats[1] / hashEntries.size());
      int bothFetchSize = avgSize[0] + avgSize[1];

      // Getting the desire number of join tasks according to the volumn
      // of a larger table
      int largerIdx = stats[0] >= stats[1] ? 0 : 1;
      int desireJoinTaskVolumn =
          QueryContext.getIntVar(subQuery.getContext().getQueryContext(), subQuery.getContext().getConf(),
              ConfVars.DIST_QUERY_JOIN_TASK_VOLUME);

      // calculate the number of tasks according to the data size
      int mb = (int) Math.ceil((double)stats[largerIdx] / 1048576);
      LOG.info("Larger intermediate data is approximately " + mb + " MB");
      // determine the number of task per 64MB
      int maxTaskNum = (int) Math.ceil((double)mb / desireJoinTaskVolumn);
      LOG.info("The calculated number of tasks is " + maxTaskNum);
      LOG.info("The number of total shuffle keys is " + hashEntries.size());
      // the number of join tasks cannot be larger than the number of
      // distinct partition ids.
      int joinTaskNum = Math.min(maxTaskNum, hashEntries.size());
      LOG.info("The determined number of join tasks is " + joinTaskNum);

      SubQuery.scheduleFragment(subQuery, fragments[0], Arrays.asList(new FileFragment[]{fragments[1]}));

      // Assign partitions to tasks in a round robin manner.
      for (Entry<Integer, Map<ExecutionBlockId, List<IntermediateEntry>>> entry
          : hashEntries.entrySet()) {
        addJoinShuffle(subQuery, entry.getKey(), entry.getValue());
      }
=======
    // hashEntries can be zero if there are no input data.
    // In the case, it will cause the zero divided exception.
    // it avoids this problem.
    int[] avgSize = new int[2];
    avgSize[0] = hashEntries.size() == 0 ? 0 : (int) (stats[0] / hashEntries.size());
    avgSize[1] = hashEntries.size() == 0 ? 0 : (int) (stats[1] / hashEntries.size());
    int bothFetchSize = avgSize[0] + avgSize[1];

    // Getting the desire number of join tasks according to the volumn
    // of a larger table
    int largerIdx = stats[0] >= stats[1] ? 0 : 1;
    int desireJoinTaskVolumn = subQuery.getContext().getConf().
        getIntVar(ConfVars.DIST_QUERY_JOIN_TASK_VOLUME);

    // calculate the number of tasks according to the data size
    int mb = (int) Math.ceil((double) stats[largerIdx] / 1048576);
    LOG.info("Larger intermediate data is approximately " + mb + " MB");
    // determine the number of task per 64MB
    int maxTaskNum = (int) Math.ceil((double) mb / desireJoinTaskVolumn);
    LOG.info("The calculated number of tasks is " + maxTaskNum);
    LOG.info("The number of total shuffle keys is " + hashEntries.size());
    // the number of join tasks cannot be larger than the number of
    // distinct partition ids.
    int joinTaskNum = Math.min(maxTaskNum, hashEntries.size());
    LOG.info("The determined number of join tasks is " + joinTaskNum);

    FileFragment[] rightFragments = new FileFragment[1 + (broadcastFragments == null ? 0 : broadcastFragments.length)];
    rightFragments[0] = fragments[1];
    if (broadcastFragments != null) {
      System.arraycopy(broadcastFragments, 0, rightFragments, 1, broadcastFragments.length);
    }
    SubQuery.scheduleFragment(subQuery, fragments[0], Arrays.asList(rightFragments));
>>>>>>> 5e2d6c3c

    // Assign partitions to tasks in a round robin manner.
    for (Entry<Integer, Map<ExecutionBlockId, List<IntermediateEntry>>> entry
        : hashEntries.entrySet()) {
      addJoinShuffle(subQuery, entry.getKey(), entry.getValue());
    }

    schedulerContext.setTaskSize((int) Math.ceil((double) bothFetchSize / joinTaskNum));
    schedulerContext.setEstimatedTaskNum(joinTaskNum);
  }

  /**
   * It creates a number of fragments for all partitions.
   */
  public static List<FileFragment> getFragmentsFromPartitionedTable(AbstractStorageManager sm,
                                                                          ScanNode scan,
                                                                          TableDesc table) throws IOException {
    List<FileFragment> fragments = Lists.newArrayList();
    PartitionedTableScanNode partitionsScan = (PartitionedTableScanNode) scan;
    fragments.addAll(sm.getSplits(
        scan.getCanonicalName(), table.getMeta(), table.getSchema(), partitionsScan.getInputPaths()));
    partitionsScan.setInputPaths(null);
    return fragments;
  }

  private static void scheduleLeafTasksWithBroadcastTable(TaskSchedulerContext schedulerContext, SubQuery subQuery,
                                                          int baseScanId, FileFragment[] fragments) throws IOException {
    ExecutionBlock execBlock = subQuery.getBlock();
    ScanNode[] scans = execBlock.getScanNodes();

    for (int i = 0; i < scans.length; i++) {
      if (i != baseScanId) {
        scans[i].setBroadcastTable(true);
      }
    }

    // Large table(baseScan)
    //  -> add all fragment to baseFragments
    //  -> each fragment is assigned to a Task by DefaultTaskScheduler.handle()
    // Broadcast table
    //  all fragments or paths assigned every Large table's scan task.
    //  -> PARTITIONS_SCAN
    //     . add all partition paths to node's inputPaths variable
    //  -> SCAN
    //     . add all fragments to broadcastFragments
    Collection<FileFragment> baseFragments = null;
    List<FileFragment> broadcastFragments = new ArrayList<FileFragment>();
    for (int i = 0; i < scans.length; i++) {
      ScanNode scan = scans[i];
      TableDesc desc = subQuery.getContext().getTableDescMap().get(scan.getCanonicalName());
      TableMeta meta = desc.getMeta();

      Collection<FileFragment> scanFragments;
      Path[] partitionScanPaths = null;
      if (scan.getType() == NodeType.PARTITIONS_SCAN) {
        PartitionedTableScanNode partitionScan = (PartitionedTableScanNode)scan;
        partitionScanPaths = partitionScan.getInputPaths();
        // set null to inputPaths in getFragmentsFromPartitionedTable()
        scanFragments = getFragmentsFromPartitionedTable(subQuery.getStorageManager(), scan, desc);
      } else {
        scanFragments = subQuery.getStorageManager().getSplits(scan.getCanonicalName(), meta, desc.getSchema(),
            desc.getPath());
      }

      if (scanFragments != null) {
        if (i == baseScanId) {
          baseFragments = scanFragments;
        } else {
          if (scan.getType() == NodeType.PARTITIONS_SCAN) {
            PartitionedTableScanNode partitionScan = (PartitionedTableScanNode)scan;
            // PhisicalPlanner make PartitionMergeScanExec when table is boradcast table and inputpaths is not empty
            partitionScan.setInputPaths(partitionScanPaths);
          } else {
            broadcastFragments.addAll(scanFragments);
          }
        }
      }
    }

    if (baseFragments == null) {
      throw new IOException("No fragments for " + scans[baseScanId].getTableName());
    }

    SubQuery.scheduleFragments(subQuery, baseFragments, broadcastFragments);
    schedulerContext.setEstimatedTaskNum(baseFragments.size());
  }

  private static void addJoinShuffle(SubQuery subQuery, int partitionId,
                                     Map<ExecutionBlockId, List<IntermediateEntry>> grouppedPartitions) {
    Map<String, List<FetchImpl>> fetches = new HashMap<String, List<FetchImpl>>();
    for (ExecutionBlock execBlock : subQuery.getMasterPlan().getChilds(subQuery.getId())) {
      if (grouppedPartitions.containsKey(execBlock.getId())) {
        Collection<FetchImpl> requests = mergeShuffleRequest(partitionId, HASH_SHUFFLE,
            grouppedPartitions.get(execBlock.getId()));
        fetches.put(execBlock.getId().toString(), Lists.newArrayList(requests));
      }
    }

    if (fetches.isEmpty()) {
      LOG.info(subQuery.getId() + "'s " + partitionId + " partition has empty result.");
      return;
    }
    SubQuery.scheduleFetches(subQuery, fetches);
  }

  /**
   * This method merges the partition request associated with the pullserver's address.
   * It reduces the number of TCP connections.
   *
   * @return key: pullserver's address, value: a list of requests
   */
  private static Collection<FetchImpl> mergeShuffleRequest(int partitionId,
                                                          TajoWorkerProtocol.ShuffleType type,
                                                          List<IntermediateEntry> partitions) {
    // ebId + pullhost -> FetchImmpl
    Map<String, FetchImpl> mergedPartitions = new HashMap<String, FetchImpl>();

    for (IntermediateEntry partition : partitions) {
      String mergedKey = partition.getEbId().toString() + "," + partition.getPullHost();

      if (mergedPartitions.containsKey(mergedKey)) {
        FetchImpl fetch = mergedPartitions.get(mergedKey);
        fetch.addPart(partition.getTaskId(), partition.getAttemptId());
      } else {
        // In some cases like union each IntermediateEntry has different EBID.
        FetchImpl fetch = new FetchImpl(partition.getPullHost(), type, partition.getEbId(), partitionId);
        fetch.addPart(partition.getTaskId(), partition.getAttemptId());
        mergedPartitions.put(mergedKey, fetch);
      }
    }
    return mergedPartitions.values();
  }

  public static void scheduleFragmentsForNonLeafTasks(TaskSchedulerContext schedulerContext,
                                                      MasterPlan masterPlan, SubQuery subQuery, int maxNum)
      throws IOException {
    DataChannel channel = masterPlan.getIncomingChannels(subQuery.getBlock().getId()).get(0);
    if (channel.getShuffleType() == HASH_SHUFFLE) {
      scheduleHashShuffledFetches(schedulerContext, masterPlan, subQuery, channel, maxNum);
    } else if (channel.getShuffleType() == RANGE_SHUFFLE) {
      scheduleRangeShuffledFetches(schedulerContext, masterPlan, subQuery, channel, maxNum);
    } else {
      throw new InternalException("Cannot support partition type");
    }
  }

  private static TableStats computeChildBlocksStats(QueryMasterTask.QueryMasterTaskContext context, MasterPlan masterPlan,
                                                    ExecutionBlockId parentBlockId) {
    List<TableStats> tableStatses = new ArrayList<TableStats>();
    List<ExecutionBlock> childBlocks = masterPlan.getChilds(parentBlockId);
    for (ExecutionBlock childBlock : childBlocks) {
      SubQuery childExecSM = context.getSubQuery(childBlock.getId());
      tableStatses.add(childExecSM.getResultStats());
    }
    return StatisticsUtil.aggregateTableStat(tableStatses);
  }

  public static void scheduleRangeShuffledFetches(TaskSchedulerContext schedulerContext, MasterPlan masterPlan,
                                                  SubQuery subQuery, DataChannel channel, int maxNum)
      throws IOException {
    ExecutionBlock execBlock = subQuery.getBlock();
    ScanNode scan = execBlock.getScanNodes()[0];
    Path tablePath;
    tablePath = subQuery.getContext().getStorageManager().getTablePath(scan.getTableName());

    ExecutionBlock sampleChildBlock = masterPlan.getChild(subQuery.getId(), 0);
    SortNode sortNode = PlannerUtil.findTopNode(sampleChildBlock.getPlan(), NodeType.SORT);
    SortSpec [] sortSpecs = sortNode.getSortKeys();
    Schema sortSchema = new Schema(channel.getShuffleKeys());

    // calculate the number of maximum query ranges
    TableStats totalStat = computeChildBlocksStats(subQuery.getContext(), masterPlan, subQuery.getId());

    // If there is an empty table in inner join, it should return zero rows.
    if (totalStat.getNumBytes() == 0 && totalStat.getColumnStats().size() == 0 ) {
      return;
    }
    TupleRange mergedRange = TupleUtil.columnStatToRange(sortSpecs, sortSchema, totalStat.getColumnStats());
    RangePartitionAlgorithm partitioner = new UniformRangePartition(mergedRange, sortSpecs);
    BigDecimal card = partitioner.getTotalCardinality();

    // if the number of the range cardinality is less than the desired number of tasks,
    // we set the the number of tasks to the number of range cardinality.
    int determinedTaskNum;
    if (card.compareTo(new BigDecimal(maxNum)) < 0) {
      LOG.info("The range cardinality (" + card
          + ") is less then the desired number of tasks (" + maxNum + ")");
      determinedTaskNum = card.intValue();
    } else {
      determinedTaskNum = maxNum;
    }

    LOG.info("Try to divide " + mergedRange + " into " + determinedTaskNum +
        " sub ranges (total units: " + determinedTaskNum + ")");
    TupleRange [] ranges = partitioner.partition(determinedTaskNum);

    FileFragment dummyFragment = new FileFragment(scan.getTableName(), tablePath, 0, 0, new String[]{UNKNOWN_HOST});
    SubQuery.scheduleFragment(subQuery, dummyFragment);

    List<FetchImpl> fetches = new ArrayList<FetchImpl>();
    List<ExecutionBlock> childBlocks = masterPlan.getChilds(subQuery.getId());
    for (ExecutionBlock childBlock : childBlocks) {
      SubQuery childExecSM = subQuery.getContext().getSubQuery(childBlock.getId());
      for (QueryUnit qu : childExecSM.getQueryUnits()) {
        for (IntermediateEntry p : qu.getIntermediateData()) {
          FetchImpl fetch = new FetchImpl(p.getPullHost(), RANGE_SHUFFLE, childBlock.getId(), 0);
          fetch.addPart(p.getTaskId(), p.getAttemptId());
          fetches.add(fetch);
        }
      }
    }

    boolean ascendingFirstKey = sortSpecs[0].isAscending();
    SortedMap<TupleRange, Collection<FetchImpl>> map;
    if (ascendingFirstKey) {
      map = new TreeMap<TupleRange, Collection<FetchImpl>>();
    } else {
      map = new TreeMap<TupleRange, Collection<FetchImpl>>(new TupleRange.DescendingTupleRangeComparator());
    }

    Set<FetchImpl> fetchSet;
    try {
      RowStoreUtil.RowStoreEncoder encoder = RowStoreUtil.createEncoder(sortSchema);
      for (int i = 0; i < ranges.length; i++) {
        fetchSet = new HashSet<FetchImpl>();
        for (FetchImpl fetch: fetches) {
          String rangeParam =
              TupleUtil.rangeToQuery(ranges[i], ascendingFirstKey ? i == (ranges.length - 1) : i == 0, encoder);
          fetch.setRangeParams(rangeParam);
          fetchSet.add(fetch);
        }
        map.put(ranges[i], fetchSet);
      }

    } catch (UnsupportedEncodingException e) {
      LOG.error(e);
    }

    scheduleFetchesByRoundRobin(subQuery, map, scan.getTableName(), determinedTaskNum);

    schedulerContext.setEstimatedTaskNum(determinedTaskNum);
  }

  public static void scheduleFetchesByRoundRobin(SubQuery subQuery, Map<?, Collection<FetchImpl>> partitions,
                                                   String tableName, int num) {
    int i;
    Map<String, List<FetchImpl>>[] fetchesArray = new Map[num];
    for (i = 0; i < num; i++) {
      fetchesArray[i] = new HashMap<String, List<FetchImpl>>();
    }
    i = 0;
    for (Entry<?, Collection<FetchImpl>> entry : partitions.entrySet()) {
      Collection<FetchImpl> value = entry.getValue();
      TUtil.putCollectionToNestedList(fetchesArray[i++], tableName, value);
      if (i == num) i = 0;
    }
    for (Map<String, List<FetchImpl>> eachFetches : fetchesArray) {
      SubQuery.scheduleFetches(subQuery, eachFetches);
    }
  }

  public static void scheduleHashShuffledFetches(TaskSchedulerContext schedulerContext, MasterPlan masterPlan,
                                                 SubQuery subQuery, DataChannel channel,
                                                 int maxNum) {
    ExecutionBlock execBlock = subQuery.getBlock();
    ScanNode scan = execBlock.getScanNodes()[0];
    Path tablePath;
    tablePath = subQuery.getContext().getStorageManager().getTablePath(scan.getTableName());

    FileFragment frag = new FileFragment(scan.getCanonicalName(), tablePath, 0, 0, new String[]{UNKNOWN_HOST});
    List<FileFragment> fragments = new ArrayList<FileFragment>();
    fragments.add(frag);
    SubQuery.scheduleFragments(subQuery, fragments);

    Map<QueryUnit.PullHost, List<IntermediateEntry>> hashedByHost;
    Map<Integer, Collection<FetchImpl>> finalFetches = new HashMap<Integer, Collection<FetchImpl>>();

    for (ExecutionBlock block : masterPlan.getChilds(execBlock)) {
      List<IntermediateEntry> partitions = new ArrayList<IntermediateEntry>();
      for (QueryUnit tasks : subQuery.getContext().getSubQuery(block.getId()).getQueryUnits()) {
        if (tasks.getIntermediateData() != null) {
          partitions.addAll(tasks.getIntermediateData());
        }
      }
      Map<Integer, List<IntermediateEntry>> hashed = hashByKey(partitions);
      for (Entry<Integer, List<IntermediateEntry>> interm : hashed.entrySet()) {
        hashedByHost = hashByHost(interm.getValue());
        for (Entry<QueryUnit.PullHost, List<IntermediateEntry>> e : hashedByHost.entrySet()) {

          FetchImpl fetch = new FetchImpl(e.getKey(), channel.getShuffleType(),
              block.getId(), interm.getKey(), e.getValue());

          if (finalFetches.containsKey(interm.getKey())) {
            finalFetches.get(interm.getKey()).add(fetch);
          } else {
            finalFetches.put(interm.getKey(), TUtil.newList(fetch));
          }
        }
      }
    }

    GroupbyNode groupby = PlannerUtil.findMostBottomNode(subQuery.getBlock().getPlan(), NodeType.GROUP_BY);
    // get a proper number of tasks
    int determinedTaskNum = Math.min(maxNum, finalFetches.size());
    LOG.info(subQuery.getId() + ", ScheduleHashShuffledFetches - Max num=" + maxNum + ", finalFetchURI=" + finalFetches.size());

    if (groupby != null && groupby.getGroupingColumns().length == 0) {
      determinedTaskNum = 1;
      LOG.info(subQuery.getId() + ", No Grouping Column - determinedTaskNum is set to 1");
    } else {
      TableStats totalStat = computeChildBlocksStats(subQuery.getContext(), masterPlan, subQuery.getId());
      if (totalStat.getNumRows() == 0) {
        determinedTaskNum = 1;
      }
    }

    // set the proper number of tasks to the estimated task num
    schedulerContext.setEstimatedTaskNum(determinedTaskNum);
    // divide fetch uris into the the proper number of tasks in a round robin manner.
    scheduleFetchesByRoundRobin(subQuery, finalFetches, scan.getTableName(), determinedTaskNum);
    LOG.info(subQuery.getId() + ", DeterminedTaskNum : " + determinedTaskNum);
  }


  public static List<URI> createFetchURL(FetchImpl fetch, boolean includeParts) {
    String scheme = "http://";

    StringBuilder urlPrefix = new StringBuilder(scheme);
    urlPrefix.append(fetch.getPullHost().getHost()).append(":").append(fetch.getPullHost().getPort()).append("/?")
        .append("qid=").append(fetch.getExecutionBlockId().getQueryId().toString())
        .append("&sid=").append(fetch.getExecutionBlockId().getId())
        .append("&p=").append(fetch.getPartitionId())
        .append("&type=");
    if (fetch.getType() == HASH_SHUFFLE) {
      urlPrefix.append("h");
    } else if (fetch.getType() == RANGE_SHUFFLE) {
      urlPrefix.append("r").append("&").append(fetch.getRangeParams());
    }

    List<URI> fetchURLs = new ArrayList<URI>();
    if(includeParts){
      // If the get request is longer than 2000 characters,
      // the long request uri may cause HTTP Status Code - 414 Request-URI Too Long.
      // Refer to http://www.w3.org/Protocols/rfc2616/rfc2616-sec10.html#sec10.4.15
      // The below code transforms a long request to multiple requests.
      List<String> taskIdsParams = new ArrayList<String>();
      StringBuilder taskIdListBuilder = new StringBuilder();
      List<Integer> taskIds = fetch.getTaskIds();
      List<Integer> attemptIds = fetch.getAttemptIds();
      boolean first = true;

      for (int i = 0; i < taskIds.size(); i++) {
        StringBuilder taskAttemptId = new StringBuilder();

        if (!first) { // when comma is added?
          taskAttemptId.append(",");
        } else {
          first = false;
        }

        int taskId = taskIds.get(i);
        int attemptId = attemptIds.get(i);
        taskAttemptId.append(taskId).append("_").append(attemptId);

        if (taskIdListBuilder.length() + taskAttemptId.length()
            > HTTP_REQUEST_MAXIMUM_LENGTH) {
          taskIdsParams.add(taskIdListBuilder.toString());
          taskIdListBuilder = new StringBuilder(taskId + "_" + attemptId);
        } else {
          taskIdListBuilder.append(taskAttemptId);
        }
      }
      // if the url params remain
      if (taskIdListBuilder.length() > 0) {
        taskIdsParams.add(taskIdListBuilder.toString());
      }

      urlPrefix.append("&ta=");
      for (String param : taskIdsParams) {
        fetchURLs.add(URI.create(urlPrefix + param));
      }
    } else {
      fetchURLs.add(URI.create(urlPrefix.toString()));
    }

    return fetchURLs;
  }

  public static Map<Integer, List<IntermediateEntry>> hashByKey(List<IntermediateEntry> entries) {
    Map<Integer, List<IntermediateEntry>> hashed = new HashMap<Integer, List<IntermediateEntry>>();
    for (IntermediateEntry entry : entries) {
      if (hashed.containsKey(entry.getPartId())) {
        hashed.get(entry.getPartId()).add(entry);
      } else {
        hashed.put(entry.getPartId(), TUtil.newList(entry));
      }
    }

    return hashed;
  }

  public static Map<QueryUnit.PullHost, List<IntermediateEntry>> hashByHost(List<IntermediateEntry> entries) {
    Map<QueryUnit.PullHost, List<IntermediateEntry>> hashed = new HashMap<QueryUnit.PullHost, List<IntermediateEntry>>();

    QueryUnit.PullHost host;
    for (IntermediateEntry entry : entries) {
      host = entry.getPullHost();
      if (hashed.containsKey(host)) {
        hashed.get(host).add(entry);
      } else {
        hashed.put(host, TUtil.newList(entry));
      }
    }

    return hashed;
  }

  public static SubQuery setShuffleOutputNumForTwoPhase(SubQuery subQuery, final int desiredNum, DataChannel channel) {
    ExecutionBlock execBlock = subQuery.getBlock();
    Column[] keys;
    // if the next query is join,
    // set the partition number for the current logicalUnit
    // TODO: the union handling is required when a join has unions as its child
    MasterPlan masterPlan = subQuery.getMasterPlan();
    keys = channel.getShuffleKeys();
    if (!masterPlan.isRoot(subQuery.getBlock()) ) {
      ExecutionBlock parentBlock = masterPlan.getParent(subQuery.getBlock());
      if (parentBlock.getPlan().getType() == NodeType.JOIN) {
        channel.setShuffleOutputNum(desiredNum);
      }
    }

    // set the partition number for group by and sort
    if (channel.getShuffleType() == HASH_SHUFFLE) {
      if (execBlock.getPlan().getType() == NodeType.GROUP_BY) {
        keys = channel.getShuffleKeys();
      }
    } else if (channel.getShuffleType() == RANGE_SHUFFLE) {
      if (execBlock.getPlan().getType() == NodeType.SORT) {
        SortNode sort = (SortNode) execBlock.getPlan();
        keys = new Column[sort.getSortKeys().length];
        for (int i = 0; i < keys.length; i++) {
          keys[i] = sort.getSortKeys()[i].getSortKey();
        }
      }
    }
    if (keys != null) {
      if (keys.length == 0) {
        channel.setShuffleKeys(new Column[]{});
        channel.setShuffleOutputNum(1);
      } else {
        channel.setShuffleKeys(keys);
        channel.setShuffleOutputNum(desiredNum);
      }
    }
    return subQuery;
  }
}<|MERGE_RESOLUTION|>--- conflicted
+++ resolved
@@ -38,7 +38,6 @@
 import org.apache.tajo.engine.planner.global.GlobalPlanner;
 import org.apache.tajo.engine.planner.global.MasterPlan;
 import org.apache.tajo.engine.planner.logical.*;
-import org.apache.tajo.engine.query.QueryContext;
 import org.apache.tajo.engine.utils.TupleUtil;
 import org.apache.tajo.exception.InternalException;
 import org.apache.tajo.ipc.TajoWorkerProtocol;
@@ -361,42 +360,6 @@
       }
     }
 
-<<<<<<< HEAD
-      // hashEntries can be zero if there are no input data.
-      // In the case, it will cause the zero divided exception.
-      // it avoids this problem.
-      int [] avgSize = new int[2];
-      avgSize[0] = hashEntries.size() == 0 ? 0 : (int) (stats[0] / hashEntries.size());
-      avgSize[1] = hashEntries.size() == 0 ? 0 : (int) (stats[1] / hashEntries.size());
-      int bothFetchSize = avgSize[0] + avgSize[1];
-
-      // Getting the desire number of join tasks according to the volumn
-      // of a larger table
-      int largerIdx = stats[0] >= stats[1] ? 0 : 1;
-      int desireJoinTaskVolumn =
-          QueryContext.getIntVar(subQuery.getContext().getQueryContext(), subQuery.getContext().getConf(),
-              ConfVars.DIST_QUERY_JOIN_TASK_VOLUME);
-
-      // calculate the number of tasks according to the data size
-      int mb = (int) Math.ceil((double)stats[largerIdx] / 1048576);
-      LOG.info("Larger intermediate data is approximately " + mb + " MB");
-      // determine the number of task per 64MB
-      int maxTaskNum = (int) Math.ceil((double)mb / desireJoinTaskVolumn);
-      LOG.info("The calculated number of tasks is " + maxTaskNum);
-      LOG.info("The number of total shuffle keys is " + hashEntries.size());
-      // the number of join tasks cannot be larger than the number of
-      // distinct partition ids.
-      int joinTaskNum = Math.min(maxTaskNum, hashEntries.size());
-      LOG.info("The determined number of join tasks is " + joinTaskNum);
-
-      SubQuery.scheduleFragment(subQuery, fragments[0], Arrays.asList(new FileFragment[]{fragments[1]}));
-
-      // Assign partitions to tasks in a round robin manner.
-      for (Entry<Integer, Map<ExecutionBlockId, List<IntermediateEntry>>> entry
-          : hashEntries.entrySet()) {
-        addJoinShuffle(subQuery, entry.getKey(), entry.getValue());
-      }
-=======
     // hashEntries can be zero if there are no input data.
     // In the case, it will cause the zero divided exception.
     // it avoids this problem.
@@ -429,7 +392,6 @@
       System.arraycopy(broadcastFragments, 0, rightFragments, 1, broadcastFragments.length);
     }
     SubQuery.scheduleFragment(subQuery, fragments[0], Arrays.asList(rightFragments));
->>>>>>> 5e2d6c3c
 
     // Assign partitions to tasks in a round robin manner.
     for (Entry<Integer, Map<ExecutionBlockId, List<IntermediateEntry>>> entry
