/**
 * Licensed to the Apache Software Foundation (ASF) under one
 * or more contributor license agreements.  See the NOTICE file
 * distributed with this work for additional information
 * regarding copyright ownership.  The ASF licenses this file
 * to you under the Apache License, Version 2.0 (the
 * "License"); you may not use this file except in compliance
 * with the License.  You may obtain a copy of the License at
 *
 *     http://www.apache.org/licenses/LICENSE-2.0
 *
 * Unless required by applicable law or agreed to in writing, software
 * distributed under the License is distributed on an "AS IS" BASIS,
 * WITHOUT WARRANTIES OR CONDITIONS OF ANY KIND, either express or implied.
 * See the License for the specific language governing permissions and
 * limitations under the License.
 */

package org.apache.tajo.master.querymaster;

import com.google.common.annotations.VisibleForTesting;
import com.google.common.collect.Lists;
import org.apache.commons.logging.Log;
import org.apache.commons.logging.LogFactory;
import org.apache.hadoop.fs.Path;
import org.apache.tajo.ExecutionBlockId;
import org.apache.tajo.SessionVars;
import org.apache.tajo.algebra.JoinType;
import org.apache.tajo.catalog.*;
import org.apache.tajo.catalog.proto.CatalogProtos.StoreType;
import org.apache.tajo.catalog.statistics.StatisticsUtil;
import org.apache.tajo.catalog.statistics.TableStats;
import org.apache.tajo.conf.TajoConf.ConfVars;
import org.apache.tajo.engine.planner.PhysicalPlannerImpl;
import org.apache.tajo.engine.planner.RangePartitionAlgorithm;
import org.apache.tajo.engine.planner.UniformRangePartition;
import org.apache.tajo.engine.planner.enforce.Enforcer;
import org.apache.tajo.engine.planner.global.DataChannel;
import org.apache.tajo.engine.planner.global.ExecutionBlock;
import org.apache.tajo.engine.planner.global.GlobalPlanner;
import org.apache.tajo.engine.planner.global.MasterPlan;
import org.apache.tajo.engine.utils.TupleUtil;
import org.apache.tajo.exception.InternalException;
import org.apache.tajo.ipc.TajoWorkerProtocol.DistinctGroupbyEnforcer.MultipleAggregationStage;
import org.apache.tajo.ipc.TajoWorkerProtocol.EnforceProperty;
import org.apache.tajo.master.TaskSchedulerContext;
import org.apache.tajo.master.querymaster.QueryUnit.IntermediateEntry;
import org.apache.tajo.plan.logical.SortNode.SortPurpose;
import org.apache.tajo.plan.util.PlannerUtil;
import org.apache.tajo.plan.PlanningException;
import org.apache.tajo.plan.logical.*;
import org.apache.tajo.storage.FileStorageManager;
import org.apache.tajo.storage.StorageManager;
import org.apache.tajo.storage.RowStoreUtil;
import org.apache.tajo.storage.TupleRange;
import org.apache.tajo.storage.fragment.FileFragment;
import org.apache.tajo.storage.fragment.Fragment;
import org.apache.tajo.util.Pair;
import org.apache.tajo.unit.StorageUnit;
import org.apache.tajo.util.TUtil;
import org.apache.tajo.util.TajoIdUtils;
import org.apache.tajo.worker.FetchImpl;

import java.io.IOException;
import java.io.UnsupportedEncodingException;
import java.math.BigInteger;
import java.net.URI;
import java.util.*;
import java.util.Map.Entry;

import static org.apache.tajo.plan.serder.PlanProto.ShuffleType;
import static org.apache.tajo.plan.serder.PlanProto.ShuffleType.*;

/**
 * Repartitioner creates non-leaf tasks and shuffles intermediate data.
 * It supports two repartition methods, such as hash and range repartition.
 */
public class Repartitioner {
  private static final Log LOG = LogFactory.getLog(Repartitioner.class);

  private final static int HTTP_REQUEST_MAXIMUM_LENGTH = 1900;
  private final static String UNKNOWN_HOST = "unknown";

  public static void scheduleFragmentsForJoinQuery(TaskSchedulerContext schedulerContext, SubQuery subQuery)
      throws IOException {
    MasterPlan masterPlan = subQuery.getMasterPlan();
    ExecutionBlock execBlock = subQuery.getBlock();
    QueryMasterTask.QueryMasterTaskContext masterContext = subQuery.getContext();

    ScanNode[] scans = execBlock.getScanNodes();

    Path tablePath;
    Fragment[] fragments = new Fragment[scans.length];
    long[] stats = new long[scans.length];

    // initialize variables from the child operators
    for (int i = 0; i < scans.length; i++) {
      TableDesc tableDesc = masterContext.getTableDescMap().get(scans[i].getCanonicalName());
      if (tableDesc == null) { // if it is a real table stored on storage
        FileStorageManager storageManager = StorageManager.getFileStorageManager(subQuery.getContext().getConf());

        tablePath = storageManager.getTablePath(scans[i].getTableName());
        if (execBlock.getUnionScanMap() != null && !execBlock.getUnionScanMap().isEmpty()) {
          for (Map.Entry<ExecutionBlockId, ExecutionBlockId> unionScanEntry: execBlock.getUnionScanMap().entrySet()) {
            ExecutionBlockId originScanEbId = unionScanEntry.getKey();
            stats[i] += masterContext.getSubQuery(originScanEbId).getResultStats().getNumBytes();
          }
        } else {
          ExecutionBlockId scanEBId = TajoIdUtils.createExecutionBlockId(scans[i].getTableName());
          stats[i] = masterContext.getSubQuery(scanEBId).getResultStats().getNumBytes();
        }
        fragments[i] = new FileFragment(scans[i].getCanonicalName(), tablePath, 0, 0, new String[]{UNKNOWN_HOST});
      } else {
<<<<<<< HEAD
=======
        tablePath = new Path(tableDesc.getPath());
>>>>>>> f6e09a5a
        try {
          stats[i] = GlobalPlanner.computeDescendentVolume(scans[i]);
        } catch (PlanningException e) {
          throw new IOException(e);
        }

        StorageManager storageManager =
            StorageManager.getStorageManager(subQuery.getContext().getConf(), tableDesc.getMeta().getStoreType());

        // if table has no data, storageManager will return empty FileFragment.
        // So, we need to handle FileFragment by its size.
        // If we don't check its size, it can cause IndexOutOfBoundsException.
        List<Fragment> fileFragments = storageManager.getSplits(scans[i].getCanonicalName(), tableDesc);
        if (fileFragments.size() > 0) {
          fragments[i] = fileFragments.get(0);
        } else {
          fragments[i] = new FileFragment(scans[i].getCanonicalName(), tableDesc.getPath(), 0, 0, new String[]{UNKNOWN_HOST});
        }
      }
    }

    // If one of inner join tables has no input data, it means that this execution block has no result row.
    JoinNode joinNode = PlannerUtil.findMostBottomNode(execBlock.getPlan(), NodeType.JOIN);
    if (joinNode != null) {
      if ( (joinNode.getJoinType() == JoinType.INNER)) {
        LogicalNode leftNode = joinNode.getLeftChild();
        LogicalNode rightNode = joinNode.getRightChild();
        for (int i = 0; i < stats.length; i++) {
          if (scans[i].getPID() == leftNode.getPID() || scans[i].getPID() == rightNode.getPID()) {
            if (stats[i] == 0) {
              LOG.info(scans[i] + " 's input data is zero. Inner join's result is empty.");
              return;
            }
          }
        }
      }
    }

    // If node is outer join and a preserved relation is empty, it should return zero rows.
    joinNode = PlannerUtil.findTopNode(execBlock.getPlan(), NodeType.JOIN);
    if (joinNode != null) {
      // If all stats are zero, return
      boolean isEmptyAllJoinTables = true;
      for (int i = 0; i < stats.length; i++) {
        if (stats[i] > 0) {
          isEmptyAllJoinTables = false;
          break;
        }
      }
      if (isEmptyAllJoinTables) {
        LOG.info("All input join tables are empty.");
        return;
      }

      // find left top scan node
      ScanNode leftScanNode = PlannerUtil.findTopNode(joinNode.getLeftChild(), NodeType.SCAN);
      ScanNode rightScanNode = PlannerUtil.findTopNode(joinNode.getRightChild(), NodeType.SCAN);

      long leftStats = -1;
      long rightStats = -1;
      if (stats.length == 2) {
        for (int i = 0; i < stats.length; i++) {
          if (scans[i].equals(leftScanNode)) {
            leftStats = stats[i];
          } else if (scans[i].equals(rightScanNode)) {
            rightStats = stats[i];
          }
        }
        if (joinNode.getJoinType() == JoinType.LEFT_OUTER) {
          if (leftStats == 0) {
            return;
          }
        }
        if (joinNode.getJoinType() == JoinType.RIGHT_OUTER) {
          if (rightStats == 0) {
            return;
          }
        }
      }
    }

    // Assigning either fragments or fetch urls to query units
    boolean isAllBroadcastTable = true;
    for (int i = 0; i < scans.length; i++) {
      if (!execBlock.isBroadcastTable(scans[i].getCanonicalName())) {
        isAllBroadcastTable = false;
        break;
      }
    }


    if (isAllBroadcastTable) { // if all relations of this EB are broadcasted
      // set largest table to normal mode
      long maxStats = Long.MIN_VALUE;
      int maxStatsScanIdx = -1;
      for (int i = 0; i < scans.length; i++) {
        // finding largest table.
        // If stats == 0, can't be base table.
        if (stats[i] > 0 && stats[i] > maxStats) {
          maxStats = stats[i];
          maxStatsScanIdx = i;
        }
      }
      if (maxStatsScanIdx == -1) {
        maxStatsScanIdx = 0;
      }
      int baseScanIdx = maxStatsScanIdx;
      scans[baseScanIdx].setBroadcastTable(false);
      execBlock.removeBroadcastTable(scans[baseScanIdx].getCanonicalName());
      LOG.info(String.format("[Distributed Join Strategy] : Broadcast Join with all tables, base_table=%s, base_volume=%d",
          scans[baseScanIdx].getCanonicalName(), stats[baseScanIdx]));
      scheduleLeafTasksWithBroadcastTable(schedulerContext, subQuery, baseScanIdx, fragments);
    } else if (!execBlock.getBroadcastTables().isEmpty()) { // If some relations of this EB are broadcasted
      boolean hasNonLeafNode = false;
      List<Integer> largeScanIndexList = new ArrayList<Integer>();
      List<Integer> broadcastIndexList = new ArrayList<Integer>();
      String nonLeafScanNames = "";
      String namePrefix = "";
      long maxStats = Long.MIN_VALUE;
      int maxStatsScanIdx = -1;
      for (int i = 0; i < scans.length; i++) {
        if (scans[i].getTableDesc().getMeta().getStoreType() == StoreType.RAW) {
          // Intermediate data scan
          hasNonLeafNode = true;
          largeScanIndexList.add(i);
          nonLeafScanNames += namePrefix + scans[i].getCanonicalName();
          namePrefix = ",";
        }
        if (execBlock.isBroadcastTable(scans[i].getCanonicalName())) {
          broadcastIndexList.add(i);
        } else {
          // finding largest table.
          if (stats[i] > 0 && stats[i] > maxStats) {
            maxStats = stats[i];
            maxStatsScanIdx = i;
          }
        }
      }
      if (maxStatsScanIdx == -1) {
        maxStatsScanIdx = 0;
      }

      if (!hasNonLeafNode) {
        if (largeScanIndexList.size() > 1) {
          String largeTableNames = "";
          for (Integer eachId : largeScanIndexList) {
            largeTableNames += scans[eachId].getTableName() + ",";
          }
          throw new IOException("Broadcast join with leaf node should have only one large table, " +
              "but " + largeScanIndexList.size() + ", tables=" + largeTableNames);
        }
        int baseScanIdx = largeScanIndexList.isEmpty() ? maxStatsScanIdx : largeScanIndexList.get(0);
        LOG.info(String.format("[Distributed Join Strategy] : Broadcast Join, base_table=%s, base_volume=%d",
            scans[baseScanIdx].getCanonicalName(), stats[baseScanIdx]));
        scheduleLeafTasksWithBroadcastTable(schedulerContext, subQuery, baseScanIdx, fragments);
      } else {
        if (largeScanIndexList.size() > 2) {
          throw new IOException("Symmetric Repartition Join should have two scan node, but " + nonLeafScanNames);
        }

        //select intermediate scan and stats
        ScanNode[] intermediateScans = new ScanNode[largeScanIndexList.size()];
        long[] intermediateScanStats = new long[largeScanIndexList.size()];
        Fragment[] intermediateFragments = new Fragment[largeScanIndexList.size()];
        int index = 0;
        for (Integer eachIdx : largeScanIndexList) {
          intermediateScans[index] = scans[eachIdx];
          intermediateScanStats[index] = stats[eachIdx];
          intermediateFragments[index++] = fragments[eachIdx];
        }
        Fragment[] broadcastFragments = new Fragment[broadcastIndexList.size()];
        ScanNode[] broadcastScans = new ScanNode[broadcastIndexList.size()];
        index = 0;
        for (Integer eachIdx : broadcastIndexList) {
          scans[eachIdx].setBroadcastTable(true);
          broadcastScans[index] = scans[eachIdx];
          broadcastFragments[index] = fragments[eachIdx];
          index++;
        }
        LOG.info(String.format("[Distributed Join Strategy] : Broadcast Join, join_node=%s", nonLeafScanNames));
        scheduleSymmetricRepartitionJoin(masterContext, schedulerContext, subQuery,
            intermediateScans, intermediateScanStats, intermediateFragments, broadcastScans, broadcastFragments);
      }
    } else {
      LOG.info("[Distributed Join Strategy] : Symmetric Repartition Join");
      scheduleSymmetricRepartitionJoin(masterContext, schedulerContext, subQuery, scans, stats, fragments, null, null);
    }
  }

  /**
   * Scheduling in tech case of Symmetric Repartition Join
   * @param masterContext
   * @param schedulerContext
   * @param subQuery
   * @param scans
   * @param stats
   * @param fragments
   * @throws IOException
   */
  private static void scheduleSymmetricRepartitionJoin(QueryMasterTask.QueryMasterTaskContext masterContext,
                                                       TaskSchedulerContext schedulerContext,
                                                       SubQuery subQuery,
                                                       ScanNode[] scans,
                                                       long[] stats,
                                                       Fragment[] fragments,
                                                       ScanNode[] broadcastScans,
                                                       Fragment[] broadcastFragments) throws IOException {
    MasterPlan masterPlan = subQuery.getMasterPlan();
    ExecutionBlock execBlock = subQuery.getBlock();
    // The hash map is modeling as follows:
    // <Part Id, <EbId, List<Intermediate Data>>>
    Map<Integer, Map<ExecutionBlockId, List<IntermediateEntry>>> hashEntries =
        new HashMap<Integer, Map<ExecutionBlockId, List<IntermediateEntry>>>();

    // Grouping IntermediateData by a partition key and a table name
    List<ExecutionBlock> childBlocks = masterPlan.getChilds(subQuery.getId());

    // In the case of join with union, there is one ScanNode for union.
    Map<ExecutionBlockId, ExecutionBlockId> unionScanMap = execBlock.getUnionScanMap();
    for (ExecutionBlock childBlock : childBlocks) {
      ExecutionBlockId scanEbId = unionScanMap.get(childBlock.getId());
      if (scanEbId == null) {
        scanEbId = childBlock.getId();
      }
      SubQuery childExecSM = subQuery.getContext().getSubQuery(childBlock.getId());

      if (childExecSM.getHashShuffleIntermediateEntries() != null &&
          !childExecSM.getHashShuffleIntermediateEntries().isEmpty()) {
        for (IntermediateEntry intermEntry: childExecSM.getHashShuffleIntermediateEntries()) {
          intermEntry.setEbId(childBlock.getId());
          if (hashEntries.containsKey(intermEntry.getPartId())) {
            Map<ExecutionBlockId, List<IntermediateEntry>> tbNameToInterm =
                hashEntries.get(intermEntry.getPartId());

            if (tbNameToInterm.containsKey(scanEbId)) {
              tbNameToInterm.get(scanEbId).add(intermEntry);
            } else {
              tbNameToInterm.put(scanEbId, TUtil.newList(intermEntry));
            }
          } else {
            Map<ExecutionBlockId, List<IntermediateEntry>> tbNameToInterm =
                new HashMap<ExecutionBlockId, List<IntermediateEntry>>();
            tbNameToInterm.put(scanEbId, TUtil.newList(intermEntry));
            hashEntries.put(intermEntry.getPartId(), tbNameToInterm);
          }
        }
      } else {
        //if no intermidatedata(empty table), make empty entry
        int emptyPartitionId = 0;
        if (hashEntries.containsKey(emptyPartitionId)) {
          Map<ExecutionBlockId, List<IntermediateEntry>> tbNameToInterm = hashEntries.get(emptyPartitionId);
          if (tbNameToInterm.containsKey(scanEbId))
            tbNameToInterm.get(scanEbId).addAll(new ArrayList<IntermediateEntry>());
          else
            tbNameToInterm.put(scanEbId, new ArrayList<IntermediateEntry>());
        } else {
          Map<ExecutionBlockId, List<IntermediateEntry>> tbNameToInterm =
              new HashMap<ExecutionBlockId, List<IntermediateEntry>>();
          tbNameToInterm.put(scanEbId, new ArrayList<IntermediateEntry>());
          hashEntries.put(emptyPartitionId, tbNameToInterm);
        }
      }
    }

    // hashEntries can be zero if there are no input data.
    // In the case, it will cause the zero divided exception.
    // it avoids this problem.
    int[] avgSize = new int[2];
    avgSize[0] = hashEntries.size() == 0 ? 0 : (int) (stats[0] / hashEntries.size());
    avgSize[1] = hashEntries.size() == 0 ? 0 : (int) (stats[1] / hashEntries.size());
    int bothFetchSize = avgSize[0] + avgSize[1];

    // Getting the desire number of join tasks according to the volumn
    // of a larger table
    int largerIdx = stats[0] >= stats[1] ? 0 : 1;
    int desireJoinTaskVolumn = subQuery.getMasterPlan().getContext().getInt(SessionVars.JOIN_TASK_INPUT_SIZE);

    // calculate the number of tasks according to the data size
    int mb = (int) Math.ceil((double) stats[largerIdx] / 1048576);
    LOG.info("Larger intermediate data is approximately " + mb + " MB");
    // determine the number of task per 64MB
    int maxTaskNum = (int) Math.ceil((double) mb / desireJoinTaskVolumn);
    LOG.info("The calculated number of tasks is " + maxTaskNum);
    LOG.info("The number of total shuffle keys is " + hashEntries.size());
    // the number of join tasks cannot be larger than the number of
    // distinct partition ids.
    int joinTaskNum = Math.min(maxTaskNum, hashEntries.size());
    LOG.info("The determined number of join tasks is " + joinTaskNum);

    List<Fragment> rightFragments = new ArrayList<Fragment>();
    rightFragments.add(fragments[1]);

    if (broadcastFragments != null) {
      //In this phase a ScanNode has a single fragment.
      //If there are more than one data files, that files should be added to fragments or partition path
      for (ScanNode eachScan: broadcastScans) {
        Path[] partitionScanPaths = null;
        TableDesc tableDesc = masterContext.getTableDescMap().get(eachScan.getCanonicalName());
        if (eachScan.getType() == NodeType.PARTITIONS_SCAN) {
          FileStorageManager storageManager = StorageManager.getFileStorageManager(subQuery.getContext().getConf());

          PartitionedTableScanNode partitionScan = (PartitionedTableScanNode)eachScan;
          partitionScanPaths = partitionScan.getInputPaths();
          // set null to inputPaths in getFragmentsFromPartitionedTable()
          getFragmentsFromPartitionedTable(storageManager, eachScan, tableDesc);
          partitionScan.setInputPaths(partitionScanPaths);
        } else {
<<<<<<< HEAD
          StorageManager storageManager = StorageManager.getStorageManager(subQuery.getContext().getConf(),
              tableDesc.getMeta().getStoreType());
          Collection<Fragment> scanFragments = storageManager.getSplits(eachScan.getCanonicalName(),
              tableDesc, eachScan);
=======
          Collection<FileFragment> scanFragments = subQuery.getStorageManager().getSplits(eachScan.getCanonicalName(),
              tableDesc.getMeta(), tableDesc.getSchema(), new Path(tableDesc.getPath()));
>>>>>>> f6e09a5a
          if (scanFragments != null) {
            rightFragments.addAll(scanFragments);
          }
        }
      }
    }
    SubQuery.scheduleFragment(subQuery, fragments[0], rightFragments);

    // Assign partitions to tasks in a round robin manner.
    for (Entry<Integer, Map<ExecutionBlockId, List<IntermediateEntry>>> entry
        : hashEntries.entrySet()) {
      addJoinShuffle(subQuery, entry.getKey(), entry.getValue());
    }

    schedulerContext.setTaskSize((int) Math.ceil((double) bothFetchSize / joinTaskNum));
    schedulerContext.setEstimatedTaskNum(joinTaskNum);
  }

  /**
   * merge intermediate entry by ebid, pullhost
   * @param hashEntries
   * @return
   */
  public static Map<Integer, Map<ExecutionBlockId, List<IntermediateEntry>>> mergeIntermediateByPullHost(
      Map<Integer, Map<ExecutionBlockId, List<IntermediateEntry>>> hashEntries) {
    Map<Integer, Map<ExecutionBlockId, List<IntermediateEntry>>> mergedHashEntries =
        new HashMap<Integer, Map<ExecutionBlockId, List<IntermediateEntry>>>();

    for(Entry<Integer, Map<ExecutionBlockId, List<IntermediateEntry>>> entry: hashEntries.entrySet()) {
      Integer partId = entry.getKey();
      for (Entry<ExecutionBlockId, List<IntermediateEntry>> partEntry: entry.getValue().entrySet()) {
        List<IntermediateEntry> intermediateList = partEntry.getValue();
        if (intermediateList == null || intermediateList.isEmpty()) {
          continue;
        }
        ExecutionBlockId ebId = partEntry.getKey();
        // EBID + PullHost -> IntermediateEntry
        // In the case of union partEntry.getKey() return's delegated EBID.
        // Intermediate entries are merged by real EBID.
        Map<String, IntermediateEntry> ebMerged = new HashMap<String, IntermediateEntry>();

        for (IntermediateEntry eachIntermediate: intermediateList) {
          String ebMergedKey = eachIntermediate.getEbId().toString() + eachIntermediate.getPullHost().getPullAddress();
          IntermediateEntry intermediateEntryPerPullHost = ebMerged.get(ebMergedKey);
          if (intermediateEntryPerPullHost == null) {
            intermediateEntryPerPullHost = new IntermediateEntry(-1, -1, partId, eachIntermediate.getPullHost());
            intermediateEntryPerPullHost.setEbId(eachIntermediate.getEbId());
            ebMerged.put(ebMergedKey, intermediateEntryPerPullHost);
          }
          intermediateEntryPerPullHost.setVolume(intermediateEntryPerPullHost.getVolume() + eachIntermediate.getVolume());
        }

        List<IntermediateEntry> ebIntermediateEntries = new ArrayList<IntermediateEntry>(ebMerged.values());

        Map<ExecutionBlockId, List<IntermediateEntry>> mergedPartEntries = mergedHashEntries.get(partId);
        if (mergedPartEntries == null) {
          mergedPartEntries = new HashMap<ExecutionBlockId, List<IntermediateEntry>>();
          mergedHashEntries.put(partId, mergedPartEntries);
        }
        mergedPartEntries.put(ebId, ebIntermediateEntries);
      }
    }
    return mergedHashEntries;
  }

  /**
   * It creates a number of fragments for all partitions.
   */
  public static List<Fragment> getFragmentsFromPartitionedTable(FileStorageManager sm,
                                                                          ScanNode scan,
                                                                          TableDesc table) throws IOException {
    List<Fragment> fragments = Lists.newArrayList();
    PartitionedTableScanNode partitionsScan = (PartitionedTableScanNode) scan;
    fragments.addAll(sm.getSplits(
        scan.getCanonicalName(), table.getMeta(), table.getSchema(), partitionsScan.getInputPaths()));
    partitionsScan.setInputPaths(null);
    return fragments;
  }

  private static void scheduleLeafTasksWithBroadcastTable(TaskSchedulerContext schedulerContext, SubQuery subQuery,
                                                          int baseScanId, Fragment[] fragments) throws IOException {
    ExecutionBlock execBlock = subQuery.getBlock();
    ScanNode[] scans = execBlock.getScanNodes();

    for (int i = 0; i < scans.length; i++) {
      if (i != baseScanId) {
        scans[i].setBroadcastTable(true);
      }
    }

    // Large table(baseScan)
    //  -> add all fragment to baseFragments
    //  -> each fragment is assigned to a Task by DefaultTaskScheduler.handle()
    // Broadcast table
    //  all fragments or paths assigned every Large table's scan task.
    //  -> PARTITIONS_SCAN
    //     . add all partition paths to node's inputPaths variable
    //  -> SCAN
    //     . add all fragments to broadcastFragments
    Collection<Fragment> baseFragments = null;
    List<Fragment> broadcastFragments = new ArrayList<Fragment>();
    for (int i = 0; i < scans.length; i++) {
      ScanNode scan = scans[i];
      TableDesc desc = subQuery.getContext().getTableDescMap().get(scan.getCanonicalName());
      TableMeta meta = desc.getMeta();

      Collection<Fragment> scanFragments;
      Path[] partitionScanPaths = null;
      if (scan.getType() == NodeType.PARTITIONS_SCAN) {
        PartitionedTableScanNode partitionScan = (PartitionedTableScanNode)scan;
        partitionScanPaths = partitionScan.getInputPaths();
        // set null to inputPaths in getFragmentsFromPartitionedTable()
        FileStorageManager storageManager =
            StorageManager.getFileStorageManager(subQuery.getContext().getConf());
        scanFragments = getFragmentsFromPartitionedTable(storageManager, scan, desc);
      } else {
<<<<<<< HEAD
        StorageManager storageManager =
            StorageManager.getStorageManager(subQuery.getContext().getConf(), desc.getMeta().getStoreType());

        scanFragments = storageManager.getSplits(scan.getCanonicalName(), desc, scan);
=======
        scanFragments = subQuery.getStorageManager().getSplits(scan.getCanonicalName(), meta, desc.getSchema(),
            new Path(desc.getPath()));
>>>>>>> f6e09a5a
      }

      if (scanFragments != null) {
        if (i == baseScanId) {
          baseFragments = scanFragments;
        } else {
          if (scan.getType() == NodeType.PARTITIONS_SCAN) {
            PartitionedTableScanNode partitionScan = (PartitionedTableScanNode)scan;
            // PhisicalPlanner make PartitionMergeScanExec when table is boradcast table and inputpaths is not empty
            partitionScan.setInputPaths(partitionScanPaths);
          } else {
            broadcastFragments.addAll(scanFragments);
          }
        }
      }
    }

    if (baseFragments == null) {
      throw new IOException("No fragments for " + scans[baseScanId].getTableName());
    }

    SubQuery.scheduleFragments(subQuery, baseFragments, broadcastFragments);
    schedulerContext.setEstimatedTaskNum(baseFragments.size());
  }

  private static void addJoinShuffle(SubQuery subQuery, int partitionId,
                                     Map<ExecutionBlockId, List<IntermediateEntry>> grouppedPartitions) {
    Map<String, List<FetchImpl>> fetches = new HashMap<String, List<FetchImpl>>();
    for (ExecutionBlock execBlock : subQuery.getMasterPlan().getChilds(subQuery.getId())) {
      if (grouppedPartitions.containsKey(execBlock.getId())) {
        Collection<FetchImpl> requests = mergeShuffleRequest(partitionId, HASH_SHUFFLE,
            grouppedPartitions.get(execBlock.getId()));
        fetches.put(execBlock.getId().toString(), Lists.newArrayList(requests));
      }
    }

    if (fetches.isEmpty()) {
      LOG.info(subQuery.getId() + "'s " + partitionId + " partition has empty result.");
      return;
    }
    SubQuery.scheduleFetches(subQuery, fetches);
  }

  /**
   * This method merges the partition request associated with the pullserver's address.
   * It reduces the number of TCP connections.
   *
   * @return key: pullserver's address, value: a list of requests
   */
  private static Collection<FetchImpl> mergeShuffleRequest(int partitionId,
                                                          ShuffleType type,
                                                          List<IntermediateEntry> partitions) {
    // ebId + pullhost -> FetchImmpl
    Map<String, FetchImpl> mergedPartitions = new HashMap<String, FetchImpl>();

    for (IntermediateEntry partition : partitions) {
      String mergedKey = partition.getEbId().toString() + "," + partition.getPullHost();

      if (mergedPartitions.containsKey(mergedKey)) {
        FetchImpl fetch = mergedPartitions.get(mergedKey);
        fetch.addPart(partition.getTaskId(), partition.getAttemptId());
      } else {
        // In some cases like union each IntermediateEntry has different EBID.
        FetchImpl fetch = new FetchImpl(partition.getPullHost(), type, partition.getEbId(), partitionId);
        fetch.addPart(partition.getTaskId(), partition.getAttemptId());
        mergedPartitions.put(mergedKey, fetch);
      }
    }
    return mergedPartitions.values();
  }

  public static void scheduleFragmentsForNonLeafTasks(TaskSchedulerContext schedulerContext,
                                                      MasterPlan masterPlan, SubQuery subQuery, int maxNum)
      throws IOException {
    DataChannel channel = masterPlan.getIncomingChannels(subQuery.getBlock().getId()).get(0);
    if (channel.getShuffleType() == HASH_SHUFFLE
        || channel.getShuffleType() == SCATTERED_HASH_SHUFFLE) {
      scheduleHashShuffledFetches(schedulerContext, masterPlan, subQuery, channel, maxNum);
    } else if (channel.getShuffleType() == RANGE_SHUFFLE) {
      scheduleRangeShuffledFetches(schedulerContext, masterPlan, subQuery, channel, maxNum);
    } else {
      throw new InternalException("Cannot support partition type");
    }
  }

  private static TableStats computeChildBlocksStats(QueryMasterTask.QueryMasterTaskContext context, MasterPlan masterPlan,
                                                    ExecutionBlockId parentBlockId) {
    List<TableStats> tableStatses = new ArrayList<TableStats>();
    List<ExecutionBlock> childBlocks = masterPlan.getChilds(parentBlockId);
    for (ExecutionBlock childBlock : childBlocks) {
      SubQuery childExecSM = context.getSubQuery(childBlock.getId());
      tableStatses.add(childExecSM.getResultStats());
    }
    return StatisticsUtil.aggregateTableStat(tableStatses);
  }

  public static void scheduleRangeShuffledFetches(TaskSchedulerContext schedulerContext, MasterPlan masterPlan,
                                                  SubQuery subQuery, DataChannel channel, int maxNum)
      throws IOException {
    ExecutionBlock execBlock = subQuery.getBlock();
    ScanNode scan = execBlock.getScanNodes()[0];
    Path tablePath;
    tablePath = StorageManager.getFileStorageManager(subQuery.getContext().getConf()).getTablePath(scan.getTableName());

    ExecutionBlock sampleChildBlock = masterPlan.getChild(subQuery.getId(), 0);
    SortNode sortNode = PlannerUtil.findTopNode(sampleChildBlock.getPlan(), NodeType.SORT);
    SortSpec [] sortSpecs = sortNode.getSortKeys();
    Schema sortSchema = new Schema(channel.getShuffleKeys());

    TupleRange[] ranges;
    int determinedTaskNum;

    // calculate the number of maximum query ranges
    TableStats totalStat = computeChildBlocksStats(subQuery.getContext(), masterPlan, subQuery.getId());

    // If there is an empty table in inner join, it should return zero rows.
    if (totalStat.getNumBytes() == 0 && totalStat.getColumnStats().size() == 0) {
      return;
    }
    TupleRange mergedRange = TupleUtil.columnStatToRange(sortSpecs, sortSchema, totalStat.getColumnStats(), false);

    if (sortNode.getSortPurpose() == SortPurpose.STORAGE_SPECIFIED) {
      StoreType storeType = PlannerUtil.getStoreType(masterPlan.getLogicalPlan());
      CatalogService catalog = subQuery.getContext().getQueryMasterContext().getWorkerContext().getCatalog();
      LogicalRootNode rootNode = masterPlan.getLogicalPlan().getRootBlock().getRoot();
      TableDesc tableDesc = PlannerUtil.getTableDesc(catalog, rootNode.getChild());
      if (tableDesc == null) {
        throw new IOException("Can't get table meta data from catalog: " +
            PlannerUtil.getStoreTableName(masterPlan.getLogicalPlan()));
      }
      ranges = StorageManager.getStorageManager(subQuery.getContext().getConf(), storeType)
          .getInsertSortRanges(subQuery.getContext().getQueryContext(), tableDesc,
              sortNode.getInSchema(), sortSpecs,
              mergedRange);
      determinedTaskNum = ranges.length;
    } else {
      RangePartitionAlgorithm partitioner = new UniformRangePartition(mergedRange, sortSpecs);
      BigInteger card = partitioner.getTotalCardinality();

      // if the number of the range cardinality is less than the desired number of tasks,
      // we set the the number of tasks to the number of range cardinality.
      if (card.compareTo(BigInteger.valueOf(maxNum)) < 0) {
        LOG.info(subQuery.getId() + ", The range cardinality (" + card
            + ") is less then the desired number of tasks (" + maxNum + ")");
        determinedTaskNum = card.intValue();
      } else {
        determinedTaskNum = maxNum;
      }

      LOG.info(subQuery.getId() + ", Try to divide " + mergedRange + " into " + determinedTaskNum +
          " sub ranges (total units: " + determinedTaskNum + ")");
      ranges = partitioner.partition(determinedTaskNum);
      if (ranges == null || ranges.length == 0) {
        LOG.warn(subQuery.getId() + " no range infos.");
      }
      TupleUtil.setMaxRangeIfNull(sortSpecs, sortSchema, totalStat.getColumnStats(), ranges);
      if (LOG.isDebugEnabled()) {
        if (ranges != null) {
          for (TupleRange eachRange : ranges) {
            LOG.debug(subQuery.getId() + " range: " + eachRange.getStart() + " ~ " + eachRange.getEnd());
          }
        }
      }
    }

    FileFragment dummyFragment = new FileFragment(scan.getTableName(), tablePath, 0, 0, new String[]{UNKNOWN_HOST});
    SubQuery.scheduleFragment(subQuery, dummyFragment);

    List<FetchImpl> fetches = new ArrayList<FetchImpl>();
    List<ExecutionBlock> childBlocks = masterPlan.getChilds(subQuery.getId());
    for (ExecutionBlock childBlock : childBlocks) {
      SubQuery childExecSM = subQuery.getContext().getSubQuery(childBlock.getId());
      for (QueryUnit qu : childExecSM.getQueryUnits()) {
        for (IntermediateEntry p : qu.getIntermediateData()) {
          FetchImpl fetch = new FetchImpl(p.getPullHost(), RANGE_SHUFFLE, childBlock.getId(), 0);
          fetch.addPart(p.getTaskId(), p.getAttemptId());
          fetches.add(fetch);
        }
      }
    }

    boolean ascendingFirstKey = sortSpecs[0].isAscending();
    SortedMap<TupleRange, Collection<FetchImpl>> map;
    if (ascendingFirstKey) {
      map = new TreeMap<TupleRange, Collection<FetchImpl>>();
    } else {
      map = new TreeMap<TupleRange, Collection<FetchImpl>>(new TupleRange.DescendingTupleRangeComparator());
    }

    Set<FetchImpl> fetchSet;
    try {
      RowStoreUtil.RowStoreEncoder encoder = RowStoreUtil.createEncoder(sortSchema);
      for (int i = 0; i < ranges.length; i++) {
        fetchSet = new HashSet<FetchImpl>();
        for (FetchImpl fetch: fetches) {
          String rangeParam =
              TupleUtil.rangeToQuery(ranges[i], ascendingFirstKey ? i == (ranges.length - 1) : i == 0, encoder);
          FetchImpl copy = null;
          try {
            copy = fetch.clone();
          } catch (CloneNotSupportedException e) {
            throw new RuntimeException(e);
          }
          copy.setRangeParams(rangeParam);
          fetchSet.add(copy);
        }
        map.put(ranges[i], fetchSet);
      }

    } catch (UnsupportedEncodingException e) {
      LOG.error(e);
    }

    scheduleFetchesByRoundRobin(subQuery, map, scan.getTableName(), determinedTaskNum);

    schedulerContext.setEstimatedTaskNum(determinedTaskNum);
  }

  public static void scheduleFetchesByRoundRobin(SubQuery subQuery, Map<?, Collection<FetchImpl>> partitions,
                                                   String tableName, int num) {
    int i;
    Map<String, List<FetchImpl>>[] fetchesArray = new Map[num];
    for (i = 0; i < num; i++) {
      fetchesArray[i] = new HashMap<String, List<FetchImpl>>();
    }
    i = 0;
    for (Entry<?, Collection<FetchImpl>> entry : partitions.entrySet()) {
      Collection<FetchImpl> value = entry.getValue();
      TUtil.putCollectionToNestedList(fetchesArray[i++], tableName, value);
      if (i == num) i = 0;
    }
    for (Map<String, List<FetchImpl>> eachFetches : fetchesArray) {
      SubQuery.scheduleFetches(subQuery, eachFetches);
    }
  }

  @VisibleForTesting
  public static class FetchGroupMeta {
    long totalVolume;
    List<FetchImpl> fetchUrls;

    public FetchGroupMeta(long volume, FetchImpl fetchUrls) {
      this.totalVolume = volume;
      this.fetchUrls = Lists.newArrayList(fetchUrls);
    }

    public FetchGroupMeta addFetche(FetchImpl fetches) {
      this.fetchUrls.add(fetches);
      return this;
    }

    public void increaseVolume(long volume) {
      this.totalVolume += volume;
    }

    public long getVolume() {
      return totalVolume;
    }

  }

  public static void scheduleHashShuffledFetches(TaskSchedulerContext schedulerContext, MasterPlan masterPlan,
                                                 SubQuery subQuery, DataChannel channel,
                                                 int maxNum) throws IOException {
    ExecutionBlock execBlock = subQuery.getBlock();
    ScanNode scan = execBlock.getScanNodes()[0];
    Path tablePath;
    tablePath = StorageManager.getFileStorageManager(subQuery.getContext().getConf()).getTablePath(scan.getTableName());

    Fragment frag = new FileFragment(scan.getCanonicalName(), tablePath, 0, 0, new String[]{UNKNOWN_HOST});
    List<Fragment> fragments = new ArrayList<Fragment>();
    fragments.add(frag);
    SubQuery.scheduleFragments(subQuery, fragments);

    Map<Integer, FetchGroupMeta> finalFetches = new HashMap<Integer, FetchGroupMeta>();
    Map<ExecutionBlockId, List<IntermediateEntry>> intermediates = new HashMap<ExecutionBlockId,
        List<IntermediateEntry>>();

    for (ExecutionBlock block : masterPlan.getChilds(execBlock)) {
      List<IntermediateEntry> partitions = new ArrayList<IntermediateEntry>();
      partitions.addAll(subQuery.getContext().getSubQuery(block.getId()).getHashShuffleIntermediateEntries());

      // In scattered hash shuffle, Collecting each IntermediateEntry
      if (channel.getShuffleType() == SCATTERED_HASH_SHUFFLE) {
        if (intermediates.containsKey(block.getId())) {
          intermediates.get(block.getId()).addAll(partitions);
        } else {
          intermediates.put(block.getId(), partitions);
        }
      }

      // make FetchImpl per PullServer, PartId
      Map<Integer, List<IntermediateEntry>> hashed = hashByKey(partitions);
      for (Entry<Integer, List<IntermediateEntry>> interm : hashed.entrySet()) {
        Map<QueryUnit.PullHost, List<IntermediateEntry>> hashedByHost = hashByHost(interm.getValue());
        for (Entry<QueryUnit.PullHost, List<IntermediateEntry>> e : hashedByHost.entrySet()) {

          FetchImpl fetch = new FetchImpl(e.getKey(), channel.getShuffleType(),
              block.getId(), interm.getKey(), e.getValue());

          long volumeSum = 0;
          for (IntermediateEntry ie : e.getValue()) {
            volumeSum += ie.getVolume();
          }

          if (finalFetches.containsKey(interm.getKey())) {
            finalFetches.get(interm.getKey()).addFetche(fetch).increaseVolume(volumeSum);
          } else {
            finalFetches.put(interm.getKey(), new FetchGroupMeta(volumeSum, fetch));
          }
        }
      }
    }

    int groupingColumns = 0;
    LogicalNode[] groupbyNodes = PlannerUtil.findAllNodes(subQuery.getBlock().getPlan(),
        new NodeType[]{NodeType.GROUP_BY, NodeType.DISTINCT_GROUP_BY});
    if (groupbyNodes != null && groupbyNodes.length > 0) {
      LogicalNode bottomNode = groupbyNodes[0];
      if (bottomNode.getType() == NodeType.GROUP_BY) {
        groupingColumns = ((GroupbyNode)bottomNode).getGroupingColumns().length;
      } else if (bottomNode.getType() == NodeType.DISTINCT_GROUP_BY) {
        DistinctGroupbyNode distinctNode = PlannerUtil.findMostBottomNode(subQuery.getBlock().getPlan(), NodeType.DISTINCT_GROUP_BY);
        if (distinctNode == null) {
          LOG.warn(subQuery.getId() + ", Can't find current DistinctGroupbyNode");
          distinctNode = (DistinctGroupbyNode)bottomNode;
        }
        groupingColumns = distinctNode.getGroupingColumns().length;

        Enforcer enforcer = execBlock.getEnforcer();
        EnforceProperty property = PhysicalPlannerImpl.getAlgorithmEnforceProperty(enforcer, distinctNode);
        if (property != null) {
          if (property.getDistinct().getIsMultipleAggregation()) {
            MultipleAggregationStage stage = property.getDistinct().getMultipleAggregationStage();
            if (stage != MultipleAggregationStage.THRID_STAGE) {
              groupingColumns = distinctNode.getOutSchema().size();
            }
          }
        }
      }
    }
    // get a proper number of tasks
    int determinedTaskNum = Math.min(maxNum, finalFetches.size());
    LOG.info(subQuery.getId() + ", ScheduleHashShuffledFetches - Max num=" + maxNum + ", finalFetchURI=" + finalFetches.size());

    if (groupingColumns == 0) {
      determinedTaskNum = 1;
      LOG.info(subQuery.getId() + ", No Grouping Column - determinedTaskNum is set to 1");
    } else {
      TableStats totalStat = computeChildBlocksStats(subQuery.getContext(), masterPlan, subQuery.getId());
      if (totalStat.getNumRows() == 0) {
        determinedTaskNum = 1;
      }
    }

    // set the proper number of tasks to the estimated task num
    if (channel.getShuffleType() == SCATTERED_HASH_SHUFFLE) {
      scheduleScatteredHashShuffleFetches(schedulerContext, subQuery, intermediates,
          scan.getTableName());
    } else {
      schedulerContext.setEstimatedTaskNum(determinedTaskNum);
      // divide fetch uris into the the proper number of tasks according to volumes
      scheduleFetchesByEvenDistributedVolumes(subQuery, finalFetches, scan.getTableName(), determinedTaskNum);
      LOG.info(subQuery.getId() + ", DeterminedTaskNum : " + determinedTaskNum);
    }
  }

  public static Pair<Long [], Map<String, List<FetchImpl>>[]> makeEvenDistributedFetchImpl(
      Map<Integer, FetchGroupMeta> partitions, String tableName, int num) {

    // Sort fetchGroupMeta in a descending order of data volumes.
    List<FetchGroupMeta> fetchGroupMetaList = Lists.newArrayList(partitions.values());
    Collections.sort(fetchGroupMetaList, new Comparator<FetchGroupMeta>() {
      @Override
      public int compare(FetchGroupMeta o1, FetchGroupMeta o2) {
        return o1.getVolume() < o2.getVolume() ? 1 : (o1.getVolume() > o2.getVolume() ? -1 : 0);
      }
    });

    // Initialize containers
    Map<String, List<FetchImpl>>[] fetchesArray = new Map[num];
    Long [] assignedVolumes = new Long[num];
    // initialization
    for (int i = 0; i < num; i++) {
      fetchesArray[i] = new HashMap<String, List<FetchImpl>>();
      assignedVolumes[i] = 0l;
    }

    // This algorithm assignes bigger first manner by using a sorted iterator. It is a kind of greedy manner.
    // Its complexity is O(n). Since FetchGroup can be more than tens of thousands, we should consider its complexity.
    // In terms of this point, it will show reasonable performance and results. even though it is not an optimal
    // algorithm.
    Iterator<FetchGroupMeta> iterator = fetchGroupMetaList.iterator();

    int p = 0;
    while(iterator.hasNext()) {
      while (p < num && iterator.hasNext()) {
        FetchGroupMeta fetchGroupMeta = iterator.next();
        assignedVolumes[p] += fetchGroupMeta.getVolume();

        TUtil.putCollectionToNestedList(fetchesArray[p], tableName, fetchGroupMeta.fetchUrls);
        p++;
      }

      p = num - 1;
      while (p > 0 && iterator.hasNext()) {
        FetchGroupMeta fetchGroupMeta = iterator.next();
        assignedVolumes[p] += fetchGroupMeta.getVolume();
        TUtil.putCollectionToNestedList(fetchesArray[p], tableName, fetchGroupMeta.fetchUrls);

        // While the current one is smaller than next one, it adds additional fetches to current one.
        while(iterator.hasNext() && assignedVolumes[p - 1] > assignedVolumes[p]) {
          FetchGroupMeta additionalFetchGroup = iterator.next();
          assignedVolumes[p] += additionalFetchGroup.getVolume();
          TUtil.putCollectionToNestedList(fetchesArray[p], tableName, additionalFetchGroup.fetchUrls);
        }

        p--;
      }
    }

    return new Pair<Long[], Map<String, List<FetchImpl>>[]>(assignedVolumes, fetchesArray);
  }

  public static void scheduleFetchesByEvenDistributedVolumes(SubQuery subQuery, Map<Integer, FetchGroupMeta> partitions,
                                                             String tableName, int num) {
    Map<String, List<FetchImpl>>[] fetchsArray = makeEvenDistributedFetchImpl(partitions, tableName, num).getSecond();
    // Schedule FetchImpls
    for (Map<String, List<FetchImpl>> eachFetches : fetchsArray) {
      SubQuery.scheduleFetches(subQuery, eachFetches);
    }
  }

  // Scattered hash shuffle hashes the key columns and groups the hash keys associated with
  // the same hash key. Then, if the volume of a group is larger
  // than $DIST_QUERY_TABLE_PARTITION_VOLUME, it divides the group into more than two sub groups
  // according to $DIST_QUERY_TABLE_PARTITION_VOLUME (default size = 256MB).
  // As a result, each group size always becomes the less than or equal
  // to $DIST_QUERY_TABLE_PARTITION_VOLUME. Finally, each subgroup is assigned to a query unit.
  // It is usually used for writing partitioned tables.
  public static void scheduleScatteredHashShuffleFetches(TaskSchedulerContext schedulerContext,
       SubQuery subQuery, Map<ExecutionBlockId, List<IntermediateEntry>> intermediates,
       String tableName) {
    long splitVolume = StorageUnit.MB *
        subQuery.getMasterPlan().getContext().getLong(SessionVars.TABLE_PARTITION_PER_SHUFFLE_SIZE);
    long pageSize = StorageUnit.MB * 
        subQuery.getContext().getConf().getIntVar(ConfVars.SHUFFLE_HASH_APPENDER_PAGE_VOLUME); // in bytes
    if (pageSize >= splitVolume) {
      throw new RuntimeException("tajo.dist-query.table-partition.task-volume-mb should be great than " +
          "tajo.shuffle.hash.appender.page.volumn-mb");
    }
    List<List<FetchImpl>> fetches = new ArrayList<List<FetchImpl>>();

    long totalIntermediateSize = 0L;
    for (Entry<ExecutionBlockId, List<IntermediateEntry>> listEntry : intermediates.entrySet()) {
      // merge by PartitionId
      Map<Integer, List<IntermediateEntry>> partitionIntermMap = new HashMap<Integer, List<IntermediateEntry>>();
      for (IntermediateEntry eachInterm: listEntry.getValue()) {
        totalIntermediateSize += eachInterm.getVolume();
        int partId = eachInterm.getPartId();
        List<IntermediateEntry> partitionInterms = partitionIntermMap.get(partId);
        if (partitionInterms == null) {
          partitionInterms = TUtil.newList(eachInterm);
          partitionIntermMap.put(partId, partitionInterms);
        } else {
          partitionInterms.add(eachInterm);
        }
      }

      // Grouping or splitting to fit $DIST_QUERY_TABLE_PARTITION_VOLUME size
      for (List<IntermediateEntry> partitionEntries : partitionIntermMap.values()) {
        List<List<FetchImpl>> eachFetches = splitOrMergeIntermediates(listEntry.getKey(), partitionEntries,
            splitVolume, pageSize);
        if (eachFetches != null && !eachFetches.isEmpty()) {
          fetches.addAll(eachFetches);
        }
      }
    }

    schedulerContext.setEstimatedTaskNum(fetches.size());

    int i = 0;
    Map<String, List<FetchImpl>>[] fetchesArray = new Map[fetches.size()];
    for(List<FetchImpl> entry : fetches) {
      fetchesArray[i] = new HashMap<String, List<FetchImpl>>();
      fetchesArray[i].put(tableName, entry);

      SubQuery.scheduleFetches(subQuery, fetchesArray[i]);
      i++;
    }

    LOG.info(subQuery.getId()
        + ", ShuffleType:" + SCATTERED_HASH_SHUFFLE.name()
        + ", Intermediate Size: " + totalIntermediateSize
        + ", splitSize: " + splitVolume
        + ", DeterminedTaskNum: " + fetches.size());
  }

  /**
   * If a IntermediateEntry is large than splitVolume, List<FetchImpl> has single element.
   * @param ebId
   * @param entries
   * @param splitVolume
   * @return
   */
  public static List<List<FetchImpl>> splitOrMergeIntermediates(
      ExecutionBlockId ebId, List<IntermediateEntry> entries, long splitVolume, long pageSize) {
    // Each List<FetchImpl> has splitVolume size.
    List<List<FetchImpl>> fetches = new ArrayList<List<FetchImpl>>();

    Iterator<IntermediateEntry> iter = entries.iterator();
    if (!iter.hasNext()) {
      return null;
    }
    List<FetchImpl> fetchListForSingleTask = new ArrayList<FetchImpl>();
    long fetchListVolume = 0;

    while (iter.hasNext()) {
      IntermediateEntry currentInterm = iter.next();

      long firstSplitVolume = splitVolume - fetchListVolume;
      if (firstSplitVolume < pageSize) {
        firstSplitVolume = splitVolume;
      }

      //Each Pair object in the splits variable is assigned to the next ExectionBlock's task.
      //The first long value is a offset of the intermediate file and the second long value is length.
      List<Pair<Long, Long>> splits = currentInterm.split(firstSplitVolume, splitVolume);
      if (splits == null || splits.isEmpty()) {
        break;
      }

      for (Pair<Long, Long> eachSplit: splits) {
        if (fetchListVolume > 0 && fetchListVolume + eachSplit.getSecond() >= splitVolume) {
          if (!fetchListForSingleTask.isEmpty()) {
            fetches.add(fetchListForSingleTask);
          }
          fetchListForSingleTask = new ArrayList<FetchImpl>();
          fetchListVolume = 0;
        }
        FetchImpl fetch = new FetchImpl(currentInterm.getPullHost(), SCATTERED_HASH_SHUFFLE,
            ebId, currentInterm.getPartId(), TUtil.newList(currentInterm));
        fetch.setOffset(eachSplit.getFirst());
        fetch.setLength(eachSplit.getSecond());
        fetchListForSingleTask.add(fetch);
        fetchListVolume += eachSplit.getSecond();
      }
    }
    if (!fetchListForSingleTask.isEmpty()) {
      fetches.add(fetchListForSingleTask);
    }
    return fetches;
  }

  public static List<URI> createFetchURL(FetchImpl fetch, boolean includeParts) {
    String scheme = "http://";

    StringBuilder urlPrefix = new StringBuilder(scheme);
    urlPrefix.append(fetch.getPullHost().getHost()).append(":").append(fetch.getPullHost().getPort()).append("/?")
        .append("qid=").append(fetch.getExecutionBlockId().getQueryId().toString())
        .append("&sid=").append(fetch.getExecutionBlockId().getId())
        .append("&p=").append(fetch.getPartitionId())
        .append("&type=");
    if (fetch.getType() == HASH_SHUFFLE) {
      urlPrefix.append("h");
    } else if (fetch.getType() == RANGE_SHUFFLE) {
      urlPrefix.append("r").append("&").append(fetch.getRangeParams());
    } else if (fetch.getType() == SCATTERED_HASH_SHUFFLE) {
      urlPrefix.append("s");
    }

    if (fetch.getLength() >= 0) {
      urlPrefix.append("&offset=").append(fetch.getOffset()).append("&length=").append(fetch.getLength());
    }

    List<URI> fetchURLs = new ArrayList<URI>();
    if(includeParts) {
      if (fetch.getType() == HASH_SHUFFLE || fetch.getType() == SCATTERED_HASH_SHUFFLE) {
        fetchURLs.add(URI.create(urlPrefix.toString()));
      } else {
        // If the get request is longer than 2000 characters,
        // the long request uri may cause HTTP Status Code - 414 Request-URI Too Long.
        // Refer to http://www.w3.org/Protocols/rfc2616/rfc2616-sec10.html#sec10.4.15
        // The below code transforms a long request to multiple requests.
        List<String> taskIdsParams = new ArrayList<String>();
        StringBuilder taskIdListBuilder = new StringBuilder();
        List<Integer> taskIds = fetch.getTaskIds();
        List<Integer> attemptIds = fetch.getAttemptIds();
        boolean first = true;

        for (int i = 0; i < taskIds.size(); i++) {
          StringBuilder taskAttemptId = new StringBuilder();

          if (!first) { // when comma is added?
            taskAttemptId.append(",");
          } else {
            first = false;
          }

          int taskId = taskIds.get(i);
          if (taskId < 0) {
            // In the case of hash shuffle each partition has single shuffle file per worker.
            // TODO If file is large, consider multiple fetching(shuffle file can be split)
            continue;
          }
          int attemptId = attemptIds.get(i);
          taskAttemptId.append(taskId).append("_").append(attemptId);

          if (taskIdListBuilder.length() + taskAttemptId.length()
              > HTTP_REQUEST_MAXIMUM_LENGTH) {
            taskIdsParams.add(taskIdListBuilder.toString());
            taskIdListBuilder = new StringBuilder(taskId + "_" + attemptId);
          } else {
            taskIdListBuilder.append(taskAttemptId);
          }
        }
        // if the url params remain
        if (taskIdListBuilder.length() > 0) {
          taskIdsParams.add(taskIdListBuilder.toString());
        }
        urlPrefix.append("&ta=");
        for (String param : taskIdsParams) {
          fetchURLs.add(URI.create(urlPrefix + param));
        }
      }
    } else {
      fetchURLs.add(URI.create(urlPrefix.toString()));
    }

    return fetchURLs;
  }

  public static Map<Integer, List<IntermediateEntry>> hashByKey(List<IntermediateEntry> entries) {
    Map<Integer, List<IntermediateEntry>> hashed = new HashMap<Integer, List<IntermediateEntry>>();
    for (IntermediateEntry entry : entries) {
      if (hashed.containsKey(entry.getPartId())) {
        hashed.get(entry.getPartId()).add(entry);
      } else {
        hashed.put(entry.getPartId(), TUtil.newList(entry));
      }
    }

    return hashed;
  }

  public static Map<QueryUnit.PullHost, List<IntermediateEntry>> hashByHost(List<IntermediateEntry> entries) {
    Map<QueryUnit.PullHost, List<IntermediateEntry>> hashed = new HashMap<QueryUnit.PullHost, List<IntermediateEntry>>();

    QueryUnit.PullHost host;
    for (IntermediateEntry entry : entries) {
      host = entry.getPullHost();
      if (hashed.containsKey(host)) {
        hashed.get(host).add(entry);
      } else {
        hashed.put(host, TUtil.newList(entry));
      }
    }

    return hashed;
  }

  public static SubQuery setShuffleOutputNumForTwoPhase(SubQuery subQuery, final int desiredNum, DataChannel channel) {
    ExecutionBlock execBlock = subQuery.getBlock();
    Column[] keys;
    // if the next query is join,
    // set the partition number for the current logicalUnit
    // TODO: the union handling is required when a join has unions as its child
    MasterPlan masterPlan = subQuery.getMasterPlan();
    keys = channel.getShuffleKeys();
    if (!masterPlan.isRoot(subQuery.getBlock()) ) {
      ExecutionBlock parentBlock = masterPlan.getParent(subQuery.getBlock());
      if (parentBlock.getPlan().getType() == NodeType.JOIN) {
        channel.setShuffleOutputNum(desiredNum);
      }
    }

    // set the partition number for group by and sort
    if (channel.getShuffleType() == HASH_SHUFFLE) {
      if (execBlock.getPlan().getType() == NodeType.GROUP_BY ||
          execBlock.getPlan().getType() == NodeType.DISTINCT_GROUP_BY) {
        keys = channel.getShuffleKeys();
      }
    } else if (channel.getShuffleType() == RANGE_SHUFFLE) {
      if (execBlock.getPlan().getType() == NodeType.SORT) {
        SortNode sort = (SortNode) execBlock.getPlan();
        keys = new Column[sort.getSortKeys().length];
        for (int i = 0; i < keys.length; i++) {
          keys[i] = sort.getSortKeys()[i].getSortKey();
        }
      }
    }
    if (keys != null) {
      if (keys.length == 0) {
        channel.setShuffleKeys(new Column[]{});
        channel.setShuffleOutputNum(1);
      } else {
        channel.setShuffleKeys(keys);
        channel.setShuffleOutputNum(desiredNum);
      }
    }
    return subQuery;
  }
}<|MERGE_RESOLUTION|>--- conflicted
+++ resolved
@@ -111,10 +111,6 @@
         }
         fragments[i] = new FileFragment(scans[i].getCanonicalName(), tablePath, 0, 0, new String[]{UNKNOWN_HOST});
       } else {
-<<<<<<< HEAD
-=======
-        tablePath = new Path(tableDesc.getPath());
->>>>>>> f6e09a5a
         try {
           stats[i] = GlobalPlanner.computeDescendentVolume(scans[i]);
         } catch (PlanningException e) {
@@ -131,7 +127,7 @@
         if (fileFragments.size() > 0) {
           fragments[i] = fileFragments.get(0);
         } else {
-          fragments[i] = new FileFragment(scans[i].getCanonicalName(), tableDesc.getPath(), 0, 0, new String[]{UNKNOWN_HOST});
+          fragments[i] = new FileFragment(scans[i].getCanonicalName(), new Path(tableDesc.getPath()), 0, 0, new String[]{UNKNOWN_HOST});
         }
       }
     }
@@ -422,15 +418,10 @@
           getFragmentsFromPartitionedTable(storageManager, eachScan, tableDesc);
           partitionScan.setInputPaths(partitionScanPaths);
         } else {
-<<<<<<< HEAD
           StorageManager storageManager = StorageManager.getStorageManager(subQuery.getContext().getConf(),
               tableDesc.getMeta().getStoreType());
           Collection<Fragment> scanFragments = storageManager.getSplits(eachScan.getCanonicalName(),
               tableDesc, eachScan);
-=======
-          Collection<FileFragment> scanFragments = subQuery.getStorageManager().getSplits(eachScan.getCanonicalName(),
-              tableDesc.getMeta(), tableDesc.getSchema(), new Path(tableDesc.getPath()));
->>>>>>> f6e09a5a
           if (scanFragments != null) {
             rightFragments.addAll(scanFragments);
           }
@@ -547,15 +538,10 @@
             StorageManager.getFileStorageManager(subQuery.getContext().getConf());
         scanFragments = getFragmentsFromPartitionedTable(storageManager, scan, desc);
       } else {
-<<<<<<< HEAD
         StorageManager storageManager =
             StorageManager.getStorageManager(subQuery.getContext().getConf(), desc.getMeta().getStoreType());
 
         scanFragments = storageManager.getSplits(scan.getCanonicalName(), desc, scan);
-=======
-        scanFragments = subQuery.getStorageManager().getSplits(scan.getCanonicalName(), meta, desc.getSchema(),
-            new Path(desc.getPath()));
->>>>>>> f6e09a5a
       }
 
       if (scanFragments != null) {
