--- conflicted
+++ resolved
@@ -40,7 +40,6 @@
 import org.apache.tajo.engine.planner.global.GlobalPlanner;
 import org.apache.tajo.engine.planner.global.MasterPlan;
 import org.apache.tajo.engine.planner.logical.*;
-import org.apache.tajo.engine.query.QueryContext;
 import org.apache.tajo.engine.utils.TupleUtil;
 import org.apache.tajo.exception.InternalException;
 import org.apache.tajo.ipc.TajoWorkerProtocol;
@@ -375,12 +374,7 @@
     // Getting the desire number of join tasks according to the volumn
     // of a larger table
     int largerIdx = stats[0] >= stats[1] ? 0 : 1;
-<<<<<<< HEAD
-    int desireJoinTaskVolumn = QueryContext.getIntVar(subQuery.getMasterPlan().getContext(),
-        subQuery.getContext().getConf(), ConfVars.DIST_QUERY_JOIN_TASK_VOLUME);
-=======
     int desireJoinTaskVolumn = subQuery.getMasterPlan().getContext().getInt(SessionVars.JOIN_TASK_INPUT_SIZE);
->>>>>>> fbf71668
 
     // calculate the number of tasks according to the data size
     int mb = (int) Math.ceil((double) stats[largerIdx] / 1048576);
@@ -873,13 +867,8 @@
        SubQuery subQuery, Map<ExecutionBlockId, List<IntermediateEntry>> intermediates,
        String tableName) {
     int i = 0;
-<<<<<<< HEAD
-    int splitVolume = QueryContext.getIntVar(subQuery.getMasterPlan().getContext(),
-        subQuery.getContext().getConf(), ConfVars.DIST_QUERY_TABLE_PARTITION_VOLUME);
-=======
     long splitVolume = StorageUnit.MB *
         subQuery.getMasterPlan().getContext().getLong(SessionVars.TABLE_PARTITION_PER_SHUFFLE_SIZE);
->>>>>>> fbf71668
 
     long sumNumBytes = 0L;
     Map<Integer, List<FetchImpl>> fetches = new HashMap<Integer, List<FetchImpl>>();
