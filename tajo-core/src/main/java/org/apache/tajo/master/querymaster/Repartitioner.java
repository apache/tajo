--- conflicted
+++ resolved
@@ -88,10 +88,6 @@
     for (int i = 0; i < scans.length; i++) {
       TableDesc tableDesc = masterContext.getTableDescMap().get(scans[i].getCanonicalName());
       if (tableDesc == null) { // if it is a real table stored on storage
-<<<<<<< HEAD
-        // TODO - to be fixed (wrong directory)
-=======
->>>>>>> 88d04346
         tablePath = storageManager.getTablePath(scans[i].getTableName());
         ExecutionBlockId scanEBId = TajoIdUtils.createExecutionBlockId(scans[i].getTableName());
         stats[i] = masterContext.getSubQuery(scanEBId).getResultStats().getNumBytes();
@@ -119,11 +115,7 @@
     // If one of inner join tables has no input data, it should return zero rows.
     JoinNode joinNode = PlannerUtil.findMostBottomNode(execBlock.getPlan(), NodeType.JOIN);
     if (joinNode != null) {
-<<<<<<< HEAD
-      if ((joinNode.getJoinType().equals(JoinType.INNER))) {
-=======
       if ( (joinNode.getJoinType() == JoinType.INNER)) {
->>>>>>> 88d04346
         for (int i = 0; i < stats.length; i++) {
           if (stats[i] == 0) {
             return;
@@ -132,9 +124,6 @@
       }
     }
 
-<<<<<<< HEAD
-    boolean isAllBroadcastTable = true;
-=======
     // If node is outer join and a preserved relation is empty, it should return zero rows.
     joinNode = PlannerUtil.findTopNode(execBlock.getPlan(), NodeType.JOIN);
     if (joinNode != null) {
@@ -167,44 +156,43 @@
 
     // Assigning either fragments or fetch urls to query units
     boolean isAllBroadcastTable = true;
-    int baseScanIdx = -1;
-    long maxStats = Long.MIN_VALUE;
-    int maxStatsScanIdx = -1;
->>>>>>> 88d04346
     for (int i = 0; i < scans.length; i++) {
       if (!execBlock.isBroadcastTable(scans[i].getCanonicalName())) {
         isAllBroadcastTable = false;
-      }
-      // finding largest table.
-      if (stats[i] > maxStats) {
-        maxStats = stats[i];
-        maxStatsScanIdx = i;
-      }
-    }
-
-<<<<<<< HEAD
-    // Assigning either fragments or fetch urls to query units
-    if (isAllBroadcastTable) {
-      LOG.info("[Distributed Join Strategy] : Immediate " + fragments.length + " Way Join on Single Machine");
-      SubQuery.scheduleFragment(subQuery, fragments[0], Arrays.asList(Arrays.copyOfRange(fragments, 1, fragments.length)));
-      schedulerContext.setEstimatedTaskNum(1);
-=======
+        break;
+      }
+    }
+
 
     if (isAllBroadcastTable) {
       // set largest table to normal mode
-      baseScanIdx = maxStatsScanIdx;
+      long maxStats = Long.MIN_VALUE;
+      int maxStatsScanIdx = -1;
+      for (int i = 0; i < scans.length; i++) {
+        // finding largest table.
+        // If stats == 0, can't be base table.
+        if (stats[i] > 0 && stats[i] > maxStats) {
+          maxStats = stats[i];
+          maxStatsScanIdx = i;
+        }
+      }
+      if (maxStatsScanIdx == -1) {
+        maxStatsScanIdx = 0;
+      }
+      int baseScanIdx = maxStatsScanIdx;
       scans[baseScanIdx].setBroadcastTable(false);
       execBlock.removeBroadcastTable(scans[baseScanIdx].getCanonicalName());
       LOG.info(String.format("[Distributed Join Strategy] : Broadcast Join with all tables, base_table=%s, base_volume=%d",
           scans[baseScanIdx].getCanonicalName(), stats[baseScanIdx]));
       scheduleLeafTasksWithBroadcastTable(schedulerContext, subQuery, baseScanIdx, fragments);
->>>>>>> 88d04346
     } else if (!execBlock.getBroadcastTables().isEmpty()) {
       boolean hasNonLeafNode = false;
       List<Integer> largeScanIndexList = new ArrayList<Integer>();
       List<Integer> broadcastIndexList = new ArrayList<Integer>();
       String nonLeafScanNames = "";
       String namePrefix = "";
+      long maxStats = Long.MIN_VALUE;
+      int maxStatsScanIdx = -1;
       for (int i = 0; i < scans.length; i++) {
         if (scans[i].getTableDesc().getMeta().getStoreType() == StoreType.RAW) {
           // Intermediate data scan
@@ -215,8 +203,18 @@
         }
         if (execBlock.isBroadcastTable(scans[i].getCanonicalName())) {
           broadcastIndexList.add(i);
-        }
-      }
+        } else {
+          // finding largest table.
+          if (stats[i] > 0 && stats[i] > maxStats) {
+            maxStats = stats[i];
+            maxStatsScanIdx = i;
+          }
+        }
+      }
+      if (maxStatsScanIdx == -1) {
+        maxStatsScanIdx = 0;
+      }
+
       if (!hasNonLeafNode) {
         if (largeScanIndexList.size() > 1) {
           String largeTableNames = "";
@@ -226,7 +224,7 @@
           throw new IOException("Broadcase join with leaf node should have only one large table, " +
               "but " + largeScanIndexList.size() + ", tables=" + largeTableNames);
         }
-        int baseScanIdx = largeScanIndexList.isEmpty() ? broadcastIndexList.get(0) : largeScanIndexList.get(0);
+        int baseScanIdx = largeScanIndexList.isEmpty() ? maxStatsScanIdx : largeScanIndexList.get(0);
         LOG.info(String.format("[Distributed Join Strategy] : Broadcast Join, base_table=%s, base_volume=%d",
             scans[baseScanIdx].getCanonicalName(), stats[baseScanIdx]));
         scheduleLeafTasksWithBroadcastTable(schedulerContext, subQuery, baseScanIdx, fragments);
@@ -257,7 +255,6 @@
       }
     } else {
       LOG.info("[Distributed Join Strategy] : Symmetric Repartition Join");
-<<<<<<< HEAD
       scheduleSymmetricRepartitionJoin(masterContext, schedulerContext, subQuery, scans, stats, fragments, null);
     }
   }
@@ -279,104 +276,63 @@
                                                        long[] stats,
                                                        FileFragment[] fragments,
                                                        FileFragment[] broadcastFragments) throws IOException {
+    MasterPlan masterPlan = subQuery.getMasterPlan();
+    ExecutionBlock execBlock = subQuery.getBlock();
     // The hash map is modeling as follows:
-    // <Part Id, <Table Name, Intermediate Data>>
-    Map<Integer, Map<String, List<IntermediateEntry>>> hashEntries = new HashMap<Integer, Map<String, List<IntermediateEntry>>>();
+    // <Part Id, <EbId, Intermediate Data>>
+    Map<Integer, Map<ExecutionBlockId, List<IntermediateEntry>>> hashEntries =
+        new HashMap<Integer, Map<ExecutionBlockId, List<IntermediateEntry>>>();
 
     // Grouping IntermediateData by a partition key and a table name
-    for (ScanNode scan : scans) {
-      SubQuery childSubQuery = masterContext.getSubQuery(TajoIdUtils.createExecutionBlockId(scan.getCanonicalName()));
-      for (QueryUnit task : childSubQuery.getQueryUnits()) {
+    List<ExecutionBlock> childBlocks = masterPlan.getChilds(subQuery.getId());
+
+    // In the case of join with union, there is one ScanNode for union.
+    Map<ExecutionBlockId, ExecutionBlockId> unionScanMap = execBlock.getUnionScanMap();
+    for (ExecutionBlock childBlock : childBlocks) {
+      ExecutionBlockId scanEbId = unionScanMap.get(childBlock.getId());
+      if (scanEbId == null) {
+        scanEbId = childBlock.getId();
+      }
+      SubQuery childExecSM = subQuery.getContext().getSubQuery(childBlock.getId());
+      for (QueryUnit task : childExecSM.getQueryUnits()) {
         if (task.getIntermediateData() != null && !task.getIntermediateData().isEmpty()) {
           for (IntermediateEntry intermEntry : task.getIntermediateData()) {
+            intermEntry.setEbId(childBlock.getId());
             if (hashEntries.containsKey(intermEntry.getPartId())) {
-              Map<String, List<IntermediateEntry>> tbNameToInterm =
+              Map<ExecutionBlockId, List<IntermediateEntry>> tbNameToInterm =
                   hashEntries.get(intermEntry.getPartId());
 
-              if (tbNameToInterm.containsKey(scan.getCanonicalName())) {
-                tbNameToInterm.get(scan.getCanonicalName()).add(intermEntry);
+              if (tbNameToInterm.containsKey(scanEbId)) {
+                tbNameToInterm.get(scanEbId).add(intermEntry);
               } else {
-                tbNameToInterm.put(scan.getCanonicalName(), TUtil.newList(intermEntry));
+                tbNameToInterm.put(scanEbId, TUtil.newList(intermEntry));
               }
-            } else {
-              Map<String, List<IntermediateEntry>> tbNameToInterm =
-                  new HashMap<String, List<IntermediateEntry>>();
-              tbNameToInterm.put(scan.getCanonicalName(), TUtil.newList(intermEntry));
-              hashEntries.put(intermEntry.getPartId(), tbNameToInterm);
-=======
-      // The hash map is modeling as follows:
-      // <Part Id, <EbId, Intermediate Data>>
-      Map<Integer, Map<ExecutionBlockId, List<IntermediateEntry>>> hashEntries =
-          new HashMap<Integer, Map<ExecutionBlockId, List<IntermediateEntry>>>();
-
-      // Grouping IntermediateData by a partition key and a table name
-      List<ExecutionBlock> childBlocks = masterPlan.getChilds(subQuery.getId());
-
-      // In the case of join with union, there is one ScanNode for union.
-      Map<ExecutionBlockId, ExecutionBlockId> unionScanMap = execBlock.getUnionScanMap();
-      for (ExecutionBlock childBlock : childBlocks) {
-        ExecutionBlockId scanEbId = unionScanMap.get(childBlock.getId());
-        if (scanEbId == null) {
-          scanEbId = childBlock.getId();
-        }
-        SubQuery childExecSM = subQuery.getContext().getSubQuery(childBlock.getId());
-        for (QueryUnit task : childExecSM.getQueryUnits()) {
-          if (task.getIntermediateData() != null && !task.getIntermediateData().isEmpty()) {
-            for (IntermediateEntry intermEntry : task.getIntermediateData()) {
-              intermEntry.setEbId(childBlock.getId());
-              if (hashEntries.containsKey(intermEntry.getPartId())) {
-                Map<ExecutionBlockId, List<IntermediateEntry>> tbNameToInterm =
-                    hashEntries.get(intermEntry.getPartId());
-
-                if (tbNameToInterm.containsKey(scanEbId)) {
-                  tbNameToInterm.get(scanEbId).add(intermEntry);
-                } else {
-                  tbNameToInterm.put(scanEbId, TUtil.newList(intermEntry));
-                }
-              } else {
-                Map<ExecutionBlockId, List<IntermediateEntry>> tbNameToInterm =
-                    new HashMap<ExecutionBlockId, List<IntermediateEntry>>();
-                tbNameToInterm.put(scanEbId, TUtil.newList(intermEntry));
-                hashEntries.put(intermEntry.getPartId(), tbNameToInterm);
-              }
-            }
-          } else {
-            //if no intermidatedata(empty table), make empty entry
-            int emptyPartitionId = 0;
-            if (hashEntries.containsKey(emptyPartitionId)) {
-              Map<ExecutionBlockId, List<IntermediateEntry>> tbNameToInterm = hashEntries.get(emptyPartitionId);
-              if (tbNameToInterm.containsKey(scanEbId))
-                tbNameToInterm.get(scanEbId).addAll(new ArrayList<IntermediateEntry>());
-              else
-                tbNameToInterm.put(scanEbId, new ArrayList<IntermediateEntry>());
             } else {
               Map<ExecutionBlockId, List<IntermediateEntry>> tbNameToInterm =
                   new HashMap<ExecutionBlockId, List<IntermediateEntry>>();
-              tbNameToInterm.put(scanEbId, new ArrayList<IntermediateEntry>());
-              hashEntries.put(emptyPartitionId, tbNameToInterm);
->>>>>>> 88d04346
+              tbNameToInterm.put(scanEbId, TUtil.newList(intermEntry));
+              hashEntries.put(intermEntry.getPartId(), tbNameToInterm);
             }
           }
         } else {
           //if no intermidatedata(empty table), make empty entry
           int emptyPartitionId = 0;
           if (hashEntries.containsKey(emptyPartitionId)) {
-            Map<String, List<IntermediateEntry>> tbNameToInterm = hashEntries.get(emptyPartitionId);
-            if (tbNameToInterm.containsKey(scan.getCanonicalName()))
-              tbNameToInterm.get(scan.getCanonicalName())
-                  .addAll(new ArrayList<IntermediateEntry>());
+            Map<ExecutionBlockId, List<IntermediateEntry>> tbNameToInterm = hashEntries.get(emptyPartitionId);
+            if (tbNameToInterm.containsKey(scanEbId))
+              tbNameToInterm.get(scanEbId).addAll(new ArrayList<IntermediateEntry>());
             else
-              tbNameToInterm.put(scan.getCanonicalName(), new ArrayList<IntermediateEntry>());
+              tbNameToInterm.put(scanEbId, new ArrayList<IntermediateEntry>());
           } else {
-            Map<String, List<IntermediateEntry>> tbNameToInterm = new HashMap<String, List<IntermediateEntry>>();
-            tbNameToInterm.put(scan.getCanonicalName(), new ArrayList<IntermediateEntry>());
+            Map<ExecutionBlockId, List<IntermediateEntry>> tbNameToInterm =
+                new HashMap<ExecutionBlockId, List<IntermediateEntry>>();
+            tbNameToInterm.put(scanEbId, new ArrayList<IntermediateEntry>());
             hashEntries.put(emptyPartitionId, tbNameToInterm);
           }
         }
       }
     }
 
-<<<<<<< HEAD
     // hashEntries can be zero if there are no input data.
     // In the case, it will cause the zero divided exception.
     // it avoids this problem.
@@ -409,44 +365,9 @@
       System.arraycopy(broadcastFragments, 0, rightFragments, 1, broadcastFragments.length);
     }
     SubQuery.scheduleFragment(subQuery, fragments[0], Arrays.asList(rightFragments));
-=======
-      // hashEntries can be zero if there are no input data.
-      // In the case, it will cause the zero divided exception.
-      // it avoids this problem.
-      int [] avgSize = new int[2];
-      avgSize[0] = hashEntries.size() == 0 ? 0 : (int) (stats[0] / hashEntries.size());
-      avgSize[1] = hashEntries.size() == 0 ? 0 : (int) (stats[1] / hashEntries.size());
-      int bothFetchSize = avgSize[0] + avgSize[1];
-
-      // Getting the desire number of join tasks according to the volumn
-      // of a larger table
-      int largerIdx = stats[0] >= stats[1] ? 0 : 1;
-      int desireJoinTaskVolumn = subQuery.getContext().getConf().
-          getIntVar(ConfVars.DIST_QUERY_JOIN_TASK_VOLUME);
-
-      // calculate the number of tasks according to the data size
-      int mb = (int) Math.ceil((double)stats[largerIdx] / 1048576);
-      LOG.info("Larger intermediate data is approximately " + mb + " MB");
-      // determine the number of task per 64MB
-      int maxTaskNum = (int) Math.ceil((double)mb / desireJoinTaskVolumn);
-      LOG.info("The calculated number of tasks is " + maxTaskNum);
-      LOG.info("The number of total shuffle keys is " + hashEntries.size());
-      // the number of join tasks cannot be larger than the number of
-      // distinct partition ids.
-      int joinTaskNum = Math.min(maxTaskNum, hashEntries.size());
-      LOG.info("The determined number of join tasks is " + joinTaskNum);
-
-      SubQuery.scheduleFragment(subQuery, fragments[0], Arrays.asList(new FileFragment[]{fragments[1]}));
-
-      // Assign partitions to tasks in a round robin manner.
-      for (Entry<Integer, Map<ExecutionBlockId, List<IntermediateEntry>>> entry
-          : hashEntries.entrySet()) {
-        addJoinShuffle(subQuery, entry.getKey(), entry.getValue());
-      }
->>>>>>> 88d04346
 
     // Assign partitions to tasks in a round robin manner.
-    for (Entry<Integer, Map<String, List<IntermediateEntry>>> entry
+    for (Entry<Integer, Map<ExecutionBlockId, List<IntermediateEntry>>> entry
         : hashEntries.entrySet()) {
       addJoinShuffle(subQuery, entry.getKey(), entry.getValue());
     }
