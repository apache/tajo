/*
 * Licensed to the Apache Software Foundation (ASF) under one
 * or more contributor license agreements.  See the NOTICE file
 * distributed with this work for additional information
 * regarding copyright ownership.  The ASF licenses this file
 * to you under the Apache License, Version 2.0 (the
 * "License"); you may not use this file except in compliance
 * with the License.  You may obtain a copy of the License at
 *
 *     http://www.apache.org/licenses/LICENSE-2.0
 *
 * Unless required by applicable law or agreed to in writing, software
 * distributed under the License is distributed on an "AS IS" BASIS,
 * WITHOUT WARRANTIES OR CONDITIONS OF ANY KIND, either express or implied.
 * See the License for the specific language governing permissions and
 * limitations under the License.
 */

package org.apache.tajo.master.exec;

import com.google.protobuf.ByteString;
import org.apache.commons.logging.Log;
import org.apache.commons.logging.LogFactory;
import org.apache.hadoop.fs.FileStatus;
import org.apache.hadoop.fs.FileSystem;
import org.apache.hadoop.fs.Path;
import org.apache.tajo.*;
import org.apache.tajo.catalog.*;
import org.apache.tajo.catalog.exception.DuplicateIndexException;
import org.apache.tajo.catalog.proto.CatalogProtos;
import org.apache.tajo.catalog.statistics.TableStats;
import org.apache.tajo.common.TajoDataTypes;
import org.apache.tajo.conf.TajoConf;
import org.apache.tajo.datum.DatumFactory;
import org.apache.tajo.engine.planner.global.GlobalPlanner;
import org.apache.tajo.engine.planner.global.MasterPlan;
import org.apache.tajo.engine.planner.physical.EvalExprExec;
import org.apache.tajo.engine.planner.physical.InsertRowsExec;
import org.apache.tajo.engine.query.QueryContext;
import org.apache.tajo.ipc.ClientProtos;
import org.apache.tajo.ipc.ClientProtos.SerializedResultSet;
import org.apache.tajo.ipc.ClientProtos.SubmitQueryResponse;
import org.apache.tajo.ipc.ClientProtos.SubmitQueryResponse.ResultType;
import org.apache.tajo.master.QueryInfo;
import org.apache.tajo.master.QueryManager;
import org.apache.tajo.master.TajoMaster;
import org.apache.tajo.master.cluster.WorkerConnectionInfo;
import org.apache.tajo.master.exec.prehook.CreateTableHook;
import org.apache.tajo.master.exec.prehook.DistributedQueryHookManager;
import org.apache.tajo.master.exec.prehook.InsertIntoHook;
import org.apache.tajo.master.rm.Worker;
import org.apache.tajo.plan.LogicalPlan;
import org.apache.tajo.plan.PlanningException;
import org.apache.tajo.plan.Target;
import org.apache.tajo.plan.expr.EvalContext;
import org.apache.tajo.plan.expr.EvalNode;
import org.apache.tajo.plan.expr.GeneralFunctionEval;
import org.apache.tajo.plan.function.python.PythonScriptEngine;
import org.apache.tajo.plan.function.python.TajoScriptEngine;
import org.apache.tajo.plan.logical.*;
import org.apache.tajo.plan.util.PlannerUtil;
import org.apache.tajo.plan.verifier.VerifyException;
import org.apache.tajo.service.ServiceTracker;
import org.apache.tajo.service.TajoMasterInfo;
import org.apache.tajo.session.Session;
import org.apache.tajo.storage.*;
import org.apache.tajo.util.ProtoUtil;
<<<<<<< HEAD
import org.apache.tajo.util.TUtil;
=======
import org.apache.tajo.util.metrics.TajoMetrics;
>>>>>>> 4253f1b6
import org.apache.tajo.worker.TaskAttemptContext;

import java.io.IOException;
import java.net.InetSocketAddress;
import java.net.URI;
import java.util.ArrayList;
import java.util.List;
import java.util.Map;

import static org.apache.tajo.exception.ReturnStateUtil.OK;
import static org.apache.tajo.exception.ReturnStateUtil.errUndefinedDatabase;

public class QueryExecutor {
  private static final Log LOG = LogFactory.getLog(QueryExecutor.class);

  private final TajoMaster.MasterContext context;
  private final CatalogService catalog;
  private final DistributedQueryHookManager hookManager;
  private final DDLExecutor ddlExecutor;

  public QueryExecutor(TajoMaster.MasterContext context, DDLExecutor ddlExecutor) {
    this.context = context;
    this.catalog = context.getCatalog();

    this.ddlExecutor = ddlExecutor;
    this.hookManager = new DistributedQueryHookManager();
    this.hookManager.addHook(new CreateTableHook());
    this.hookManager.addHook(new InsertIntoHook());
  }

  public SubmitQueryResponse execute(QueryContext queryContext, Session session, String sql, String jsonExpr,
                      LogicalPlan plan) throws Exception {

    SubmitQueryResponse.Builder response = SubmitQueryResponse.newBuilder();
    response.setUserName(queryContext.get(SessionVars.USERNAME));

    LogicalRootNode rootNode = plan.getRootBlock().getRoot();

    if (PlannerUtil.checkIfSetSession(rootNode)) {
      execSetSession(session, plan, response);


    } else if (PlannerUtil.checkIfDDLPlan(rootNode)) {

      if (PlannerUtil.isDistExecDDL(rootNode)) {
        if (rootNode.getChild().getType() == NodeType.CREATE_INDEX) {
          checkIndexExistence(queryContext, (CreateIndexNode) rootNode.getChild());
        }
        executeDistributedQuery(queryContext, session, plan, sql, jsonExpr, response);
      } else {
        ddlExecutor.execute(queryContext, plan);
        response.setState(OK);
        response.setResultType(ResultType.NO_RESULT);
      }

    } else if (plan.isExplain()) { // explain query
      execExplain(session, sql, plan, queryContext, plan.isExplainGlobal(), response);

    } else if (PlannerUtil.checkIfQueryTargetIsVirtualTable(plan)) {
      execQueryOnVirtualTable(queryContext, session, sql, plan, response);

      // Simple query indicates a form of 'select * from tb_name [LIMIT X];'.
    } else if (PlannerUtil.checkIfSimpleQuery(plan)) {
      execSimpleQuery(queryContext, session, sql, plan, response);

      // NonFromQuery indicates a form of 'select a, x+y;'
    } else if (PlannerUtil.checkIfNonFromQuery(plan)) {
      execNonFromQuery(queryContext, session, sql, plan, response);

    } else { // it requires distributed execution. So, the query is forwarded to a query master.
      executeDistributedQuery(queryContext, session, plan, sql, jsonExpr, response);
    }

    response.setSessionVars(ProtoUtil.convertFromMap(session.getAllVariables()));

    return response.build();
  }

  public void execSetSession(Session session, LogicalPlan plan,
                             SubmitQueryResponse.Builder response) {
    SetSessionNode setSessionNode = ((LogicalRootNode) plan.getRootBlock().getRoot()).getChild();

    final String varName = setSessionNode.getName();

    // SET CATALOG 'XXX'
    if (varName.equals(SessionVars.CURRENT_DATABASE.name())) {
      String databaseName = setSessionNode.getValue();

      if (catalog.existDatabase(databaseName)) {
        session.selectDatabase(setSessionNode.getValue());
      } else {
        response.setQueryId(QueryIdFactory.NULL_QUERY_ID.getProto());
        response.setState(errUndefinedDatabase(databaseName));
      }

      // others
    } else {
      if (setSessionNode.hasValue()) {
        session.setVariable(varName, setSessionNode.getValue());
      } else {
        session.removeVariable(varName);
      }
    }

    response.setQueryId(QueryIdFactory.NULL_QUERY_ID.getProto());
    response.setState(OK);
  }

  public void execExplain(Session session, String query, LogicalPlan plan, QueryContext queryContext, boolean isGlobal,
                          SubmitQueryResponse.Builder response) throws Exception {

    String explainStr;
    boolean isTest = queryContext.getBool(SessionVars.TEST_PLAN_SHAPE_FIX_ENABLED);
    if (isTest) {
      ExplainPlanPreprocessorForTest preprocessorForTest = new ExplainPlanPreprocessorForTest();
      preprocessorForTest.prepareTest(plan);
    }

    if (isGlobal) {
      GlobalPlanner planner = new GlobalPlanner(context.getConf(), context.getCatalog());
      MasterPlan masterPlan = compileMasterPlan(plan, queryContext, planner);
      if (isTest) {
        ExplainGlobalPlanPreprocessorForTest globalPlanPreprocessorForTest = new ExplainGlobalPlanPreprocessorForTest();
        globalPlanPreprocessorForTest.prepareTest(masterPlan);
      }
      explainStr = masterPlan.toString();
    } else {
      explainStr = PlannerUtil.buildExplainString(plan.getRootBlock().getRoot());
    }

    Schema schema = new Schema();
    schema.addColumn("explain", TajoDataTypes.Type.TEXT);
    RowStoreUtil.RowStoreEncoder encoder = RowStoreUtil.createEncoder(schema);

    SerializedResultSet.Builder serializedResBuilder = SerializedResultSet.newBuilder();

    VTuple tuple = new VTuple(1);
    String[] lines = explainStr.split("\n");
    int bytesNum = 0;
    for (String line : lines) {
      tuple.put(0, DatumFactory.createText(line));
      byte [] encodedData = encoder.toBytes(tuple);
      bytesNum += encodedData.length;
      serializedResBuilder.addSerializedTuples(ByteString.copyFrom(encodedData));
    }
    serializedResBuilder.setSchema(schema.getProto());
    serializedResBuilder.setBytesNum(bytesNum);

    QueryInfo queryInfo = context.getQueryJobManager().createNewSimpleQuery(queryContext, session, query,
        (LogicalRootNode) plan.getRootBlock().getRoot());

    response.setState(OK);
    response.setQueryId(queryInfo.getQueryId().getProto());
    response.setResultType(ResultType.ENCLOSED);
    response.setResultSet(serializedResBuilder.build());
    response.setMaxRowNum(lines.length);
  }

  public void execQueryOnVirtualTable(QueryContext queryContext, Session session, String query, LogicalPlan plan,
                              SubmitQueryResponse.Builder response) throws Exception {
    int maxRow = Integer.MAX_VALUE;
    if (plan.getRootBlock().hasNode(NodeType.LIMIT)) {
      LimitNode limitNode = plan.getRootBlock().getNode(NodeType.LIMIT);
      maxRow = (int) limitNode.getFetchFirstNum();
    }
    QueryInfo queryInfo = context.getQueryJobManager().createNewSimpleQuery(queryContext, session, query,
        (LogicalRootNode) plan.getRootBlock().getRoot());

    NonForwardQueryResultScanner queryResultScanner = new NonForwardQueryResultSystemScanner(
        context,
        plan,
        queryInfo.getQueryId(),
        session.getSessionId(),
        maxRow);

    queryResultScanner.init();
    session.addNonForwardQueryResultScanner(queryResultScanner);

    response.setState(OK);
    response.setQueryId(queryInfo.getQueryId().getProto());
    response.setResultType(ResultType.ENCLOSED);
    response.setMaxRowNum(maxRow);
    response.setTableDesc(queryResultScanner.getTableDesc().getProto());
  }

  public void execSimpleQuery(QueryContext queryContext, Session session, String query, LogicalPlan plan,
                              SubmitQueryResponse.Builder response) throws Exception {
    ScanNode scanNode = plan.getRootBlock().getNode(NodeType.SCAN);
    if (scanNode == null) {
      scanNode = plan.getRootBlock().getNode(NodeType.PARTITIONS_SCAN);
    }
    TableDesc desc = scanNode.getTableDesc();
    // Keep info for partition-column-only queries
    SelectionNode selectionNode = plan.getRootBlock().getNode(NodeType.SELECTION);
    if (desc.isExternal() && desc.hasPartition() && selectionNode != null) {
      scanNode.setQual(selectionNode.getQual());
    }
    int maxRow = Integer.MAX_VALUE;
    if (plan.getRootBlock().hasNode(NodeType.LIMIT)) {
      LimitNode limitNode = plan.getRootBlock().getNode(NodeType.LIMIT);
      maxRow = (int) limitNode.getFetchFirstNum();
    }
    if (desc.getStats().getNumRows() == 0) {
      desc.getStats().setNumRows(TajoConstants.UNKNOWN_ROW_NUMBER);
    }

    QueryInfo queryInfo = context.getQueryJobManager().createNewSimpleQuery(queryContext, session, query,
        (LogicalRootNode) plan.getRootBlock().getRoot());

    NonForwardQueryResultScanner queryResultScanner = new NonForwardQueryResultFileScanner(
        context.getConf(), session.getSessionId(), queryInfo.getQueryId(), scanNode, desc, maxRow);

    queryResultScanner.init();
    session.addNonForwardQueryResultScanner(queryResultScanner);

    response.setState(OK);
    response.setQueryId(queryInfo.getQueryId().getProto());
    response.setResultType(ResultType.ENCLOSED);
    response.setMaxRowNum(maxRow);
    response.setTableDesc(desc.getProto());
  }

  public void execNonFromQuery(QueryContext queryContext, Session session, String query, LogicalPlan plan, SubmitQueryResponse.Builder responseBuilder)
      throws Exception {
    LogicalRootNode rootNode = plan.getRootBlock().getRoot();

    EvalContext evalContext = new EvalContext();
    Target[] targets = plan.getRootBlock().getRawTargets();
    if (targets == null) {
      throw new PlanningException("No targets");
    }
    try {
      // start script executor
      startScriptExecutors(queryContext, evalContext, targets);
      final VTuple outTuple = new VTuple(targets.length);
      for (int i = 0; i < targets.length; i++) {
        EvalNode eval = targets[i].getEvalTree();
        eval.bind(evalContext, null);
        outTuple.put(i, eval.eval(null));
      }
      boolean isInsert = rootNode.getChild() != null && rootNode.getChild().getType() == NodeType.INSERT;
      if (isInsert) {
        InsertNode insertNode = rootNode.getChild();
        insertRowValues(queryContext, insertNode, responseBuilder);
      } else {
        Schema schema = PlannerUtil.targetToSchema(targets);
        RowStoreUtil.RowStoreEncoder encoder = RowStoreUtil.createEncoder(schema);
        byte[] serializedBytes = encoder.toBytes(outTuple);
        SerializedResultSet.Builder serializedResBuilder = SerializedResultSet.newBuilder();
        serializedResBuilder.addSerializedTuples(ByteString.copyFrom(serializedBytes));
        serializedResBuilder.setSchema(schema.getProto());
        serializedResBuilder.setBytesNum(serializedBytes.length);

        QueryInfo queryInfo = context.getQueryJobManager().createNewSimpleQuery(queryContext, session, query,
            (LogicalRootNode) plan.getRootBlock().getRoot());

        responseBuilder.setState(OK);
        responseBuilder.setResultType(ResultType.ENCLOSED);
        responseBuilder.setQueryId(queryInfo.getQueryId().getProto());
        responseBuilder.setResultSet(serializedResBuilder);
        responseBuilder.setMaxRowNum(1);
      }
    } finally {
      // stop script executor
      stopScriptExecutors(evalContext);
    }
  }

  public static void startScriptExecutors(QueryContext queryContext, EvalContext evalContext, Target[] targets)
      throws IOException {
    for (int i = 0; i < targets.length; i++) {
      EvalNode eval = targets[i].getEvalTree();
      if (eval instanceof GeneralFunctionEval) {
        GeneralFunctionEval functionEval = (GeneralFunctionEval) eval;
        if (functionEval.getFuncDesc().getInvocation().hasPython()) {
          TajoScriptEngine scriptExecutor = new PythonScriptEngine(functionEval.getFuncDesc());
          evalContext.addScriptEngine(eval, scriptExecutor);
          scriptExecutor.start(queryContext.getConf());
        }
      }
    }
  }

  public static void stopScriptExecutors(EvalContext evalContext) {
    for (TajoScriptEngine executor : evalContext.getAllScriptEngines()) {
      executor.shutdown();
    }
  }

  /**
   * Insert rows through staging phase
   */
  private void insertRowsThroughStaging(TaskAttemptContext taskAttemptContext,
                                        InsertNode insertNode,
                                        Path finalOutputPath,
                                        Path stagingDir,
                                        Path stagingResultDir)
      throws IOException {

    EvalExprExec evalExprExec = new EvalExprExec(taskAttemptContext, (EvalExprNode) insertNode.getChild());
    InsertRowsExec exec = new InsertRowsExec(taskAttemptContext, insertNode, evalExprExec);

    try {
      exec.init();
      exec.next();
    } finally {
      exec.close();
    }

    FileSystem fs = TajoConf.getWarehouseDir(context.getConf()).getFileSystem(context.getConf());

    if (insertNode.isOverwrite()) { // INSERT OVERWRITE INTO
      // it moves the original table into the temporary location.
      // Then it moves the new result table into the original table location.
      // Upon failed, it recovers the original table if possible.
      boolean movedToOldTable = false;
      boolean committed = false;
      Path oldTableDir = new Path(stagingDir, TajoConstants.INSERT_OVERWIRTE_OLD_TABLE_NAME);
      try {
        if (fs.exists(finalOutputPath)) {
          fs.rename(finalOutputPath, oldTableDir);
          movedToOldTable = fs.exists(oldTableDir);
        } else { // if the parent does not exist, make its parent directory.
          fs.mkdirs(finalOutputPath.getParent());
        }
        fs.rename(stagingResultDir, finalOutputPath);
        committed = fs.exists(finalOutputPath);
      } catch (IOException ioe) {
        // recover the old table
        if (movedToOldTable && !committed) {
          fs.rename(oldTableDir, finalOutputPath);
        }
      }
    } else {
      FileStatus[] files = fs.listStatus(stagingResultDir);
      for (FileStatus eachFile : files) {
        Path targetFilePath = new Path(finalOutputPath, eachFile.getPath().getName());
        if (fs.exists(targetFilePath)) {
          targetFilePath = new Path(finalOutputPath, eachFile.getPath().getName() + "_" + System.currentTimeMillis());
        }
        fs.rename(eachFile.getPath(), targetFilePath);
      }
    }
  }

  /**
   * Insert row values
   */
  private void insertRowValues(QueryContext queryContext,
                               InsertNode insertNode, SubmitQueryResponse.Builder responseBuilder) {
    try {
      String nodeUniqName = insertNode.getTableName() == null ? new Path(insertNode.getUri()).getName() :
          insertNode.getTableName();
      String queryId = nodeUniqName + "_" + System.currentTimeMillis();

      URI finalOutputUri = insertNode.getUri();
      Tablespace space = TablespaceManager.get(finalOutputUri).get();
      TableMeta tableMeta = new TableMeta(insertNode.getStorageType(), insertNode.getOptions());
      tableMeta.putOption(StorageConstants.INSERT_DIRECTLY, Boolean.TRUE.toString());

      FormatProperty formatProperty = space.getFormatProperty(tableMeta);

      TaskAttemptContext taskAttemptContext;
      if (formatProperty.directInsertSupported()) { // if this format and storage supports direct insertion
        taskAttemptContext = new TaskAttemptContext(queryContext, null, null, null, null);
        taskAttemptContext.setOutputPath(new Path(finalOutputUri));

        EvalExprExec evalExprExec = new EvalExprExec(taskAttemptContext, (EvalExprNode) insertNode.getChild());
        InsertRowsExec exec = new InsertRowsExec(taskAttemptContext, insertNode, evalExprExec);

        try {
          exec.init();
          exec.next();
        } finally {
          exec.close();
        }
      } else {
        URI stagingSpaceUri = space.prepareStagingSpace(context.getConf(), queryId, queryContext, tableMeta);
        Path stagingDir = new Path(stagingSpaceUri);
        Path stagingResultDir = new Path(stagingDir, TajoConstants.RESULT_DIR_NAME);

        taskAttemptContext = new TaskAttemptContext(queryContext, null, null, null, stagingDir);
        taskAttemptContext.setOutputPath(new Path(stagingResultDir, "part-01-000000"));
        insertRowsThroughStaging(taskAttemptContext, insertNode, new Path(finalOutputUri), stagingDir, stagingResultDir);
      }

      // set insert stats (how many rows and bytes)
      TableStats stats = new TableStats();
      stats.setNumBytes(taskAttemptContext.getResultStats().getNumBytes());
      stats.setNumRows(taskAttemptContext.getResultStats().getNumRows());

      if (insertNode.hasTargetTable()) {
        CatalogProtos.UpdateTableStatsProto.Builder builder = CatalogProtos.UpdateTableStatsProto.newBuilder();
        builder.setTableName(insertNode.getTableName());
        builder.setStats(stats.getProto());

        catalog.updateTableStats(builder.build());

        TableDesc desc = new TableDesc(
            insertNode.getTableName(),
            insertNode.getTargetSchema(),
            tableMeta,
            finalOutputUri);
        responseBuilder.setTableDesc(desc.getProto());

      } else { // If INSERT INTO LOCATION

        // Empty TableDesc
        List<CatalogProtos.ColumnProto> columns = new ArrayList<CatalogProtos.ColumnProto>();
        CatalogProtos.TableDescProto tableDescProto = CatalogProtos.TableDescProto.newBuilder()
            .setTableName(nodeUniqName)
            .setMeta(CatalogProtos.TableProto.newBuilder().setStoreType(BuiltinStorages.TEXT).build())
            .setSchema(CatalogProtos.SchemaProto.newBuilder().addAllFields(columns).build())
            .setStats(stats.getProto())
            .build();

        responseBuilder.setTableDesc(tableDescProto);
      }

      // If queryId == NULL_QUERY_ID and MaxRowNum == -1, TajoCli prints only number of inserted rows.
      responseBuilder.setMaxRowNum(-1);
      responseBuilder.setQueryId(QueryIdFactory.NULL_QUERY_ID.getProto());
      responseBuilder.setResultType(ResultType.NO_RESULT);
      responseBuilder.setState(OK);
    } catch (Throwable t) {
      throw new RuntimeException(t);
    }
  }

  public void executeDistributedQuery(QueryContext queryContext, Session session,
                                      LogicalPlan plan,
                                      String sql,
                                      String jsonExpr,
                                      SubmitQueryResponse.Builder responseBuilder) throws Exception {
    LogicalRootNode rootNode = plan.getRootBlock().getRoot();

    TableDesc tableDesc = PlannerUtil.getTableDesc(catalog, plan.getRootBlock().getRoot());
    if (tableDesc != null) {

      Tablespace space = TablespaceManager.get(tableDesc.getUri()).get();
      FormatProperty formatProperty = space.getFormatProperty(tableDesc.getMeta());

      if (!formatProperty.isInsertable()) {
        throw new VerifyException(
            String.format("%s tablespace does not allow INSERT operation.", tableDesc.getUri().toString()));
      }

      space.prepareTable(rootNode.getChild());
    }

<<<<<<< HEAD
    LogicalNode[] scans = PlannerUtil.findAllNodes(rootNode, NodeType.SCAN, NodeType.PARTITIONS_SCAN);

    // Tajo allows that the location of table would be set the path of local file system. When querying above table
    // data on pseudo distributed mode, the query would finished successfully. Pseudo distributed mode for tajo means
    // that TajoMaster and TajoWorker just run on the same host. But when querying the data on fully distribute mode,
    // the query would failed because the data was’t located on all hosts for running TajoWorker. This will throw an
    // exception with a well-defined message for avoiding users confusion.
    if (scans.length > 0) {
      URI localFileUri = null;
      for (int i = 0; i < scans.length; i++) {
        ScanNode scanNode = (ScanNode) scans[i];
        if(scanNode.getTableDesc().getUri().getScheme().equals("file")) {
          localFileUri = scanNode.getTableDesc().getUri();
          break;
        }
      }

      if (localFileUri != null) {
        ServiceTracker haService = context.getHAService();
        List<String> masterHostList = TUtil.newList();

        if (!haService.isHighAvailable()) {
          InetSocketAddress masterAddress = context.getTajoMasterService().getBindAddress();
          // When specify localhost or 127.0.0.1 for TajoMaster in tajo-site.xml, skip checking local file existence.
          if (!masterAddress.getAddress().getHostName().equals("localhost")
            && !masterAddress.getAddress().getHostAddress().equals("127.0.0.1")) {
            masterHostList.add(masterAddress.getHostName());
          }
        } else {
          for(TajoMasterInfo masterInfo : context.getHAService().getMasters()) {
            masterHostList.add(masterInfo.getTajoClientAddress().getAddress().getHostAddress());
          }
        }

        if (masterHostList.size() > 0) {
          int distributedWorkerCount = 0;
          // Get hosts to run as TajoWorker.
          Map<Integer, Worker> workers = context.getResourceManager().getWorkers();
          for(Worker worker : workers.values()) {
            WorkerConnectionInfo connectionInfo = worker.getConnectionInfo();
            // If TajoWorker run on host different from host to run TajoMaster, it couldn't get the table data.
            if (!masterHostList.contains(connectionInfo.getHost())) {
              distributedWorkerCount++;
            }
          }

          if (distributedWorkerCount > 0) {
            throw new VerifyException(
              String.format("The table data should be be on distributed file system. " +
                ": %s", localFileUri.toString()));
          }
        }
      }
    }

    context.getSystemMetrics().counter("Query", "numDMLQuery").inc();
=======
>>>>>>> 4253f1b6
    hookManager.doHooks(queryContext, plan);

    QueryManager queryManager = this.context.getQueryJobManager();
    QueryInfo queryInfo;

    queryInfo = queryManager.scheduleQuery(session, queryContext, sql, jsonExpr, rootNode);
<<<<<<< HEAD
    if(queryInfo == null) {
      responseBuilder.setQueryId(QueryIdFactory.NULL_QUERY_ID.getProto());
      responseBuilder.setResultCode(ClientProtos.ResultCode.ERROR);
      responseBuilder.setErrorMessage("Fail starting QueryMaster.");
      LOG.error("Fail starting QueryMaster: " + sql);
=======

    responseBuilder.setState(OK);
    responseBuilder.setQueryId(queryInfo.getQueryId().getProto());
    responseBuilder.setResultType(ResultType.FETCH);
    if (queryInfo.getQueryMasterHost() != null) {
      responseBuilder.setQueryMasterHost(queryInfo.getQueryMasterHost());
    }
    responseBuilder.setQueryMasterPort(queryInfo.getQueryMasterClientPort());
    LOG.info("Query " + queryInfo.getQueryId().toString() + "," + queryInfo.getSql() + "," +
        " is forwarded to " + queryInfo.getQueryMasterHost() + ":" + queryInfo.getQueryMasterPort());
  }

  private void checkIndexExistence(final QueryContext queryContext, final CreateIndexNode createIndexNode)
      throws DuplicateIndexException {

    String databaseName, simpleIndexName, qualifiedIndexName;
    if (CatalogUtil.isFQTableName(createIndexNode.getIndexName())) {
      String[] splits = CatalogUtil.splitFQTableName(createIndexNode.getIndexName());
      databaseName = splits[0];
      simpleIndexName = splits[1];
      qualifiedIndexName = createIndexNode.getIndexName();
>>>>>>> 4253f1b6
    } else {
      databaseName = queryContext.getCurrentDatabase();
      simpleIndexName = createIndexNode.getIndexName();
      qualifiedIndexName = CatalogUtil.buildFQName(databaseName, simpleIndexName);
    }

    if (catalog.existIndexByName(databaseName, simpleIndexName)) {
      throw new DuplicateIndexException(qualifiedIndexName);
    }
  }

  public MasterPlan compileMasterPlan(LogicalPlan plan, QueryContext context, GlobalPlanner planner)
      throws Exception {

    LogicalRootNode rootNode = plan.getRootBlock().getRoot();
    TableDesc tableDesc = PlannerUtil.getTableDesc(planner.getCatalog(), rootNode.getChild());

    if (tableDesc != null) {
      Tablespace space = TablespaceManager.get(tableDesc.getUri()).get();
      space.rewritePlan(context, plan);
    }

    MasterPlan masterPlan = new MasterPlan(QueryIdFactory.NULL_QUERY_ID, context, plan);
    planner.build(context, masterPlan);

    return masterPlan;
  }
}<|MERGE_RESOLUTION|>--- conflicted
+++ resolved
@@ -37,7 +37,6 @@
 import org.apache.tajo.engine.planner.physical.EvalExprExec;
 import org.apache.tajo.engine.planner.physical.InsertRowsExec;
 import org.apache.tajo.engine.query.QueryContext;
-import org.apache.tajo.ipc.ClientProtos;
 import org.apache.tajo.ipc.ClientProtos.SerializedResultSet;
 import org.apache.tajo.ipc.ClientProtos.SubmitQueryResponse;
 import org.apache.tajo.ipc.ClientProtos.SubmitQueryResponse.ResultType;
@@ -48,7 +47,7 @@
 import org.apache.tajo.master.exec.prehook.CreateTableHook;
 import org.apache.tajo.master.exec.prehook.DistributedQueryHookManager;
 import org.apache.tajo.master.exec.prehook.InsertIntoHook;
-import org.apache.tajo.master.rm.Worker;
+import org.apache.tajo.master.rm.NodeStatus;
 import org.apache.tajo.plan.LogicalPlan;
 import org.apache.tajo.plan.PlanningException;
 import org.apache.tajo.plan.Target;
@@ -65,11 +64,8 @@
 import org.apache.tajo.session.Session;
 import org.apache.tajo.storage.*;
 import org.apache.tajo.util.ProtoUtil;
-<<<<<<< HEAD
 import org.apache.tajo.util.TUtil;
-=======
 import org.apache.tajo.util.metrics.TajoMetrics;
->>>>>>> 4253f1b6
 import org.apache.tajo.worker.TaskAttemptContext;
 
 import java.io.IOException;
@@ -520,7 +516,7 @@
       space.prepareTable(rootNode.getChild());
     }
 
-<<<<<<< HEAD
+
     LogicalNode[] scans = PlannerUtil.findAllNodes(rootNode, NodeType.SCAN, NodeType.PARTITIONS_SCAN);
 
     // Tajo allows that the location of table would be set the path of local file system. When querying above table
@@ -558,9 +554,9 @@
         if (masterHostList.size() > 0) {
           int distributedWorkerCount = 0;
           // Get hosts to run as TajoWorker.
-          Map<Integer, Worker> workers = context.getResourceManager().getWorkers();
-          for(Worker worker : workers.values()) {
-            WorkerConnectionInfo connectionInfo = worker.getConnectionInfo();
+          Map<Integer, NodeStatus> nodes = context.getResourceManager().getNodes();
+          for(NodeStatus node : nodes.values()) {
+            WorkerConnectionInfo connectionInfo = node.getConnectionInfo();
             // If TajoWorker run on host different from host to run TajoMaster, it couldn't get the table data.
             if (!masterHostList.contains(connectionInfo.getHost())) {
               distributedWorkerCount++;
@@ -569,29 +565,19 @@
 
           if (distributedWorkerCount > 0) {
             throw new VerifyException(
-              String.format("The table data should be be on distributed file system. " +
+              String.format("The local file cannot be used on distributed mode. " +
                 ": %s", localFileUri.toString()));
           }
         }
       }
     }
 
-    context.getSystemMetrics().counter("Query", "numDMLQuery").inc();
-=======
->>>>>>> 4253f1b6
     hookManager.doHooks(queryContext, plan);
 
     QueryManager queryManager = this.context.getQueryJobManager();
     QueryInfo queryInfo;
 
     queryInfo = queryManager.scheduleQuery(session, queryContext, sql, jsonExpr, rootNode);
-<<<<<<< HEAD
-    if(queryInfo == null) {
-      responseBuilder.setQueryId(QueryIdFactory.NULL_QUERY_ID.getProto());
-      responseBuilder.setResultCode(ClientProtos.ResultCode.ERROR);
-      responseBuilder.setErrorMessage("Fail starting QueryMaster.");
-      LOG.error("Fail starting QueryMaster: " + sql);
-=======
 
     responseBuilder.setState(OK);
     responseBuilder.setQueryId(queryInfo.getQueryId().getProto());
@@ -613,7 +599,6 @@
       databaseName = splits[0];
       simpleIndexName = splits[1];
       qualifiedIndexName = createIndexNode.getIndexName();
->>>>>>> 4253f1b6
     } else {
       databaseName = queryContext.getCurrentDatabase();
       simpleIndexName = createIndexNode.getIndexName();
