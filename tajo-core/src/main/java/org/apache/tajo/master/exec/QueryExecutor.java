/*
 * Licensed to the Apache Software Foundation (ASF) under one
 * or more contributor license agreements.  See the NOTICE file
 * distributed with this work for additional information
 * regarding copyright ownership.  The ASF licenses this file
 * to you under the Apache License, Version 2.0 (the
 * "License"); you may not use this file except in compliance
 * with the License.  You may obtain a copy of the License at
 *
 *     http://www.apache.org/licenses/LICENSE-2.0
 *
 * Unless required by applicable law or agreed to in writing, software
 * distributed under the License is distributed on an "AS IS" BASIS,
 * WITHOUT WARRANTIES OR CONDITIONS OF ANY KIND, either express or implied.
 * See the License for the specific language governing permissions and
 * limitations under the License.
 */

package org.apache.tajo.master.exec;

import com.google.protobuf.ByteString;
import org.apache.commons.logging.Log;
import org.apache.commons.logging.LogFactory;
import org.apache.hadoop.fs.FileStatus;
import org.apache.hadoop.fs.FileSystem;
import org.apache.hadoop.fs.Path;
import org.apache.tajo.*;
import org.apache.tajo.catalog.*;
import org.apache.tajo.catalog.exception.DuplicateIndexException;
import org.apache.tajo.catalog.proto.CatalogProtos;
import org.apache.tajo.catalog.statistics.TableStats;
import org.apache.tajo.common.TajoDataTypes;
import org.apache.tajo.conf.TajoConf;
import org.apache.tajo.datum.DatumFactory;
import org.apache.tajo.engine.planner.global.GlobalPlanner;
import org.apache.tajo.engine.planner.global.MasterPlan;
import org.apache.tajo.engine.planner.physical.EvalExprExec;
import org.apache.tajo.engine.planner.physical.InsertRowsExec;
import org.apache.tajo.engine.query.QueryContext;
import org.apache.tajo.ipc.ClientProtos;
import org.apache.tajo.ipc.ClientProtos.SerializedResultSet;
import org.apache.tajo.ipc.ClientProtos.SubmitQueryResponse;
import org.apache.tajo.ipc.ClientProtos.SubmitQueryResponse.ResultType;
import org.apache.tajo.master.QueryInfo;
import org.apache.tajo.master.QueryManager;
import org.apache.tajo.master.TajoMaster;
import org.apache.tajo.master.exec.prehook.CreateTableHook;
import org.apache.tajo.master.exec.prehook.DistributedQueryHookManager;
import org.apache.tajo.master.exec.prehook.InsertIntoHook;
import org.apache.tajo.plan.LogicalPlan;
import org.apache.tajo.plan.PlanningException;
import org.apache.tajo.plan.Target;
import org.apache.tajo.plan.expr.EvalContext;
import org.apache.tajo.plan.expr.EvalNode;
import org.apache.tajo.plan.expr.GeneralFunctionEval;
import org.apache.tajo.plan.function.python.PythonScriptEngine;
import org.apache.tajo.plan.function.python.TajoScriptEngine;
import org.apache.tajo.plan.logical.*;
import org.apache.tajo.plan.util.PlannerUtil;
import org.apache.tajo.plan.verifier.VerifyException;
import org.apache.tajo.session.Session;
import org.apache.tajo.storage.*;
import org.apache.tajo.util.ProtoUtil;
import org.apache.tajo.util.metrics.TajoMetrics;
import org.apache.tajo.worker.TaskAttemptContext;

import java.io.IOException;
import java.net.URI;
import java.util.ArrayList;
import java.util.List;

import static org.apache.tajo.exception.ReturnStateUtil.OK;
import static org.apache.tajo.exception.ReturnStateUtil.errUndefinedDatabase;

public class QueryExecutor {
  private static final Log LOG = LogFactory.getLog(QueryExecutor.class);

  private final TajoMaster.MasterContext context;
  private final CatalogService catalog;
  private final DistributedQueryHookManager hookManager;
  private final DDLExecutor ddlExecutor;

  public QueryExecutor(TajoMaster.MasterContext context, DDLExecutor ddlExecutor) {
    this.context = context;
    this.catalog = context.getCatalog();

    this.ddlExecutor = ddlExecutor;
    this.hookManager = new DistributedQueryHookManager();
    this.hookManager.addHook(new CreateTableHook());
    this.hookManager.addHook(new InsertIntoHook());
  }

  public SubmitQueryResponse execute(QueryContext queryContext, Session session, String sql, String jsonExpr,
                      LogicalPlan plan) throws Exception {

    SubmitQueryResponse.Builder response = SubmitQueryResponse.newBuilder();
    response.setUserName(queryContext.get(SessionVars.USERNAME));

    LogicalRootNode rootNode = plan.getRootBlock().getRoot();

    if (PlannerUtil.checkIfSetSession(rootNode)) {
      execSetSession(session, plan, response);


    } else if (PlannerUtil.checkIfDDLPlan(rootNode)) {
<<<<<<< HEAD

      if (PlannerUtil.isDistExecDDL(rootNode)) {
        if (rootNode.getChild().getType() == NodeType.CREATE_INDEX) {
          checkIndexExistence(queryContext, (CreateIndexNode) rootNode.getChild());
        }
        executeDistributedQuery(queryContext, session, plan, sql, jsonExpr, response);
      } else {
        ddlExecutor.execute(queryContext, plan);
        response.setQueryId(QueryIdFactory.NULL_QUERY_ID.getProto());
        response.setState(OK);
      }
=======
      ddlExecutor.execute(queryContext, plan);

      response.setState(OK);
      response.setResultType(ResultType.NO_RESULT);
>>>>>>> c294d88e

    } else if (plan.isExplain()) { // explain query
      execExplain(session, sql, plan, queryContext, plan.isExplainGlobal(), response);

    } else if (PlannerUtil.checkIfQueryTargetIsVirtualTable(plan)) {
      execQueryOnVirtualTable(queryContext, session, sql, plan, response);

      // Simple query indicates a form of 'select * from tb_name [LIMIT X];'.
    } else if (PlannerUtil.checkIfSimpleQuery(plan)) {
      execSimpleQuery(queryContext, session, sql, plan, response);

      // NonFromQuery indicates a form of 'select a, x+y;'
    } else if (PlannerUtil.checkIfNonFromQuery(plan)) {
      execNonFromQuery(queryContext, session, sql, plan, response);

    } else { // it requires distributed execution. So, the query is forwarded to a query master.
      executeDistributedQuery(queryContext, session, plan, sql, jsonExpr, response);
    }

    response.setSessionVars(ProtoUtil.convertFromMap(session.getAllVariables()));

    return response.build();
  }

  public void execSetSession(Session session, LogicalPlan plan,
                             SubmitQueryResponse.Builder response) {
    SetSessionNode setSessionNode = ((LogicalRootNode) plan.getRootBlock().getRoot()).getChild();

    final String varName = setSessionNode.getName();

    // SET CATALOG 'XXX'
    if (varName.equals(SessionVars.CURRENT_DATABASE.name())) {
      String databaseName = setSessionNode.getValue();

      if (catalog.existDatabase(databaseName)) {
        session.selectDatabase(setSessionNode.getValue());
      } else {
        response.setQueryId(QueryIdFactory.NULL_QUERY_ID.getProto());
        response.setState(errUndefinedDatabase(databaseName));
      }

      // others
    } else {
      if (setSessionNode.hasValue()) {
        session.setVariable(varName, setSessionNode.getValue());
      } else {
        session.removeVariable(varName);
      }
    }

    response.setQueryId(QueryIdFactory.NULL_QUERY_ID.getProto());
    response.setState(OK);
  }

  public void execExplain(Session session, String query, LogicalPlan plan, QueryContext queryContext, boolean isGlobal,
                          SubmitQueryResponse.Builder response) throws Exception {

    String explainStr;
    boolean isTest = queryContext.getBool(SessionVars.TEST_PLAN_SHAPE_FIX_ENABLED);
    if (isTest) {
      ExplainPlanPreprocessorForTest preprocessorForTest = new ExplainPlanPreprocessorForTest();
      preprocessorForTest.prepareTest(plan);
    }

    if (isGlobal) {
      GlobalPlanner planner = new GlobalPlanner(context.getConf(), context.getCatalog());
      MasterPlan masterPlan = compileMasterPlan(plan, queryContext, planner);
      if (isTest) {
        ExplainGlobalPlanPreprocessorForTest globalPlanPreprocessorForTest = new ExplainGlobalPlanPreprocessorForTest();
        globalPlanPreprocessorForTest.prepareTest(masterPlan);
      }
      explainStr = masterPlan.toString();
    } else {
      explainStr = PlannerUtil.buildExplainString(plan.getRootBlock().getRoot());
    }

    Schema schema = new Schema();
    schema.addColumn("explain", TajoDataTypes.Type.TEXT);
    RowStoreUtil.RowStoreEncoder encoder = RowStoreUtil.createEncoder(schema);

    SerializedResultSet.Builder serializedResBuilder = SerializedResultSet.newBuilder();

    VTuple tuple = new VTuple(1);
    String[] lines = explainStr.split("\n");
    int bytesNum = 0;
    for (String line : lines) {
      tuple.put(0, DatumFactory.createText(line));
      byte [] encodedData = encoder.toBytes(tuple);
      bytesNum += encodedData.length;
      serializedResBuilder.addSerializedTuples(ByteString.copyFrom(encodedData));
    }
    serializedResBuilder.setSchema(schema.getProto());
    serializedResBuilder.setBytesNum(bytesNum);

    QueryInfo queryInfo = context.getQueryJobManager().createNewSimpleQuery(queryContext, session, query,
        (LogicalRootNode) plan.getRootBlock().getRoot());

    response.setState(OK);
    response.setQueryId(queryInfo.getQueryId().getProto());
    response.setResultType(ResultType.ENCLOSED);
    response.setResultSet(serializedResBuilder.build());
    response.setMaxRowNum(lines.length);
  }

  public void execQueryOnVirtualTable(QueryContext queryContext, Session session, String query, LogicalPlan plan,
                              SubmitQueryResponse.Builder response) throws Exception {
    int maxRow = Integer.MAX_VALUE;
    if (plan.getRootBlock().hasNode(NodeType.LIMIT)) {
      LimitNode limitNode = plan.getRootBlock().getNode(NodeType.LIMIT);
      maxRow = (int) limitNode.getFetchFirstNum();
    }
    QueryInfo queryInfo = context.getQueryJobManager().createNewSimpleQuery(queryContext, session, query,
        (LogicalRootNode) plan.getRootBlock().getRoot());

    NonForwardQueryResultScanner queryResultScanner = new NonForwardQueryResultSystemScanner(
        context,
        plan,
        queryInfo.getQueryId(),
        session.getSessionId(),
        maxRow);

    queryResultScanner.init();
    session.addNonForwardQueryResultScanner(queryResultScanner);

    response.setState(OK);
    response.setQueryId(queryInfo.getQueryId().getProto());
    response.setResultType(ResultType.ENCLOSED);
    response.setMaxRowNum(maxRow);
    response.setTableDesc(queryResultScanner.getTableDesc().getProto());
  }

  public void execSimpleQuery(QueryContext queryContext, Session session, String query, LogicalPlan plan,
                              SubmitQueryResponse.Builder response) throws Exception {
    ScanNode scanNode = plan.getRootBlock().getNode(NodeType.SCAN);
    if (scanNode == null) {
      scanNode = plan.getRootBlock().getNode(NodeType.PARTITIONS_SCAN);
    }
    TableDesc desc = scanNode.getTableDesc();
    // Keep info for partition-column-only queries
    SelectionNode selectionNode = plan.getRootBlock().getNode(NodeType.SELECTION);
    if (desc.isExternal() && desc.hasPartition() && selectionNode != null) {
      scanNode.setQual(selectionNode.getQual());
    }
    int maxRow = Integer.MAX_VALUE;
    if (plan.getRootBlock().hasNode(NodeType.LIMIT)) {
      LimitNode limitNode = plan.getRootBlock().getNode(NodeType.LIMIT);
      maxRow = (int) limitNode.getFetchFirstNum();
    }
    if (desc.getStats().getNumRows() == 0) {
      desc.getStats().setNumRows(TajoConstants.UNKNOWN_ROW_NUMBER);
    }

    QueryInfo queryInfo = context.getQueryJobManager().createNewSimpleQuery(queryContext, session, query,
        (LogicalRootNode) plan.getRootBlock().getRoot());

    NonForwardQueryResultScanner queryResultScanner = new NonForwardQueryResultFileScanner(
        context.getConf(), session.getSessionId(), queryInfo.getQueryId(), scanNode, desc, maxRow);

    queryResultScanner.init();
    session.addNonForwardQueryResultScanner(queryResultScanner);

    response.setState(OK);
    response.setQueryId(queryInfo.getQueryId().getProto());
    response.setResultType(ResultType.ENCLOSED);
    response.setMaxRowNum(maxRow);
    response.setTableDesc(desc.getProto());
  }

  public void execNonFromQuery(QueryContext queryContext, Session session, String query, LogicalPlan plan, SubmitQueryResponse.Builder responseBuilder)
      throws Exception {
    LogicalRootNode rootNode = plan.getRootBlock().getRoot();

    EvalContext evalContext = new EvalContext();
    Target[] targets = plan.getRootBlock().getRawTargets();
    if (targets == null) {
      throw new PlanningException("No targets");
    }
    try {
      // start script executor
      startScriptExecutors(queryContext, evalContext, targets);
      final VTuple outTuple = new VTuple(targets.length);
      for (int i = 0; i < targets.length; i++) {
        EvalNode eval = targets[i].getEvalTree();
        eval.bind(evalContext, null);
        outTuple.put(i, eval.eval(null));
      }
      boolean isInsert = rootNode.getChild() != null && rootNode.getChild().getType() == NodeType.INSERT;
      if (isInsert) {
        InsertNode insertNode = rootNode.getChild();
        insertRowValues(queryContext, insertNode, responseBuilder);
      } else {
        Schema schema = PlannerUtil.targetToSchema(targets);
        RowStoreUtil.RowStoreEncoder encoder = RowStoreUtil.createEncoder(schema);
        byte[] serializedBytes = encoder.toBytes(outTuple);
        SerializedResultSet.Builder serializedResBuilder = SerializedResultSet.newBuilder();
        serializedResBuilder.addSerializedTuples(ByteString.copyFrom(serializedBytes));
        serializedResBuilder.setSchema(schema.getProto());
        serializedResBuilder.setBytesNum(serializedBytes.length);

        QueryInfo queryInfo = context.getQueryJobManager().createNewSimpleQuery(queryContext, session, query,
            (LogicalRootNode) plan.getRootBlock().getRoot());

        responseBuilder.setState(OK);
        responseBuilder.setResultType(ResultType.ENCLOSED);
        responseBuilder.setQueryId(queryInfo.getQueryId().getProto());
        responseBuilder.setResultSet(serializedResBuilder);
        responseBuilder.setMaxRowNum(1);
      }
    } finally {
      // stop script executor
      stopScriptExecutors(evalContext);
    }
  }

  public static void startScriptExecutors(QueryContext queryContext, EvalContext evalContext, Target[] targets)
      throws IOException {
    for (int i = 0; i < targets.length; i++) {
      EvalNode eval = targets[i].getEvalTree();
      if (eval instanceof GeneralFunctionEval) {
        GeneralFunctionEval functionEval = (GeneralFunctionEval) eval;
        if (functionEval.getFuncDesc().getInvocation().hasPython()) {
          TajoScriptEngine scriptExecutor = new PythonScriptEngine(functionEval.getFuncDesc());
          evalContext.addScriptEngine(eval, scriptExecutor);
          scriptExecutor.start(queryContext.getConf());
        }
      }
    }
  }

  public static void stopScriptExecutors(EvalContext evalContext) {
    for (TajoScriptEngine executor : evalContext.getAllScriptEngines()) {
      executor.shutdown();
    }
  }

  /**
   * Insert rows through staging phase
   */
  private void insertRowsThroughStaging(TaskAttemptContext taskAttemptContext,
                                        InsertNode insertNode,
                                        Path finalOutputPath,
                                        Path stagingDir,
                                        Path stagingResultDir)
      throws IOException {

    EvalExprExec evalExprExec = new EvalExprExec(taskAttemptContext, (EvalExprNode) insertNode.getChild());
    InsertRowsExec exec = new InsertRowsExec(taskAttemptContext, insertNode, evalExprExec);

    try {
      exec.init();
      exec.next();
    } finally {
      exec.close();
    }

    FileSystem fs = TajoConf.getWarehouseDir(context.getConf()).getFileSystem(context.getConf());

    if (insertNode.isOverwrite()) { // INSERT OVERWRITE INTO
      // it moves the original table into the temporary location.
      // Then it moves the new result table into the original table location.
      // Upon failed, it recovers the original table if possible.
      boolean movedToOldTable = false;
      boolean committed = false;
      Path oldTableDir = new Path(stagingDir, TajoConstants.INSERT_OVERWIRTE_OLD_TABLE_NAME);
      try {
        if (fs.exists(finalOutputPath)) {
          fs.rename(finalOutputPath, oldTableDir);
          movedToOldTable = fs.exists(oldTableDir);
        } else { // if the parent does not exist, make its parent directory.
          fs.mkdirs(finalOutputPath.getParent());
        }
        fs.rename(stagingResultDir, finalOutputPath);
        committed = fs.exists(finalOutputPath);
      } catch (IOException ioe) {
        // recover the old table
        if (movedToOldTable && !committed) {
          fs.rename(oldTableDir, finalOutputPath);
        }
      }
    } else {
      FileStatus[] files = fs.listStatus(stagingResultDir);
      for (FileStatus eachFile : files) {
        Path targetFilePath = new Path(finalOutputPath, eachFile.getPath().getName());
        if (fs.exists(targetFilePath)) {
          targetFilePath = new Path(finalOutputPath, eachFile.getPath().getName() + "_" + System.currentTimeMillis());
        }
        fs.rename(eachFile.getPath(), targetFilePath);
      }
    }
  }

  /**
   * Insert row values
   */
  private void insertRowValues(QueryContext queryContext,
                               InsertNode insertNode, SubmitQueryResponse.Builder responseBuilder) {
    try {
      String nodeUniqName = insertNode.getTableName() == null ? new Path(insertNode.getUri()).getName() :
          insertNode.getTableName();
      String queryId = nodeUniqName + "_" + System.currentTimeMillis();

      URI finalOutputUri = insertNode.getUri();
      Tablespace space = TablespaceManager.get(finalOutputUri).get();
      TableMeta tableMeta = new TableMeta(insertNode.getStorageType(), insertNode.getOptions());
      tableMeta.putOption(StorageConstants.INSERT_DIRECTLY, Boolean.TRUE.toString());

      FormatProperty formatProperty = space.getFormatProperty(tableMeta);

      TaskAttemptContext taskAttemptContext;
      if (formatProperty.directInsertSupported()) { // if this format and storage supports direct insertion
        taskAttemptContext = new TaskAttemptContext(queryContext, null, null, null, null);
        taskAttemptContext.setOutputPath(new Path(finalOutputUri));

        EvalExprExec evalExprExec = new EvalExprExec(taskAttemptContext, (EvalExprNode) insertNode.getChild());
        InsertRowsExec exec = new InsertRowsExec(taskAttemptContext, insertNode, evalExprExec);

        try {
          exec.init();
          exec.next();
        } finally {
          exec.close();
        }
      } else {
        URI stagingSpaceUri = space.prepareStagingSpace(context.getConf(), queryId, queryContext, tableMeta);
        Path stagingDir = new Path(stagingSpaceUri);
        Path stagingResultDir = new Path(stagingDir, TajoConstants.RESULT_DIR_NAME);

        taskAttemptContext = new TaskAttemptContext(queryContext, null, null, null, stagingDir);
        taskAttemptContext.setOutputPath(new Path(stagingResultDir, "part-01-000000"));
        insertRowsThroughStaging(taskAttemptContext, insertNode, new Path(finalOutputUri), stagingDir, stagingResultDir);
      }

      // set insert stats (how many rows and bytes)
      TableStats stats = new TableStats();
      stats.setNumBytes(taskAttemptContext.getResultStats().getNumBytes());
      stats.setNumRows(taskAttemptContext.getResultStats().getNumRows());

      if (insertNode.hasTargetTable()) {
        CatalogProtos.UpdateTableStatsProto.Builder builder = CatalogProtos.UpdateTableStatsProto.newBuilder();
        builder.setTableName(insertNode.getTableName());
        builder.setStats(stats.getProto());

        catalog.updateTableStats(builder.build());

        TableDesc desc = new TableDesc(
            insertNode.getTableName(),
            insertNode.getTargetSchema(),
            tableMeta,
            finalOutputUri);
        responseBuilder.setTableDesc(desc.getProto());

      } else { // If INSERT INTO LOCATION

        // Empty TableDesc
        List<CatalogProtos.ColumnProto> columns = new ArrayList<CatalogProtos.ColumnProto>();
        CatalogProtos.TableDescProto tableDescProto = CatalogProtos.TableDescProto.newBuilder()
            .setTableName(nodeUniqName)
            .setMeta(CatalogProtos.TableProto.newBuilder().setStoreType(BuiltinStorages.TEXT).build())
            .setSchema(CatalogProtos.SchemaProto.newBuilder().addAllFields(columns).build())
            .setStats(stats.getProto())
            .build();

        responseBuilder.setTableDesc(tableDescProto);
      }

      // If queryId == NULL_QUERY_ID and MaxRowNum == -1, TajoCli prints only number of inserted rows.
      responseBuilder.setMaxRowNum(-1);
      responseBuilder.setQueryId(QueryIdFactory.NULL_QUERY_ID.getProto());
      responseBuilder.setResultType(ResultType.NO_RESULT);
      responseBuilder.setState(OK);
    } catch (Throwable t) {
      throw new RuntimeException(t);
    }
  }

  public void executeDistributedQuery(QueryContext queryContext, Session session,
                                      LogicalPlan plan,
                                      String sql,
                                      String jsonExpr,
                                      SubmitQueryResponse.Builder responseBuilder) throws Exception {
    LogicalRootNode rootNode = plan.getRootBlock().getRoot();

    TableDesc tableDesc = PlannerUtil.getTableDesc(catalog, plan.getRootBlock().getRoot());
    if (tableDesc != null) {

      Tablespace space = TablespaceManager.get(tableDesc.getUri()).get();
      FormatProperty formatProperty = space.getFormatProperty(tableDesc.getMeta());

      if (!formatProperty.isInsertable()) {
        throw new VerifyException(
            String.format("%s tablespace does not allow INSERT operation.", tableDesc.getUri().toString()));
      }

      space.prepareTable(rootNode.getChild());
    }

    hookManager.doHooks(queryContext, plan);

    QueryManager queryManager = this.context.getQueryJobManager();
    QueryInfo queryInfo;

    queryInfo = queryManager.scheduleQuery(session, queryContext, sql, jsonExpr, rootNode);

    responseBuilder.setState(OK);
    responseBuilder.setQueryId(queryInfo.getQueryId().getProto());
    responseBuilder.setResultType(ResultType.FETCH);
    if (queryInfo.getQueryMasterHost() != null) {
      responseBuilder.setQueryMasterHost(queryInfo.getQueryMasterHost());
    }
    responseBuilder.setQueryMasterPort(queryInfo.getQueryMasterClientPort());
    LOG.info("Query " + queryInfo.getQueryId().toString() + "," + queryInfo.getSql() + "," +
        " is forwarded to " + queryInfo.getQueryMasterHost() + ":" + queryInfo.getQueryMasterPort());
  }

  private void checkIndexExistence(final QueryContext queryContext, final CreateIndexNode createIndexNode)
      throws IOException {
    String databaseName, simpleIndexName, qualifiedIndexName;
    if (CatalogUtil.isFQTableName(createIndexNode.getIndexName())) {
      String[] splits = CatalogUtil.splitFQTableName(createIndexNode.getIndexName());
      databaseName = splits[0];
      simpleIndexName = splits[1];
      qualifiedIndexName = createIndexNode.getIndexName();
    } else {
      databaseName = queryContext.getCurrentDatabase();
      simpleIndexName = createIndexNode.getIndexName();
      qualifiedIndexName = CatalogUtil.buildFQName(databaseName, simpleIndexName);
    }

    if (catalog.existIndexByName(databaseName, simpleIndexName)) {
      throw new DuplicateIndexException(qualifiedIndexName);
    }
  }

  public MasterPlan compileMasterPlan(LogicalPlan plan, QueryContext context, GlobalPlanner planner)
      throws Exception {

    LogicalRootNode rootNode = plan.getRootBlock().getRoot();
    TableDesc tableDesc = PlannerUtil.getTableDesc(planner.getCatalog(), rootNode.getChild());

    if (tableDesc != null) {
      Tablespace space = TablespaceManager.get(tableDesc.getUri()).get();
      space.rewritePlan(context, plan);
    }

    MasterPlan masterPlan = new MasterPlan(QueryIdFactory.NULL_QUERY_ID, context, plan);
    planner.build(context, masterPlan);

    return masterPlan;
  }
}<|MERGE_RESOLUTION|>--- conflicted
+++ resolved
@@ -103,7 +103,6 @@
 
 
     } else if (PlannerUtil.checkIfDDLPlan(rootNode)) {
-<<<<<<< HEAD
 
       if (PlannerUtil.isDistExecDDL(rootNode)) {
         if (rootNode.getChild().getType() == NodeType.CREATE_INDEX) {
@@ -112,15 +111,9 @@
         executeDistributedQuery(queryContext, session, plan, sql, jsonExpr, response);
       } else {
         ddlExecutor.execute(queryContext, plan);
-        response.setQueryId(QueryIdFactory.NULL_QUERY_ID.getProto());
         response.setState(OK);
-      }
-=======
-      ddlExecutor.execute(queryContext, plan);
-
-      response.setState(OK);
-      response.setResultType(ResultType.NO_RESULT);
->>>>>>> c294d88e
+        response.setResultType(ResultType.NO_RESULT);
+      }
 
     } else if (plan.isExplain()) { // explain query
       execExplain(session, sql, plan, queryContext, plan.isExplainGlobal(), response);
