/*
 * Licensed to the Apache Software Foundation (ASF) under one
 * or more contributor license agreements.  See the NOTICE file
 * distributed with this work for additional information
 * regarding copyright ownership.  The ASF licenses this file
 * to you under the Apache License, Version 2.0 (the
 * "License"); you may not use this file except in compliance
 * with the License.  You may obtain a copy of the License at
 *
 *     http://www.apache.org/licenses/LICENSE-2.0
 *
 * Unless required by applicable law or agreed to in writing, software
 * distributed under the License is distributed on an "AS IS" BASIS,
 * WITHOUT WARRANTIES OR CONDITIONS OF ANY KIND, either express or implied.
 * See the License for the specific language governing permissions and
 * limitations under the License.
 */

package org.apache.tajo.master.exec;

import com.google.protobuf.ByteString;
import org.apache.commons.logging.Log;
import org.apache.commons.logging.LogFactory;
import org.apache.hadoop.fs.FileStatus;
import org.apache.hadoop.fs.FileSystem;
import org.apache.hadoop.fs.Path;
import org.apache.tajo.QueryId;
import org.apache.tajo.QueryIdFactory;
import org.apache.tajo.SessionVars;
import org.apache.tajo.TajoConstants;
import org.apache.tajo.catalog.CatalogService;
import org.apache.tajo.catalog.CatalogUtil;
import org.apache.tajo.catalog.Schema;
import org.apache.tajo.catalog.TableDesc;
import org.apache.tajo.catalog.exception.AlreadyExistsIndexException;
import org.apache.tajo.catalog.proto.CatalogProtos;
import org.apache.tajo.catalog.statistics.TableStats;
import org.apache.tajo.common.TajoDataTypes;
import org.apache.tajo.conf.TajoConf;
import org.apache.tajo.datum.DatumFactory;
import org.apache.tajo.engine.planner.global.GlobalPlanner;
import org.apache.tajo.engine.planner.global.MasterPlan;
import org.apache.tajo.engine.planner.physical.EvalExprExec;
import org.apache.tajo.engine.planner.physical.StoreTableExec;
import org.apache.tajo.engine.query.QueryContext;
import org.apache.tajo.ipc.ClientProtos;
import org.apache.tajo.ipc.ClientProtos.ResultCode;
import org.apache.tajo.ipc.ClientProtos.SubmitQueryResponse;
import org.apache.tajo.master.*;
import org.apache.tajo.master.exec.prehook.CreateTableHook;
import org.apache.tajo.master.exec.prehook.DistributedQueryHookManager;
import org.apache.tajo.master.exec.prehook.InsertIntoHook;
import org.apache.tajo.plan.rewrite.LogicalPlanRewriteRule;
import org.apache.tajo.querymaster.*;
import org.apache.tajo.session.Session;
import org.apache.tajo.plan.LogicalPlan;
import org.apache.tajo.plan.PlanningException;
import org.apache.tajo.plan.Target;
import org.apache.tajo.plan.expr.EvalNode;
import org.apache.tajo.plan.logical.*;
import org.apache.tajo.plan.util.PlannerUtil;
import org.apache.tajo.plan.verifier.VerifyException;
import org.apache.tajo.storage.*;
import org.apache.tajo.util.IPCUtil;
import org.apache.tajo.util.ProtoUtil;
import org.apache.tajo.worker.TaskAttemptContext;

import java.io.IOException;
import java.util.ArrayList;
import java.util.List;

public class QueryExecutor {
  private static final Log LOG = LogFactory.getLog(QueryExecutor.class);

  private final TajoMaster.MasterContext context;
  private final CatalogService catalog;
  private final DistributedQueryHookManager hookManager;
  private final DDLExecutor ddlExecutor;

  public QueryExecutor(TajoMaster.MasterContext context, DDLExecutor ddlExecutor) {
    this.context = context;
    this.catalog = context.getCatalog();

    this.ddlExecutor = ddlExecutor;
    this.hookManager = new DistributedQueryHookManager();
    this.hookManager.addHook(new CreateTableHook());
    this.hookManager.addHook(new InsertIntoHook());
  }

  public SubmitQueryResponse execute(QueryContext queryContext, Session session, String sql, String jsonExpr,
                      LogicalPlan plan) throws Exception {

    SubmitQueryResponse.Builder response = SubmitQueryResponse.newBuilder();
    response.setIsForwarded(false);
    response.setUserName(queryContext.get(SessionVars.USERNAME));

    LogicalRootNode rootNode = plan.getRootBlock().getRoot();

    if (PlannerUtil.checkIfSetSession(rootNode)) {
      execSetSession(session, plan, response);


    } else if (PlannerUtil.checkIfDDLPlan(rootNode)) {
      context.getSystemMetrics().counter("Query", "numDDLQuery").inc();

      if (PlannerUtil.isDistExecDDL(rootNode)) {
        if (rootNode.getChild().getType() == NodeType.CREATE_INDEX) {
          checkIndexExistence(queryContext, (CreateIndexNode) rootNode.getChild());
        }
        executeDistributedQuery(queryContext, session, plan, sql, jsonExpr, response);
      } else {
        response.setQueryId(QueryIdFactory.NULL_QUERY_ID.getProto());
        response.setResult(IPCUtil.buildOkRequestResult());
        ddlExecutor.execute(queryContext, plan);
      }

    } else if (plan.isExplain()) { // explain query
      execExplain(plan, queryContext, plan.isExplainGlobal(), response);

    } else if (PlannerUtil.checkIfQueryTargetIsVirtualTable(plan)) {
      execQueryOnVirtualTable(queryContext, session, sql, plan, response);

      // Simple query indicates a form of 'select * from tb_name [LIMIT X];'.
    } else if (PlannerUtil.checkIfSimpleQuery(plan)) {
      execSimpleQuery(queryContext, session, sql, plan, response);


      // NonFromQuery indicates a form of 'select a, x+y;'
    } else if (PlannerUtil.checkIfNonFromQuery(plan)) {
      execNonFromQuery(queryContext, session, sql, plan, response);


    } else { // it requires distributed execution. So, the query is forwarded to a query master.
      executeDistributedQuery(queryContext, session, plan, sql, jsonExpr, response);
    }

    response.setSessionVars(ProtoUtil.convertFromMap(session.getAllVariables()));

    return response.build();
  }

  public void execSetSession(Session session, LogicalPlan plan,
                             SubmitQueryResponse.Builder response) {
    SetSessionNode setSessionNode = ((LogicalRootNode) plan.getRootBlock().getRoot()).getChild();

    final String varName = setSessionNode.getName();

    // SET CATALOG 'XXX'
    if (varName.equals(SessionVars.CURRENT_DATABASE.name())) {
      String databaseName = setSessionNode.getValue();

      if (catalog.existDatabase(databaseName)) {
        session.selectDatabase(setSessionNode.getValue());
      } else {
        response.setQueryId(QueryIdFactory.NULL_QUERY_ID.getProto());
        response.setResult(IPCUtil.buildRequestResult(ResultCode.ERROR,
            "database \"" + databaseName + "\" does not exists.", null));
      }

      // others
    } else {
      if (setSessionNode.hasValue()) {
        session.setVariable(varName, setSessionNode.getValue());
      } else {
        session.removeVariable(varName);
      }
    }

    context.getSystemMetrics().counter("Query", "numDDLQuery").inc();
    response.setQueryId(QueryIdFactory.NULL_QUERY_ID.getProto());
    response.setResult(IPCUtil.buildOkRequestResult());
  }

  public void execExplain(LogicalPlan plan, QueryContext queryContext, boolean isGlobal,
                          SubmitQueryResponse.Builder response)
      throws Exception {
    String explainStr;
    boolean isTest = queryContext.getBool(SessionVars.TEST_PLAN_SHAPE_FIX_ENABLED);
    if (isTest) {
      ExplainPlanPreprocessorForTest preprocessorForTest = new ExplainPlanPreprocessorForTest();
      preprocessorForTest.prepareTest(plan);
    }

    if (isGlobal) {
      GlobalPlanner planner = new GlobalPlanner(context.getConf(), context.getCatalog());
      MasterPlan masterPlan = compileMasterPlan(plan, queryContext, planner);
      if (isTest) {
        ExplainGlobalPlanPreprocessorForTest globalPlanPreprocessorForTest = new ExplainGlobalPlanPreprocessorForTest();
        globalPlanPreprocessorForTest.prepareTest(masterPlan);
      }
      explainStr = masterPlan.toString();
    } else {
      explainStr = PlannerUtil.buildExplainString(plan.getRootBlock().getRoot());
    }

    Schema schema = new Schema();
    schema.addColumn("explain", TajoDataTypes.Type.TEXT);
    RowStoreUtil.RowStoreEncoder encoder = RowStoreUtil.createEncoder(schema);

    ClientProtos.SerializedResultSet.Builder serializedResBuilder = ClientProtos.SerializedResultSet.newBuilder();

    VTuple tuple = new VTuple(1);
    String[] lines = explainStr.split("\n");
    int bytesNum = 0;
    for (String line : lines) {
      tuple.put(0, DatumFactory.createText(line));
      byte [] encodedData = encoder.toBytes(tuple);
      bytesNum += encodedData.length;
      serializedResBuilder.addSerializedTuples(ByteString.copyFrom(encodedData));
    }
    serializedResBuilder.setSchema(schema.getProto());
    serializedResBuilder.setBytesNum(bytesNum);

    response.setResultSet(serializedResBuilder.build());
    response.setMaxRowNum(lines.length);
    response.setResult(IPCUtil.buildOkRequestResult());
    response.setQueryId(QueryIdFactory.NULL_QUERY_ID.getProto());
  }

  public void execQueryOnVirtualTable(QueryContext queryContext, Session session, String query, LogicalPlan plan,
                              SubmitQueryResponse.Builder response) throws Exception {
    int maxRow = Integer.MAX_VALUE;
    if (plan.getRootBlock().hasNode(NodeType.LIMIT)) {
      LimitNode limitNode = plan.getRootBlock().getNode(NodeType.LIMIT);
      maxRow = (int) limitNode.getFetchFirstNum();
    }
    QueryId queryId = QueryIdFactory.newQueryId(context.getResourceManager().getSeedQueryId());

    NonForwardQueryResultScanner queryResultScanner =
            new NonForwardQueryResultSystemScanner(context, plan, queryId, session.getSessionId(), maxRow);

    queryResultScanner.init();
    session.addNonForwardQueryResultScanner(queryResultScanner);

    response.setQueryId(queryId.getProto());
    response.setMaxRowNum(maxRow);
    response.setTableDesc(queryResultScanner.getTableDesc().getProto());
    response.setResult(IPCUtil.buildOkRequestResult());
  }

  public void execSimpleQuery(QueryContext queryContext, Session session, String query, LogicalPlan plan,
                              SubmitQueryResponse.Builder response) throws Exception {
    ScanNode scanNode = plan.getRootBlock().getNode(NodeType.SCAN);
    if (scanNode == null) {
      scanNode = plan.getRootBlock().getNode(NodeType.PARTITIONS_SCAN);
    }
    TableDesc desc = scanNode.getTableDesc();
    // Keep info for partition-column-only queries
    SelectionNode selectionNode = plan.getRootBlock().getNode(NodeType.SELECTION);
    if (desc.isExternal() && desc.hasPartition() && selectionNode != null) {
      scanNode.setQual(selectionNode.getQual());
    }
    int maxRow = Integer.MAX_VALUE;
    if (plan.getRootBlock().hasNode(NodeType.LIMIT)) {
      LimitNode limitNode = plan.getRootBlock().getNode(NodeType.LIMIT);
      maxRow = (int) limitNode.getFetchFirstNum();
    }
    if (desc.getStats().getNumRows() == 0) {
      desc.getStats().setNumRows(TajoConstants.UNKNOWN_ROW_NUMBER);
    }

    QueryInfo queryInfo = context.getQueryJobManager().createNewSimpleQuery(queryContext, session, query,
        (LogicalRootNode) plan.getRootBlock().getRoot());

    NonForwardQueryResultScanner queryResultScanner = new NonForwardQueryResultFileScanner(
        context.getConf(), session.getSessionId(), queryInfo.getQueryId(), scanNode, desc, maxRow);

    queryResultScanner.init();
    session.addNonForwardQueryResultScanner(queryResultScanner);

    response.setQueryId(queryInfo.getQueryId().getProto());
    response.setMaxRowNum(maxRow);
    response.setTableDesc(desc.getProto());
    response.setResult(IPCUtil.buildOkRequestResult());
  }

  public void execNonFromQuery(QueryContext queryContext, Session session, String query,
                               LogicalPlan plan, SubmitQueryResponse.Builder responseBuilder) throws Exception {
    LogicalRootNode rootNode = plan.getRootBlock().getRoot();

    Target[] targets = plan.getRootBlock().getRawTargets();
    if (targets == null) {
      throw new PlanningException("No targets");
    }
    final Tuple outTuple = new VTuple(targets.length);
    for (int i = 0; i < targets.length; i++) {
      EvalNode eval = targets[i].getEvalTree();
      outTuple.put(i, eval.eval(null, null));
    }
    boolean isInsert = rootNode.getChild() != null && rootNode.getChild().getType() == NodeType.INSERT;
    if (isInsert) {
      InsertNode insertNode = rootNode.getChild();
      insertNonFromQuery(queryContext, insertNode, responseBuilder);
    } else {
      Schema schema = PlannerUtil.targetToSchema(targets);
      RowStoreUtil.RowStoreEncoder encoder = RowStoreUtil.createEncoder(schema);
      byte[] serializedBytes = encoder.toBytes(outTuple);
      ClientProtos.SerializedResultSet.Builder serializedResBuilder = ClientProtos.SerializedResultSet.newBuilder();
      serializedResBuilder.addSerializedTuples(ByteString.copyFrom(serializedBytes));
      serializedResBuilder.setSchema(schema.getProto());
      serializedResBuilder.setBytesNum(serializedBytes.length);

      responseBuilder.setResultSet(serializedResBuilder);
      responseBuilder.setMaxRowNum(1);
      responseBuilder.setQueryId(QueryIdFactory.NULL_QUERY_ID.getProto());
      responseBuilder.setResult(IPCUtil.buildOkRequestResult());
    }
  }

  private void insertNonFromQuery(QueryContext queryContext,
                                  InsertNode insertNode, SubmitQueryResponse.Builder responseBuilder)
      throws Exception {
    String nodeUniqName = insertNode.getTableName() == null ? insertNode.getPath().getName() : insertNode.getTableName();
    String queryId = nodeUniqName + "_" + System.currentTimeMillis();

    FileSystem fs = TajoConf.getWarehouseDir(context.getConf()).getFileSystem(context.getConf());
    Path stagingDir = QueryMasterTask.initStagingDir(context.getConf(), queryId.toString(), queryContext);
    Path stagingResultDir = new Path(stagingDir, TajoConstants.RESULT_DIR_NAME);

    TableDesc tableDesc = null;
    Path finalOutputDir = null;
    if (insertNode.getTableName() != null) {
      tableDesc = this.catalog.getTableDesc(insertNode.getTableName());
      finalOutputDir = new Path(tableDesc.getPath());
    } else {
      finalOutputDir = insertNode.getPath();
    }

    TaskAttemptContext taskAttemptContext = new TaskAttemptContext(queryContext, null, null, null, stagingDir);
    taskAttemptContext.setOutputPath(new Path(stagingResultDir, "part-01-000000"));

    EvalExprExec evalExprExec = new EvalExprExec(taskAttemptContext, (EvalExprNode) insertNode.getChild());
    StoreTableExec exec = new StoreTableExec(taskAttemptContext, insertNode, evalExprExec);
    try {
      exec.init();
      exec.next();
    } finally {
      exec.close();
    }

    if (insertNode.isOverwrite()) { // INSERT OVERWRITE INTO
      // it moves the original table into the temporary location.
      // Then it moves the new result table into the original table location.
      // Upon failed, it recovers the original table if possible.
      boolean movedToOldTable = false;
      boolean committed = false;
      Path oldTableDir = new Path(stagingDir, TajoConstants.INSERT_OVERWIRTE_OLD_TABLE_NAME);
      try {
        if (fs.exists(finalOutputDir)) {
          fs.rename(finalOutputDir, oldTableDir);
          movedToOldTable = fs.exists(oldTableDir);
        } else { // if the parent does not exist, make its parent directory.
          fs.mkdirs(finalOutputDir.getParent());
        }
        fs.rename(stagingResultDir, finalOutputDir);
        committed = fs.exists(finalOutputDir);
      } catch (IOException ioe) {
        // recover the old table
        if (movedToOldTable && !committed) {
          fs.rename(oldTableDir, finalOutputDir);
        }
      }
    } else {
      FileStatus[] files = fs.listStatus(stagingResultDir);
      for (FileStatus eachFile: files) {
        Path targetFilePath = new Path(finalOutputDir, eachFile.getPath().getName());
        if (fs.exists(targetFilePath)) {
          targetFilePath = new Path(finalOutputDir, eachFile.getPath().getName() + "_" + System.currentTimeMillis());
        }
        fs.rename(eachFile.getPath(), targetFilePath);
      }
    }

    if (insertNode.hasTargetTable()) {
      TableStats stats = tableDesc.getStats();
      long volume = Query.getTableVolume(context.getConf(), finalOutputDir);
      stats.setNumBytes(volume);
      stats.setNumRows(1);

      CatalogProtos.UpdateTableStatsProto.Builder builder = CatalogProtos.UpdateTableStatsProto.newBuilder();
      builder.setTableName(tableDesc.getName());
      builder.setStats(stats.getProto());

      catalog.updateTableStats(builder.build());

      responseBuilder.setTableDesc(tableDesc.getProto());
    } else {
      TableStats stats = new TableStats();
      long volume = Query.getTableVolume(context.getConf(), finalOutputDir);
      stats.setNumBytes(volume);
      stats.setNumRows(1);

      // Empty TableDesc
      List<CatalogProtos.ColumnProto> columns = new ArrayList<CatalogProtos.ColumnProto>();
      CatalogProtos.TableDescProto tableDescProto = CatalogProtos.TableDescProto.newBuilder()
          .setTableName(nodeUniqName)
          .setMeta(CatalogProtos.TableProto.newBuilder().setStoreType(CatalogProtos.StoreType.CSV).build())
          .setSchema(CatalogProtos.SchemaProto.newBuilder().addAllFields(columns).build())
          .setStats(stats.getProto())
          .build();

      responseBuilder.setTableDesc(tableDescProto);
    }

    // If queryId == NULL_QUERY_ID and MaxRowNum == -1, TajoCli prints only number of inserted rows.
    responseBuilder.setMaxRowNum(-1);
    responseBuilder.setQueryId(QueryIdFactory.NULL_QUERY_ID.getProto());
    responseBuilder.setResult(IPCUtil.buildOkRequestResult());
  }

  public void executeDistributedQuery(QueryContext queryContext, Session session,
                                      LogicalPlan plan,
                                      String sql,
                                      String jsonExpr,
                                      SubmitQueryResponse.Builder responseBuilder) throws Exception {
    LogicalRootNode rootNode = plan.getRootBlock().getRoot();

    CatalogProtos.StoreType storeType = PlannerUtil.getStoreType(plan);
    if (storeType != null) {
      StorageManager sm = StorageManager.getStorageManager(context.getConf(), storeType);
      StorageProperty storageProperty = sm.getStorageProperty();
      if (!storageProperty.isSupportsInsertInto()) {
        throw new VerifyException("Inserting into non-file storage is not supported.");
      }
      sm.beforeInsertOrCATS(rootNode.getChild());
    }
    context.getSystemMetrics().counter("Query", "numDMLQuery").inc();
    hookManager.doHooks(queryContext, plan);

    QueryManager queryManager = this.context.getQueryJobManager();
    QueryInfo queryInfo;

    queryInfo = queryManager.scheduleQuery(session, queryContext, sql, jsonExpr, rootNode);

    if(queryInfo == null) {
      responseBuilder.setQueryId(QueryIdFactory.NULL_QUERY_ID.getProto());
      responseBuilder.setResult(IPCUtil.buildRequestResult(ResultCode.ERROR,
          "Fail starting QueryMaster.", null));
      LOG.error("Fail starting QueryMaster: " + sql);
    } else {
      responseBuilder.setIsForwarded(true);
      responseBuilder.setQueryId(queryInfo.getQueryId().getProto());
      responseBuilder.setResult(IPCUtil.buildOkRequestResult());
      if(queryInfo.getQueryMasterHost() != null) {
        responseBuilder.setQueryMasterHost(queryInfo.getQueryMasterHost());
      }
      responseBuilder.setQueryMasterPort(queryInfo.getQueryMasterClientPort());
      LOG.info("Query " + queryInfo.getQueryId().toString() + "," + queryInfo.getSql() + "," +
          " is forwarded to " + queryInfo.getQueryMasterHost() + ":" + queryInfo.getQueryMasterPort());
    }
  }

<<<<<<< HEAD
  private void checkIndexExistence(final QueryContext queryContext, final CreateIndexNode createIndexNode)
      throws IOException {
    String databaseName, simpleIndexName, qualifiedIndexName;
    if (CatalogUtil.isFQTableName(createIndexNode.getIndexName())) {
      String [] splits = CatalogUtil.splitFQTableName(createIndexNode.getIndexName());
      databaseName = splits[0];
      simpleIndexName = splits[1];
      qualifiedIndexName = createIndexNode.getIndexName();
    } else {
      databaseName = queryContext.getCurrentDatabase();
      simpleIndexName = createIndexNode.getIndexName();
      qualifiedIndexName = CatalogUtil.buildFQName(databaseName, simpleIndexName);
    }

    if (catalog.existIndexByName(databaseName, simpleIndexName)) {
      throw new AlreadyExistsIndexException(qualifiedIndexName);
    }
=======
  public static MasterPlan compileMasterPlan(LogicalPlan plan, QueryContext context, GlobalPlanner planner)
      throws Exception {

    CatalogProtos.StoreType storeType = PlannerUtil.getStoreType(plan);
    if (storeType != null) {
      StorageManager sm = StorageManager.getStorageManager(planner.getConf(), storeType);
      StorageProperty storageProperty = sm.getStorageProperty();
      if (storageProperty.isSortedInsert()) {
        String tableName = PlannerUtil.getStoreTableName(plan);
        LogicalRootNode rootNode = plan.getRootBlock().getRoot();
        TableDesc tableDesc = PlannerUtil.getTableDesc(planner.getCatalog(), rootNode.getChild());
        if (tableDesc == null) {
          throw new VerifyException("Can't get table meta data from catalog: " + tableName);
        }
        List<LogicalPlanRewriteRule> storageSpecifiedRewriteRules = sm.getRewriteRules(
            context, tableDesc);
        if (storageSpecifiedRewriteRules != null) {
          for (LogicalPlanRewriteRule eachRule: storageSpecifiedRewriteRules) {
            eachRule.rewrite(context, plan);
          }
        }
      }
    }

    MasterPlan masterPlan = new MasterPlan(QueryIdFactory.NULL_QUERY_ID, context, plan);
    planner.build(masterPlan);

    return masterPlan;
>>>>>>> 3e9a2dd2
  }
}<|MERGE_RESOLUTION|>--- conflicted
+++ resolved
@@ -51,6 +51,7 @@
 import org.apache.tajo.master.exec.prehook.DistributedQueryHookManager;
 import org.apache.tajo.master.exec.prehook.InsertIntoHook;
 import org.apache.tajo.plan.rewrite.LogicalPlanRewriteRule;
+import org.apache.tajo.plan.rewrite.LogicalPlanRewriteRuleContext;
 import org.apache.tajo.querymaster.*;
 import org.apache.tajo.session.Session;
 import org.apache.tajo.plan.LogicalPlan;
@@ -450,12 +451,11 @@
     }
   }
 
-<<<<<<< HEAD
   private void checkIndexExistence(final QueryContext queryContext, final CreateIndexNode createIndexNode)
       throws IOException {
     String databaseName, simpleIndexName, qualifiedIndexName;
     if (CatalogUtil.isFQTableName(createIndexNode.getIndexName())) {
-      String [] splits = CatalogUtil.splitFQTableName(createIndexNode.getIndexName());
+      String[] splits = CatalogUtil.splitFQTableName(createIndexNode.getIndexName());
       databaseName = splits[0];
       simpleIndexName = splits[1];
       qualifiedIndexName = createIndexNode.getIndexName();
@@ -468,7 +468,8 @@
     if (catalog.existIndexByName(databaseName, simpleIndexName)) {
       throw new AlreadyExistsIndexException(qualifiedIndexName);
     }
-=======
+  }
+
   public static MasterPlan compileMasterPlan(LogicalPlan plan, QueryContext context, GlobalPlanner planner)
       throws Exception {
 
@@ -487,7 +488,7 @@
             context, tableDesc);
         if (storageSpecifiedRewriteRules != null) {
           for (LogicalPlanRewriteRule eachRule: storageSpecifiedRewriteRules) {
-            eachRule.rewrite(context, plan);
+            eachRule.rewrite(new LogicalPlanRewriteRuleContext(context, plan));
           }
         }
       }
@@ -497,6 +498,5 @@
     planner.build(masterPlan);
 
     return masterPlan;
->>>>>>> 3e9a2dd2
   }
 }