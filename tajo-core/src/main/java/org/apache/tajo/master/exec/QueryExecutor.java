--- conflicted
+++ resolved
@@ -311,7 +311,7 @@
         responseBuilder.setResultSet(serializedResBuilder);
         responseBuilder.setMaxRowNum(1);
         responseBuilder.setQueryId(QueryIdFactory.NULL_QUERY_ID.getProto());
-        responseBuilder.setResultCode(ClientProtos.ResultCode.OK);
+        responseBuilder.setResult(IPCUtil.buildOkRequestResult());
       }
     } finally {
       // stop script executor
@@ -332,31 +332,30 @@
         }
       }
     }
-<<<<<<< HEAD
-    boolean isInsert = rootNode.getChild() != null && rootNode.getChild().getType() == NodeType.INSERT;
-    if (isInsert) {
-      InsertNode insertNode = rootNode.getChild();
-      insertNonFromQuery(queryContext, insertNode, responseBuilder);
-    } else {
-      Schema schema = PlannerUtil.targetToSchema(targets);
-      RowStoreUtil.RowStoreEncoder encoder = RowStoreUtil.createEncoder(schema);
-      byte[] serializedBytes = encoder.toBytes(outTuple);
-      ClientProtos.SerializedResultSet.Builder serializedResBuilder = ClientProtos.SerializedResultSet.newBuilder();
-      serializedResBuilder.addSerializedTuples(ByteString.copyFrom(serializedBytes));
-      serializedResBuilder.setSchema(schema.getProto());
-      serializedResBuilder.setBytesNum(serializedBytes.length);
-
-      responseBuilder.setResultSet(serializedResBuilder);
-      responseBuilder.setMaxRowNum(1);
-      responseBuilder.setQueryId(QueryIdFactory.NULL_QUERY_ID.getProto());
-      responseBuilder.setResult(IPCUtil.buildOkRequestResult());
-=======
+//<<<<<<< HEAD
+//    boolean isInsert = rootNode.getChild() != null && rootNode.getChild().getType() == NodeType.INSERT;
+//    if (isInsert) {
+//      InsertNode insertNode = rootNode.getChild();
+//      insertNonFromQuery(queryContext, insertNode, responseBuilder);
+//    } else {
+//      Schema schema = PlannerUtil.targetToSchema(targets);
+//      RowStoreUtil.RowStoreEncoder encoder = RowStoreUtil.createEncoder(schema);
+//      byte[] serializedBytes = encoder.toBytes(outTuple);
+//      ClientProtos.SerializedResultSet.Builder serializedResBuilder = ClientProtos.SerializedResultSet.newBuilder();
+//      serializedResBuilder.addSerializedTuples(ByteString.copyFrom(serializedBytes));
+//      serializedResBuilder.setSchema(schema.getProto());
+//      serializedResBuilder.setBytesNum(serializedBytes.length);
+//
+//      responseBuilder.setResultSet(serializedResBuilder);
+//      responseBuilder.setMaxRowNum(1);
+//      responseBuilder.setQueryId(QueryIdFactory.NULL_QUERY_ID.getProto());
+//      responseBuilder.setResult(IPCUtil.buildOkRequestResult());
+//=======
   }
 
   public static void stopScriptExecutors(EvalContext evalContext) {
     for (TajoScriptEngine executor : evalContext.getAllScriptEngines()) {
       executor.shutdown();
->>>>>>> a7453853
     }
   }
 
