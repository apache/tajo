--- conflicted
+++ resolved
@@ -62,11 +62,8 @@
 import org.apache.tajo.rpc.NettyClientBase;
 import org.apache.tajo.rpc.RpcConnectionPool;
 import org.apache.tajo.storage.StorageManager;
-<<<<<<< HEAD
 import org.apache.tajo.storage.StorageProperty;
-=======
 import org.apache.tajo.storage.StorageUtil;
->>>>>>> 1cdbe467
 import org.apache.tajo.util.HAServiceUtil;
 import org.apache.tajo.util.metrics.TajoMetrics;
 import org.apache.tajo.util.metrics.reporter.MetricsConsoleReporter;
@@ -482,8 +479,14 @@
     // Create Output Directory
     ////////////////////////////////////////////
 
+    String outputPath = context.get(QueryVars.OUTPUT_TABLE_PATH, "");
     if (context.isCreateTable() || context.isInsert()) {
-      stagingDir = StorageUtil.concatPath(context.getOutputPath(), TMP_STAGING_DIR_PREFIX, queryId);
+      if (outputPath == null || outputPath.isEmpty()) {
+        // hbase
+        stagingDir = new Path(TajoConf.getDefaultRootStagingDir(conf), queryId);
+      } else {
+        stagingDir = StorageUtil.concatPath(context.getOutputPath(), TMP_STAGING_DIR_PREFIX, queryId);
+      }
     } else {
       stagingDir = new Path(TajoConf.getDefaultRootStagingDir(conf), queryId);
     }
