--- conflicted
+++ resolved
@@ -422,11 +422,7 @@
       if (plan != null && sm != null) {
         LogicalRootNode rootNode = plan.getRootBlock().getRoot();
         try {
-<<<<<<< HEAD
-          sm.queryFailed(rootNode.getChild());
-=======
           sm.rollbackOutputCommit(rootNode.getChild());
->>>>>>> 69373878
         } catch (IOException e) {
           LOG.warn(query.getId() + ", failed processing cleanup storage when query failed:" + e.getMessage(), e);
         }
