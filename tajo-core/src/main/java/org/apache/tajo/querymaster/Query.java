--- conflicted
+++ resolved
@@ -502,20 +502,12 @@
 
         List<PartitionDescProto> partitions = queryContext.hasPartition() ? query.getPartitions() : null;
         Path finalOutputDir = space.commitTable(
-<<<<<<< HEAD
           query.context.getQueryContext(),
           lastStage.getId(),
           lastStage.getMasterPlan().getLogicalPlan(),
-          lastStage.getSchema(),
+          lastStage.getOutSchema(),
           tableDesc,
           partitions);
-=======
-            query.context.getQueryContext(),
-            lastStage.getId(),
-            lastStage.getMasterPlan().getLogicalPlan(),
-            lastStage.getOutSchema(),
-            tableDesc);
->>>>>>> 1138784f
 
         QueryHookExecutor hookExecutor = new QueryHookExecutor(query.context.getQueryMasterContext());
         hookExecutor.execute(query.context.getQueryContext(), query, event.getExecutionBlockId(), finalOutputDir);
