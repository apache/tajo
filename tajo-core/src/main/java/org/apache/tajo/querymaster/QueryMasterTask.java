/**
 * Licensed to the Apache Software Foundation (ASF) under one
 * or more contributor license agreements.  See the NOTICE file
 * distributed with this work for additional information
 * regarding copyright ownership.  The ASF licenses this file
 * to you under the Apache License, Version 2.0 (the
 * "License"); you may not use this file except in compliance
 * with the License.  You may obtain a copy of the License at
 *
 *     http://www.apache.org/licenses/LICENSE-2.0
 *
 * Unless required by applicable law or agreed to in writing, software
 * distributed under the License is distributed on an "AS IS" BASIS,
 * WITHOUT WARRANTIES OR CONDITIONS OF ANY KIND, either express or implied.
 * See the License for the specific language governing permissions and
 * limitations under the License.
 */

package org.apache.tajo.querymaster;

import org.apache.commons.logging.Log;
import org.apache.commons.logging.LogFactory;
import org.apache.hadoop.conf.Configuration;
import org.apache.hadoop.fs.FileStatus;
import org.apache.hadoop.fs.FileSystem;
import org.apache.hadoop.fs.Path;
import org.apache.hadoop.fs.permission.FsPermission;
import org.apache.hadoop.security.UserGroupInformation;
import org.apache.hadoop.service.CompositeService;
import org.apache.hadoop.util.StringUtils;
import org.apache.hadoop.yarn.event.AsyncDispatcher;
import org.apache.hadoop.yarn.event.EventHandler;
import org.apache.hadoop.yarn.util.Clock;
import org.apache.tajo.*;
import org.apache.tajo.algebra.Expr;
import org.apache.tajo.algebra.JsonHelper;
import org.apache.tajo.catalog.CatalogService;
import org.apache.tajo.catalog.TableDesc;
import org.apache.tajo.catalog.proto.CatalogProtos.StoreType;
import org.apache.tajo.conf.TajoConf;
import org.apache.tajo.engine.planner.global.MasterPlan;
import org.apache.tajo.engine.query.QueryContext;
import org.apache.tajo.exception.UnimplementedException;
<<<<<<< HEAD
import org.apache.tajo.ha.HAServiceUtil;
import org.apache.tajo.ipc.QueryCoordinatorProtocol;
=======
>>>>>>> 533601ea
import org.apache.tajo.ipc.TajoWorkerProtocol;
import org.apache.tajo.master.TajoContainerProxy;
import org.apache.tajo.master.event.*;
import org.apache.tajo.master.rm.TajoWorkerResourceManager;
import org.apache.tajo.plan.LogicalOptimizer;
import org.apache.tajo.plan.LogicalPlan;
import org.apache.tajo.plan.LogicalPlanner;
import org.apache.tajo.plan.logical.LogicalNode;
import org.apache.tajo.plan.logical.LogicalRootNode;
import org.apache.tajo.plan.logical.NodeType;
import org.apache.tajo.plan.logical.ScanNode;
import org.apache.tajo.plan.rewrite.LogicalPlanRewriteRule;
import org.apache.tajo.plan.util.PlannerUtil;
import org.apache.tajo.plan.verifier.VerifyException;
<<<<<<< HEAD
import org.apache.tajo.rpc.NettyClientBase;
import org.apache.tajo.rpc.RpcConnectionPool;
=======
>>>>>>> 533601ea
import org.apache.tajo.session.Session;
import org.apache.tajo.storage.StorageManager;
import org.apache.tajo.storage.StorageProperty;
import org.apache.tajo.storage.StorageUtil;
import org.apache.tajo.util.metrics.TajoMetrics;
import org.apache.tajo.util.metrics.reporter.MetricsConsoleReporter;
import org.apache.tajo.worker.AbstractResourceAllocator;
import org.apache.tajo.worker.TajoResourceAllocator;

import java.io.IOException;
import java.util.*;
import java.util.concurrent.atomic.AtomicBoolean;
import java.util.concurrent.atomic.AtomicLong;

import static org.apache.tajo.TajoProtos.QueryState;

public class QueryMasterTask extends CompositeService {
  private static final Log LOG = LogFactory.getLog(QueryMasterTask.class.getName());

  // query submission directory is private!
  final public static FsPermission STAGING_DIR_PERMISSION =
      FsPermission.createImmutable((short) 0700); // rwx--------

  public static final String TMP_STAGING_DIR_PREFIX = ".staging";

  private QueryId queryId;

  private Session session;

  private QueryContext queryContext;

  private QueryMasterTaskContext queryTaskContext;

  private QueryMaster.QueryMasterContext queryMasterContext;

  private Query query;

  private String jsonExpr;

  private AsyncDispatcher dispatcher;

  private final long querySubmitTime;

  private Map<String, TableDesc> tableDescMap = new HashMap<String, TableDesc>();

  private TajoConf systemConf;

  private AtomicLong lastClientHeartbeat = new AtomicLong(-1);

  private AbstractResourceAllocator resourceAllocator;

  private AtomicBoolean stopped = new AtomicBoolean(false);

  private TajoMetrics queryMetrics;

  private Throwable initError;

  private final List<TajoWorkerProtocol.TaskFatalErrorReport> diagnostics =
      new ArrayList<TajoWorkerProtocol.TaskFatalErrorReport>();

  public QueryMasterTask(QueryMaster.QueryMasterContext queryMasterContext,
                         QueryId queryId, Session session, QueryContext queryContext, String jsonExpr) {

    super(QueryMasterTask.class.getName());
    this.queryMasterContext = queryMasterContext;
    this.queryId = queryId;
    this.session = session;
    this.queryContext = queryContext;
    this.jsonExpr = jsonExpr;
    this.querySubmitTime = System.currentTimeMillis();
  }

  @Override
  public void init(Configuration conf) {
    systemConf = (TajoConf)conf;

    try {
      queryTaskContext = new QueryMasterTaskContext();
      String resourceManagerClassName = systemConf.getVar(TajoConf.ConfVars.RESOURCE_MANAGER_CLASS);

      if(resourceManagerClassName.indexOf(TajoWorkerResourceManager.class.getName()) >= 0) {
        resourceAllocator = new TajoResourceAllocator(queryTaskContext);
      } else {
        throw new UnimplementedException(resourceManagerClassName + " is not supported yet");
      }
      addService(resourceAllocator);

      dispatcher = new AsyncDispatcher();
      addService(dispatcher);

      dispatcher.register(StageEventType.class, new StageEventDispatcher());
      dispatcher.register(TaskEventType.class, new TaskEventDispatcher());
      dispatcher.register(TaskAttemptEventType.class, new TaskAttemptEventDispatcher());
      dispatcher.register(QueryMasterQueryCompletedEvent.EventType.class, new QueryFinishEventHandler());
      dispatcher.register(TaskSchedulerEvent.EventType.class, new TaskSchedulerDispatcher());
      dispatcher.register(LocalTaskEventType.class, new LocalTaskEventHandler());

      initStagingDir();

      queryMetrics = new TajoMetrics(queryId.toString());

      super.init(systemConf);
    } catch (Throwable t) {
      LOG.error(t.getMessage(), t);
      initError = t;
    }
  }

  public boolean isStopped() {
    return stopped.get();
  }

  @Override
  public void start() {
    startQuery();
    super.start();
  }

  @Override
  public void stop() {

    if(stopped.getAndSet(true)) {
      return;
    }

    LOG.info("Stopping QueryMasterTask:" + queryId);

    try {
      resourceAllocator.stop();
    } catch (Throwable t) {
      LOG.fatal(t.getMessage(), t);
    }

<<<<<<< HEAD
    RpcConnectionPool connPool = RpcConnectionPool.getPool(queryMasterContext.getConf());
    NettyClientBase tmClient = null;
    try {
      // In TajoMaster HA mode, if backup master be active status,
      // worker may fail to connect existing active master. Thus,
      // if worker can't connect the master, worker should try to connect another master and
      // update master address in worker context.
      if (systemConf.getBoolVar(TajoConf.ConfVars.TAJO_MASTER_HA_ENABLE)) {
        try {
          tmClient = connPool.getConnection(queryMasterContext.getWorkerContext().getTajoMasterAddress(),
              QueryCoordinatorProtocol.class, true);
        } catch (Exception e) {
          queryMasterContext.getWorkerContext().setWorkerResourceTrackerAddr(
              HAServiceUtil.getResourceTrackerAddress(systemConf));
          queryMasterContext.getWorkerContext().setTajoMasterAddress(
              HAServiceUtil.getMasterUmbilicalAddress(systemConf));
          tmClient = connPool.getConnection(queryMasterContext.getWorkerContext().getTajoMasterAddress(),
              QueryCoordinatorProtocol.class, true);
        }
      } else {
        tmClient = connPool.getConnection(queryMasterContext.getWorkerContext().getTajoMasterAddress(),
            QueryCoordinatorProtocol.class, true);
      }
    } catch (Exception e) {
      LOG.error(e.getMessage(), e);
    } finally {
      connPool.releaseConnection(tmClient);
    }

    super.stop();

    //TODO change report to tajo master
=======
>>>>>>> 533601ea
    if (queryMetrics != null) {
      queryMetrics.report(new MetricsConsoleReporter());
    }

    super.stop();
    LOG.info("Stopped QueryMasterTask:" + queryId);
  }

  public void handleTaskRequestEvent(TaskRequestEvent event) {
    ExecutionBlockId id = event.getExecutionBlockId();
    query.getStage(id).handleTaskRequestEvent(event);
  }

  public void handleTaskFailed(TajoWorkerProtocol.TaskFatalErrorReport report) {
    synchronized(diagnostics) {
      if (diagnostics.size() < 10) {
        diagnostics.add(report);
      }
    }

    getEventHandler().handle(new TaskFatalErrorEvent(report));
  }

  public Collection<TajoWorkerProtocol.TaskFatalErrorReport> getDiagnostics() {
    synchronized(diagnostics) {
      return Collections.unmodifiableCollection(diagnostics);
    }
  }

  private class StageEventDispatcher implements EventHandler<StageEvent> {
    public void handle(StageEvent event) {
      ExecutionBlockId id = event.getStageId();
      if(LOG.isDebugEnabled()) {
        LOG.debug("StageEventDispatcher:" + id + "," + event.getType());
      }
      query.getStage(id).handle(event);
    }
  }

  private class TaskEventDispatcher
      implements EventHandler<TaskEvent> {
    public void handle(TaskEvent event) {
      TaskId taskId = event.getTaskId();
      if(LOG.isDebugEnabled()) {
        LOG.debug("TaskEventDispatcher>" + taskId + "," + event.getType());
      }
      Task task = query.getStage(taskId.getExecutionBlockId()).
          getTask(taskId);
      task.handle(event);
    }
  }

  private class TaskAttemptEventDispatcher
      implements EventHandler<TaskAttemptEvent> {
    public void handle(TaskAttemptEvent event) {
      TaskAttemptId attemptId = event.getTaskAttemptId();
      Stage stage = query.getStage(attemptId.getTaskId().getExecutionBlockId());
      Task task = stage.getTask(attemptId.getTaskId());
      TaskAttempt attempt = task.getAttempt(attemptId);
      attempt.handle(event);
    }
  }

  private class TaskSchedulerDispatcher
      implements EventHandler<TaskSchedulerEvent> {
    public void handle(TaskSchedulerEvent event) {
      Stage stage = query.getStage(event.getExecutionBlockId());
      stage.getTaskScheduler().handle(event);
    }
  }

  private class LocalTaskEventHandler implements EventHandler<LocalTaskEvent> {
    @Override
    public void handle(LocalTaskEvent event) {
      TajoContainerProxy proxy = (TajoContainerProxy) resourceAllocator.getContainers().get(event.getContainerId());
      if (proxy != null) {
        proxy.killTaskAttempt(event.getTaskAttemptId());
      }
    }
  }

  private class QueryFinishEventHandler implements EventHandler<QueryMasterQueryCompletedEvent> {
    @Override
    public void handle(QueryMasterQueryCompletedEvent event) {
      QueryId queryId = event.getQueryId();
      LOG.info("Query completion notified from " + queryId);

      while (!isTerminatedState(query.getSynchronizedState())) {
        try {
          synchronized (this) {
            wait(10);
          }
        } catch (InterruptedException e) {
          LOG.error(e);
        }
      }
      LOG.info("Query final state: " + query.getSynchronizedState());

      queryMasterContext.getEventHandler().handle(new QueryStopEvent(queryId));
    }
  }

  private static boolean isTerminatedState(QueryState state) {
    return
        state == QueryState.QUERY_SUCCEEDED ||
        state == QueryState.QUERY_FAILED ||
        state == QueryState.QUERY_KILLED ||
        state == QueryState.QUERY_ERROR;
  }

  public synchronized void startQuery() {
    StorageManager sm = null;
    LogicalPlan plan = null;
    try {
      if (query != null) {
        LOG.warn("Query already started");
        return;
      }
      CatalogService catalog = getQueryTaskContext().getQueryMasterContext().getWorkerContext().getCatalog();
      LogicalPlanner planner = new LogicalPlanner(catalog);
      LogicalOptimizer optimizer = new LogicalOptimizer(systemConf);
      Expr expr = JsonHelper.fromJson(jsonExpr, Expr.class);
      jsonExpr = null; // remove the possible OOM
      plan = planner.createPlan(queryContext, expr);

      StoreType storeType = PlannerUtil.getStoreType(plan);
      if (storeType != null) {
        sm = StorageManager.getStorageManager(systemConf, storeType);
        StorageProperty storageProperty = sm.getStorageProperty();
        if (storageProperty.isSortedInsert()) {
          String tableName = PlannerUtil.getStoreTableName(plan);
          LogicalRootNode rootNode = plan.getRootBlock().getRoot();
          TableDesc tableDesc =  PlannerUtil.getTableDesc(catalog, rootNode.getChild());
          if (tableDesc == null) {
            throw new VerifyException("Can't get table meta data from catalog: " + tableName);
          }
          List<LogicalPlanRewriteRule> storageSpecifiedRewriteRules = sm.getRewriteRules(
              getQueryTaskContext().getQueryContext(), tableDesc);
          if (storageSpecifiedRewriteRules != null) {
            for (LogicalPlanRewriteRule eachRule: storageSpecifiedRewriteRules) {
              optimizer.addRuleAfterToJoinOpt(eachRule);
            }
          }
        }
      }

      optimizer.optimize(queryContext, plan);

      for (LogicalPlan.QueryBlock block : plan.getQueryBlocks()) {
        LogicalNode[] scanNodes = PlannerUtil.findAllNodes(block.getRoot(), NodeType.SCAN);
        if (scanNodes != null) {
          for (LogicalNode eachScanNode : scanNodes) {
            ScanNode scanNode = (ScanNode) eachScanNode;
            tableDescMap.put(scanNode.getCanonicalName(), scanNode.getTableDesc());
          }
        }

        scanNodes = PlannerUtil.findAllNodes(block.getRoot(), NodeType.PARTITIONS_SCAN);
        if (scanNodes != null) {
          for (LogicalNode eachScanNode : scanNodes) {
            ScanNode scanNode = (ScanNode) eachScanNode;
            tableDescMap.put(scanNode.getCanonicalName(), scanNode.getTableDesc());
          }
        }
      }
      MasterPlan masterPlan = new MasterPlan(queryId, queryContext, plan);
      queryMasterContext.getGlobalPlanner().build(masterPlan);

      query = new Query(queryTaskContext, queryId, querySubmitTime,
          "", queryTaskContext.getEventHandler(), masterPlan);

      dispatcher.register(QueryEventType.class, query);
      queryTaskContext.getEventHandler().handle(new QueryEvent(queryId, QueryEventType.START));
    } catch (Throwable t) {
      LOG.error(t.getMessage(), t);
      initError = t;

      if (plan != null && sm != null) {
        LogicalRootNode rootNode = plan.getRootBlock().getRoot();
        try {
          sm.rollbackOutputCommit(rootNode.getChild());
        } catch (IOException e) {
          LOG.warn(query.getId() + ", failed processing cleanup storage when query failed:" + e.getMessage(), e);
        }
      }
    }
  }

  private void initStagingDir() throws IOException {
    Path stagingDir = null;
    FileSystem defaultFS = TajoConf.getWarehouseDir(systemConf).getFileSystem(systemConf);

    try {

      stagingDir = initStagingDir(systemConf, queryId.toString(), queryContext);

      // Create a subdirectories
      LOG.info("The staging dir '" + stagingDir + "' is created.");
      queryContext.setStagingDir(stagingDir);
    } catch (IOException ioe) {
      if (stagingDir != null && defaultFS.exists(stagingDir)) {
        try {
          defaultFS.delete(stagingDir, true);
          LOG.info("The staging directory '" + stagingDir + "' is deleted");
        } catch (Exception e) {
          LOG.warn(e.getMessage());
        }
      }

      throw ioe;
    }
  }

  /**
   * It initializes the final output and staging directory and sets
   * them to variables.
   */
  public static Path initStagingDir(TajoConf conf, String queryId, QueryContext context) throws IOException {

    String realUser;
    String currentUser;
    UserGroupInformation ugi;
    ugi = UserGroupInformation.getLoginUser();
    realUser = ugi.getShortUserName();
    currentUser = UserGroupInformation.getCurrentUser().getShortUserName();

    FileSystem fs;
    Path stagingDir;

    ////////////////////////////////////////////
    // Create Output Directory
    ////////////////////////////////////////////

    String outputPath = context.get(QueryVars.OUTPUT_TABLE_PATH, "");
    if (context.isCreateTable() || context.isInsert()) {
      if (outputPath == null || outputPath.isEmpty()) {
        // hbase
        stagingDir = new Path(TajoConf.getDefaultRootStagingDir(conf), queryId);
      } else {
        stagingDir = StorageUtil.concatPath(context.getOutputPath(), TMP_STAGING_DIR_PREFIX, queryId);
      }
    } else {
      stagingDir = new Path(TajoConf.getDefaultRootStagingDir(conf), queryId);
    }

    // initializ
    fs = stagingDir.getFileSystem(conf);

    if (fs.exists(stagingDir)) {
      throw new IOException("The staging directory '" + stagingDir + "' already exists");
    }
    fs.mkdirs(stagingDir, new FsPermission(STAGING_DIR_PERMISSION));
    FileStatus fsStatus = fs.getFileStatus(stagingDir);
    String owner = fsStatus.getOwner();

    if (!owner.isEmpty() && !(owner.equals(currentUser) || owner.equals(realUser))) {
      throw new IOException("The ownership on the user's query " +
          "directory " + stagingDir + " is not as expected. " +
          "It is owned by " + owner + ". The directory must " +
          "be owned by the submitter " + currentUser + " or " +
          "by " + realUser);
    }

    if (!fsStatus.getPermission().equals(STAGING_DIR_PERMISSION)) {
      LOG.info("Permissions on staging directory " + stagingDir + " are " +
          "incorrect: " + fsStatus.getPermission() + ". Fixing permissions " +
          "to correct value " + STAGING_DIR_PERMISSION);
      fs.setPermission(stagingDir, new FsPermission(STAGING_DIR_PERMISSION));
    }

    Path stagingResultDir = new Path(stagingDir, TajoConstants.RESULT_DIR_NAME);
    fs.mkdirs(stagingResultDir);

    return stagingDir;
  }

  public Query getQuery() {
    return query;
  }

  protected void expireQuerySession() {
    if(!isTerminatedState(query.getState()) && !(query.getState() == QueryState.QUERY_KILL_WAIT)){
      query.handle(new QueryEvent(queryId, QueryEventType.KILL));
    }
  }

  public QueryMasterTaskContext getQueryTaskContext() {
    return queryTaskContext;
  }

  public EventHandler getEventHandler() {
    return queryTaskContext.getEventHandler();
  }

  public void touchSessionTime() {
    this.lastClientHeartbeat.set(System.currentTimeMillis());
  }

  public long getLastClientHeartbeat() {
    return this.lastClientHeartbeat.get();
  }

  public QueryId getQueryId() {
    return queryId;
  }

  public boolean isInitError() {
    return initError != null;
  }

  public QueryState getState() {
    if(query == null) {
      if (isInitError()) {
        return QueryState.QUERY_ERROR;
      } else {
        return QueryState.QUERY_NOT_ASSIGNED;
      }
    } else {
      return query.getState();
    }
  }

  public Throwable getInitError() {
    return initError;
  }

  public String getErrorMessage() {
    if (isInitError()) {
      return StringUtils.stringifyException(initError);
    } else {
      return null;
    }
  }

  public long getQuerySubmitTime() {
    return this.querySubmitTime;
  }

  public class QueryMasterTaskContext {
    EventHandler eventHandler;
    public QueryMaster.QueryMasterContext getQueryMasterContext() {
      return queryMasterContext;
    }

    public Session getSession() {
      return session;
    }

    public QueryContext getQueryContext() {
      return queryContext;
    }

    public TajoConf getConf() {
      return systemConf;
    }

    public Clock getClock() {
      return queryMasterContext.getClock();
    }

    public Query getQuery() {
      return query;
    }

    public QueryId getQueryId() {
      return queryId;
    }

    public Path getStagingDir() {
      return queryContext.getStagingDir();
    }

    public synchronized EventHandler getEventHandler() {
      if(eventHandler == null) {
        eventHandler = dispatcher.getEventHandler();
      }
      return eventHandler;
    }

    public AsyncDispatcher getDispatcher() {
      return dispatcher;
    }

    public Stage getStage(ExecutionBlockId id) {
      return query.getStage(id);
    }

    public Map<String, TableDesc> getTableDescMap() {
      return tableDescMap;
    }

    public float getProgress() {
      if(query == null) {
        return 0.0f;
      }
      return query.getProgress();
    }

    public AbstractResourceAllocator getResourceAllocator() {
      return resourceAllocator;
    }

    public TajoMetrics getQueryMetrics() {
      return queryMetrics;
    }
  }
}<|MERGE_RESOLUTION|>--- conflicted
+++ resolved
@@ -41,11 +41,8 @@
 import org.apache.tajo.engine.planner.global.MasterPlan;
 import org.apache.tajo.engine.query.QueryContext;
 import org.apache.tajo.exception.UnimplementedException;
-<<<<<<< HEAD
 import org.apache.tajo.ha.HAServiceUtil;
 import org.apache.tajo.ipc.QueryCoordinatorProtocol;
-=======
->>>>>>> 533601ea
 import org.apache.tajo.ipc.TajoWorkerProtocol;
 import org.apache.tajo.master.TajoContainerProxy;
 import org.apache.tajo.master.event.*;
@@ -60,11 +57,9 @@
 import org.apache.tajo.plan.rewrite.LogicalPlanRewriteRule;
 import org.apache.tajo.plan.util.PlannerUtil;
 import org.apache.tajo.plan.verifier.VerifyException;
-<<<<<<< HEAD
 import org.apache.tajo.rpc.NettyClientBase;
 import org.apache.tajo.rpc.RpcConnectionPool;
-=======
->>>>>>> 533601ea
+import org.apache.tajo.session.Session;
 import org.apache.tajo.session.Session;
 import org.apache.tajo.storage.StorageManager;
 import org.apache.tajo.storage.StorageProperty;
@@ -198,41 +193,6 @@
       LOG.fatal(t.getMessage(), t);
     }
 
-<<<<<<< HEAD
-    RpcConnectionPool connPool = RpcConnectionPool.getPool(queryMasterContext.getConf());
-    NettyClientBase tmClient = null;
-    try {
-      // In TajoMaster HA mode, if backup master be active status,
-      // worker may fail to connect existing active master. Thus,
-      // if worker can't connect the master, worker should try to connect another master and
-      // update master address in worker context.
-      if (systemConf.getBoolVar(TajoConf.ConfVars.TAJO_MASTER_HA_ENABLE)) {
-        try {
-          tmClient = connPool.getConnection(queryMasterContext.getWorkerContext().getTajoMasterAddress(),
-              QueryCoordinatorProtocol.class, true);
-        } catch (Exception e) {
-          queryMasterContext.getWorkerContext().setWorkerResourceTrackerAddr(
-              HAServiceUtil.getResourceTrackerAddress(systemConf));
-          queryMasterContext.getWorkerContext().setTajoMasterAddress(
-              HAServiceUtil.getMasterUmbilicalAddress(systemConf));
-          tmClient = connPool.getConnection(queryMasterContext.getWorkerContext().getTajoMasterAddress(),
-              QueryCoordinatorProtocol.class, true);
-        }
-      } else {
-        tmClient = connPool.getConnection(queryMasterContext.getWorkerContext().getTajoMasterAddress(),
-            QueryCoordinatorProtocol.class, true);
-      }
-    } catch (Exception e) {
-      LOG.error(e.getMessage(), e);
-    } finally {
-      connPool.releaseConnection(tmClient);
-    }
-
-    super.stop();
-
-    //TODO change report to tajo master
-=======
->>>>>>> 533601ea
     if (queryMetrics != null) {
       queryMetrics.report(new MetricsConsoleReporter());
     }
