--- conflicted
+++ resolved
@@ -476,17 +476,9 @@
     PartitionedTableRewriter rewriter = new PartitionedTableRewriter();
     rewriter.setCatalog(catalog);
     PartitionPruningHandle pruningHandle = rewriter.getPartitionPruningHandle(conf, partitionsScan);
-<<<<<<< HEAD
     FileTablespace tablespace = (FileTablespace) tsHandler;
     fragments.addAll(tablespace.getPartitionSplits(scan.getCanonicalName(), table.getMeta(), table.getSchema()
       , pruningHandle));
-=======
-
-    FileTablespace tablespace = (FileTablespace) tsHandler;
-    fragments.addAll(tablespace.getPartitionSplits(scan.getCanonicalName(), table.getMeta(), table.getSchema()
-      , pruningHandle.getPartitionKeys(), pruningHandle.getPartitionPaths()));
-
->>>>>>> 6640ae26
     return fragments;
   }
 
