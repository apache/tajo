--- conflicted
+++ resolved
@@ -18,9 +18,6 @@
 
 package org.apache.tajo.parser.sql;
 
-import com.facebook.presto.hive.shaded.com.google.common.base.Function;
-import com.facebook.presto.hive.shaded.com.google.common.collect.Collections2;
-import com.google.common.base.Joiner;
 import com.google.common.base.Preconditions;
 import com.google.common.collect.Lists;
 import org.antlr.v4.runtime.ANTLRInputStream;
@@ -390,8 +387,7 @@
     } else if (checkIfExist(functionType.ROW_NUMBER())) {
       functionBody = new GeneralSetFunctionExpr("row_number", false, new Expr[] {});
     } else if (checkIfExist(functionType.FIRST_VALUE())) {
-      functionBody = new GeneralSetFunctionExpr("first_value", false,
-          new Expr[]{ visitColumn_reference(functionType.column_reference())});
+      functionBody = new GeneralSetFunctionExpr("first_value", false, new Expr[]{ visitColumn_reference(functionType.column_reference())});
     } else if (checkIfExist(functionType.LAST_VALUE())) {
       functionBody = new GeneralSetFunctionExpr("last_value", false, new Expr[]{visitColumn_reference(functionType.column_reference())});
     } else if (checkIfExist(functionType.LAG())) {
@@ -441,7 +437,7 @@
         new Window.WindowDefinition[ctx.window_definition_list().window_definition().size()];
     for (int i = 0; i < definitions.length; i++) {
       Window_definitionContext windowDefinitionContext = ctx.window_definition_list().window_definition(i);
-      String windowName = buildIdentifier(windowDefinitionContext.window_name().identifier());
+      String windowName = windowDefinitionContext.window_name().identifier().getText();
       WindowSpec windowSpec = buildWindowSpec(windowDefinitionContext.window_specification());
       definitions[i] = new Window.WindowDefinition(windowName, windowSpec);
     }
@@ -1055,7 +1051,7 @@
 
   @Override
   public ColumnReferenceExpr visitColumn_reference(Column_referenceContext ctx) {
-    String columnReferenceName = buildIdentifierChain(ctx.identifier());
+    String columnReferenceName = ctx.getText();
     // find the last dot (.) position to separate a name into both a qualifier and name
     int lastDotIdx = columnReferenceName.lastIndexOf(".");
 
@@ -1121,7 +1117,7 @@
   public NamedExpr visitDerived_column(Derived_columnContext ctx) {
     NamedExpr target = new NamedExpr(visitValue_expression(ctx.value_expression()));
     if (ctx.as_clause() != null) {
-      target.setAlias(buildIdentifier(ctx.as_clause().identifier()));
+      target.setAlias(ctx.as_clause().identifier().getText());
     }
     return target;
   }
@@ -1179,6 +1175,14 @@
   public Expr visitExtract_expression(Extract_expressionContext ctx) {
     Expr extractTarget = new LiteralValue(ctx.extract_field_string.getText(), LiteralType.String);
     Expr extractSource = visitDatetime_value_expression(ctx.extract_source().datetime_value_expression());
+//    if (checkIfExist(ctx.extract_source().column_reference())) {
+//      extractSource = visitColumn_reference(ctx.extract_source().column_reference());
+//    } else if (checkIfExist(ctx.extract_source().datetime_literal())) {
+//      extractSource = visitDatetime_literal(ctx.extract_source().datetime_literal());
+//    } else {
+//      return null;
+//    }
+
 
     String functionName = "date_part";
     Expr[] params = new Expr[]{extractTarget, extractSource};
@@ -1221,7 +1225,7 @@
   @Override
   public Expr visitCreate_index_statement(Create_index_statementContext ctx) {
     String indexName = ctx.index_name.getText();
-    String tableName = buildIdentifierChain(ctx.table_name().identifier());
+    String tableName = ctx.table_name().getText();
     Relation relation = new Relation(tableName);
     SortSpec[] sortSpecs = buildSortSpecs(ctx.sort_specifier_list());
     NamedExpr[] targets = new NamedExpr[sortSpecs.length];
@@ -1238,7 +1242,7 @@
       createIndex.setUnique(true);
     }
     if (checkIfExist(ctx.method_specifier())) {
-      String methodName = buildIdentifier(ctx.method_specifier().identifier());
+      String methodName = ctx.method_specifier().identifier().getText();
       createIndex.setMethodSpec(new IndexMethodSpec(methodName));
     }
     if (checkIfExist(ctx.param_clause())) {
@@ -1259,26 +1263,26 @@
 
   @Override
   public Expr visitDrop_index_statement(Drop_index_statementContext ctx) {
-    String indexName = buildIdentifier(ctx.identifier());
+    String indexName = ctx.identifier().getText();
     return new DropIndex(indexName);
   }
 
   @Override
   public Expr visitDatabase_definition(@NotNull Database_definitionContext ctx) {
-    return new CreateDatabase(buildIdentifier(ctx.identifier()), null, checkIfExist(ctx.if_not_exists()));
+    return new CreateDatabase(ctx.identifier().getText(), null, checkIfExist(ctx.if_not_exists()));
   }
 
   @Override
   public Expr visitDrop_database_statement(@NotNull Drop_database_statementContext ctx) {
-    return new DropDatabase(buildIdentifier(ctx.identifier()), checkIfExist(ctx.if_exists()));
+    return new DropDatabase(ctx.identifier().getText(), checkIfExist(ctx.if_exists()));
   }
 
   @Override
   public Expr visitCreate_table_statement(Create_table_statementContext ctx) {
-    String tableName = buildIdentifierChain(ctx.table_name(0).identifier());
+    String tableName = ctx.table_name(0).getText();
     CreateTable createTable = new CreateTable(tableName, checkIfExist(ctx.if_not_exists()));
     if(checkIfExist(ctx.LIKE()))  {
-      createTable.setLikeParentTable(buildIdentifierChain(ctx.like_table_name.identifier()));
+      createTable.setLikeParentTable(ctx.like_table_name.getText());
       return createTable;
     }
 
@@ -1335,7 +1339,7 @@
     List<String> tableNames = new ArrayList<String>();
 
     for (Table_nameContext eachTableNameContext: tableNameContexts) {
-      tableNames.add(buildIdentifierChain(eachTableNameContext.identifier()));
+      tableNames.add(eachTableNameContext.getChild(0).getText());
     }
 
     return new TruncateTable(tableNames);
@@ -1620,7 +1624,7 @@
     }
 
     if (ctx.table_name() != null) {
-      insertExpr.setTableName(buildIdentifierChain(ctx.table_name().identifier()));
+      insertExpr.setTableName(ctx.table_name().getText());
 
       if (ctx.column_reference_list() != null) {
         ColumnReferenceExpr [] targetColumns =
@@ -1657,8 +1661,7 @@
 
   @Override
   public Expr visitDrop_table_statement(Drop_table_statementContext ctx) {
-    return new DropTable(buildIdentifierChain(ctx.table_name().identifier()),
-        checkIfExist(ctx.if_exists()), checkIfExist(ctx.PURGE()));
+    return new DropTable(ctx.table_name().getText(), checkIfExist(ctx.if_exists()), checkIfExist(ctx.PURGE()));
   }
 
 
@@ -1853,22 +1856,18 @@
 
     final List<Table_nameContext> tables = ctx.table_name();
 
-    final AlterTable alterTable = new AlterTable(buildIdentifierChain(tables.get(0).identifier()));
+    final AlterTable alterTable = new AlterTable(tables.get(0).getText());
 
     if (tables.size() == 2) {
-<<<<<<< HEAD
-      alterTable.setNewTableName(buildIdentifierChain(tables.get(1).identifier()));
-=======
       alterTable.setNewTableName(tables.get(1).getText());
     } else if (tables.size() == 1) {
       alterTable.setTableName(tables.get(0).getText());
->>>>>>> b21de9a5
     }
 
     if (checkIfExist(ctx.column_name()) && ctx.column_name().size() == 2) {
       final List<Column_nameContext> columns = ctx.column_name();
-      alterTable.setColumnName(buildIdentifier(columns.get(0).identifier()));
-      alterTable.setNewColumnName(buildIdentifier(columns.get(1).identifier()));
+      alterTable.setColumnName(columns.get(0).getText());
+      alterTable.setNewColumnName(columns.get(1).getText());
     }
 
     Field_elementContext field_elementContext = ctx.field_element();
@@ -1886,7 +1885,7 @@
       Expr[] values = new Expr[size];
       for (int i = 0; i < size; i++) {
         Partition_column_valueContext columnValue = columnValueList.get(i);
-        columns[i] = new ColumnReferenceExpr(buildIdentifier(columnValue.identifier()));
+        columns[i] = new ColumnReferenceExpr(columnValue.identifier().getText());
         values[i] = visitRow_value_predicand(columnValue.row_value_predicand());
       }
       alterTable.setColumns(columns);
@@ -1992,27 +1991,4 @@
         return null;
     }
   }
-
-  /**
-   * Return identifier, where text case sensitivity is kept depending on the kind of identifier and
-   *
-   * @param identifier IdentifierContext
-   * @return Identifier
-   */
-  private static String buildIdentifier(IdentifierContext identifier) {
-    if (checkIfExist(identifier.nonreserved_keywords())) {
-      return identifier.getText().toLowerCase();
-    } else {
-      return identifier.getText();
-    }
-  }
-
-  private static String buildIdentifierChain(final Collection<IdentifierContext> identifierChains) {
-    return Joiner.on(".").join(Collections2.transform(identifierChains, new Function<IdentifierContext, String>() {
-      @Override
-      public String apply(IdentifierContext identifierContext) {
-        return buildIdentifier(identifierContext);
-      }
-    }));
-  }
 }