/**
 * Licensed to the Apache Software Foundation (ASF) under one
 * or more contributor license agreements.  See the NOTICE file
 * distributed with this work for additional information
 * regarding copyright ownership.  The ASF licenses this file
 * to you under the Apache License, Version 2.0 (the
 * "License"); you may not use this file except in compliance
 * with the License.  You may obtain a copy of the License at
 *
 *     http://www.apache.org/licenses/LICENSE-2.0
 *
 * Unless required by applicable law or agreed to in writing, software
 * distributed under the License is distributed on an "AS IS" BASIS,
 * WITHOUT WARRANTIES OR CONDITIONS OF ANY KIND, either express or implied.
 * See the License for the specific language governing permissions and
 * limitations under the License.
 */

package org.apache.tajo.parser.sql;

import com.facebook.presto.hive.shaded.com.google.common.base.Function;
import com.facebook.presto.hive.shaded.com.google.common.collect.Collections2;
import com.google.common.base.Joiner;
import com.google.common.base.Preconditions;
import com.google.common.collect.Lists;
import org.antlr.v4.runtime.ANTLRInputStream;
import org.antlr.v4.runtime.CommonTokenStream;
import org.antlr.v4.runtime.misc.NotNull;
import org.antlr.v4.runtime.tree.TerminalNode;
import org.apache.tajo.SessionVars;
import org.apache.tajo.algebra.*;
import org.apache.tajo.algebra.Aggregation.GroupType;
import org.apache.tajo.algebra.CreateIndex.IndexMethodSpec;
import org.apache.tajo.algebra.DataTypeExpr.MapType;
import org.apache.tajo.algebra.LiteralValue.LiteralType;
import org.apache.tajo.algebra.Sort.SortSpec;
import org.apache.tajo.exception.SQLSyntaxError;
import org.apache.tajo.exception.TajoInternalError;
import org.apache.tajo.exception.TajoRuntimeException;
import org.apache.tajo.parser.sql.SQLParser.*;
import org.apache.tajo.storage.StorageConstants;
import org.apache.tajo.util.StringUtils;

import java.util.*;

import static org.apache.tajo.algebra.Aggregation.GroupElement;
import static org.apache.tajo.algebra.CreateTable.*;
import static org.apache.tajo.algebra.WindowSpec.WindowFrameEndBoundType;
import static org.apache.tajo.algebra.WindowSpec.WindowFrameStartBoundType;
import static org.apache.tajo.common.TajoDataTypes.Type;
import static org.apache.tajo.parser.sql.SQLParser.*;

public class SQLAnalyzer extends SQLParserBaseVisitor<Expr> {

  public Expr parse(String sql) throws SQLSyntaxError {

    final ANTLRInputStream input = new ANTLRInputStream(sql);
    final SQLLexer lexer = new SQLLexer(input);
    lexer.removeErrorListeners();
    lexer.addErrorListener(new SQLErrorListener());

    final CommonTokenStream tokens = new CommonTokenStream(lexer);


    final SQLParser parser = new SQLParser(tokens);
    parser.removeErrorListeners();
    parser.addErrorListener(new SQLErrorListener());
    parser.setBuildParseTree(true);

    SqlContext context;
    try {
      context = parser.sql();
    } catch (SQLParseError e) {
      throw new SQLSyntaxError(e.getMessage());
    } catch (Throwable t) {
      throw new TajoInternalError(t.getMessage());
    }

    return visitSql(context);
  }

  private static boolean checkIfExist(Object obj) {
    return obj != null;
  }

  @Override
  public Expr visitSql(SqlContext ctx) {
    Expr statement = visit(ctx.statement());
    if (checkIfExist(ctx.explain_clause())) {
      return new Explain(statement, checkIfExist(ctx.explain_clause().GLOBAL()));
    } else {
      return statement;
    }
  }

  public Expr visitSession_statement(@NotNull Session_statementContext ctx) {

    if (checkIfExist(ctx.CATALOG())) {

      return new SetSession(SessionVars.CURRENT_DATABASE.name(), ctx.dbname.getText());


    } else if (checkIfExist(ctx.name)) {
      String value;
      if (checkIfExist(ctx.boolean_literal())) {
        value = ctx.boolean_literal().getText();
      } else if (checkIfExist(ctx.Character_String_Literal())) {
        value = stripQuote(ctx.Character_String_Literal().getText());
      } else if (checkIfExist(ctx.signed_numerical_literal())) {
        value = ctx.signed_numerical_literal().getText();
      } else {
        value = null;
      }
      return new SetSession(ctx.name.getText(), value);


    } else if (checkIfExist(ctx.TIME()) && checkIfExist(ctx.ZONE())) {

      String value;
      if (checkIfExist(ctx.Character_String_Literal())) {
        value = stripQuote(ctx.Character_String_Literal().getText());
      } else if (checkIfExist(ctx.signed_numerical_literal())) {
        value = ctx.signed_numerical_literal().getText();
      } else {
        value = null;
      }
      return new SetSession(SessionVars.TIMEZONE.name(), value);

    } else {
      throw new TajoInternalError("Invalid session statement");
    }
  }

  @Override
  public Expr visitNon_join_query_expression(Non_join_query_expressionContext ctx) {

    Expr current = visitNon_join_query_term(ctx.non_join_query_term());
    if (ctx.getChildCount() == 1) {
      return current;
    }

    OpType operatorType;
    Expr left;
    for (int i = 1; i < ctx.getChildCount(); i++) {
      int idx = i;
      boolean distinct = true;

      if (ctx.getChild(idx) instanceof TerminalNode) {
        if (((TerminalNode) ctx.getChild(idx)).getSymbol().getType() == UNION) {
          operatorType = OpType.Union;
        } else {
          operatorType = OpType.Except;
        }

        idx++;

        if (ctx.getChild(idx) instanceof TerminalNode) {
          if (((TerminalNode) ctx.getChild(idx)).getSymbol().getType() == ALL) {
            distinct = false;
          }

          idx++;
        }

        Query_termContext queryTermContext =
            (Query_termContext) ctx.getChild(idx);
        Expr right = visitQuery_term(queryTermContext);

        left = current;
        current = new SetOperation(operatorType, left, right, distinct);

        i = idx;
      }
    }

    return current;
  }

  @Override
  public Expr visitNon_join_query_term(Non_join_query_termContext ctx) {

    Expr current = visitNon_join_query_primary(ctx.non_join_query_primary());
    Expr left;

    for (int i = 1; i < ctx.getChildCount(); ) {
      int idx = i;
      boolean distinct = true;

      if (ctx.getChild(idx) instanceof TerminalNode) {
        if (((TerminalNode) ctx.getChild(idx)).getSymbol().getType() == INTERSECT) {
          idx++;
        }

        if (ctx.getChild(idx) instanceof TerminalNode) {
          if (((TerminalNode) ctx.getChild(idx)).getSymbol().getType() == ALL) {
            distinct = false;
            idx++;
          }
        }

        Query_primaryContext queryPrimaryContext = (Query_primaryContext) ctx.getChild(idx);
        Expr right = visitQuery_primary(queryPrimaryContext);

        left = current;
        current = new SetOperation(OpType.Intersect, left, right, distinct);

        i += idx;
      }
    }

    return current;

  }

  @Override
  public Expr visitNon_join_query_primary(Non_join_query_primaryContext ctx) {
    if (ctx.simple_table() != null) {
      return visitSimple_table(ctx.simple_table());
    } else if (ctx.non_join_query_expression() != null) {
      return visitNon_join_query_expression(ctx.non_join_query_expression());
    }
    return visitChildren(ctx);
  }

  @Override
  public Expr visitQuery_specification(Query_specificationContext ctx) {
    Expr current = null;
    if (ctx.table_expression() != null) {
      current = visitFrom_clause(ctx.table_expression().from_clause());

      if (ctx.table_expression().where_clause() != null) {
        Selection selection = visitWhere_clause(ctx.table_expression().where_clause());
        selection.setChild(current);
        current = selection;
      }

      if (ctx.table_expression().groupby_clause() != null) {
        Aggregation aggregation = visitGroupby_clause(ctx.table_expression().groupby_clause());
        aggregation.setChild(current);
        current = aggregation;

        if (ctx.table_expression().having_clause() != null) {
          Expr havingCondition = visitBoolean_value_expression(
              ctx.table_expression().having_clause().boolean_value_expression());
          Having having = new Having(havingCondition);
          having.setChild(current);
          current = having;
        }
      }

      if (ctx.table_expression().orderby_clause() != null) {
        Sort sort = visitOrderby_clause(ctx.table_expression().orderby_clause());
        sort.setChild(current);
        current = sort;
      }

      if (checkIfExist(ctx.table_expression().window_clause())) {
        Window window = visitWindow_clause(ctx.table_expression().window_clause());
        window.setChild(current);
        current = window;
      }

      if (ctx.table_expression().limit_clause() != null) {
        Limit limit = visitLimit_clause(ctx.table_expression().limit_clause());
        limit.setChild(current);
        current = limit;
      }
    }

    Projection projection = visitSelect_list(ctx.select_list());

    if (ctx.set_qualifier() != null && ctx.set_qualifier().DISTINCT() != null) {
      projection.setDistinct();
    }

    if (current != null) {
      projection.setChild(current);
    }

    current = projection;

    return current;
  }

  /**
   * <pre>
   *   select_list
   *   : select_sublist (COMMA select_sublist)*
   *   ;
   * </pre>
   *
   * @param ctx
   * @return
   */
  @Override
  public Projection visitSelect_list(Select_listContext ctx) {
    Projection projection = new Projection();
    NamedExpr[] targets = new NamedExpr[ctx.select_sublist().size()];
    for (int i = 0; i < targets.length; i++) {
      targets[i] = visitSelect_sublist(ctx.select_sublist(i));
    }
    projection.setNamedExprs(targets);

    return projection;
  }

  /**
   * <pre>
   *   select_sublist
   *   : derived_column
   *   | asterisked_qualifier
   *   ;
   * </pre>
   *
   * @param ctx
   * @return
   */
  @Override
  public NamedExpr visitSelect_sublist(Select_sublistContext ctx) {
    if (ctx.qualified_asterisk() != null) {
      return visitQualified_asterisk(ctx.qualified_asterisk());
    } else {
      return visitDerived_column(ctx.derived_column());
    }
  }

  @Override
  public RelationList visitFrom_clause(From_clauseContext ctx) {
    Expr[] relations = new Expr[ctx.table_reference_list().table_reference().size()];
    for (int i = 0; i < relations.length; i++) {
      relations[i] = visitTable_reference(ctx.table_reference_list().table_reference(i));
    }
    return new RelationList(relations);
  }

  @Override
  public Selection visitWhere_clause(Where_clauseContext ctx) {
    return new Selection(visitSearch_condition(ctx.search_condition()));
  }

  @Override
  public Aggregation visitGroupby_clause(Groupby_clauseContext ctx) {
    Aggregation clause = new Aggregation();

    // If grouping group is not empty
    if (ctx.grouping_element_list().grouping_element().get(0).empty_grouping_set() == null) {
      int elementSize = ctx.grouping_element_list().grouping_element().size();
      ArrayList<GroupElement> groups = new ArrayList<GroupElement>(elementSize + 1);
      ArrayList<Expr> ordinaryExprs = null;
      int groupSize = 1;
      groups.add(null);

      for (int i = 0; i < elementSize; i++) {
        Grouping_elementContext element =
            ctx.grouping_element_list().grouping_element().get(i);
        if (element.ordinary_grouping_set() != null) {
          if (ordinaryExprs == null) {
            ordinaryExprs = new ArrayList<Expr>();
          }
          Collections.addAll(ordinaryExprs, getRowValuePredicandsFromOrdinaryGroupingSet(element.ordinary_grouping_set()));
        } else if (element.rollup_list() != null) {
          groupSize++;
          groups.add(new GroupElement(GroupType.Rollup,
              getRowValuePredicandsFromOrdinaryGroupingSetList(element.rollup_list().c)));
        } else if (element.cube_list() != null) {
          groupSize++;
          groups.add(new GroupElement(GroupType.Cube,
              getRowValuePredicandsFromOrdinaryGroupingSetList(element.cube_list().c)));
        }
      }

      if (ordinaryExprs != null) {
        groups.set(0, new GroupElement(GroupType.OrdinaryGroup, ordinaryExprs.toArray(new Expr[ordinaryExprs.size()])));
        clause.setGroups(groups.subList(0, groupSize).toArray(new GroupElement[groupSize]));
      } else if (groupSize > 1) {
        clause.setGroups(groups.subList(1, groupSize).toArray(new GroupElement[groupSize - 1]));
      }
    }

    return clause;
  }

  @Override public WindowFunctionExpr visitWindow_function(@NotNull Window_functionContext context) {
    WindowFunctionExpr windowFunction = null;

    Window_function_typeContext functionType = context.window_function_type();
    GeneralSetFunctionExpr functionBody;
    if (checkIfExist(functionType.rank_function_type())) {
      Rank_function_typeContext rankFunction = functionType.rank_function_type();
      if (checkIfExist(rankFunction.RANK())) {
        functionBody = new GeneralSetFunctionExpr("rank", false, new Expr[] {});
      } else if (checkIfExist(rankFunction.DENSE_RANK())) {
        functionBody = new GeneralSetFunctionExpr("dense_rank", false, new Expr[] {});
      } else if (checkIfExist(rankFunction.PERCENT_RANK())) {
        functionBody = new GeneralSetFunctionExpr("percent_rank", false, new Expr[] {});
      } else {
        functionBody = new GeneralSetFunctionExpr("cume_dist", false, new Expr[] {});
      }
    } else if (checkIfExist(functionType.ROW_NUMBER())) {
      functionBody = new GeneralSetFunctionExpr("row_number", false, new Expr[] {});
    } else if (checkIfExist(functionType.FIRST_VALUE())) {
      functionBody = new GeneralSetFunctionExpr("first_value", false,
          new Expr[]{ visitColumn_reference(functionType.column_reference())});
    } else if (checkIfExist(functionType.LAST_VALUE())) {
      functionBody = new GeneralSetFunctionExpr("last_value", false, new Expr[]{visitColumn_reference(functionType.column_reference())});
    } else if (checkIfExist(functionType.LAG())) {
      if (checkIfExist(functionType.numeric_value_expression())) {
        if (checkIfExist(functionType.common_value_expression())) {
          functionBody = new GeneralSetFunctionExpr("lag", false, new Expr[]{visitColumn_reference(functionType.column_reference()),
              visitNumeric_value_expression(functionType.numeric_value_expression()),
              visitCommon_value_expression(functionType.common_value_expression())});
        } else {
          functionBody = new GeneralSetFunctionExpr("lag", false, new Expr[]{visitColumn_reference(functionType.column_reference()),
              visitNumeric_value_expression(functionType.numeric_value_expression())});
        }
      } else {
        functionBody = new GeneralSetFunctionExpr("lag", false, new Expr[]{visitColumn_reference(functionType.column_reference())});
      }
    } else if (checkIfExist(functionType.LEAD())) {
      if (checkIfExist(functionType.numeric_value_expression())) {
        if (checkIfExist(functionType.common_value_expression())) {
          functionBody = new GeneralSetFunctionExpr("lead", false, new Expr[]{visitColumn_reference(functionType.column_reference()),
              visitNumeric_value_expression(functionType.numeric_value_expression()),
              visitCommon_value_expression(functionType.common_value_expression())});
        } else {
          functionBody = new GeneralSetFunctionExpr("lead", false, new Expr[]{visitColumn_reference(functionType.column_reference()),
              visitNumeric_value_expression(functionType.numeric_value_expression())});
        }
      } else {
        functionBody = new GeneralSetFunctionExpr("lead", false, new Expr[]{visitColumn_reference(functionType.column_reference())});
      }
    } else {
      functionBody = visitAggregate_function(functionType.aggregate_function());
    }
    windowFunction = new WindowFunctionExpr(functionBody);

    Window_name_or_specificationContext windowNameOrSpec = context.window_name_or_specification();
    if (checkIfExist(windowNameOrSpec.window_name())) {
      windowFunction.setWindowName(windowNameOrSpec.window_name().getText());
    } else {
      windowFunction.setWindowSpec(buildWindowSpec(windowNameOrSpec.window_specification()));
    }

    return windowFunction;
  }

  @Override
  public Window visitWindow_clause(@NotNull Window_clauseContext ctx) {
    Window.WindowDefinition [] definitions =
        new Window.WindowDefinition[ctx.window_definition_list().window_definition().size()];
    for (int i = 0; i < definitions.length; i++) {
      Window_definitionContext windowDefinitionContext = ctx.window_definition_list().window_definition(i);
      String windowName = buildIdentifier(windowDefinitionContext.window_name().identifier());
      WindowSpec windowSpec = buildWindowSpec(windowDefinitionContext.window_specification());
      definitions[i] = new Window.WindowDefinition(windowName, windowSpec);
    }
    return new Window(definitions);
  }

  public WindowSpec buildWindowSpec(Window_specificationContext ctx) {
    WindowSpec windowSpec = new WindowSpec();
    if (checkIfExist(ctx.window_specification_details())) {
      Window_specification_detailsContext windowSpecDetail = ctx.window_specification_details();

      if (checkIfExist(windowSpecDetail.existing_window_name())) {
        windowSpec.setWindowName(windowSpecDetail.existing_window_name().getText());
      }

      if (checkIfExist(windowSpecDetail.window_partition_clause())) {
        windowSpec.setPartitionKeys(
            buildRowValuePredicands(windowSpecDetail.window_partition_clause().row_value_predicand_list()));
      }

      if (checkIfExist(windowSpecDetail.window_order_clause())) {
        windowSpec.setSortSpecs(
            buildSortSpecs(windowSpecDetail.window_order_clause().orderby_clause().sort_specifier_list()));
      }

      if (checkIfExist(windowSpecDetail.window_frame_clause())) {
        Window_frame_clauseContext frameContext = windowSpecDetail.window_frame_clause();

        WindowSpec.WindowFrameUnit unit;
        // frame unit - there are only two cases: RANGE and ROW
        if (checkIfExist(frameContext.window_frame_units().RANGE())) {
          unit = WindowSpec.WindowFrameUnit.RANGE;
        } else {
          unit = WindowSpec.WindowFrameUnit.ROW;
        }

        WindowSpec.WindowFrame windowFrame;

        if (checkIfExist(frameContext.window_frame_extent().window_frame_between())) { // when 'between' is given
          Window_frame_betweenContext between = frameContext.window_frame_extent().window_frame_between();
          WindowSpec.WindowStartBound startBound = buildWindowStartBound(between.window_frame_start_bound());
          WindowSpec.WindowEndBound endBound = buildWindowEndBound(between.window_frame_end_bound());

          windowFrame = new WindowSpec.WindowFrame(unit, startBound, endBound);
        } else { // if there is only start bound
          WindowSpec.WindowStartBound startBound =
              buildWindowStartBound(frameContext.window_frame_extent().window_frame_start_bound());
          windowFrame = new WindowSpec.WindowFrame(unit, startBound);
        }

        windowSpec.setWindowFrame(windowFrame);
      }
    }
    return windowSpec;
  }

  public WindowSpec.WindowStartBound buildWindowStartBound(Window_frame_start_boundContext context) {
    WindowFrameStartBoundType boundType = null;
    if (checkIfExist(context.UNBOUNDED())) {
      boundType = WindowFrameStartBoundType.UNBOUNDED_PRECEDING;
    } else if (checkIfExist(context.unsigned_value_specification())) {
      boundType = WindowFrameStartBoundType.PRECEDING;
    } else {
      boundType = WindowFrameStartBoundType.CURRENT_ROW;
    }

    WindowSpec.WindowStartBound bound = new WindowSpec.WindowStartBound(boundType);
    if (boundType == WindowFrameStartBoundType.PRECEDING) {
      bound.setNumber(visitUnsigned_value_specification(context.unsigned_value_specification()));
    }

    return bound;
  }

  public WindowSpec.WindowEndBound buildWindowEndBound(Window_frame_end_boundContext context) {
    WindowFrameEndBoundType boundType;
    if (checkIfExist(context.UNBOUNDED())) {
      boundType = WindowFrameEndBoundType.UNBOUNDED_FOLLOWING;
    } else if (checkIfExist(context.unsigned_value_specification())) {
      boundType = WindowFrameEndBoundType.FOLLOWING;
    } else {
      boundType = WindowFrameEndBoundType.CURRENT_ROW;
    }

    WindowSpec.WindowEndBound endBound = new WindowSpec.WindowEndBound(boundType);
    if (boundType == WindowFrameEndBoundType.FOLLOWING) {
      endBound.setNumber(visitUnsigned_value_specification(context.unsigned_value_specification()));
    }

    return endBound;
  }

  public Sort.SortSpec[] buildSortSpecs(Sort_specifier_listContext context) {
    int size = context.sort_specifier().size();

    Sort.SortSpec specs[] = new Sort.SortSpec[size];
    for (int i = 0; i < size; i++) {
      Sort_specifierContext specContext = context.sort_specifier(i);
      Expr sortKeyExpr = visitRow_value_predicand(specContext.key);
      specs[i] = new Sort.SortSpec(sortKeyExpr);
      if (specContext.order_specification() != null) {
        if (specContext.order.DESC() != null) {
          specs[i].setDescending();
        }
      }

      if (specContext.null_ordering() != null) {
        if (specContext.null_ordering().FIRST() != null) {
          specs[i].setNullFirst();
        }
      }
    }

    return specs;
  }

  @Override
  public Sort visitOrderby_clause(Orderby_clauseContext ctx) {
    return new Sort(buildSortSpecs(ctx.sort_specifier_list()));
  }

  @Override
  public Limit visitLimit_clause(Limit_clauseContext ctx) {
    return new Limit(visitNumeric_value_expression(ctx.numeric_value_expression()));
  }

  @Override
  public Expr visitJoined_table(Joined_tableContext ctx) {
    Expr top = visitTable_primary(ctx.table_primary());

    // The following loop builds a left deep join tree.
    Join join;
    for (int i = 0; i < ctx.joined_table_primary().size(); i++) {
      join = visitJoined_table_primary(ctx.joined_table_primary(i));
      join.setLeft(top);
      top = join;
    }

    return top;
  }

  @Override
  public Join visitJoined_table_primary(Joined_table_primaryContext ctx) {
    Join join;
    if (ctx.CROSS() != null) {
      join = new Join(JoinType.CROSS);
    } else if (ctx.UNION() != null) {
      join = new Join(JoinType.UNION);
    } else { // qualified join or natural
      if (ctx.join_type() != null && ctx.join_type().outer_join_type() != null) {
        Outer_join_type_part2Context outer_join_typeContext = ctx.join_type().outer_join_type()
            .outer_join_type_part2();
        if (outer_join_typeContext.FULL() != null) {
          join = new Join(JoinType.FULL_OUTER);
        } else if (outer_join_typeContext.LEFT() != null) {
          join = new Join(JoinType.LEFT_OUTER);
        } else {
          join = new Join(JoinType.RIGHT_OUTER);
        }
      } else {
        join = new Join(JoinType.INNER);
      }

      if (ctx.NATURAL() != null) {
        join.setNatural();
      }

      if (ctx.join_specification() != null) { // only for qualified join
        if (ctx.join_specification().join_condition() != null) {
          Expr searchCondition = visitSearch_condition(ctx.join_specification().
              join_condition().search_condition());
          join.setQual(searchCondition);
        } else if (ctx.join_specification().named_columns_join() != null) {
          ColumnReferenceExpr[] columns = buildColumnReferenceList(ctx.join_specification().
              named_columns_join().column_reference_list());
          join.setJoinColumns(columns);
        }
      }
    }

    join.setRight(visitTable_primary(ctx.right));
    return join;
  }

  private Expr[] getRowValuePredicandsFromOrdinaryGroupingSetList(Ordinary_grouping_set_listContext ctx) {
    ArrayList<Expr> rowValuePredicands = new ArrayList<Expr>();
    for (int i = 0; i < ctx.ordinary_grouping_set().size(); i++) {
      Collections.addAll(rowValuePredicands, getRowValuePredicandsFromOrdinaryGroupingSet(ctx.ordinary_grouping_set(i)));
    }
    return rowValuePredicands.toArray(new Expr[rowValuePredicands.size()]);
  }

  private Expr[] getRowValuePredicandsFromOrdinaryGroupingSet(Ordinary_grouping_setContext ctx) {
    ArrayList<Expr> rowValuePredicands = new ArrayList<Expr>();
    if (ctx.row_value_predicand() != null) {
      rowValuePredicands.add(visitRow_value_predicand(ctx.row_value_predicand()));
    }
    if (ctx.row_value_predicand_list() != null) {
      Collections.addAll(rowValuePredicands, buildRowValuePredicands(ctx.row_value_predicand_list()));
    }
    return rowValuePredicands.toArray(new Expr[rowValuePredicands.size()]);
  }

  private Expr[] buildRowValuePredicands(Row_value_predicand_listContext ctx) {
    Expr[] rowValuePredicands = new Expr[ctx.row_value_predicand().size()];
    for (int i = 0; i < rowValuePredicands.length; i++) {
      rowValuePredicands[i] = visitRow_value_predicand(ctx.row_value_predicand(i));
    }
    return rowValuePredicands;
  }

  private ColumnReferenceExpr[] buildColumnReferenceList(Column_reference_listContext ctx) {
    ColumnReferenceExpr[] columnRefs = new ColumnReferenceExpr[ctx.column_reference().size()];
    for (int i = 0; i < columnRefs.length; i++) {
      columnRefs[i] = visitColumn_reference(ctx.column_reference(i));
    }
    return columnRefs;
  }

  @Override
  public Expr visitTable_primary(Table_primaryContext ctx) {
    if (ctx.table_or_query_name() != null) {
      Relation relation = new Relation(ctx.table_or_query_name().getText());
      if (ctx.alias != null) {
        relation.setAlias(ctx.alias.getText());
      }
      return relation;
    } else if (ctx.derived_table() != null) {
      return new TablePrimarySubQuery(ctx.name.getText(), visit(ctx.derived_table().table_subquery()));
    } else {
      return null;
    }
  }


  @Override
  public Expr visitSubquery(SubqueryContext ctx) {
    return visitQuery_expression(ctx.query_expression());
  }

  @Override
  public BetweenPredicate visitBetween_predicate(Between_predicateContext ctx) {
    Expr predicand = visitRow_value_predicand(ctx.predicand);
    Expr begin = visitRow_value_predicand(ctx.between_predicate_part_2().begin);
    Expr end = visitRow_value_predicand(ctx.between_predicate_part_2().end);
    return new BetweenPredicate(checkIfExist(ctx.between_predicate_part_2().NOT()),
        checkIfExist(ctx.between_predicate_part_2().SYMMETRIC()), predicand, begin, end);
  }

  @Override
  public CaseWhenPredicate visitSimple_case(Simple_caseContext ctx) {
    Expr leftTerm = visitBoolean_value_expression(ctx.boolean_value_expression());
    CaseWhenPredicate caseWhen = new CaseWhenPredicate();

    for (int i = 0; i < ctx.simple_when_clause().size(); i++) {
      Simple_when_clauseContext simpleWhenCtx = ctx.simple_when_clause(i);
      BinaryOperator bin = new BinaryOperator(OpType.Equals, leftTerm,
          visitValue_expression(simpleWhenCtx.search_condition().value_expression()));
      caseWhen.addWhen(bin, buildCaseResult(simpleWhenCtx.result()));
    }
    if (ctx.else_clause() != null) {
      caseWhen.setElseResult(buildCaseResult(ctx.else_clause().result()));
    }
    return caseWhen;
  }

  private Expr buildCaseResult(ResultContext result) {
    if (result.NULL() != null) {
      return new NullLiteral();
    } else {
      return visitValue_expression(result.value_expression());
    }
  }

  @Override
  public CaseWhenPredicate visitSearched_case(Searched_caseContext ctx) {
    CaseWhenPredicate caseWhen = new CaseWhenPredicate();

    for (int i = 0; i < ctx.searched_when_clause().size(); i++) {
      Searched_when_clauseContext searchedWhenCtx = ctx.searched_when_clause(i);
      caseWhen.addWhen(
          visitSearch_condition(searchedWhenCtx.search_condition()),
          buildCaseResult(searchedWhenCtx.result()));
    }
    if (ctx.else_clause() != null) {
      caseWhen.setElseResult(buildCaseResult(ctx.else_clause().result()));
    }
    return caseWhen;
  }

  @Override
  public Expr visitCommon_value_expression(Common_value_expressionContext ctx) {
    if (checkIfExist(ctx.NULL())) {
      return new NullLiteral();
    } else {
      return visitChildren(ctx);
    }
  }

  @Override
  public Expr visitParenthesized_value_expression(Parenthesized_value_expressionContext ctx) {
    return visitValue_expression(ctx.value_expression());
  }

  @Override
  public Expr visitBoolean_value_expression(Boolean_value_expressionContext ctx) {
    Expr current = visitOr_predicate(ctx.or_predicate());
    return current;
  }

  @Override
  public Expr visitOr_predicate(Or_predicateContext ctx) {
    Expr current = visitAnd_predicate(ctx.and_predicate());

    Expr left;
    Expr right;
    for (int i = 0; i < ctx.or_predicate().size(); i++) {
      left = current;
      right = visitOr_predicate(ctx.or_predicate(i));
      current = new BinaryOperator(OpType.Or, left, right);
    }

    return current;
  }

  @Override
  public Expr visitAnd_predicate(And_predicateContext ctx) {
    Expr current = visitBoolean_factor(ctx.boolean_factor());

    Expr left;
    Expr right;
    for (int i = 0; i < ctx.and_predicate().size(); i++) {
      left = current;
      right = visitAnd_predicate(ctx.and_predicate(i));
      current = new BinaryOperator(OpType.And, left, right);
    }

    return current;
  }

  @Override
  public Expr visitBoolean_factor(Boolean_factorContext ctx) {
    if (ctx.NOT() != null) {
      return new NotExpr(visitBoolean_test(ctx.boolean_test()));
    } else {
      return visitBoolean_test(ctx.boolean_test());
    }
  }

  @Override
  public Expr visitBoolean_test(Boolean_testContext ctx) {
    if (checkIfExist(ctx.is_clause())) {
      Is_clauseContext isClauseContext = ctx.is_clause();
      if (checkIfExist(isClauseContext.NOT())) {
        if (checkIfExist(ctx.is_clause().truth_value().TRUE())) {
          return new NotExpr(visitBoolean_primary(ctx.boolean_primary()));
        } else {
          return visitBoolean_primary(ctx.boolean_primary());
        }
      } else {
        if (checkIfExist(ctx.is_clause().truth_value().TRUE())) {
          return visitBoolean_primary(ctx.boolean_primary());
        } else {
          return new NotExpr(visitBoolean_primary(ctx.boolean_primary()));
        }
      }
    } else {
      return visitBoolean_primary(ctx.boolean_primary());
    }
  }

  @Override
  public Expr visitBoolean_primary(Boolean_primaryContext ctx) {
    if (ctx.predicate() != null) {
      return visitPredicate(ctx.predicate());
    } else {
      return visitBoolean_predicand(ctx.boolean_predicand());
    }
  }

  @Override
  public Expr visitBoolean_predicand(Boolean_predicandContext ctx) {
    if (checkIfExist(ctx.nonparenthesized_value_expression_primary())) {
      return visitNonparenthesized_value_expression_primary(ctx.nonparenthesized_value_expression_primary());
    } else {
      return visitBoolean_value_expression(ctx.parenthesized_boolean_value_expression().boolean_value_expression());
    }
  }

  @Override
  public Expr visitNonparenthesized_value_expression_primary(
      Nonparenthesized_value_expression_primaryContext ctx) {
    return visitChildren(ctx);
  }

  @Override
  public Expr visitRow_value_predicand(Row_value_predicandContext ctx) {
    if (checkIfExist(ctx.row_value_special_case())) {
      return visitRow_value_special_case(ctx.row_value_special_case());
    } else {
      return visitRow_value_constructor_predicand(ctx.row_value_constructor_predicand());
    }
  }

  @Override
  public Expr visitRow_value_constructor_predicand(Row_value_constructor_predicandContext ctx) {
    if (checkIfExist(ctx.boolean_predicand())) {
      return visitBoolean_predicand(ctx.boolean_predicand());
    } else {
      return visitCommon_value_expression(ctx.common_value_expression());
    }
  }

  @Override
  public BinaryOperator visitComparison_predicate(Comparison_predicateContext ctx) {
    TerminalNode operator = (TerminalNode) ctx.comp_op().getChild(0);
    return new BinaryOperator(tokenToExprType(operator.getSymbol().getType()),
        visitRow_value_predicand(ctx.left),
        visitRow_value_predicand(ctx.right));
  }

  @Override
  public Expr visitNumeric_value_expression(Numeric_value_expressionContext ctx) {
    Expr current = visitTerm(ctx.term(0));

    Expr left;
    Expr right;
    for (int i = 1; i < ctx.getChildCount(); i++) {
      left = current;
      TerminalNode operator = (TerminalNode) ctx.getChild(i++);
      right = visitTerm((TermContext) ctx.getChild(i));

      if (operator.getSymbol().getType() == PLUS) {
        current = new BinaryOperator(OpType.Plus, left, right);
      } else {
        current = new BinaryOperator(OpType.Minus, left, right);
      }
    }

    return current;
  }

  @Override
  public Expr visitTerm(TermContext ctx) {
    Expr current = visitFactor(ctx.factor(0));

    Expr left;
    Expr right;
    for (int i = 1; i < ctx.getChildCount(); i++) {
      left = current;
      TerminalNode operator = (TerminalNode) ctx.getChild(i++);
      right = visitFactor((FactorContext) ctx.getChild(i));

      if (operator.getSymbol().getType() == MULTIPLY) {
        current = new BinaryOperator(OpType.Multiply, left, right);
      } else if (operator.getSymbol().getType() == DIVIDE) {
        current = new BinaryOperator(OpType.Divide, left, right);
      } else {
        current = new BinaryOperator(OpType.Modular, left, right);
      }
    }

    return current;
  }

  @Override
  public Expr visitFactor(FactorContext ctx) {
    Expr current = visitNumeric_primary(ctx.numeric_primary());
    if (checkIfExist(ctx.sign()) && checkIfExist(ctx.sign().MINUS())) {
      current = new SignedExpr(true, current);
    }
    return current;
  }

  @Override
  public Expr visitNumeric_primary(Numeric_primaryContext ctx) {
    Expr current = null;
    if (checkIfExist(ctx.value_expression_primary())) {
      current = visitValue_expression_primary(ctx.value_expression_primary());
      for (int i = 0; i < ctx.CAST_EXPRESSION().size(); i++) {
        current = new CastExpr(current, visitData_type(ctx.cast_target(i).data_type()));
      }
    } else if (checkIfExist(ctx.numeric_value_function())) {
      current = visitNumeric_value_function(ctx.numeric_value_function());
    }

    return current;
  }

  public static OpType tokenToExprType(int tokenId) {
    switch (tokenId) {
      case UNION:
        return OpType.Union;
      case EXCEPT:
        return OpType.Except;
      case INTERSECT:
        return OpType.Intersect;

      case AND:
        return OpType.And;
      case OR:
        return OpType.Or;

      case EQUAL:
        return OpType.Equals;
      case NOT_EQUAL:
        return OpType.NotEquals;
      case LTH:
        return OpType.LessThan;
      case LEQ:
        return OpType.LessThanOrEquals;
      case GTH:
        return OpType.GreaterThan;
      case GEQ:
        return OpType.GreaterThanOrEquals;

      case MULTIPLY:
        return OpType.Multiply;
      case DIVIDE:
        return OpType.Divide;
      case MODULAR:
        return OpType.Modular;
      case PLUS:
        return OpType.Plus;
      case MINUS:
        return OpType.Minus;

      default:
        throw new TajoInternalError("unknown Token Id: " + tokenId);
    }
  }

  @Override
  public InPredicate visitIn_predicate(In_predicateContext ctx) {
    return new InPredicate(visitChildren(ctx.numeric_value_expression()),
        visitIn_predicate_value(ctx.in_predicate_value()), ctx.NOT() != null);
  }

  @Override
  public Expr visitIn_predicate_value(In_predicate_valueContext ctx) {
    if (checkIfExist(ctx.in_value_list())) {
      int size = ctx.in_value_list().row_value_predicand().size();
      Expr [] exprs = new Expr[size];
      for (int i = 0; i < size; i++) {
        exprs[i] = visitRow_value_predicand(ctx.in_value_list().row_value_predicand(i));
      }
      return new ValueListExpr(exprs);
    } else {
      return new SimpleTableSubquery(visitChildren(ctx.table_subquery()));
    }
  }

  @Override
  public Expr visitArray(ArrayContext ctx) {
    int size = ctx.numeric_value_expression().size();
    Expr[] exprs = new Expr[size];
    for (int i = 0; i < size; i++) {
      exprs[i] = visit(ctx.numeric_value_expression(i));
    }
    return new ValueListExpr(exprs);
  }

  @Override
  public Expr visitPattern_matching_predicate(Pattern_matching_predicateContext ctx) {
    Expr predicand = visitChildren(ctx.row_value_predicand());
    Expr pattern = new LiteralValue(stripQuote(ctx.Character_String_Literal().getText()),
        LiteralType.String);

    if (checkIfExist(ctx.pattern_matcher().negativable_matcher())) {
      boolean not = ctx.pattern_matcher().NOT() != null;
      Negativable_matcherContext matcher = ctx.pattern_matcher().negativable_matcher();
      if (checkIfExist(matcher.LIKE())) {
        return new PatternMatchPredicate(OpType.LikePredicate, not, predicand, pattern);
      } else if (checkIfExist(matcher.ILIKE())) {
        return new PatternMatchPredicate(OpType.LikePredicate, not, predicand, pattern, true);
      } else if (checkIfExist(matcher.SIMILAR())) {
        return new PatternMatchPredicate(OpType.SimilarToPredicate, not, predicand, pattern);
      } else if (checkIfExist(matcher.REGEXP()) || checkIfExist(matcher.RLIKE())) {
        return new PatternMatchPredicate(OpType.Regexp, not, predicand, pattern);
      } else {
        throw new TajoInternalError("unknown pattern matching predicate: " + matcher.getText());
      }
    } else if (checkIfExist(ctx.pattern_matcher().regex_matcher())) {
      Regex_matcherContext matcher = ctx.pattern_matcher().regex_matcher();
      if (checkIfExist(matcher.Similar_To())) {
        return new PatternMatchPredicate(OpType.Regexp, false, predicand, pattern, false);
      } else if (checkIfExist(matcher.Not_Similar_To())) {
        return new PatternMatchPredicate(OpType.Regexp, true, predicand, pattern, false);
      } else if (checkIfExist(matcher.Similar_To_Case_Insensitive())) {
        return new PatternMatchPredicate(OpType.Regexp, false, predicand, pattern, true);
      } else if (checkIfExist(matcher.Not_Similar_To_Case_Insensitive())) {
        return new PatternMatchPredicate(OpType.Regexp, true, predicand, pattern, true);
      } else {
        throw new TajoInternalError("Unsupported predicate: " + matcher.getText());
      }
    } else {
      throw new TajoInternalError("invalid pattern matching predicate: " + ctx.pattern_matcher().getText());
    }
  }

  @Override
  public IsNullPredicate visitNull_predicate(Null_predicateContext ctx) {
    Expr predicand = visitRow_value_predicand(ctx.row_value_predicand());
    return new IsNullPredicate(ctx.NOT() != null, predicand);
  }

  @Override
  public ExistsPredicate visitExists_predicate(Exists_predicateContext ctx) {
    return new ExistsPredicate(new SimpleTableSubquery(visitTable_subquery(ctx.table_subquery())), ctx.NOT() != null);
  }

  @Override
  public ColumnReferenceExpr visitColumn_reference(Column_referenceContext ctx) {
    String columnReferenceName = buildIdentifierChain(ctx.identifier());
    // find the last dot (.) position to separate a name into both a qualifier and name
    int lastDotIdx = columnReferenceName.lastIndexOf(".");

    if (lastDotIdx > 0) { // if any qualifier is given
      String qualifier = columnReferenceName.substring(0, lastDotIdx);
      String name = columnReferenceName.substring(lastDotIdx + 1, columnReferenceName.length());
      return new ColumnReferenceExpr(qualifier, name);
    } else {
      return new ColumnReferenceExpr(ctx.getText());
    }
  }

  @Override
  public LiteralValue visitUnsigned_numeric_literal(@NotNull Unsigned_numeric_literalContext ctx) {
    if (ctx.NUMBER() != null) {
      long lValue = Long.parseLong(ctx.getText());
      if (lValue >= Integer.MIN_VALUE && lValue <= Integer.MAX_VALUE) {
        return new LiteralValue(ctx.getText(), LiteralType.Unsigned_Integer);
      } else {
        return new LiteralValue(ctx.getText(), LiteralType.Unsigned_Large_Integer);
      }
    } else {
      return new LiteralValue(ctx.getText(), LiteralType.Unsigned_Float);
    }
  }

  @Override
  public GeneralSetFunctionExpr visitAggregate_function(Aggregate_functionContext ctx) {
    if (ctx.COUNT() != null && ctx.MULTIPLY() != null) {
      return new CountRowsFunctionExpr();
    } else {
      return visitGeneral_set_function(ctx.general_set_function());
    }
  }

  @Override
  public GeneralSetFunctionExpr visitGeneral_set_function(General_set_functionContext ctx) {
    String signature = ctx.set_function_type().getText();
    boolean distinct = checkIfExist(ctx.set_qualifier()) && checkIfExist(ctx.set_qualifier().DISTINCT());
    Expr param = visitValue_expression(ctx.value_expression());

    return new GeneralSetFunctionExpr(signature, distinct, new Expr [] {param});
  }

  @Override
  public FunctionExpr visitRoutine_invocation(Routine_invocationContext ctx) {
    String signature = ctx.function_name().getText();
    FunctionExpr function = new FunctionExpr(signature);
    if (ctx.sql_argument_list() != null) {
      int numArgs = ctx.sql_argument_list().value_expression().size();
      Expr[] argument_list = new Expr[numArgs];
      for (int i = 0; i < numArgs; i++) {
        argument_list[i] = visitValue_expression(ctx.sql_argument_list().
            value_expression().get(i));
      }

      function.setParams(argument_list);
    }
    return function;
  }

  @Override
  public NamedExpr visitDerived_column(Derived_columnContext ctx) {
    NamedExpr target = new NamedExpr(visitValue_expression(ctx.value_expression()));
    if (ctx.as_clause() != null) {
      target.setAlias(buildIdentifier(ctx.as_clause().identifier()));
    }
    return target;
  }

  @Override
  public NamedExpr visitQualified_asterisk(Qualified_asteriskContext ctx) {
    QualifiedAsteriskExpr target = new QualifiedAsteriskExpr();
    if (ctx.tb_name != null) {
      target.setQualifier(ctx.tb_name.getText());
    }

    return new NamedExpr(target);
  }

  @Override
  public Expr visitCharacter_string_type(Character_string_typeContext ctx) {
    return new LiteralValue(stripQuote(ctx.getText()), LiteralType.String);
  }

  @Override
  public Expr visitCharacter_value_expression(Character_value_expressionContext ctx) {
    Expr current = visitCharacter_factor(ctx.character_factor(0));

    Expr left;
    Expr right;
    for (int i = 1; i < ctx.getChildCount(); i++) {
      left = current;
      i++; // skip '||' operator
      right = visitCharacter_factor((Character_factorContext) ctx.getChild(i));

      if (left.getType() == OpType.Literal && right.getType() == OpType.Literal) {
        current = new LiteralValue(((LiteralValue) left).getValue() + ((LiteralValue) right).getValue(),
            LiteralType.String);
      } else {
        current = new BinaryOperator(OpType.Concatenate, left, right);
      }
    }

    return current;
  }


  @Override
  public Expr visitNumeric_value_function(Numeric_value_functionContext ctx) {
    if (checkIfExist(ctx.extract_expression())) {
      return visitExtract_expression(ctx.extract_expression());
    }
    if (checkIfExist(ctx.datetime_value_function())) {
      return visitDatetime_value_function(ctx.datetime_value_function());
    }
    return null;
  }

  @Override
  public Expr visitExtract_expression(Extract_expressionContext ctx) {
    Expr extractTarget = new LiteralValue(ctx.extract_field_string.getText(), LiteralType.String);
    Expr extractSource = visitDatetime_value_expression(ctx.extract_source().datetime_value_expression());

    String functionName = "date_part";
    Expr[] params = new Expr[]{extractTarget, extractSource};

    return new FunctionExpr(functionName, params);
  }

  @Override
  public Expr visitTrim_function(Trim_functionContext ctx) {
    Expr trimSource = visitChildren(ctx.trim_operands().trim_source);
    String functionName = "trim";
    if (checkIfExist(ctx.trim_operands().FROM())) {
      if (checkIfExist(ctx.trim_operands().trim_specification())) {
        Trim_specificationContext specification = ctx.trim_operands().trim_specification();
        if (checkIfExist(specification.LEADING())) {
          functionName = "ltrim";
        } else if (checkIfExist(specification.TRAILING())) {
          functionName = "rtrim";
        } else {
          functionName = "trim";
        }
      }
    }

    Expr trimCharacters = null;
    if (checkIfExist(ctx.trim_operands().trim_character)) {
      trimCharacters = visitCharacter_value_expression(ctx.trim_operands().trim_character);
    }

    Expr[] params;
    if (trimCharacters != null) {
      params = new Expr[]{trimSource, trimCharacters};
    } else {
      params = new Expr[]{trimSource};
    }

    return new FunctionExpr(functionName, params);
  }

  @Override
  public Expr visitCreate_index_statement(Create_index_statementContext ctx) {
    String indexName = ctx.index_name.getText();
    String tableName = buildIdentifierChain(ctx.table_name().identifier());
    Relation relation = new Relation(tableName);
    SortSpec[] sortSpecs = buildSortSpecs(ctx.sort_specifier_list());
    NamedExpr[] targets = new NamedExpr[sortSpecs.length];
    Projection projection = new Projection();
    int i = 0;
    for (SortSpec sortSpec : sortSpecs) {
      targets[i++] = new NamedExpr(sortSpec.getKey());
    }
    projection.setNamedExprs(targets);
    projection.setChild(relation);

    CreateIndex createIndex = new CreateIndex(indexName, sortSpecs);
    if (checkIfExist(ctx.UNIQUE())) {
      createIndex.setUnique(true);
    }
    if (checkIfExist(ctx.method_specifier())) {
      String methodName = buildIdentifier(ctx.method_specifier().identifier());
      createIndex.setMethodSpec(new IndexMethodSpec(methodName));
    }
    if (checkIfExist(ctx.param_clause())) {
      Map<String, String> params = getParams(ctx.param_clause());
      createIndex.setParams(params);
    }
    if (checkIfExist(ctx.where_clause())) {
      Selection selection = visitWhere_clause(ctx.where_clause());
      selection.setChild(relation);
      projection.setChild(selection);
    }
    if (checkIfExist(ctx.LOCATION())) {
      createIndex.setIndexPath(stripQuote(ctx.path.getText()));
    }
    createIndex.setChild(projection);
    return createIndex;
  }

  @Override
  public Expr visitDrop_index_statement(Drop_index_statementContext ctx) {
    String indexName = buildIdentifier(ctx.identifier());
    return new DropIndex(indexName);
  }

  @Override
  public Expr visitDatabase_definition(@NotNull Database_definitionContext ctx) {
    return new CreateDatabase(buildIdentifier(ctx.identifier()), null, checkIfExist(ctx.if_not_exists()));
  }

  @Override
  public Expr visitDrop_database_statement(@NotNull Drop_database_statementContext ctx) {
    return new DropDatabase(buildIdentifier(ctx.identifier()), checkIfExist(ctx.if_exists()));
  }

  @Override
  public Expr visitCreate_table_statement(Create_table_statementContext ctx) {
    String tableName = buildIdentifierChain(ctx.table_name(0).identifier());
    CreateTable createTable = new CreateTable(tableName, checkIfExist(ctx.if_not_exists()));
    if(checkIfExist(ctx.LIKE()))  {
      createTable.setLikeParentTable(buildIdentifierChain(ctx.like_table_name.identifier()));
      return createTable;
    }

    if (checkIfExist(ctx.EXTERNAL())) {
      createTable.setExternal();

<<<<<<< HEAD
      if (checkIfExist(ctx.table_elements())) {
        ColumnDefinition[] elements = getDefinitions(ctx.table_elements());
        createTable.setTableElements(elements);
      } else {
        createTable.setHasSelfDesribeSchema();
      }
=======
      if (checkIfExist(ctx.TABLESPACE())) {
        throw new TajoRuntimeException(new SQLSyntaxError("Tablespace clause is not allowed for an external table."));
      }

      ColumnDefinition[] elements = getDefinitions(ctx.table_elements());
>>>>>>> 60d8d4bc
      String storageType = ctx.storage_type.getText();
      createTable.setStorageType(storageType);

      if (checkIfExist(ctx.LOCATION())) {
        String uri = stripQuote(ctx.uri.getText());
        createTable.setLocation(uri);
      } else {
        throw new TajoRuntimeException(new SQLSyntaxError("LOCATION clause must be required for an external table."));
      }
    } else {
      if (checkIfExist(ctx.table_elements())) {
        ColumnDefinition[] elements = getDefinitions(ctx.table_elements());
        createTable.setTableElements(elements);
      } else {
        createTable.setHasSelfDesribeSchema();
      }

      if (checkIfExist(ctx.TABLESPACE())) {
        String spaceName = ctx.spacename.getText();
        createTable.setTableSpaceName(spaceName);
      }

      if (checkIfExist(ctx.USING())) {
        String fileType = ctx.storage_type.getText();
        createTable.setStorageType(fileType);
      }

      if (checkIfExist(ctx.query_expression())) {
        Expr subquery = visitQuery_expression(ctx.query_expression());
        createTable.setSubQuery(subquery);
      }
    }

    if (checkIfExist(ctx.param_clause())) {
      Map<String, String> params = escapeTableMeta(getParams(ctx.param_clause()));
      createTable.setParams(params);
    }

    if (checkIfExist(ctx.table_partitioning_clauses())) {
      PartitionMethodDescExpr partitionMethodDesc =
          parseTablePartitioningClause(ctx.table_partitioning_clauses());
      createTable.setPartitionMethod(partitionMethodDesc);
    }
    return createTable;
  }

  @Override
  public Expr visitTruncate_table_statement(@NotNull Truncate_table_statementContext ctx) {
    List<Table_nameContext> tableNameContexts = ctx.table_name();
    List<String> tableNames = new ArrayList<String>();

    for (Table_nameContext eachTableNameContext: tableNameContexts) {
      tableNames.add(buildIdentifierChain(eachTableNameContext.identifier()));
    }

    return new TruncateTable(tableNames);
  }

  private ColumnDefinition[] getDefinitions(Table_elementsContext ctx) {
    int size = ctx.field_element().size();
    ColumnDefinition[] elements = new ColumnDefinition[size];
    for (int i = 0; i < size; i++) {
      String name = ctx.field_element(i).name.getText();

      String dataTypeName = ctx.field_element(i).field_type().data_type().getText();
      DataTypeExpr typeDef = visitData_type(ctx.field_element(i).field_type().data_type());
      Preconditions.checkNotNull(typeDef, dataTypeName + " is not handled correctly");
      elements[i] = new ColumnDefinition(name, typeDef);
    }

    return elements;
  }

  public PartitionMethodDescExpr parseTablePartitioningClause(Table_partitioning_clausesContext ctx) {

    if (checkIfExist(ctx.range_partitions())) { // For Range Partition
      Range_partitionsContext rangePartitionsContext = ctx.range_partitions();
      List<Range_value_clauseContext> rangeValueClause = rangePartitionsContext.
          range_value_clause_list().range_value_clause();

      List<RangePartitionSpecifier> specifiers = Lists.newArrayList();

      for (Range_value_clauseContext rangeValue : rangeValueClause) {
        if (checkIfExist(rangeValue.MAXVALUE())) { // LESS THAN (MAXVALUE)
          specifiers.add(new RangePartitionSpecifier(rangeValue.partition_name().getText()));
        } else { // LESS THAN (expr)
          specifiers.add(new RangePartitionSpecifier(rangeValue.partition_name().getText(),
              visitValue_expression(rangeValue.value_expression())));
        }
      }
      return new CreateTable.RangePartition(buildColumnReferenceList(ctx.range_partitions().column_reference_list()),
          specifiers);

    } else if (checkIfExist(ctx.hash_partitions())) { // For Hash Partition
      Hash_partitionsContext hashPartitions = ctx.hash_partitions();

      if (checkIfExist(hashPartitions.hash_partitions_by_quantity())) { // PARTITIONS (num)
        return new HashPartition(buildColumnReferenceList(hashPartitions.column_reference_list()),
            visitNumeric_value_expression(hashPartitions.hash_partitions_by_quantity().quantity));

      } else { // ( PARTITION part_name , ...)
        List<CreateTable.PartitionSpecifier> specifiers = Lists.newArrayList();
        for (Individual_hash_partitionContext partition :
            hashPartitions.individual_hash_partitions().individual_hash_partition()) {
          specifiers.add(new CreateTable.PartitionSpecifier(partition.partition_name().getText()));
        }
        return new HashPartition(buildColumnReferenceList(hashPartitions.column_reference_list()), specifiers);
      }

    } else if (checkIfExist(ctx.list_partitions())) { // For List Partition
      List_partitionsContext listPartitions = ctx.list_partitions();
      List<List_value_partitionContext> partitions = listPartitions.list_value_clause_list().list_value_partition();
      List<ListPartitionSpecifier> specifiers = Lists.newArrayList();

      for (List_value_partitionContext listValuePartition : partitions) {
        int size = listValuePartition.in_value_list().row_value_predicand().size();
        Expr [] exprs = new Expr[size];
        for (int i = 0; i < size; i++) {
          exprs[i] = visitRow_value_predicand(listValuePartition.in_value_list().row_value_predicand(i));
        }
        specifiers.add(new ListPartitionSpecifier(listValuePartition.partition_name().getText(),
            new ValueListExpr(exprs)));
      }
      return new ListPartition(buildColumnReferenceList(ctx.list_partitions().column_reference_list()), specifiers);

    } else if (checkIfExist(ctx.column_partitions())) { // For Column Partition (Hive Style)
      return new CreateTable.ColumnPartition(getDefinitions(ctx.column_partitions().table_elements()));
    } else {
      throw new TajoInternalError("invalid partition type: " + ctx.toStringTree());
    }
  }

  @Override
  public DataTypeExpr visitData_type(Data_typeContext ctx) {
    Predefined_typeContext predefined_type = ctx.predefined_type();

    DataTypeExpr typeDefinition = null;

    // CHAR -> FIXED   CHAR
    //      |- VARYING CHAR
    // TEXT
    if (checkIfExist(predefined_type.character_string_type())) {

      Character_string_typeContext character_string_type = predefined_type.character_string_type();


      if ((checkIfExist(character_string_type.CHARACTER()) || checkIfExist(character_string_type.CHAR())) &&
          !checkIfExist(character_string_type.VARYING())) {

        typeDefinition = new DataTypeExpr(Type.CHAR.name());

        if (character_string_type.type_length() != null) {
          typeDefinition.setLengthOrPrecision(
              Integer.parseInt(character_string_type.type_length().NUMBER().getText()));
        }

      } else if (checkIfExist(character_string_type.VARCHAR()) || checkIfExist(character_string_type.VARYING())) {

        typeDefinition = new DataTypeExpr(Type.VARCHAR.name());

        if (character_string_type.type_length() != null) {
          typeDefinition.setLengthOrPrecision(
              Integer.parseInt(character_string_type.type_length().NUMBER().getText()));
        }

      } else if (checkIfExist(character_string_type.TEXT())) {
        typeDefinition = new DataTypeExpr(Type.TEXT.name());
      }

    // NCHAR
    } else if (checkIfExist(predefined_type.national_character_string_type())) {

      National_character_string_typeContext nchar_type = predefined_type.national_character_string_type();

      if ((checkIfExist(nchar_type.CHAR()) || checkIfExist(nchar_type.CHARACTER()) ||
          checkIfExist(nchar_type.NCHAR()) && !checkIfExist(nchar_type.VARYING()))) {

        typeDefinition = new DataTypeExpr(Type.NCHAR.name());

      } else if (checkIfExist(nchar_type.NVARCHAR()) || checkIfExist(nchar_type.VARYING())) {

        typeDefinition = new DataTypeExpr(Type.NVARCHAR.name());
      }

      // if a length is given
      if (checkIfExist(nchar_type.type_length())) {
        typeDefinition.setLengthOrPrecision(Integer.parseInt(nchar_type.type_length().NUMBER().getText()));
      }

    // BLOB types
    } else if (checkIfExist(predefined_type.binary_large_object_string_type())) {

      Binary_large_object_string_typeContext blob_type = predefined_type.binary_large_object_string_type();

      typeDefinition = new DataTypeExpr(Type.BLOB.name());

      if (checkIfExist(blob_type.type_length())) {
        typeDefinition.setLengthOrPrecision(Integer.parseInt(blob_type.type_length().NUMBER().getText()));
      }

    // NUMERIC types
    } else if (checkIfExist(predefined_type.numeric_type())) {
      // exact number
      if (checkIfExist(predefined_type.numeric_type().exact_numeric_type())) {

        Exact_numeric_typeContext exactType = predefined_type.numeric_type().exact_numeric_type();

        if (checkIfExist(exactType.TINYINT()) || checkIfExist(exactType.INT1())) {
          typeDefinition = new DataTypeExpr(Type.INT1.name());

        } else if (checkIfExist(exactType.INT2()) || checkIfExist(exactType.SMALLINT())) {
          typeDefinition = new DataTypeExpr(Type.INT2.name());

        } else if (checkIfExist(exactType.INT4()) ||
            checkIfExist(exactType.INTEGER()) ||
            checkIfExist(exactType.INT())) {
          typeDefinition = new DataTypeExpr(Type.INT4.name());

        } else if (checkIfExist(exactType.INT8()) || checkIfExist(exactType.BIGINT()) ) {
          typeDefinition = new DataTypeExpr(Type.INT8.name());

        } else if (checkIfExist(exactType.NUMERIC()) ||
            checkIfExist(exactType.DECIMAL()) ||
            checkIfExist(exactType.DEC())) {
          typeDefinition = new DataTypeExpr(Type.NUMERIC.name());

          if (checkIfExist(exactType.precision_param())) {
            typeDefinition.setLengthOrPrecision(Integer.parseInt(exactType.precision_param().precision.getText()));

            if (checkIfExist(exactType.precision_param().scale)) {
              typeDefinition.setScale(Integer.parseInt(exactType.precision_param().scale.getText()));
            }
          }
        }


      } else { // approximate number
        Approximate_numeric_typeContext approximateType = predefined_type.numeric_type().approximate_numeric_type();
        if (checkIfExist(approximateType.FLOAT()) ||
            checkIfExist(approximateType.FLOAT4()) ||
            checkIfExist(approximateType.REAL())) {
          typeDefinition = new DataTypeExpr(Type.FLOAT4.name());

        } else if (checkIfExist(approximateType.FLOAT8()) || checkIfExist(approximateType.DOUBLE())) {
          typeDefinition = new DataTypeExpr(Type.FLOAT8.name());
        }
      }

    } else if (checkIfExist(predefined_type.boolean_type())) {
      typeDefinition = new DataTypeExpr(Type.BOOLEAN.name());

    } else if (checkIfExist(predefined_type.datetime_type())) {

      Datetime_typeContext dateTimeType = predefined_type.datetime_type();
      if (checkIfExist(dateTimeType.DATE())) {
        typeDefinition = new DataTypeExpr(Type.DATE.name());

      } else if (checkIfExist(dateTimeType.TIME(0))) {
        if (checkIfExist(dateTimeType.ZONE())) {
          typeDefinition = new DataTypeExpr(Type.TIMEZ.name());
        } else {
          typeDefinition = new DataTypeExpr(Type.TIME.name());
        }

      } else if (checkIfExist(dateTimeType.TIMETZ())) {
        typeDefinition = new DataTypeExpr(Type.TIMEZ.name());

      } else if (checkIfExist(dateTimeType.TIMESTAMP())) {
         if (checkIfExist(dateTimeType.ZONE())) {
           typeDefinition = new DataTypeExpr(Type.TIMESTAMPZ.name());
         }  else {
           typeDefinition = new DataTypeExpr(Type.TIMESTAMP.name());
         }

      } else if (checkIfExist(dateTimeType.TIMESTAMPTZ())) {
        typeDefinition = new DataTypeExpr(Type.TIMESTAMPZ.name());
      }

      // bit data types
    } else if (predefined_type.bit_type() != null) {
      Bit_typeContext bitType = predefined_type.bit_type();

      if (checkIfExist(bitType.VARBIT()) || checkIfExist(bitType.VARYING())) {
        typeDefinition = new DataTypeExpr(Type.VARBIT.name());

      } else {
        typeDefinition = new DataTypeExpr(Type.BIT.name());
      }

      if (checkIfExist(bitType.type_length())) {
        typeDefinition.setLengthOrPrecision(
            Integer.parseInt(bitType.type_length().NUMBER().getText()));
      }


      // binary data types
    } else if (checkIfExist(predefined_type.binary_type())) {
      Binary_typeContext binaryType = predefined_type.binary_type();

      if (checkIfExist(binaryType.VARBINARY()) || checkIfExist(binaryType.VARYING())) {
        typeDefinition = new DataTypeExpr(Type.VARBINARY.name());
      } else {
        typeDefinition = new DataTypeExpr(Type.BINARY.name());
      }


      if (checkIfExist(binaryType.type_length())) {
        typeDefinition.setLengthOrPrecision(Integer.parseInt(binaryType.type_length().NUMBER().getText()));
      }

      // inet
    } else if (checkIfExist(predefined_type.network_type())) {
      typeDefinition = new DataTypeExpr(Type.INET4.name());


    } else if (checkIfExist(predefined_type.record_type())) {
      ColumnDefinition [] nestedRecordDefine = getDefinitions(predefined_type.record_type().table_elements());
      typeDefinition = new DataTypeExpr(new DataTypeExpr.RecordType(nestedRecordDefine));

    } else if (checkIfExist(predefined_type.map_type())) {
      Map_typeContext mapTypeContext = predefined_type.map_type();
      typeDefinition = new DataTypeExpr(
          new MapType(visitData_type(mapTypeContext.key_type), visitData_type(mapTypeContext.value_type)));
    }

    return typeDefinition;
  }

  @Override
  public Expr visitInsert_statement(Insert_statementContext ctx) {
    Insert insertExpr = new Insert();

    if (ctx.OVERWRITE() != null) {
      insertExpr.setOverwrite();
    }

    if (ctx.table_name() != null) {
      insertExpr.setTableName(buildIdentifierChain(ctx.table_name().identifier()));

      if (ctx.column_reference_list() != null) {
        ColumnReferenceExpr [] targetColumns =
            new ColumnReferenceExpr[ctx.column_reference_list().column_reference().size()];

        for (int i = 0; i < targetColumns.length; i++) {
          targetColumns[i] = visitColumn_reference(ctx.column_reference_list().column_reference(i));
        }

        insertExpr.setTargetColumns(targetColumns);
      }
    }

    if (ctx.LOCATION() != null) {
      insertExpr.setLocation(stripQuote(ctx.path.getText()));

      if (ctx.USING() != null) {
        insertExpr.setStorageType(ctx.storage_type.getText());

        if (ctx.param_clause() != null) {
          insertExpr.setParams(escapeTableMeta(getParams(ctx.param_clause())));
        }
      }
    }

    insertExpr.setSubQuery(visitQuery_expression(ctx.query_expression()));

    Preconditions.checkState(insertExpr.hasTableName() || insertExpr.hasLocation(),
        "Either a table name or a location should be given.");
    Preconditions.checkState(insertExpr.hasTableName() ^ insertExpr.hasLocation(),
        "A table name and a location cannot coexist.");
    return insertExpr;
  }

  @Override
  public Expr visitDrop_table_statement(Drop_table_statementContext ctx) {
    return new DropTable(buildIdentifierChain(ctx.table_name().identifier()),
        checkIfExist(ctx.if_exists()), checkIfExist(ctx.PURGE()));
  }


  private Map<String, String> getParams(Param_clauseContext ctx) {
    Map<String, String> params = new HashMap<String, String>();
    for (int i = 0; i < ctx.param().size(); i++) {
      params.put(stripQuote(ctx.param(i).key.getText()), stripQuote(ctx.param(i).value.getText()));
    }

    return params;
  }

  public Map<String, String> escapeTableMeta(Map<String, String> map) {
    Map<String, String> params = new HashMap<String, String>();
    for (Map.Entry<String, String> entry : map.entrySet()) {
      if (entry.getKey().equals(StorageConstants.TEXT_DELIMITER)) {
        params.put(StorageConstants.TEXT_DELIMITER, StringUtils.unicodeEscapedDelimiter(entry.getValue()));
      } else {
        params.put(entry.getKey(), entry.getValue());
      }
    }
    return params;
  }

  private static String stripQuote(String str) {
    return str.substring(1, str.length() - 1);
  }

  @Override
  public Expr visitCast_specification(Cast_specificationContext ctx) {
    Expr operand = visitChildren(ctx.cast_operand());
    DataTypeExpr castTarget = visitData_type(ctx.cast_target().data_type());
    return new CastExpr(operand, castTarget);
  }

  @Override
  public Expr visitUnsigned_value_specification(@NotNull Unsigned_value_specificationContext ctx) {
    return visitChildren(ctx);
  }

  @Override
  public Expr visitUnsigned_literal(@NotNull Unsigned_literalContext ctx) {
    if (checkIfExist(ctx.unsigned_numeric_literal())) {
      return visitUnsigned_numeric_literal(ctx.unsigned_numeric_literal());
    } else {
      return visitGeneral_literal(ctx.general_literal());
    }
  }

  @Override
  public Expr visitGeneral_literal(General_literalContext ctx) {
    if (checkIfExist(ctx.Character_String_Literal())) {
      return new LiteralValue(stripQuote(ctx.Character_String_Literal().getText()), LiteralType.String);
    } else if (checkIfExist(ctx.datetime_literal())) {
      return visitDatetime_literal(ctx.datetime_literal());
    } else {
      return new BooleanLiteral(checkIfExist(ctx.boolean_literal().TRUE()));
    }
  }

  @Override
  public Expr visitDatetime_literal(@NotNull Datetime_literalContext ctx) {
    if (checkIfExist(ctx.time_literal())) {
      return visitTime_literal(ctx.time_literal());
    } else if (checkIfExist(ctx.date_literal())) {
      return visitDate_literal(ctx.date_literal());
    } else if (checkIfExist(ctx.interval_literal())) {
      return visitInterval_literal(ctx.interval_literal());
    } else {
      return visitTimestamp_literal(ctx.timestamp_literal());
    }
  }

  @Override
  public Expr visitTime_literal(Time_literalContext ctx) {
    String timePart = stripQuote(ctx.time_string.getText());
    return new TimeLiteral(parseTime(timePart));
  }

  @Override
  public Expr visitDate_literal(Date_literalContext ctx) {
    String datePart = stripQuote(ctx.date_string.getText());
    return new DateLiteral(parseDate(datePart));
  }

  @Override
  public Expr visitTimestamp_literal(Timestamp_literalContext ctx) {
    String timestampStr = stripQuote(ctx.timestamp_string.getText());
    String[] parts = timestampStr.split(" ");
    String datePart = parts[0];
    String timePart = parts[1];
    return new TimestampLiteral(parseDate(datePart), parseTime(timePart));
  }

  @Override
  public Expr visitInterval_literal(@NotNull Interval_literalContext ctx) {
    String intervalStr = stripQuote(ctx.interval_string.getText());
    return new IntervalLiteral(intervalStr);
  }

  @Override
  public Expr visitDatetime_value_expression(@NotNull Datetime_value_expressionContext ctx) {
    return visitDatetime_term(ctx.datetime_term());
  }

  @Override
  public Expr visitDatetime_term(@NotNull Datetime_termContext ctx) {
    return visitDatetime_factor(ctx.datetime_factor());
  }

  @Override
  public Expr visitDatetime_factor(@NotNull Datetime_factorContext ctx) {
    return visitDatetime_primary(ctx.datetime_primary());
  }

  @Override
  public Expr visitDatetime_primary(@NotNull Datetime_primaryContext ctx) {
    if (checkIfExist(ctx.value_expression_primary())) {
      return visitValue_expression_primary(ctx.value_expression_primary());
    } else {
      return visitDatetime_value_function(ctx.datetime_value_function());
    }
  }

  @Override
  public Expr visitDatetime_value_function(@NotNull Datetime_value_functionContext ctx) {
    if (checkIfExist(ctx.current_date_value_function())) {
      return visitCurrent_date_value_function(ctx.current_date_value_function());
    } else if (checkIfExist(ctx.current_time_value_function())) {
      return visitCurrent_time_value_function(ctx.current_time_value_function());
    } else {
      return visitCurrent_timestamp_value_function(ctx.current_timestamp_value_function());
    }
  }

  @Override
  public Expr visitCurrent_date_value_function(@NotNull Current_date_value_functionContext ctx) {
    String functionName = "current_date";
    Expr[] params = new Expr[]{};
    return new FunctionExpr(functionName, params);
  }

  @Override
  public Expr visitCurrent_time_value_function(@NotNull Current_time_value_functionContext ctx) {
    String functionName = "current_time";
    Expr[] params = new Expr[]{};
    return new FunctionExpr(functionName, params);
  }

  @Override
  public Expr visitCurrent_timestamp_value_function(@NotNull Current_timestamp_value_functionContext ctx) {
    String functionName = "now";
    Expr[] params = new Expr[]{};
    return new FunctionExpr(functionName, params);
  }

  private DateValue parseDate(String datePart) {
    // e.g., 1980-04-01
    String[] parts = datePart.split("-");
    return new DateValue(parts[0], parts[1], parts[2]);
  }

  private TimeValue parseTime(String timePart) {
    // e.g., 12:01:50.399
    String[] parts = timePart.split(":");

    TimeValue time;
    boolean hasFractionOfSeconds = (parts.length > 2 && parts[2].indexOf('.') > 0);
    if (hasFractionOfSeconds) {
      String[] secondsParts = parts[2].split("\\.");
      time = new TimeValue(parts[0], parts[1], secondsParts[0]);
      if (secondsParts.length == 2) {
        time.setSecondsFraction(secondsParts[1]);
      }
    } else {
      time = new TimeValue(parts[0],
          (parts.length > 1 ? parts[1] : "0"),
          (parts.length > 2 ? parts[2] : "0"));
    }
    return time;
  }

  @Override
  public Expr visitAlter_tablespace_statement(@NotNull Alter_tablespace_statementContext ctx) {
    AlterTablespace alter = new AlterTablespace(ctx.space_name.getText());
    alter.setLocation(stripQuote(ctx.uri.getText()));
    return alter;
  }

  @Override
  public Expr visitAlter_table_statement(Alter_table_statementContext ctx) {

    final List<Table_nameContext> tables = ctx.table_name();

    final AlterTable alterTable = new AlterTable(buildIdentifierChain(tables.get(0).identifier()));

    if (tables.size() == 2) {
      alterTable.setNewTableName(buildIdentifierChain(tables.get(1).identifier()));
    }

    if (checkIfExist(ctx.column_name()) && ctx.column_name().size() == 2) {
      final List<Column_nameContext> columns = ctx.column_name();
      alterTable.setColumnName(buildIdentifier(columns.get(0).identifier()));
      alterTable.setNewColumnName(buildIdentifier(columns.get(1).identifier()));
    }

    Field_elementContext field_elementContext = ctx.field_element();
    if (checkIfExist(field_elementContext)) {
      final String name = field_elementContext.name.getText();
      final DataTypeExpr typeDef = visitData_type(field_elementContext.field_type().data_type());
      final ColumnDefinition columnDefinition = new ColumnDefinition(name, typeDef);
      alterTable.setAddNewColumn(columnDefinition);
    }

    if (checkIfExist(ctx.partition_column_value_list())) {
      List<Partition_column_valueContext> columnValueList = ctx.partition_column_value_list().partition_column_value();
      int size = columnValueList.size();
      ColumnReferenceExpr[] columns = new ColumnReferenceExpr[size];
      Expr[] values = new Expr[size];
      for (int i = 0; i < size; i++) {
        Partition_column_valueContext columnValue = columnValueList.get(i);
        columns[i] = new ColumnReferenceExpr(buildIdentifier(columnValue.identifier()));
        values[i] = visitRow_value_predicand(columnValue.row_value_predicand());
      }
      alterTable.setColumns(columns);
      alterTable.setValues(values);
      if (ctx.LOCATION() != null) {
        String path = stripQuote(ctx.path.getText());
        alterTable.setLocation(path);
      }
      alterTable.setPurge(checkIfExist(ctx.PURGE()));
      alterTable.setIfNotExists(checkIfExist(ctx.if_not_exists()));
      alterTable.setIfExists(checkIfExist(ctx.if_exists()));
    }

    if (checkIfExist(ctx.property_list())) {
      alterTable.setParams(getProperties(ctx.property_list()));
    }

    alterTable.setAlterTableOpType(determineAlterTableType(ctx));

    return alterTable;
  }

  private Map<String, String> getProperties(Property_listContext ctx) {
    Map<String, String> params = new HashMap<String, String>();
    for (int i = 0; i < ctx.property().size(); i++) {
      params.put(stripQuote(ctx.property(i).key.getText()), stripQuote(ctx.property(i).value.getText()));
    }

    return params;
  }

  private AlterTableOpType determineAlterTableType(Alter_table_statementContext ctx) {

    final int RENAME_MASK = 00000001;
    final int COLUMN_MASK = 00000010;
    final int TO_MASK = 00000100;
    final int ADD_MASK = 00001000;
    final int DROP_MASK = 00001001;
    final int PARTITION_MASK = 00000020;
    final int SET_MASK = 00000002;
    final int PROPERTY_MASK = 00010000;

    int val = 00000000;

    for (int idx = 1; idx < ctx.getChildCount(); idx++) {

      if (ctx.getChild(idx) instanceof TerminalNode) {
        switch (((TerminalNode) ctx.getChild(idx)).getSymbol().getType()) {
          case RENAME:
            val = val | RENAME_MASK;
            break;
          case COLUMN:
            val = val | COLUMN_MASK;
            break;
          case TO:
            val = val | TO_MASK;
            break;
          case ADD:
            val = val | ADD_MASK;
            break;
          case DROP:
            val = val | DROP_MASK;
            break;
          case PARTITION:
            val = val | PARTITION_MASK;
            break;
          case SET:
            val = val | SET_MASK;
            break;
          case PROPERTY:
            val = val | PROPERTY_MASK;
            break;
          default:
            break;
        }
      }
    }
    return evaluateAlterTableOperationTye(val);
  }

  private AlterTableOpType evaluateAlterTableOperationTye(final int value) {

    switch (value) {
      case 65:
        return AlterTableOpType.RENAME_TABLE;
      case 73:
        return AlterTableOpType.RENAME_COLUMN;
      case 520:
        return AlterTableOpType.ADD_COLUMN;
      case 528:
        return AlterTableOpType.ADD_PARTITION;
      case 529:
        return AlterTableOpType.DROP_PARTITION;
      case 4098:
        return AlterTableOpType.SET_PROPERTY;
      default:
        return null;
    }
  }

  /**
   * Return identifier, where text case sensitivity is kept depending on the kind of identifier and
   *
   * @param identifier IdentifierContext
   * @return Identifier
   */
  private static String buildIdentifier(IdentifierContext identifier) {
    if (checkIfExist(identifier.nonreserved_keywords())) {
      return identifier.getText().toLowerCase();
    } else {
      return identifier.getText();
    }
  }

  private static String buildIdentifierChain(final Collection<IdentifierContext> identifierChains) {
    return Joiner.on(".").join(Collections2.transform(identifierChains, new Function<IdentifierContext, String>() {
      @Override
      public String apply(IdentifierContext identifierContext) {
        return buildIdentifier(identifierContext);
      }
    }));
  }
}<|MERGE_RESOLUTION|>--- conflicted
+++ resolved
@@ -1294,20 +1294,17 @@
     if (checkIfExist(ctx.EXTERNAL())) {
       createTable.setExternal();
 
-<<<<<<< HEAD
       if (checkIfExist(ctx.table_elements())) {
         ColumnDefinition[] elements = getDefinitions(ctx.table_elements());
         createTable.setTableElements(elements);
       } else {
         createTable.setHasSelfDesribeSchema();
       }
-=======
+
       if (checkIfExist(ctx.TABLESPACE())) {
         throw new TajoRuntimeException(new SQLSyntaxError("Tablespace clause is not allowed for an external table."));
       }
 
-      ColumnDefinition[] elements = getDefinitions(ctx.table_elements());
->>>>>>> 60d8d4bc
       String storageType = ctx.storage_type.getText();
       createTable.setStorageType(storageType);
 
