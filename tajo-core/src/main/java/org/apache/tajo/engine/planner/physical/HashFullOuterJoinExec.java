/**
 * Licensed to the Apache Software Foundation (ASF) under one
 * or more contributor license agreements.  See the NOTICE file
 * distributed with this work for additional information
 * regarding copyright ownership.  The ASF licenses this file
 * to you under the Apache License, Version 2.0 (the
 * "License"); you may not use this file except in compliance
 * with the License.  You may obtain a copy of the License at
 *
 *     http://www.apache.org/licenses/LICENSE-2.0
 *
 * Unless required by applicable law or agreed to in writing, software
 * distributed under the License is distributed on an "AS IS" BASIS,
 * WITHOUT WARRANTIES OR CONDITIONS OF ANY KIND, either express or implied.
 * See the License for the specific language governing permissions and
 * limitations under the License.
 */

package org.apache.tajo.engine.planner.physical;

import org.apache.tajo.plan.logical.JoinNode;
import org.apache.tajo.storage.NullTuple;
import org.apache.tajo.storage.Tuple;
import org.apache.tajo.util.Pair;
import org.apache.tajo.worker.TaskAttemptContext;

import java.io.IOException;
import java.util.*;

public class HashFullOuterJoinExec extends CommonHashJoinExec<Pair<Boolean, List<Tuple>>> {

  private boolean finalLoop; // final loop for right unmatched

  public HashFullOuterJoinExec(TaskAttemptContext context, JoinNode plan, PhysicalExec outer,
                               PhysicalExec inner) {
    super(context, plan, outer, inner);
  }

<<<<<<< HEAD
  protected void getKeyLeftTuple(final Tuple outerTuple, Tuple keyTuple) {
    for (int i = 0; i < leftKeyList.length; i++) {
      keyTuple.put(i, outerTuple.asDatum(leftKeyList[i]));
    }
  }
=======
  public Iterator<Tuple> getUnmatchedRight() {
>>>>>>> 03294e14

    return new Iterator<Tuple>() {

      private Iterator<Pair<Boolean, List<Tuple>>> iterator1 = tupleSlots.values().iterator();
      private Iterator<Tuple> iterator2;

      @Override
      public boolean hasNext() {
        if (hasMore()) {
          return true;
        }
        for (iterator2 = null; !hasMore() && iterator1.hasNext();) {
          Pair<Boolean, List<Tuple>> next = iterator1.next();
          if (!next.getFirst()) {
            iterator2 = next.getSecond().iterator();
          }
        }
        return hasMore();
      }

      private boolean hasMore() {
        return iterator2 != null && iterator2.hasNext();
      }

      @Override
      public Tuple next() {
        return iterator2.next();
      }

      @Override
      public void remove() {
        throw new UnsupportedOperationException("remove");
      }
    };
  }

  public Tuple next() throws IOException {
    if (first) {
      loadRightToHashTable();
    }

    while (!context.isStopped() && !finished) {
      if (iterator != null && iterator.hasNext()) {
        frameTuple.setRight(iterator.next());
        projector.eval(frameTuple, outTuple);
        return outTuple;
      }
      if (finalLoop) {
        finished = true;
        return null;
      }
      Tuple leftTuple = leftChild.next();
      if (leftTuple == null) {
      // if no more tuples in left tuples, a join is completed.
        // in this stage we can begin outputing tuples from the right operand (which were before in tupleSlots) null padded on the left side
        frameTuple.setLeft(NullTuple.create(leftNumCols));
        iterator = getUnmatchedRight();
        finalLoop = true;
        continue;
      }
      frameTuple.setLeft(leftTuple);

<<<<<<< HEAD
    while (!context.isStopped() && (tuple = rightChild.next()) != null) {
      keyTuple = new VTuple(joinKeyPairs.size());
      for (int i = 0; i < rightKeyList.length; i++) {
        keyTuple.put(i, tuple.asDatum(rightKeyList[i]));
=======
      if (leftFiltered(leftTuple)) {
        iterator = nullIterator(rightNumCols);
        continue;
>>>>>>> 03294e14
      }
      // getting corresponding right
      Pair<Boolean, List<Tuple>> hashed = tupleSlots.get(toKey(leftTuple));
      if (hashed == null) {
        iterator = nullIterator(rightNumCols);
        continue;
      }
      Iterator<Tuple> rightTuples = rightFiltered(hashed.getSecond());
      if (!rightTuples.hasNext()) {
        iterator = nullIterator(rightNumCols);
        continue;
      }
      iterator = rightTuples;
      hashed.setFirst(true);   // match found
    }

    return null;
  }

  @Override
  protected Map<Tuple, Pair<Boolean, List<Tuple>>> convert(Map<Tuple, List<Tuple>> hashed,
                                                           boolean fromCache) throws IOException {
    Map<Tuple, Pair<Boolean, List<Tuple>>> tuples = new HashMap<Tuple, Pair<Boolean, List<Tuple>>>(hashed.size());
    for (Map.Entry<Tuple, List<Tuple>> entry : hashed.entrySet()) {
      // flag: initially false (whether this join key had at least one match on the counter part)
      tuples.put(entry.getKey(), new Pair<Boolean, List<Tuple>>(false, entry.getValue()));
    }
    return tuples;
  }

  @Override
  public void rescan() throws IOException {
    super.rescan();
    for (Pair<Boolean, List<Tuple>> value : tupleSlots.values()) {
      value.setFirst(false);
    }
    finalLoop = false;
  }
}
<|MERGE_RESOLUTION|>--- conflicted
+++ resolved
@@ -36,15 +36,7 @@
     super(context, plan, outer, inner);
   }
 
-<<<<<<< HEAD
-  protected void getKeyLeftTuple(final Tuple outerTuple, Tuple keyTuple) {
-    for (int i = 0; i < leftKeyList.length; i++) {
-      keyTuple.put(i, outerTuple.asDatum(leftKeyList[i]));
-    }
-  }
-=======
   public Iterator<Tuple> getUnmatchedRight() {
->>>>>>> 03294e14
 
     return new Iterator<Tuple>() {
 
@@ -107,16 +99,9 @@
       }
       frameTuple.setLeft(leftTuple);
 
-<<<<<<< HEAD
-    while (!context.isStopped() && (tuple = rightChild.next()) != null) {
-      keyTuple = new VTuple(joinKeyPairs.size());
-      for (int i = 0; i < rightKeyList.length; i++) {
-        keyTuple.put(i, tuple.asDatum(rightKeyList[i]));
-=======
       if (leftFiltered(leftTuple)) {
         iterator = nullIterator(rightNumCols);
         continue;
->>>>>>> 03294e14
       }
       // getting corresponding right
       Pair<Boolean, List<Tuple>> hashed = tupleSlots.get(toKey(leftTuple));
