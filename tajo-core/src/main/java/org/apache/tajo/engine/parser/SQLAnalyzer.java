/**
 * Licensed to the Apache Software Foundation (ASF) under one
 * or more contributor license agreements.  See the NOTICE file
 * distributed with this work for additional information
 * regarding copyright ownership.  The ASF licenses this file
 * to you under the Apache License, Version 2.0 (the
 * "License"); you may not use this file except in compliance
 * with the License.  You may obtain a copy of the License at
 *
 *     http://www.apache.org/licenses/LICENSE-2.0
 *
 * Unless required by applicable law or agreed to in writing, software
 * distributed under the License is distributed on an "AS IS" BASIS,
 * WITHOUT WARRANTIES OR CONDITIONS OF ANY KIND, either express or implied.
 * See the License for the specific language governing permissions and
 * limitations under the License.
 */

package org.apache.tajo.engine.parser;

import com.google.common.base.Preconditions;
import com.google.common.collect.Lists;
import org.antlr.v4.runtime.ANTLRInputStream;
import org.antlr.v4.runtime.CommonTokenStream;
import org.antlr.v4.runtime.misc.NotNull;
import org.antlr.v4.runtime.tree.TerminalNode;
import org.apache.tajo.SessionVars;
import org.apache.tajo.algebra.*;
import org.apache.tajo.algebra.Aggregation.GroupType;
import org.apache.tajo.algebra.CreateIndex.IndexMethodSpec;
import org.apache.tajo.algebra.LiteralValue.LiteralType;
import org.apache.tajo.algebra.Sort.SortSpec;
import org.apache.tajo.catalog.CatalogUtil;
import org.apache.tajo.engine.parser.SQLParser.*;
import org.apache.tajo.plan.util.PlannerUtil;
import org.apache.tajo.storage.StorageConstants;
import org.apache.tajo.util.StringUtils;

import java.util.*;

import static org.apache.tajo.algebra.Aggregation.GroupElement;
import static org.apache.tajo.algebra.CreateTable.*;
import static org.apache.tajo.algebra.WindowSpec.WindowFrameEndBoundType;
import static org.apache.tajo.algebra.WindowSpec.WindowFrameStartBoundType;
import static org.apache.tajo.common.TajoDataTypes.Type;
import static org.apache.tajo.engine.parser.SQLParser.*;

public class SQLAnalyzer extends SQLParserBaseVisitor<Expr> {
  private SQLParser parser;

  public SQLAnalyzer() {
  }

  public Expr parse(String sql) {
    ANTLRInputStream input = new ANTLRInputStream(sql);
    SQLLexer lexer = new SQLLexer(input);
    CommonTokenStream tokens = new CommonTokenStream(lexer);
    this.parser = new SQLParser(tokens);
    parser.setBuildParseTree(true);
    parser.removeErrorListeners();

    parser.setErrorHandler(new SQLErrorStrategy());
    parser.addErrorListener(new SQLErrorListener());

    SqlContext context;
    try {
      context = parser.sql();
    } catch (SQLParseError e) {
      e.printStackTrace();
      throw new SQLSyntaxError(e);
    }
    return visitSql(context);
  }

  private static boolean checkIfExist(Object obj) {
    return obj != null;
  }

  @Override
  public Expr visitSql(SqlContext ctx) {
    Expr statement = visit(ctx.statement());
    if (checkIfExist(ctx.explain_clause())) {
      return new Explain(statement);
    } else {
      return statement;
    }
  }

  public Expr visitSession_statement(@NotNull SQLParser.Session_statementContext ctx) {

    if (checkIfExist(ctx.CATALOG())) {

      return new SetSession(SessionVars.CURRENT_DATABASE.name(), ctx.dbname.getText());


    } else if (checkIfExist(ctx.name)) {
      String value;
      if (checkIfExist(ctx.boolean_literal())) {
        value = ctx.boolean_literal().getText();
      } else if (checkIfExist(ctx.Character_String_Literal())) {
        value = stripQuote(ctx.Character_String_Literal().getText());
      } else if (checkIfExist(ctx.signed_numerical_literal())) {
        value = ctx.signed_numerical_literal().getText();
      } else {
        value = null;
      }
      return new SetSession(ctx.name.getText(), value);


    } else if (checkIfExist(ctx.TIME()) && checkIfExist(ctx.ZONE())) {

      String value;
      if (checkIfExist(ctx.Character_String_Literal())) {
        value = stripQuote(ctx.Character_String_Literal().getText());
      } else if (checkIfExist(ctx.signed_numerical_literal())) {
        value = ctx.signed_numerical_literal().getText();
      } else {
        value = null;
      }
      return new SetSession(SessionVars.TIMEZONE.name(), value);

    } else {
      throw new SQLSyntaxError("Unsupported session statement");
    }
  }

  @Override
  public Expr visitNon_join_query_expression(SQLParser.Non_join_query_expressionContext ctx) {

    Expr current = visitNon_join_query_term(ctx.non_join_query_term());
    if (ctx.getChildCount() == 1) {
      return current;
    }

    OpType operatorType;
    Expr left;
    for (int i = 1; i < ctx.getChildCount(); i++) {
      int idx = i;
      boolean distinct = true;

      if (ctx.getChild(idx) instanceof TerminalNode) {
        if (((TerminalNode) ctx.getChild(idx)).getSymbol().getType() == UNION) {
          operatorType = OpType.Union;
        } else {
          operatorType = OpType.Except;
        }

        idx++;

        if (ctx.getChild(idx) instanceof TerminalNode) {
          if (((TerminalNode) ctx.getChild(idx)).getSymbol().getType() == ALL) {
            distinct = false;
          }

          idx++;
        }

        SQLParser.Query_termContext queryTermContext =
            (SQLParser.Query_termContext) ctx.getChild(idx);
        Expr right = visitQuery_term(queryTermContext);

        left = current;
        current = new SetOperation(operatorType, left, right, distinct);

        i = idx;
      }
    }

    return current;
  }

  @Override
  public Expr visitNon_join_query_term(Non_join_query_termContext ctx) {

    Expr current = visitNon_join_query_primary(ctx.non_join_query_primary());
    Expr left;

    for (int i = 1; i < ctx.getChildCount(); ) {
      int idx = i;
      boolean distinct = true;

      if (ctx.getChild(idx) instanceof TerminalNode) {
        if (((TerminalNode) ctx.getChild(idx)).getSymbol().getType() == INTERSECT) {
          idx++;
        }

        if (ctx.getChild(idx) instanceof TerminalNode) {
          if (((TerminalNode) ctx.getChild(idx)).getSymbol().getType() == ALL) {
            distinct = false;
            idx++;
          }
        }

        Query_primaryContext queryPrimaryContext = (Query_primaryContext) ctx.getChild(idx);
        Expr right = visitQuery_primary(queryPrimaryContext);

        left = current;
        current = new SetOperation(OpType.Intersect, left, right, distinct);

        i += idx;
      }
    }

    return current;

  }

  @Override
  public Expr visitQuery_specification(SQLParser.Query_specificationContext ctx) {
    Expr current = null;
    if (ctx.table_expression() != null) {
      current = visitFrom_clause(ctx.table_expression().from_clause());

      if (ctx.table_expression().where_clause() != null) {
        Selection selection = visitWhere_clause(ctx.table_expression().where_clause());
        selection.setChild(current);
        current = selection;
      }

      if (ctx.table_expression().groupby_clause() != null) {
        Aggregation aggregation = visitGroupby_clause(ctx.table_expression().groupby_clause());
        aggregation.setChild(current);
        current = aggregation;

        if (ctx.table_expression().having_clause() != null) {
          Expr havingCondition = visitBoolean_value_expression(
              ctx.table_expression().having_clause().boolean_value_expression());
          Having having = new Having(havingCondition);
          having.setChild(current);
          current = having;
        }
      }

      if (ctx.table_expression().orderby_clause() != null) {
        Sort sort = visitOrderby_clause(ctx.table_expression().orderby_clause());
        sort.setChild(current);
        current = sort;
      }

      if (checkIfExist(ctx.table_expression().window_clause())) {
        Window window = visitWindow_clause(ctx.table_expression().window_clause());
        window.setChild(current);
        current = window;
      }

      if (ctx.table_expression().limit_clause() != null) {
        Limit limit = visitLimit_clause(ctx.table_expression().limit_clause());
        limit.setChild(current);
        current = limit;
      }
    }

    Projection projection = visitSelect_list(ctx.select_list());

    if (ctx.set_qualifier() != null && ctx.set_qualifier().DISTINCT() != null) {
      projection.setDistinct();
    }

    if (current != null) {
      projection.setChild(current);
    }

    current = projection;

    return current;
  }

  /**
   * <pre>
   *   select_list
   *   : select_sublist (COMMA select_sublist)*
   *   ;
   * </pre>
   *
   * @param ctx
   * @return
   */
  @Override
  public Projection visitSelect_list(SQLParser.Select_listContext ctx) {
    Projection projection = new Projection();
    NamedExpr[] targets = new NamedExpr[ctx.select_sublist().size()];
    for (int i = 0; i < targets.length; i++) {
      targets[i] = visitSelect_sublist(ctx.select_sublist(i));
    }
    projection.setNamedExprs(targets);

    return projection;
  }

  /**
   * <pre>
   *   select_sublist
   *   : derived_column
   *   | asterisked_qualifier
   *   ;
   * </pre>
   *
   * @param ctx
   * @return
   */
  @Override
  public NamedExpr visitSelect_sublist(SQLParser.Select_sublistContext ctx) {
    if (ctx.qualified_asterisk() != null) {
      return visitQualified_asterisk(ctx.qualified_asterisk());
    } else {
      return visitDerived_column(ctx.derived_column());
    }
  }

  @Override
  public RelationList visitFrom_clause(SQLParser.From_clauseContext ctx) {
    Expr[] relations = new Expr[ctx.table_reference_list().table_reference().size()];
    for (int i = 0; i < relations.length; i++) {
      relations[i] = visitTable_reference(ctx.table_reference_list().table_reference(i));
    }
    return new RelationList(relations);
  }

  @Override
  public Selection visitWhere_clause(SQLParser.Where_clauseContext ctx) {
    return new Selection(visitSearch_condition(ctx.search_condition()));
  }

  @Override
  public Aggregation visitGroupby_clause(SQLParser.Groupby_clauseContext ctx) {
    Aggregation clause = new Aggregation();

    // If grouping group is not empty
    if (ctx.grouping_element_list().grouping_element().get(0).empty_grouping_set() == null) {
      int elementSize = ctx.grouping_element_list().grouping_element().size();
      ArrayList<GroupElement> groups = new ArrayList<GroupElement>(elementSize + 1);
      ArrayList<Expr> ordinaryExprs = null;
      int groupSize = 1;
      groups.add(null);

      for (int i = 0; i < elementSize; i++) {
        SQLParser.Grouping_elementContext element =
            ctx.grouping_element_list().grouping_element().get(i);
        if (element.ordinary_grouping_set() != null) {
          if (ordinaryExprs == null) {
            ordinaryExprs = new ArrayList<Expr>();
          }
          Collections.addAll(ordinaryExprs, getRowValuePredicandsFromOrdinaryGroupingSet(element.ordinary_grouping_set()));
        } else if (element.rollup_list() != null) {
          groupSize++;
          groups.add(new GroupElement(GroupType.Rollup,
              getRowValuePredicandsFromOrdinaryGroupingSetList(element.rollup_list().c)));
        } else if (element.cube_list() != null) {
          groupSize++;
          groups.add(new GroupElement(GroupType.Cube,
              getRowValuePredicandsFromOrdinaryGroupingSetList(element.cube_list().c)));
        }
      }

      if (ordinaryExprs != null) {
        groups.set(0, new GroupElement(GroupType.OrdinaryGroup, ordinaryExprs.toArray(new Expr[ordinaryExprs.size()])));
        clause.setGroups(groups.subList(0, groupSize).toArray(new GroupElement[groupSize]));
      } else if (groupSize > 1) {
        clause.setGroups(groups.subList(1, groupSize).toArray(new GroupElement[groupSize - 1]));
      }
    }

    return clause;
  }

  @Override public WindowFunctionExpr visitWindow_function(@NotNull SQLParser.Window_functionContext context) {
    WindowFunctionExpr windowFunction = null;

    Window_function_typeContext functionType = context.window_function_type();
    GeneralSetFunctionExpr functionBody;
    if (checkIfExist(functionType.rank_function_type())) {
      Rank_function_typeContext rankFunction = functionType.rank_function_type();
      if (checkIfExist(rankFunction.RANK())) {
        functionBody = new GeneralSetFunctionExpr("rank", false, new Expr[] {});
      } else if (checkIfExist(rankFunction.DENSE_RANK())) {
        functionBody = new GeneralSetFunctionExpr("dense_rank", false, new Expr[] {});
      } else if (checkIfExist(rankFunction.PERCENT_RANK())) {
        functionBody = new GeneralSetFunctionExpr("percent_rank", false, new Expr[] {});
      } else {
        functionBody = new GeneralSetFunctionExpr("cume_dist", false, new Expr[] {});
      }
    } else if (checkIfExist(functionType.ROW_NUMBER())) {
      functionBody = new GeneralSetFunctionExpr("row_number", false, new Expr[] {});
    } else if (checkIfExist(functionType.FIRST_VALUE())) {
      functionBody = new GeneralSetFunctionExpr("first_value", false, new Expr[]{ visitColumn_reference(functionType.column_reference())});
    } else if (checkIfExist(functionType.LAST_VALUE())) {
      functionBody = new GeneralSetFunctionExpr("last_value", false, new Expr[]{visitColumn_reference(functionType.column_reference())});
    } else if (checkIfExist(functionType.LAG())) {
      if (checkIfExist(functionType.numeric_value_expression())) {
        if (checkIfExist(functionType.common_value_expression())) {
          functionBody = new GeneralSetFunctionExpr("lag", false, new Expr[]{visitColumn_reference(functionType.column_reference()),
              visitNumeric_value_expression(functionType.numeric_value_expression()),
              visitCommon_value_expression(functionType.common_value_expression())});
        } else {
          functionBody = new GeneralSetFunctionExpr("lag", false, new Expr[]{visitColumn_reference(functionType.column_reference()),
              visitNumeric_value_expression(functionType.numeric_value_expression())});
        }
      } else {
        functionBody = new GeneralSetFunctionExpr("lag", false, new Expr[]{visitColumn_reference(functionType.column_reference())});
      }
    } else if (checkIfExist(functionType.LEAD())) {
      if (checkIfExist(functionType.numeric_value_expression())) {
        if (checkIfExist(functionType.common_value_expression())) {
          functionBody = new GeneralSetFunctionExpr("lead", false, new Expr[]{visitColumn_reference(functionType.column_reference()),
              visitNumeric_value_expression(functionType.numeric_value_expression()),
              visitCommon_value_expression(functionType.common_value_expression())});
        } else {
          functionBody = new GeneralSetFunctionExpr("lead", false, new Expr[]{visitColumn_reference(functionType.column_reference()),
              visitNumeric_value_expression(functionType.numeric_value_expression())});
        }
      } else {
        functionBody = new GeneralSetFunctionExpr("lead", false, new Expr[]{visitColumn_reference(functionType.column_reference())});
      }
    } else {
      functionBody = visitAggregate_function(functionType.aggregate_function());
    }
    windowFunction = new WindowFunctionExpr(functionBody);

    Window_name_or_specificationContext windowNameOrSpec = context.window_name_or_specification();
    if (checkIfExist(windowNameOrSpec.window_name())) {
      windowFunction.setWindowName(windowNameOrSpec.window_name().getText());
    } else {
      windowFunction.setWindowSpec(buildWindowSpec(windowNameOrSpec.window_specification()));
    }

    return windowFunction;
  }

  @Override
  public Window visitWindow_clause(@NotNull SQLParser.Window_clauseContext ctx) {
    Window.WindowDefinition [] definitions =
        new Window.WindowDefinition[ctx.window_definition_list().window_definition().size()];
    for (int i = 0; i < definitions.length; i++) {
      Window_definitionContext windowDefinitionContext = ctx.window_definition_list().window_definition(i);
      String windowName = windowDefinitionContext.window_name().identifier().getText();
      WindowSpec windowSpec = buildWindowSpec(windowDefinitionContext.window_specification());
      definitions[i] = new Window.WindowDefinition(windowName, windowSpec);
    }
    return new Window(definitions);
  }

  public WindowSpec buildWindowSpec(SQLParser.Window_specificationContext ctx) {
    WindowSpec windowSpec = new WindowSpec();
    if (checkIfExist(ctx.window_specification_details())) {
      Window_specification_detailsContext windowSpecDetail = ctx.window_specification_details();

      if (checkIfExist(windowSpecDetail.existing_window_name())) {
        windowSpec.setWindowName(windowSpecDetail.existing_window_name().getText());
      }

      if (checkIfExist(windowSpecDetail.window_partition_clause())) {
        windowSpec.setPartitionKeys(
            buildRowValuePredicands(windowSpecDetail.window_partition_clause().row_value_predicand_list()));
      }

      if (checkIfExist(windowSpecDetail.window_order_clause())) {
        windowSpec.setSortSpecs(
            buildSortSpecs(windowSpecDetail.window_order_clause().orderby_clause().sort_specifier_list()));
      }

      if (checkIfExist(windowSpecDetail.window_frame_clause())) {
        Window_frame_clauseContext frameContext = windowSpecDetail.window_frame_clause();

        WindowSpec.WindowFrameUnit unit;
        // frame unit - there are only two cases: RANGE and ROW
        if (checkIfExist(frameContext.window_frame_units().RANGE())) {
          unit = WindowSpec.WindowFrameUnit.RANGE;
        } else {
          unit = WindowSpec.WindowFrameUnit.ROW;
        }

        WindowSpec.WindowFrame windowFrame;

        if (checkIfExist(frameContext.window_frame_extent().window_frame_between())) { // when 'between' is given
          Window_frame_betweenContext between = frameContext.window_frame_extent().window_frame_between();
          WindowSpec.WindowStartBound startBound = buildWindowStartBound(between.window_frame_start_bound());
          WindowSpec.WindowEndBound endBound = buildWindowEndBound(between.window_frame_end_bound());

          windowFrame = new WindowSpec.WindowFrame(unit, startBound, endBound);
        } else { // if there is only start bound
          WindowSpec.WindowStartBound startBound =
              buildWindowStartBound(frameContext.window_frame_extent().window_frame_start_bound());
          windowFrame = new WindowSpec.WindowFrame(unit, startBound);
        }

        windowSpec.setWindowFrame(windowFrame);
      }
    }
    return windowSpec;
  }

  public WindowSpec.WindowStartBound buildWindowStartBound(Window_frame_start_boundContext context) {
    WindowFrameStartBoundType boundType = null;
    if (checkIfExist(context.UNBOUNDED())) {
      boundType = WindowFrameStartBoundType.UNBOUNDED_PRECEDING;
    } else if (checkIfExist(context.unsigned_value_specification())) {
      boundType = WindowFrameStartBoundType.PRECEDING;
    } else {
      boundType = WindowFrameStartBoundType.CURRENT_ROW;
    }

    WindowSpec.WindowStartBound bound = new WindowSpec.WindowStartBound(boundType);
    if (boundType == WindowFrameStartBoundType.PRECEDING) {
      bound.setNumber(visitUnsigned_value_specification(context.unsigned_value_specification()));
    }

    return bound;
  }

  public WindowSpec.WindowEndBound buildWindowEndBound(Window_frame_end_boundContext context) {
    WindowFrameEndBoundType boundType;
    if (checkIfExist(context.UNBOUNDED())) {
      boundType = WindowFrameEndBoundType.UNBOUNDED_FOLLOWING;
    } else if (checkIfExist(context.unsigned_value_specification())) {
      boundType = WindowFrameEndBoundType.FOLLOWING;
    } else {
      boundType = WindowFrameEndBoundType.CURRENT_ROW;
    }

    WindowSpec.WindowEndBound endBound = new WindowSpec.WindowEndBound(boundType);
    if (boundType == WindowFrameEndBoundType.FOLLOWING) {
      endBound.setNumber(visitUnsigned_value_specification(context.unsigned_value_specification()));
    }

    return endBound;
  }

  public Sort.SortSpec[] buildSortSpecs(Sort_specifier_listContext context) {
    int size = context.sort_specifier().size();

    Sort.SortSpec specs[] = new Sort.SortSpec[size];
    for (int i = 0; i < size; i++) {
      SQLParser.Sort_specifierContext specContext = context.sort_specifier(i);
      Expr sortKeyExpr = visitRow_value_predicand(specContext.key);
      specs[i] = new Sort.SortSpec(sortKeyExpr);
      if (specContext.order_specification() != null) {
        if (specContext.order.DESC() != null) {
          specs[i].setDescending();
        }
      }

      if (specContext.null_ordering() != null) {
        if (specContext.null_ordering().FIRST() != null) {
          specs[i].setNullFirst();
        }
      }
    }

    return specs;
  }

  @Override
  public Sort visitOrderby_clause(SQLParser.Orderby_clauseContext ctx) {
    return new Sort(buildSortSpecs(ctx.sort_specifier_list()));
  }

  @Override
  public Limit visitLimit_clause(SQLParser.Limit_clauseContext ctx) {
    return new Limit(visitNumeric_value_expression(ctx.numeric_value_expression()));
  }

  @Override
  public Expr visitJoined_table(SQLParser.Joined_tableContext ctx) {
    Expr top = visitTable_primary(ctx.table_primary());

    // The following loop builds a left deep join tree.
    Join join;
    for (int i = 0; i < ctx.joined_table_primary().size(); i++) {
      join = visitJoined_table_primary(ctx.joined_table_primary(i));
      join.setLeft(top);
      top = join;
    }

    return top;
  }

  @Override
  public Join visitJoined_table_primary(SQLParser.Joined_table_primaryContext ctx) {
    Join join;
    if (ctx.CROSS() != null) {
      join = new Join(JoinType.CROSS);
    } else if (ctx.UNION() != null) {
      join = new Join(JoinType.UNION);
    } else { // qualified join or natural
      if (ctx.join_type() != null && ctx.join_type().outer_join_type() != null) {
        Outer_join_type_part2Context outer_join_typeContext = ctx.join_type().outer_join_type()
            .outer_join_type_part2();
        if (outer_join_typeContext.FULL() != null) {
          join = new Join(JoinType.FULL_OUTER);
        } else if (outer_join_typeContext.LEFT() != null) {
          join = new Join(JoinType.LEFT_OUTER);
        } else {
          join = new Join(JoinType.RIGHT_OUTER);
        }
      } else {
        join = new Join(JoinType.INNER);
      }

      if (ctx.NATURAL() != null) {
        join.setNatural();
      }

      if (ctx.join_specification() != null) { // only for qualified join
        if (ctx.join_specification().join_condition() != null) {
          Expr searchCondition = visitSearch_condition(ctx.join_specification().
              join_condition().search_condition());
          join.setQual(searchCondition);
        } else if (ctx.join_specification().named_columns_join() != null) {
          ColumnReferenceExpr[] columns = buildColumnReferenceList(ctx.join_specification().
              named_columns_join().column_reference_list());
          join.setJoinColumns(columns);
        }
      }
    }

    join.setRight(visitTable_primary(ctx.right));
    return join;
  }

  private Expr[] getRowValuePredicandsFromOrdinaryGroupingSetList(Ordinary_grouping_set_listContext ctx) {
    ArrayList<Expr> rowValuePredicands = new ArrayList<Expr>();
    for (int i = 0; i < ctx.ordinary_grouping_set().size(); i++) {
      Collections.addAll(rowValuePredicands, getRowValuePredicandsFromOrdinaryGroupingSet(ctx.ordinary_grouping_set(i)));
    }
    return rowValuePredicands.toArray(new Expr[rowValuePredicands.size()]);
  }

  private Expr[] getRowValuePredicandsFromOrdinaryGroupingSet(Ordinary_grouping_setContext ctx) {
    ArrayList<Expr> rowValuePredicands = new ArrayList<Expr>();
    if (ctx.row_value_predicand() != null) {
      rowValuePredicands.add(visitRow_value_predicand(ctx.row_value_predicand()));
    }
    if (ctx.row_value_predicand_list() != null) {
      Collections.addAll(rowValuePredicands, buildRowValuePredicands(ctx.row_value_predicand_list()));
    }
    return rowValuePredicands.toArray(new Expr[rowValuePredicands.size()]);
  }

  private Expr[] buildRowValuePredicands(Row_value_predicand_listContext ctx) {
    Expr[] rowValuePredicands = new Expr[ctx.row_value_predicand().size()];
    for (int i = 0; i < rowValuePredicands.length; i++) {
      rowValuePredicands[i] = visitRow_value_predicand(ctx.row_value_predicand(i));
    }
    return rowValuePredicands;
  }

  private ColumnReferenceExpr[] buildColumnReferenceList(Column_reference_listContext ctx) {
    ColumnReferenceExpr[] columnRefs = new ColumnReferenceExpr[ctx.column_reference().size()];
    for (int i = 0; i < columnRefs.length; i++) {
      columnRefs[i] = visitColumn_reference(ctx.column_reference(i));
    }
    return columnRefs;
  }

  @Override
  public Expr visitTable_primary(SQLParser.Table_primaryContext ctx) {
    if (ctx.table_or_query_name() != null) {
      Relation relation = new Relation(ctx.table_or_query_name().getText());
      if (ctx.alias != null) {
        relation.setAlias(ctx.alias.getText());
      }
      return relation;
    } else if (ctx.derived_table() != null) {
      return new TablePrimarySubQuery(ctx.name.getText(), visit(ctx.derived_table().table_subquery()));
    } else {
      return null;
    }
  }


  @Override
  public Expr visitSubquery(SQLParser.SubqueryContext ctx) {
    return visitQuery_expression(ctx.query_expression());
  }

  @Override
  public BetweenPredicate visitBetween_predicate(SQLParser.Between_predicateContext ctx) {
    Expr predicand = visitRow_value_predicand(ctx.predicand);
    Expr begin = visitRow_value_predicand(ctx.between_predicate_part_2().begin);
    Expr end = visitRow_value_predicand(ctx.between_predicate_part_2().end);
    return new BetweenPredicate(checkIfExist(ctx.between_predicate_part_2().NOT()),
        checkIfExist(ctx.between_predicate_part_2().SYMMETRIC()), predicand, begin, end);
  }

  @Override
  public CaseWhenPredicate visitSimple_case(SQLParser.Simple_caseContext ctx) {
    Expr leftTerm = visitBoolean_value_expression(ctx.boolean_value_expression());
    CaseWhenPredicate caseWhen = new CaseWhenPredicate();

    for (int i = 0; i < ctx.simple_when_clause().size(); i++) {
      Simple_when_clauseContext simpleWhenCtx = ctx.simple_when_clause(i);
      BinaryOperator bin = new BinaryOperator(OpType.Equals, leftTerm,
          visitValue_expression(simpleWhenCtx.search_condition().value_expression()));
      caseWhen.addWhen(bin, buildCaseResult(simpleWhenCtx.result()));
    }
    if (ctx.else_clause() != null) {
      caseWhen.setElseResult(buildCaseResult(ctx.else_clause().result()));
    }
    return caseWhen;
  }

  private Expr buildCaseResult(ResultContext result) {
    if (result.NULL() != null) {
      return new NullLiteral();
    } else {
      return visitValue_expression(result.value_expression());
    }
  }

  @Override
  public CaseWhenPredicate visitSearched_case(SQLParser.Searched_caseContext ctx) {
    CaseWhenPredicate caseWhen = new CaseWhenPredicate();

    for (int i = 0; i < ctx.searched_when_clause().size(); i++) {
      Searched_when_clauseContext searchedWhenCtx = ctx.searched_when_clause(i);
      caseWhen.addWhen(
          visitSearch_condition(searchedWhenCtx.search_condition()),
          buildCaseResult(searchedWhenCtx.result()));
    }
    if (ctx.else_clause() != null) {
      caseWhen.setElseResult(buildCaseResult(ctx.else_clause().result()));
    }
    return caseWhen;
  }

  @Override
  public Expr visitCommon_value_expression(SQLParser.Common_value_expressionContext ctx) {
    if (checkIfExist(ctx.NULL())) {
      return new NullLiteral();
    } else {
      return visitChildren(ctx);
    }
  }

  @Override
  public Expr visitParenthesized_value_expression(SQLParser.Parenthesized_value_expressionContext ctx) {
    return visitValue_expression(ctx.value_expression());
  }

  @Override
  public Expr visitBoolean_value_expression(SQLParser.Boolean_value_expressionContext ctx) {
    Expr current = visitOr_predicate(ctx.or_predicate());
    return current;
  }

  @Override
  public Expr visitOr_predicate(SQLParser.Or_predicateContext ctx) {
    Expr current = visitAnd_predicate(ctx.and_predicate());

    Expr left;
    Expr right;
    for (int i = 0; i < ctx.or_predicate().size(); i++) {
      left = current;
      right = visitOr_predicate(ctx.or_predicate(i));
      current = new BinaryOperator(OpType.Or, left, right);
    }

    return current;
  }

  @Override
  public Expr visitAnd_predicate(SQLParser.And_predicateContext ctx) {
    Expr current = visitBoolean_factor(ctx.boolean_factor());

    Expr left;
    Expr right;
    for (int i = 0; i < ctx.and_predicate().size(); i++) {
      left = current;
      right = visitAnd_predicate(ctx.and_predicate(i));
      current = new BinaryOperator(OpType.And, left, right);
    }

    return current;
  }

  @Override
  public Expr visitBoolean_factor(SQLParser.Boolean_factorContext ctx) {
    if (ctx.NOT() != null) {
      return new NotExpr(visitBoolean_test(ctx.boolean_test()));
    } else {
      return visitBoolean_test(ctx.boolean_test());
    }
  }

  @Override
  public Expr visitBoolean_test(SQLParser.Boolean_testContext ctx) {
    if (checkIfExist(ctx.is_clause())) {
      Is_clauseContext isClauseContext = ctx.is_clause();
      if (checkIfExist(isClauseContext.NOT())) {
        if (checkIfExist(ctx.is_clause().truth_value().TRUE())) {
          return new NotExpr(visitBoolean_primary(ctx.boolean_primary()));
        } else {
          return visitBoolean_primary(ctx.boolean_primary());
        }
      } else {
        if (checkIfExist(ctx.is_clause().truth_value().TRUE())) {
          return visitBoolean_primary(ctx.boolean_primary());
        } else {
          return new NotExpr(visitBoolean_primary(ctx.boolean_primary()));
        }
      }
    } else {
      return visitBoolean_primary(ctx.boolean_primary());
    }
  }

  @Override
  public Expr visitBoolean_primary(SQLParser.Boolean_primaryContext ctx) {
    if (ctx.predicate() != null) {
      return visitPredicate(ctx.predicate());
    } else {
      return visitBoolean_predicand(ctx.boolean_predicand());
    }
  }

  @Override
  public Expr visitBoolean_predicand(SQLParser.Boolean_predicandContext ctx) {
    if (checkIfExist(ctx.nonparenthesized_value_expression_primary())) {
      return visitNonparenthesized_value_expression_primary(ctx.nonparenthesized_value_expression_primary());
    } else {
      return visitBoolean_value_expression(ctx.parenthesized_boolean_value_expression().boolean_value_expression());
    }
  }

  @Override
  public Expr visitNonparenthesized_value_expression_primary(
      SQLParser.Nonparenthesized_value_expression_primaryContext ctx) {
    return visitChildren(ctx);
  }

  @Override
  public Expr visitRow_value_predicand(SQLParser.Row_value_predicandContext ctx) {
    if (checkIfExist(ctx.row_value_special_case())) {
      return visitRow_value_special_case(ctx.row_value_special_case());
    } else {
      return visitRow_value_constructor_predicand(ctx.row_value_constructor_predicand());
    }
  }

  @Override
  public Expr visitRow_value_constructor_predicand(SQLParser.Row_value_constructor_predicandContext ctx) {
    if (checkIfExist(ctx.boolean_predicand())) {
      return visitBoolean_predicand(ctx.boolean_predicand());
    } else {
      return visitCommon_value_expression(ctx.common_value_expression());
    }
  }

  @Override
  public BinaryOperator visitComparison_predicate(SQLParser.Comparison_predicateContext ctx) {
    TerminalNode operator = (TerminalNode) ctx.comp_op().getChild(0);
    return new BinaryOperator(tokenToExprType(operator.getSymbol().getType()),
        visitRow_value_predicand(ctx.left),
        visitRow_value_predicand(ctx.right));
  }

  @Override
  public Expr visitNumeric_value_expression(SQLParser.Numeric_value_expressionContext ctx) {
    Expr current = visitTerm(ctx.term(0));

    Expr left;
    Expr right;
    for (int i = 1; i < ctx.getChildCount(); i++) {
      left = current;
      TerminalNode operator = (TerminalNode) ctx.getChild(i++);
      right = visitTerm((TermContext) ctx.getChild(i));

      if (operator.getSymbol().getType() == PLUS) {
        current = new BinaryOperator(OpType.Plus, left, right);
      } else {
        current = new BinaryOperator(OpType.Minus, left, right);
      }
    }

    return current;
  }

  @Override
  public Expr visitTerm(SQLParser.TermContext ctx) {
    Expr current = visitFactor(ctx.factor(0));

    Expr left;
    Expr right;
    for (int i = 1; i < ctx.getChildCount(); i++) {
      left = current;
      TerminalNode operator = (TerminalNode) ctx.getChild(i++);
      right = visitFactor((FactorContext) ctx.getChild(i));

      if (operator.getSymbol().getType() == MULTIPLY) {
        current = new BinaryOperator(OpType.Multiply, left, right);
      } else if (operator.getSymbol().getType() == DIVIDE) {
        current = new BinaryOperator(OpType.Divide, left, right);
      } else {
        current = new BinaryOperator(OpType.Modular, left, right);
      }
    }

    return current;
  }

  @Override
  public Expr visitFactor(SQLParser.FactorContext ctx) {
    Expr current = visitNumeric_primary(ctx.numeric_primary());
    if (checkIfExist(ctx.sign()) && checkIfExist(ctx.sign().MINUS())) {
      current = new SignedExpr(true, current);
    }
    return current;
  }

  @Override
  public Expr visitNumeric_primary(SQLParser.Numeric_primaryContext ctx) {
    Expr current = null;
    if (checkIfExist(ctx.value_expression_primary())) {
      current = visitValue_expression_primary(ctx.value_expression_primary());
      for (int i = 0; i < ctx.CAST_EXPRESSION().size(); i++) {
        current = new CastExpr(current, visitData_type(ctx.cast_target(i).data_type()));
      }
    } else if (checkIfExist(ctx.numeric_value_function())) {
      current = visitNumeric_value_function(ctx.numeric_value_function());
    }

    return current;
  }

  public static OpType tokenToExprType(int tokenId) {
    switch (tokenId) {
      case SQLParser.UNION:
        return OpType.Union;
      case SQLParser.EXCEPT:
        return OpType.Except;
      case SQLParser.INTERSECT:
        return OpType.Intersect;

      case SQLParser.AND:
        return OpType.And;
      case SQLParser.OR:
        return OpType.Or;

      case SQLParser.EQUAL:
        return OpType.Equals;
      case SQLParser.NOT_EQUAL:
        return OpType.NotEquals;
      case SQLParser.LTH:
        return OpType.LessThan;
      case SQLParser.LEQ:
        return OpType.LessThanOrEquals;
      case SQLParser.GTH:
        return OpType.GreaterThan;
      case SQLParser.GEQ:
        return OpType.GreaterThanOrEquals;

      case SQLParser.MULTIPLY:
        return OpType.Multiply;
      case SQLParser.DIVIDE:
        return OpType.Divide;
      case SQLParser.MODULAR:
        return OpType.Modular;
      case SQLParser.PLUS:
        return OpType.Plus;
      case SQLParser.MINUS:
        return OpType.Minus;

      default:
        throw new RuntimeException("Unknown Token Id: " + tokenId);
    }
  }

  @Override
  public InPredicate visitIn_predicate(SQLParser.In_predicateContext ctx) {
    return new InPredicate(visitChildren(ctx.numeric_value_expression()),
        visitIn_predicate_value(ctx.in_predicate_value()), ctx.NOT() != null);
  }

  @Override
  public Expr visitIn_predicate_value(SQLParser.In_predicate_valueContext ctx) {
    if (checkIfExist(ctx.in_value_list())) {
      int size = ctx.in_value_list().row_value_predicand().size();
      Expr [] exprs = new Expr[size];
      for (int i = 0; i < size; i++) {
        exprs[i] = visitRow_value_predicand(ctx.in_value_list().row_value_predicand(i));
      }
      return new ValueListExpr(exprs);
    } else {
      return new SimpleTableSubQuery(visitChildren(ctx.table_subquery()));
    }
  }

  @Override
  public Expr visitArray(SQLParser.ArrayContext ctx) {
    int size = ctx.numeric_value_expression().size();
    Expr[] exprs = new Expr[size];
    for (int i = 0; i < size; i++) {
      exprs[i] = visit(ctx.numeric_value_expression(i));
    }
    return new ValueListExpr(exprs);
  }

  @Override
  public Expr visitPattern_matching_predicate(SQLParser.Pattern_matching_predicateContext ctx) {
    Expr predicand = visitChildren(ctx.row_value_predicand());
    Expr pattern = new LiteralValue(stripQuote(ctx.Character_String_Literal().getText()),
        LiteralType.String);

    if (checkIfExist(ctx.pattern_matcher().negativable_matcher())) {
      boolean not = ctx.pattern_matcher().NOT() != null;
      Negativable_matcherContext matcher = ctx.pattern_matcher().negativable_matcher();
      if (checkIfExist(matcher.LIKE())) {
        return new PatternMatchPredicate(OpType.LikePredicate, not, predicand, pattern);
      } else if (checkIfExist(matcher.ILIKE())) {
        return new PatternMatchPredicate(OpType.LikePredicate, not, predicand, pattern, true);
      } else if (checkIfExist(matcher.SIMILAR())) {
        return new PatternMatchPredicate(OpType.SimilarToPredicate, not, predicand, pattern);
      } else if (checkIfExist(matcher.REGEXP()) || checkIfExist(matcher.RLIKE())) {
        return new PatternMatchPredicate(OpType.Regexp, not, predicand, pattern);
      } else {
        throw new SQLSyntaxError("Unsupported predicate: " + matcher.getText());
      }
    } else if (checkIfExist(ctx.pattern_matcher().regex_matcher())) {
      Regex_matcherContext matcher = ctx.pattern_matcher().regex_matcher();
      if (checkIfExist(matcher.Similar_To())) {
        return new PatternMatchPredicate(OpType.Regexp, false, predicand, pattern, false);
      } else if (checkIfExist(matcher.Not_Similar_To())) {
        return new PatternMatchPredicate(OpType.Regexp, true, predicand, pattern, false);
      } else if (checkIfExist(matcher.Similar_To_Case_Insensitive())) {
        return new PatternMatchPredicate(OpType.Regexp, false, predicand, pattern, true);
      } else if (checkIfExist(matcher.Not_Similar_To_Case_Insensitive())) {
        return new PatternMatchPredicate(OpType.Regexp, true, predicand, pattern, true);
      } else {
        throw new SQLSyntaxError("Unsupported predicate: " + matcher.getText());
      }
    } else {
      throw new SQLSyntaxError("Unsupported predicate: " + ctx.pattern_matcher().getText());
    }
  }

  @Override
  public IsNullPredicate visitNull_predicate(SQLParser.Null_predicateContext ctx) {
    Expr predicand = visitRow_value_predicand(ctx.row_value_predicand());
    return new IsNullPredicate(ctx.NOT() != null, predicand);
  }

  @Override
  public ExistsPredicate visitExists_predicate(SQLParser.Exists_predicateContext ctx) {
    return new ExistsPredicate(new SimpleTableSubQuery(visitTable_subquery(ctx.table_subquery())), ctx.NOT() != null);
  }

  @Override
  public ColumnReferenceExpr visitColumn_reference(SQLParser.Column_referenceContext ctx) {
    ColumnReferenceExpr column = new ColumnReferenceExpr(ctx.name.getText());
    if (checkIfExist(ctx.db_name)) {
      column.setQualifier(CatalogUtil.buildFQName(ctx.db_name.getText(), ctx.tb_name.getText()));
    } else if (ctx.tb_name != null) {
      column.setQualifier(ctx.tb_name.getText());
    }

    return column;
  }

  @Override
  public LiteralValue visitUnsigned_numeric_literal(@NotNull SQLParser.Unsigned_numeric_literalContext ctx) {
    if (ctx.NUMBER() != null) {
      long lValue = Long.parseLong(ctx.getText());
      if (lValue >= Integer.MIN_VALUE && lValue <= Integer.MAX_VALUE) {
        return new LiteralValue(ctx.getText(), LiteralType.Unsigned_Integer);
      } else {
        return new LiteralValue(ctx.getText(), LiteralType.Unsigned_Large_Integer);
      }
    } else {
      return new LiteralValue(ctx.getText(), LiteralType.Unsigned_Float);
    }
  }

  @Override
  public GeneralSetFunctionExpr visitAggregate_function(SQLParser.Aggregate_functionContext ctx) {
    if (ctx.COUNT() != null && ctx.MULTIPLY() != null) {
      return new CountRowsFunctionExpr();
    } else {
      return visitGeneral_set_function(ctx.general_set_function());
    }
  }

  @Override
  public GeneralSetFunctionExpr visitGeneral_set_function(SQLParser.General_set_functionContext ctx) {
    String signature = ctx.set_function_type().getText();
    boolean distinct = checkIfExist(ctx.set_qualifier()) && checkIfExist(ctx.set_qualifier().DISTINCT());
    Expr param = visitValue_expression(ctx.value_expression());

    return new GeneralSetFunctionExpr(signature, distinct, new Expr [] {param});
  }

  @Override
  public FunctionExpr visitRoutine_invocation(SQLParser.Routine_invocationContext ctx) {
    String signature = ctx.function_name().getText();
    FunctionExpr function = new FunctionExpr(signature);
    if (ctx.sql_argument_list() != null) {
      int numArgs = ctx.sql_argument_list().value_expression().size();
      Expr[] argument_list = new Expr[numArgs];
      for (int i = 0; i < numArgs; i++) {
        argument_list[i] = visitValue_expression(ctx.sql_argument_list().
            value_expression().get(i));
      }

      function.setParams(argument_list);
    }
    return function;
  }

  @Override
  public NamedExpr visitDerived_column(Derived_columnContext ctx) {
    NamedExpr target = new NamedExpr(visitValue_expression(ctx.value_expression()));
    if (ctx.as_clause() != null) {
      target.setAlias(ctx.as_clause().identifier().getText());
    }
    return target;
  }

  @Override
  public NamedExpr visitQualified_asterisk(Qualified_asteriskContext ctx) {
    QualifiedAsteriskExpr target = new QualifiedAsteriskExpr();
    if (ctx.tb_name != null) {
      target.setQualifier(ctx.tb_name.getText());
    }

    return new NamedExpr(target);
  }

  @Override
  public Expr visitCharacter_string_type(SQLParser.Character_string_typeContext ctx) {
    return new LiteralValue(stripQuote(ctx.getText()), LiteralType.String);
  }

  @Override
  public Expr visitCharacter_value_expression(SQLParser.Character_value_expressionContext ctx) {
    Expr current = visitCharacter_factor(ctx.character_factor(0));

    Expr left;
    Expr right;
    for (int i = 1; i < ctx.getChildCount(); i++) {
      left = current;
      i++; // skip '||' operator
      right = visitCharacter_factor((Character_factorContext) ctx.getChild(i));

      if (left.getType() == OpType.Literal && right.getType() == OpType.Literal) {
        current = new LiteralValue(((LiteralValue) left).getValue() + ((LiteralValue) right).getValue(),
            LiteralType.String);
      } else {
        current = new BinaryOperator(OpType.Concatenate, left, right);
      }
    }

    return current;
  }


  @Override
  public Expr visitNumeric_value_function(Numeric_value_functionContext ctx) {
    if (checkIfExist(ctx.extract_expression())) {
      return visitExtract_expression(ctx.extract_expression());
    }
    if (checkIfExist(ctx.datetime_value_function())) {
      return visitDatetime_value_function(ctx.datetime_value_function());
    }
    return null;
  }

  @Override
  public Expr visitExtract_expression(Extract_expressionContext ctx) {
    Expr extractTarget = new LiteralValue(ctx.extract_field_string.getText(), LiteralType.String);
    Expr extractSource = visitDatetime_value_expression(ctx.extract_source().datetime_value_expression());
//    if (checkIfExist(ctx.extract_source().column_reference())) {
//      extractSource = visitColumn_reference(ctx.extract_source().column_reference());
//    } else if (checkIfExist(ctx.extract_source().datetime_literal())) {
//      extractSource = visitDatetime_literal(ctx.extract_source().datetime_literal());
//    } else {
//      return null;
//    }


    String functionName = "date_part";
    Expr[] params = new Expr[]{extractTarget, extractSource};

    return new FunctionExpr(functionName, params);
  }

  @Override
  public Expr visitTrim_function(SQLParser.Trim_functionContext ctx) {
    Expr trimSource = visitChildren(ctx.trim_operands().trim_source);
    String functionName = "trim";
    if (checkIfExist(ctx.trim_operands().FROM())) {
      if (checkIfExist(ctx.trim_operands().trim_specification())) {
        Trim_specificationContext specification = ctx.trim_operands().trim_specification();
        if (checkIfExist(specification.LEADING())) {
          functionName = "ltrim";
        } else if (checkIfExist(specification.TRAILING())) {
          functionName = "rtrim";
        } else {
          functionName = "trim";
        }
      }
    }

    Expr trimCharacters = null;
    if (checkIfExist(ctx.trim_operands().trim_character)) {
      trimCharacters = visitCharacter_value_expression(ctx.trim_operands().trim_character);
    }

    Expr[] params;
    if (trimCharacters != null) {
      params = new Expr[]{trimSource, trimCharacters};
    } else {
      params = new Expr[]{trimSource};
    }

    return new FunctionExpr(functionName, params);
  }

  @Override
  public Expr visitCreate_index_statement(SQLParser.Create_index_statementContext ctx) {
<<<<<<< HEAD
    String indexName = ctx.identifier().getText();
=======
    String indexName = ctx.index_name.getText();
>>>>>>> 63c8e1c0
    String tableName = ctx.table_name().getText();
    Relation relation = new Relation(tableName);
    SortSpec[] sortSpecs = buildSortSpecs(ctx.sort_specifier_list());
    NamedExpr[] targets = new NamedExpr[sortSpecs.length];
    Projection projection = new Projection();
    int i = 0;
    for (SortSpec sortSpec : sortSpecs) {
      targets[i++] = new NamedExpr(sortSpec.getKey());
    }
    projection.setNamedExprs(targets);
    projection.setChild(relation);

    CreateIndex createIndex = new CreateIndex(indexName, sortSpecs);
    if (checkIfExist(ctx.UNIQUE())) {
      createIndex.setUnique(true);
    }
    if (checkIfExist(ctx.method_specifier())) {
      String methodName = ctx.method_specifier().identifier().getText();
      createIndex.setMethodSpec(new IndexMethodSpec(methodName));
    }
    if (checkIfExist(ctx.param_clause())) {
      Map<String, String> params = getParams(ctx.param_clause());
      createIndex.setParams(params);
    }
    if (checkIfExist(ctx.where_clause())) {
      Selection selection = visitWhere_clause(ctx.where_clause());
      selection.setChild(relation);
      projection.setChild(selection);
    }
<<<<<<< HEAD
=======
    if (checkIfExist(ctx.LOCATION())) {
      createIndex.setIndexPath(stripQuote(ctx.path.getText()));
    }
>>>>>>> 63c8e1c0
    createIndex.setChild(projection);
    return createIndex;
  }

  @Override
  public Expr visitDrop_index_statement(SQLParser.Drop_index_statementContext ctx) {
    String indexName = ctx.identifier().getText();
    return new DropIndex(indexName);
  }

  @Override
  public Expr visitDatabase_definition(@NotNull SQLParser.Database_definitionContext ctx) {
    return new CreateDatabase(ctx.identifier().getText(), null, checkIfExist(ctx.if_not_exists()));
  }

  @Override
  public Expr visitDrop_database_statement(@NotNull SQLParser.Drop_database_statementContext ctx) {
    return new DropDatabase(ctx.identifier().getText(), checkIfExist(ctx.if_exists()));
  }

  @Override
  public Expr visitCreate_table_statement(SQLParser.Create_table_statementContext ctx) {
    String tableName = ctx.table_name(0).getText();
    CreateTable createTable = new CreateTable(tableName, checkIfExist(ctx.if_not_exists()));
    if(checkIfExist(ctx.LIKE()))  {
      createTable.setLikeParentTable(ctx.like_table_name.getText());
      return createTable;
    }

    if (checkIfExist(ctx.EXTERNAL())) {
      createTable.setExternal();

      ColumnDefinition[] elements = getDefinitions(ctx.table_elements());
      String storageType = ctx.storage_type.getText();
      createTable.setTableElements(elements);
      createTable.setStorageType(storageType);

      if (PlannerUtil.isFileStorageType(storageType)) {
        String path = stripQuote(ctx.path.getText());
        createTable.setLocation(path);
      }
    } else {
      if (checkIfExist(ctx.table_elements())) {
        ColumnDefinition[] elements = getDefinitions(ctx.table_elements());
        createTable.setTableElements(elements);
      }

      if (checkIfExist(ctx.USING())) {
        String fileType = ctx.storage_type.getText();
        createTable.setStorageType(fileType);
      }

      if (checkIfExist(ctx.query_expression())) {
        Expr subquery = visitQuery_expression(ctx.query_expression());
        createTable.setSubQuery(subquery);
      }
    }

    if (checkIfExist(ctx.param_clause())) {
      Map<String, String> params = escapeTableMeta(getParams(ctx.param_clause()));
      createTable.setParams(params);
    }

    if (checkIfExist(ctx.table_partitioning_clauses())) {
      PartitionMethodDescExpr partitionMethodDesc =
          parseTablePartitioningClause(ctx.table_partitioning_clauses());
      createTable.setPartitionMethod(partitionMethodDesc);
    }
    return createTable;
  }

  @Override
  public Expr visitTruncate_table_statement(@NotNull SQLParser.Truncate_table_statementContext ctx) {
    List<Table_nameContext> tableNameContexts = ctx.table_name();
    List<String> tableNames = new ArrayList<String>();

    for (Table_nameContext eachTableNameContext: tableNameContexts) {
      tableNames.add(eachTableNameContext.getChild(0).getText());
    }

    return new TruncateTable(tableNames);
  }

  private ColumnDefinition[] getDefinitions(SQLParser.Table_elementsContext ctx) {
    int size = ctx.field_element().size();
    ColumnDefinition[] elements = new ColumnDefinition[size];
    for (int i = 0; i < size; i++) {
      String name = ctx.field_element(i).name.getText();

      String dataTypeName = ctx.field_element(i).field_type().data_type().getText();
      DataTypeExpr typeDef = visitData_type(ctx.field_element(i).field_type().data_type());
      Preconditions.checkNotNull(typeDef, dataTypeName + " is not handled correctly");
      elements[i] = new ColumnDefinition(name, typeDef);
    }

    return elements;
  }

  public PartitionMethodDescExpr parseTablePartitioningClause(SQLParser.Table_partitioning_clausesContext ctx) {

    if (checkIfExist(ctx.range_partitions())) { // For Range Partition
      Range_partitionsContext rangePartitionsContext = ctx.range_partitions();
      List<Range_value_clauseContext> rangeValueClause = rangePartitionsContext.
          range_value_clause_list().range_value_clause();

      List<RangePartitionSpecifier> specifiers = Lists.newArrayList();

      for (Range_value_clauseContext rangeValue : rangeValueClause) {
        if (checkIfExist(rangeValue.MAXVALUE())) { // LESS THAN (MAXVALUE)
          specifiers.add(new RangePartitionSpecifier(rangeValue.partition_name().getText()));
        } else { // LESS THAN (expr)
          specifiers.add(new RangePartitionSpecifier(rangeValue.partition_name().getText(),
              visitValue_expression(rangeValue.value_expression())));
        }
      }
      return new CreateTable.RangePartition(buildColumnReferenceList(ctx.range_partitions().column_reference_list()),
          specifiers);

    } else if (checkIfExist(ctx.hash_partitions())) { // For Hash Partition
      Hash_partitionsContext hashPartitions = ctx.hash_partitions();

      if (checkIfExist(hashPartitions.hash_partitions_by_quantity())) { // PARTITIONS (num)
        return new HashPartition(buildColumnReferenceList(hashPartitions.column_reference_list()),
            visitNumeric_value_expression(hashPartitions.hash_partitions_by_quantity().quantity));

      } else { // ( PARTITION part_name , ...)
        List<CreateTable.PartitionSpecifier> specifiers = Lists.newArrayList();
        for (Individual_hash_partitionContext partition :
            hashPartitions.individual_hash_partitions().individual_hash_partition()) {
          specifiers.add(new CreateTable.PartitionSpecifier(partition.partition_name().getText()));
        }
        return new HashPartition(buildColumnReferenceList(hashPartitions.column_reference_list()), specifiers);
      }

    } else if (checkIfExist(ctx.list_partitions())) { // For List Partition
      List_partitionsContext listPartitions = ctx.list_partitions();
      List<List_value_partitionContext> partitions = listPartitions.list_value_clause_list().list_value_partition();
      List<ListPartitionSpecifier> specifiers = Lists.newArrayList();

      for (List_value_partitionContext listValuePartition : partitions) {
        int size = listValuePartition.in_value_list().row_value_predicand().size();
        Expr [] exprs = new Expr[size];
        for (int i = 0; i < size; i++) {
          exprs[i] = visitRow_value_predicand(listValuePartition.in_value_list().row_value_predicand(i));
        }
        specifiers.add(new ListPartitionSpecifier(listValuePartition.partition_name().getText(),
            new ValueListExpr(exprs)));
      }
      return new ListPartition(buildColumnReferenceList(ctx.list_partitions().column_reference_list()), specifiers);

    } else if (checkIfExist(ctx.column_partitions())) { // For Column Partition (Hive Style)
      return new CreateTable.ColumnPartition(getDefinitions(ctx.column_partitions().table_elements()));
    } else {
      throw new SQLSyntaxError("Invalid Partition Type: " + ctx.toStringTree());
    }
  }

  @Override
  public DataTypeExpr visitData_type(SQLParser.Data_typeContext ctx) {
    SQLParser.Predefined_typeContext predefined_type = ctx.predefined_type();

    DataTypeExpr typeDefinition = null;

    // CHAR -> FIXED   CHAR
    //      |- VARYING CHAR
    // TEXT
    if (checkIfExist(predefined_type.character_string_type())) {

      SQLParser.Character_string_typeContext character_string_type = predefined_type.character_string_type();


      if ((checkIfExist(character_string_type.CHARACTER()) || checkIfExist(character_string_type.CHAR())) &&
          !checkIfExist(character_string_type.VARYING())) {

        typeDefinition = new DataTypeExpr(Type.CHAR.name());

        if (character_string_type.type_length() != null) {
          typeDefinition.setLengthOrPrecision(
              Integer.parseInt(character_string_type.type_length().NUMBER().getText()));
        }

      } else if (checkIfExist(character_string_type.VARCHAR()) || checkIfExist(character_string_type.VARYING())) {

        typeDefinition = new DataTypeExpr(Type.VARCHAR.name());

        if (character_string_type.type_length() != null) {
          typeDefinition.setLengthOrPrecision(
              Integer.parseInt(character_string_type.type_length().NUMBER().getText()));
        }

      } else if (checkIfExist(character_string_type.TEXT())) {
        typeDefinition = new DataTypeExpr(Type.TEXT.name());
      }

    // NCHAR
    } else if (checkIfExist(predefined_type.national_character_string_type())) {

      National_character_string_typeContext nchar_type = predefined_type.national_character_string_type();

      if ((checkIfExist(nchar_type.CHAR()) || checkIfExist(nchar_type.CHARACTER()) ||
          checkIfExist(nchar_type.NCHAR()) && !checkIfExist(nchar_type.VARYING()))) {

        typeDefinition = new DataTypeExpr(Type.NCHAR.name());

      } else if (checkIfExist(nchar_type.NVARCHAR()) || checkIfExist(nchar_type.VARYING())) {

        typeDefinition = new DataTypeExpr(Type.NVARCHAR.name());
      }

      // if a length is given
      if (checkIfExist(nchar_type.type_length())) {
        typeDefinition.setLengthOrPrecision(Integer.parseInt(nchar_type.type_length().NUMBER().getText()));
      }

    // BLOB types
    } else if (checkIfExist(predefined_type.binary_large_object_string_type())) {

      Binary_large_object_string_typeContext blob_type = predefined_type.binary_large_object_string_type();

      typeDefinition = new DataTypeExpr(Type.BLOB.name());

      if (checkIfExist(blob_type.type_length())) {
        typeDefinition.setLengthOrPrecision(Integer.parseInt(blob_type.type_length().NUMBER().getText()));
      }

    // NUMERIC types
    } else if (checkIfExist(predefined_type.numeric_type())) {
      // exact number
      if (checkIfExist(predefined_type.numeric_type().exact_numeric_type())) {

        Exact_numeric_typeContext exactType = predefined_type.numeric_type().exact_numeric_type();

        if (checkIfExist(exactType.TINYINT()) || checkIfExist(exactType.INT1())) {
          typeDefinition = new DataTypeExpr(Type.INT1.name());

        } else if (checkIfExist(exactType.INT2()) || checkIfExist(exactType.SMALLINT())) {
          typeDefinition = new DataTypeExpr(Type.INT2.name());

        } else if (checkIfExist(exactType.INT4()) ||
            checkIfExist(exactType.INTEGER()) ||
            checkIfExist(exactType.INT())) {
          typeDefinition = new DataTypeExpr(Type.INT4.name());

        } else if (checkIfExist(exactType.INT8()) || checkIfExist(exactType.BIGINT()) ) {
          typeDefinition = new DataTypeExpr(Type.INT8.name());

        } else if (checkIfExist(exactType.NUMERIC()) ||
            checkIfExist(exactType.DECIMAL()) ||
            checkIfExist(exactType.DEC())) {
          typeDefinition = new DataTypeExpr(Type.NUMERIC.name());

          if (checkIfExist(exactType.precision_param())) {
            typeDefinition.setLengthOrPrecision(Integer.parseInt(exactType.precision_param().precision.getText()));

            if (checkIfExist(exactType.precision_param().scale)) {
              typeDefinition.setScale(Integer.parseInt(exactType.precision_param().scale.getText()));
            }
          }
        }


      } else { // approximate number
        Approximate_numeric_typeContext approximateType = predefined_type.numeric_type().approximate_numeric_type();
        if (checkIfExist(approximateType.FLOAT()) ||
            checkIfExist(approximateType.FLOAT4()) ||
            checkIfExist(approximateType.REAL())) {
          typeDefinition = new DataTypeExpr(Type.FLOAT4.name());

        } else if (checkIfExist(approximateType.FLOAT8()) || checkIfExist(approximateType.DOUBLE())) {
          typeDefinition = new DataTypeExpr(Type.FLOAT8.name());
        }
      }

    } else if (checkIfExist(predefined_type.boolean_type())) {
      typeDefinition = new DataTypeExpr(Type.BOOLEAN.name());

    } else if (checkIfExist(predefined_type.datetime_type())) {

      Datetime_typeContext dateTimeType = predefined_type.datetime_type();
      if (checkIfExist(dateTimeType.DATE())) {
        typeDefinition = new DataTypeExpr(Type.DATE.name());

      } else if (checkIfExist(dateTimeType.TIME(0))) {
        if (checkIfExist(dateTimeType.ZONE())) {
          typeDefinition = new DataTypeExpr(Type.TIMEZ.name());
        } else {
          typeDefinition = new DataTypeExpr(Type.TIME.name());
        }

      } else if (checkIfExist(dateTimeType.TIMETZ())) {
        typeDefinition = new DataTypeExpr(Type.TIMEZ.name());

      } else if (checkIfExist(dateTimeType.TIMESTAMP())) {
         if (checkIfExist(dateTimeType.ZONE())) {
           typeDefinition = new DataTypeExpr(Type.TIMESTAMPZ.name());
         }  else {
           typeDefinition = new DataTypeExpr(Type.TIMESTAMP.name());
         }

      } else if (checkIfExist(dateTimeType.TIMESTAMPTZ())) {
        typeDefinition = new DataTypeExpr(Type.TIMESTAMPZ.name());
      }

      // bit data types
    } else if (predefined_type.bit_type() != null) {
      Bit_typeContext bitType = predefined_type.bit_type();

      if (checkIfExist(bitType.VARBIT()) || checkIfExist(bitType.VARYING())) {
        typeDefinition = new DataTypeExpr(Type.VARBIT.name());

      } else {
        typeDefinition = new DataTypeExpr(Type.BIT.name());
      }

      if (checkIfExist(bitType.type_length())) {
        typeDefinition.setLengthOrPrecision(
            Integer.parseInt(bitType.type_length().NUMBER().getText()));
      }


      // binary data types
    } else if (checkIfExist(predefined_type.binary_type())) {
      SQLParser.Binary_typeContext binaryType = predefined_type.binary_type();

      if (checkIfExist(binaryType.VARBINARY()) || checkIfExist(binaryType.VARYING())) {
        typeDefinition = new DataTypeExpr(Type.VARBINARY.name());
      } else {
        typeDefinition = new DataTypeExpr(Type.BINARY.name());
      }


      if (checkIfExist(binaryType.type_length())) {
        typeDefinition.setLengthOrPrecision(Integer.parseInt(binaryType.type_length().NUMBER().getText()));
      }

      // inet
    } else if (checkIfExist(predefined_type.network_type())) {
      typeDefinition = new DataTypeExpr(Type.INET4.name());


    } else if (checkIfExist(predefined_type.record_type())) {
      ColumnDefinition [] nestedRecordDefines = getDefinitions(predefined_type.record_type().table_elements());
      typeDefinition = new DataTypeExpr(nestedRecordDefines);
    }

    return typeDefinition;
  }

  @Override
  public Expr visitInsert_statement(SQLParser.Insert_statementContext ctx) {
    Insert insertExpr = new Insert();

    if (ctx.OVERWRITE() != null) {
      insertExpr.setOverwrite();
    }

    if (ctx.table_name() != null) {
      insertExpr.setTableName(ctx.table_name().getText());

      if (ctx.column_name_list() != null) {
        String[] targetColumns = new String[ctx.column_name_list().identifier().size()];
        for (int i = 0; i < targetColumns.length; i++) {
          targetColumns[i] = ctx.column_name_list().identifier().get(i).getText();
        }

        insertExpr.setTargetColumns(targetColumns);
      }
    }

    if (ctx.LOCATION() != null) {
      insertExpr.setLocation(stripQuote(ctx.path.getText()));

      if (ctx.USING() != null) {
        insertExpr.setStorageType(ctx.storage_type.getText());

        if (ctx.param_clause() != null) {
          insertExpr.setParams(escapeTableMeta(getParams(ctx.param_clause())));
        }
      }
    }

    insertExpr.setSubQuery(visitQuery_expression(ctx.query_expression()));

    Preconditions.checkState(insertExpr.hasTableName() || insertExpr.hasLocation(),
        "Either a table name or a location should be given.");
    Preconditions.checkState(insertExpr.hasTableName() ^ insertExpr.hasLocation(),
        "A table name and a location cannot coexist.");
    return insertExpr;
  }

  @Override
  public Expr visitDrop_table_statement(SQLParser.Drop_table_statementContext ctx) {
    return new DropTable(ctx.table_name().getText(), checkIfExist(ctx.if_exists()), checkIfExist(ctx.PURGE()));
  }


  private Map<String, String> getParams(SQLParser.Param_clauseContext ctx) {
    Map<String, String> params = new HashMap<String, String>();
    for (int i = 0; i < ctx.param().size(); i++) {
      params.put(stripQuote(ctx.param(i).key.getText()), stripQuote(ctx.param(i).value.getText()));
    }

    return params;
  }

  public Map<String, String> escapeTableMeta(Map<String, String> map) {
    Map<String, String> params = new HashMap<String, String>();
    for (Map.Entry<String, String> entry : map.entrySet()) {
      if (entry.getKey().equals(StorageConstants.CSVFILE_DELIMITER)
          || entry.getKey().equals(StorageConstants.TEXT_DELIMITER)) { //backward compatibility
        params.put(StorageConstants.TEXT_DELIMITER, StringUtils.unicodeEscapedDelimiter(entry.getValue()));
      } else if (entry.getKey().equals(StorageConstants.CSVFILE_NULL)
          || entry.getKey().equals(StorageConstants.TEXT_NULL)) { //backward compatibility
        params.put(StorageConstants.TEXT_NULL, entry.getValue());
      } else {
        params.put(entry.getKey(), entry.getValue());
      }
    }
    return params;
  }

  private static String stripQuote(String str) {
    return str.substring(1, str.length() - 1);
  }

  @Override
  public Expr visitCast_specification(SQLParser.Cast_specificationContext ctx) {
    Expr operand = visitChildren(ctx.cast_operand());
    DataTypeExpr castTarget = visitData_type(ctx.cast_target().data_type());
    return new CastExpr(operand, castTarget);
  }

  @Override
  public Expr visitUnsigned_value_specification(@NotNull SQLParser.Unsigned_value_specificationContext ctx) {
    return visitChildren(ctx);
  }

  @Override
  public Expr visitUnsigned_literal(@NotNull SQLParser.Unsigned_literalContext ctx) {
    if (checkIfExist(ctx.unsigned_numeric_literal())) {
      return visitUnsigned_numeric_literal(ctx.unsigned_numeric_literal());
    } else {
      return visitGeneral_literal(ctx.general_literal());
    }
  }

  @Override
  public Expr visitGeneral_literal(SQLParser.General_literalContext ctx) {
    if (checkIfExist(ctx.Character_String_Literal())) {
      return new LiteralValue(stripQuote(ctx.Character_String_Literal().getText()), LiteralType.String);
    } else if (checkIfExist(ctx.datetime_literal())) {
      return visitDatetime_literal(ctx.datetime_literal());
    } else {
      return new BooleanLiteral(checkIfExist(ctx.boolean_literal().TRUE()));
    }
  }

  @Override
  public Expr visitDatetime_literal(@NotNull SQLParser.Datetime_literalContext ctx) {
    if (checkIfExist(ctx.time_literal())) {
      return visitTime_literal(ctx.time_literal());
    } else if (checkIfExist(ctx.date_literal())) {
      return visitDate_literal(ctx.date_literal());
    } else if (checkIfExist(ctx.interval_literal())) {
      return visitInterval_literal(ctx.interval_literal());
    } else {
      return visitTimestamp_literal(ctx.timestamp_literal());
    }
  }

  @Override
  public Expr visitTime_literal(SQLParser.Time_literalContext ctx) {
    String timePart = stripQuote(ctx.time_string.getText());
    return new TimeLiteral(parseTime(timePart));
  }

  @Override
  public Expr visitDate_literal(SQLParser.Date_literalContext ctx) {
    String datePart = stripQuote(ctx.date_string.getText());
    return new DateLiteral(parseDate(datePart));
  }

  @Override
  public Expr visitTimestamp_literal(SQLParser.Timestamp_literalContext ctx) {
    String timestampStr = stripQuote(ctx.timestamp_string.getText());
    String[] parts = timestampStr.split(" ");
    String datePart = parts[0];
    String timePart = parts[1];
    return new TimestampLiteral(parseDate(datePart), parseTime(timePart));
  }

  @Override
  public Expr visitInterval_literal(@NotNull SQLParser.Interval_literalContext ctx) {
    String intervalStr = stripQuote(ctx.interval_string.getText());
    return new IntervalLiteral(intervalStr);
  }

  @Override
  public Expr visitDatetime_value_expression(@NotNull SQLParser.Datetime_value_expressionContext ctx) {
    return visitDatetime_term(ctx.datetime_term());
  }

  @Override
  public Expr visitDatetime_term(@NotNull SQLParser.Datetime_termContext ctx) {
    return visitDatetime_factor(ctx.datetime_factor());
  }

  @Override
  public Expr visitDatetime_factor(@NotNull SQLParser.Datetime_factorContext ctx) {
    return visitDatetime_primary(ctx.datetime_primary());
  }

  @Override
  public Expr visitDatetime_primary(@NotNull SQLParser.Datetime_primaryContext ctx) {
    if (checkIfExist(ctx.value_expression_primary())) {
      return visitValue_expression_primary(ctx.value_expression_primary());
    } else {
      return visitDatetime_value_function(ctx.datetime_value_function());
    }
  }

  @Override
  public Expr visitDatetime_value_function(@NotNull SQLParser.Datetime_value_functionContext ctx) {
    if (checkIfExist(ctx.current_date_value_function())) {
      return visitCurrent_date_value_function(ctx.current_date_value_function());
    } else if (checkIfExist(ctx.current_time_value_function())) {
      return visitCurrent_time_value_function(ctx.current_time_value_function());
    } else {
      return visitCurrent_timestamp_value_function(ctx.current_timestamp_value_function());
    }
  }

  @Override
  public Expr visitCurrent_date_value_function(@NotNull SQLParser.Current_date_value_functionContext ctx) {
    String functionName = "current_date";
    Expr[] params = new Expr[]{};
    return new FunctionExpr(functionName, params);
  }

  @Override
  public Expr visitCurrent_time_value_function(@NotNull SQLParser.Current_time_value_functionContext ctx) {
    String functionName = "current_time";
    Expr[] params = new Expr[]{};
    return new FunctionExpr(functionName, params);
  }

  @Override
  public Expr visitCurrent_timestamp_value_function(@NotNull SQLParser.Current_timestamp_value_functionContext ctx) {
    String functionName = "now";
    Expr[] params = new Expr[]{};
    return new FunctionExpr(functionName, params);
  }

  private DateValue parseDate(String datePart) {
    // e.g., 1980-04-01
    String[] parts = datePart.split("-");
    return new DateValue(parts[0], parts[1], parts[2]);
  }

  private TimeValue parseTime(String timePart) {
    // e.g., 12:01:50.399
    String[] parts = timePart.split(":");

    TimeValue time;
    boolean hasFractionOfSeconds = (parts.length > 2 && parts[2].indexOf('.') > 0);
    if (hasFractionOfSeconds) {
      String[] secondsParts = parts[2].split("\\.");
      time = new TimeValue(parts[0], parts[1], secondsParts[0]);
      if (secondsParts.length == 2) {
        time.setSecondsFraction(secondsParts[1]);
      }
    } else {
      time = new TimeValue(parts[0],
          (parts.length > 1 ? parts[1] : "0"),
          (parts.length > 2 ? parts[2] : "0"));
    }
    return time;
  }

  @Override
  public Expr visitAlter_tablespace_statement(@NotNull SQLParser.Alter_tablespace_statementContext ctx) {
    AlterTablespace alter = new AlterTablespace(ctx.space_name.getText());
    alter.setLocation(stripQuote(ctx.uri.getText()));
    return alter;
  }

  @Override
  public Expr visitAlter_table_statement(SQLParser.Alter_table_statementContext ctx) {

    final List<Table_nameContext> tables = ctx.table_name();

    final AlterTable alterTable = new AlterTable(tables.get(0).getText());

    if (tables.size() == 2) {
      alterTable.setNewTableName(tables.get(1).getText());
    }

    if (checkIfExist(ctx.column_name()) && ctx.column_name().size() == 2) {
      final List<Column_nameContext> columns = ctx.column_name();
      alterTable.setColumnName(columns.get(0).getText());
      alterTable.setNewColumnName(columns.get(1).getText());
    }

    Field_elementContext field_elementContext = ctx.field_element();
    if (checkIfExist(field_elementContext)) {
      final String name = field_elementContext.name.getText();
      final DataTypeExpr typeDef = visitData_type(field_elementContext.field_type().data_type());
      final ColumnDefinition columnDefinition = new ColumnDefinition(name, typeDef);
      alterTable.setAddNewColumn(columnDefinition);
    }

    if (checkIfExist(ctx.partition_column_value_list())) {
      List<Partition_column_valueContext> columnValueList = ctx.partition_column_value_list().partition_column_value();
      int size = columnValueList.size();
      ColumnReferenceExpr[] columns = new ColumnReferenceExpr[size];
      Expr[] values = new Expr[size];
      for (int i = 0; i < size; i++) {
        Partition_column_valueContext columnValue = columnValueList.get(i);
        columns[i] = new ColumnReferenceExpr(columnValue.identifier().getText());
        values[i] = visitRow_value_predicand(columnValue.row_value_predicand());
      }
      alterTable.setColumns(columns);
      alterTable.setValues(values);
      if (ctx.LOCATION() != null) {
        String path = stripQuote(ctx.path.getText());
        alterTable.setLocation(path);
      }
    }

    alterTable.setAlterTableOpType(determineAlterTableType(ctx));

    return alterTable;
  }

  private AlterTableOpType determineAlterTableType(SQLParser.Alter_table_statementContext ctx) {

    final int RENAME_MASK = 00000001;
    final int COLUMN_MASK = 00000010;
    final int TO_MASK = 00000100;
    final int ADD_MASK = 00001000;
    final int DROP_MASK = 00001001;
    final int PARTITION_MASK = 00000020;

    int val = 00000000;

    for (int idx = 1; idx < ctx.getChildCount(); idx++) {

      if (ctx.getChild(idx) instanceof TerminalNode) {
        switch (((TerminalNode) ctx.getChild(idx)).getSymbol().getType()) {
          case RENAME:
            val = val | RENAME_MASK;
            break;
          case COLUMN:
            val = val | COLUMN_MASK;
            break;
          case TO:
            val = val | TO_MASK;
            break;
          case ADD:
            val = val | ADD_MASK;
            break;
          case DROP:
            val = val | DROP_MASK;
            break;
          case PARTITION:
            val = val | PARTITION_MASK;
            break;
          default:
            break;
        }
      }
    }
    return evaluateAlterTableOperationTye(val);
  }

  private AlterTableOpType evaluateAlterTableOperationTye(final int value) {

    switch (value) {
      case 65:
        return AlterTableOpType.RENAME_TABLE;
      case 73:
        return AlterTableOpType.RENAME_COLUMN;
      case 520:
        return AlterTableOpType.ADD_COLUMN;
      case 528:
        return AlterTableOpType.ADD_PARTITION;
      case 529:
        return AlterTableOpType.DROP_PARTITION;
      default:
        return null;
    }
  }
}<|MERGE_RESOLUTION|>--- conflicted
+++ resolved
@@ -1216,11 +1216,7 @@
 
   @Override
   public Expr visitCreate_index_statement(SQLParser.Create_index_statementContext ctx) {
-<<<<<<< HEAD
-    String indexName = ctx.identifier().getText();
-=======
     String indexName = ctx.index_name.getText();
->>>>>>> 63c8e1c0
     String tableName = ctx.table_name().getText();
     Relation relation = new Relation(tableName);
     SortSpec[] sortSpecs = buildSortSpecs(ctx.sort_specifier_list());
@@ -1250,12 +1246,9 @@
       selection.setChild(relation);
       projection.setChild(selection);
     }
-<<<<<<< HEAD
-=======
     if (checkIfExist(ctx.LOCATION())) {
       createIndex.setIndexPath(stripQuote(ctx.path.getText()));
     }
->>>>>>> 63c8e1c0
     createIndex.setChild(projection);
     return createIndex;
   }
