--- conflicted
+++ resolved
@@ -37,10 +37,8 @@
 import org.apache.tajo.plan.util.PlannerUtil;
 import org.apache.tajo.storage.*;
 import org.apache.tajo.storage.Scanner;
-import org.apache.tajo.storage.fragment.BuiltinFragmentKinds;
 import org.apache.tajo.storage.fragment.FileFragment;
 import org.apache.tajo.storage.fragment.FragmentConvertor;
-import org.apache.tajo.storage.fragment.PartitionFileFragment;
 import org.apache.tajo.worker.TaskAttemptContext;
 
 import java.io.IOException;
@@ -99,16 +97,11 @@
 
     Tuple partitionRow = null;
     if (fragments != null && fragments.length > 0) {
-      List<PartitionFileFragment> partitionFileFragments = FragmentConvertor.convert(context.getConf(), fragments);
+      List<FileFragment> fileFragments = FragmentConvertor.convert(context.getConf(), fragments);
 
       // Get tuple from first partition fragment using parition keys
-<<<<<<< HEAD
-      partitionRow = PartitionedTableRewriter.buildTupleFromPartitionPath(
-              columnPartitionSchema, partitionFileFragments.get(0).getPath(), false);
-=======
       partitionRow = PartitionedTableRewriter.buildTupleFromPartitionKeys(columnPartitionSchema,
         fileFragments.get(0).getPartitionKeys().get());
->>>>>>> 87b28755
     }
 
     // Targets or search conditions may contain column references.
@@ -380,4 +373,4 @@
       return "SeqScanExec:" + plan;
     }
   }
-}
+}