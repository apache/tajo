--- conflicted
+++ resolved
@@ -172,11 +172,7 @@
   }
 
   private void initScanner(Schema projected) throws IOException {
-<<<<<<< HEAD
-
-=======
-    this.projector = new Projector(context, inSchema, outSchema, plan.getTargets());
->>>>>>> e1e38e23
+    
     TableMeta meta;
     try {
       meta = (TableMeta) plan.getTableDesc().getMeta().clone();
