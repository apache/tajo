/**
 * Licensed to the Apache Software Foundation (ASF) under one
 * or more contributor license agreements.  See the NOTICE file
 * distributed with this work for additional information
 * regarding copyright ownership.  The ASF licenses this file
 * to you under the Apache License, Version 2.0 (the
 * "License"); you may not use this file except in compliance
 * with the License.  You may obtain a copy of the License at
 *
 *     http://www.apache.org/licenses/LICENSE-2.0
 *
 * Unless required by applicable law or agreed to in writing, software
 * distributed under the License is distributed on an "AS IS" BASIS,
 * WITHOUT WARRANTIES OR CONDITIONS OF ANY KIND, either express or implied.
 * See the License for the specific language governing permissions and
 * limitations under the License.
 */

package org.apache.tajo.engine.planner.physical;

import org.apache.hadoop.fs.FileStatus;
import org.apache.hadoop.fs.FileSystem;
import org.apache.hadoop.fs.Path;
import org.apache.tajo.SessionVars;
import org.apache.tajo.catalog.Schema;
import org.apache.tajo.catalog.SortSpec;
import org.apache.tajo.catalog.TableDesc;
import org.apache.tajo.catalog.TableMeta;
import org.apache.tajo.catalog.proto.CatalogProtos;
import org.apache.tajo.conf.TajoConf;
import org.apache.tajo.engine.planner.PhysicalPlanningException;
import org.apache.tajo.plan.util.PlannerUtil;
import org.apache.tajo.plan.expr.EvalNode;
import org.apache.tajo.plan.logical.NodeType;
import org.apache.tajo.plan.logical.PersistentStoreNode;
import org.apache.tajo.engine.query.QueryContext;
import org.apache.tajo.storage.*;
import org.apache.tajo.storage.fragment.FileFragment;
import org.apache.tajo.storage.fragment.FragmentConvertor;

import java.io.IOException;
import java.util.ArrayList;
import java.util.Arrays;
import java.util.List;
import java.util.Stack;
import java.util.concurrent.atomic.AtomicInteger;

public class PhysicalPlanUtil {
  public static <T extends PhysicalExec> T findExecutor(PhysicalExec plan, Class<? extends PhysicalExec> clazz)
      throws PhysicalPlanningException {
    return (T) new FindVisitor().visit(plan, new Stack<PhysicalExec>(), clazz);
  }

  public static TupleComparator [] getComparatorsFromJoinQual(EvalNode joinQual, Schema leftSchema, Schema rightSchema) {
    SortSpec[][] sortSpecs = PlannerUtil.getSortKeysFromJoinQual(joinQual, leftSchema, rightSchema);
    BaseTupleComparator[] comparators = new BaseTupleComparator[2];
    comparators[0] = new BaseTupleComparator(leftSchema, sortSpecs[0]);
    comparators[1] = new BaseTupleComparator(rightSchema, sortSpecs[1]);
    return comparators;
  }

  /**
   * Listing table data file which is not empty.
   * If the table is a partitioned table, return file list which has same partition key.
   * @param tajoConf
   * @param tableDesc
   * @param fileIndex
   * @param numResultFiles
   * @return
   * @throws java.io.IOException
   */
  public static CatalogProtos.FragmentProto[] getNonZeroLengthDataFiles(TajoConf tajoConf,TableDesc tableDesc,
                                                          int fileIndex, int numResultFiles) throws IOException {
    Path path = new Path(tableDesc.getPath());
    FileSystem fs = path.getFileSystem(tajoConf);

    //In the case of partitioned table, we should return same partition key data files.
    int partitionDepth = 0;
    if (tableDesc.hasPartition()) {
      partitionDepth = tableDesc.getPartitionMethod().getExpressionSchema().getColumns().size();
    }

    List<FileStatus> nonZeroLengthFiles = new ArrayList<FileStatus>();
    if (fs.exists(path)) {
      getNonZeroLengthDataFiles(fs, path, nonZeroLengthFiles, fileIndex, numResultFiles,
          new AtomicInteger(0), tableDesc.hasPartition(), 0, partitionDepth);
    }

    List<FileFragment> fragments = new ArrayList<FileFragment>();


    String[] previousPartitionPathNames = null;
    for (FileStatus eachFile: nonZeroLengthFiles) {
      FileFragment fileFragment = new FileFragment(tableDesc.getName(), eachFile.getPath(), 0, eachFile.getLen(), null);

      if (partitionDepth > 0) {
        // finding partition key;
        Path filePath = fileFragment.getPath();
        Path parentPath = filePath;
        String[] parentPathNames = new String[partitionDepth];
        for (int i = 0; i < partitionDepth; i++) {
          parentPath = parentPath.getParent();
          parentPathNames[partitionDepth - i - 1] = parentPath.getName();
        }

        // If current partitionKey == previousPartitionKey, add to result.
        if (previousPartitionPathNames == null) {
          fragments.add(fileFragment);
        } else if (previousPartitionPathNames != null && Arrays.equals(previousPartitionPathNames, parentPathNames)) {
          fragments.add(fileFragment);
        } else {
          break;
        }
        previousPartitionPathNames = parentPathNames;
      } else {
        fragments.add(fileFragment);
      }
    }
    return FragmentConvertor.toFragmentProtoArray(fragments.toArray(new FileFragment[]{}));
  }

  /**
   *
   * @param fs
   * @param path The table path
   * @param result The final result files to be used
   * @param startFileIndex
   * @param numResultFiles
   * @param currentFileIndex
   * @param partitioned A flag to indicate if this table is partitioned
   * @param currentDepth Current visiting depth of partition directories
   * @param maxDepth The partition depth of this table
   * @throws IOException
   */
  private static void getNonZeroLengthDataFiles(FileSystem fs, Path path, List<FileStatus> result,
                                         int startFileIndex, int numResultFiles,
                                         AtomicInteger currentFileIndex, boolean partitioned,
                                         int currentDepth, int maxDepth) throws IOException {
    // Intermediate directory
    if (fs.isDirectory(path)) {
<<<<<<< HEAD
      FileStatus[] files = fs.listStatus(path, FileStorageManager.hiddenFileFilter);
=======

      FileStatus[] files = fs.listStatus(path, StorageManager.hiddenFileFilter);

>>>>>>> 1cdbe467
      if (files != null && files.length > 0) {

        for (FileStatus eachFile : files) {

          // checking if the enough number of files are found
          if (result.size() >= numResultFiles) {
            return;
          }

          if (eachFile.isDirectory()) {
            getNonZeroLengthDataFiles(
                fs,
                eachFile.getPath(),
                result,
                startFileIndex,
                numResultFiles,
                currentFileIndex,
                partitioned,
                currentDepth + 1, // increment a visiting depth
                maxDepth);


            // if partitioned table, we should ignore files located in the intermediate directory.
            // we can ensure that this file is in leaf directory if currentDepth == maxDepth.
          } else if (eachFile.isFile() && eachFile.getLen() > 0 && (!partitioned || currentDepth == maxDepth)) {
            if (currentFileIndex.get() >= startFileIndex) {
              result.add(eachFile);
            }
            currentFileIndex.incrementAndGet();
          }
        }
      }

      // Files located in leaf directory
    } else {
      FileStatus fileStatus = fs.getFileStatus(path);
      if (fileStatus != null && fileStatus.getLen() > 0) {
        if (currentFileIndex.get() >= startFileIndex) {
          result.add(fileStatus);
        }
        currentFileIndex.incrementAndGet();
        if (result.size() >= numResultFiles) {
          return;
        }
      }
    }
  }

  private static class FindVisitor extends BasicPhysicalExecutorVisitor<Class<? extends PhysicalExec>, PhysicalExec> {
    public PhysicalExec visit(PhysicalExec exec, Stack<PhysicalExec> stack, Class<? extends PhysicalExec> target)
        throws PhysicalPlanningException {
      if (target.isAssignableFrom(exec.getClass())) {
        return exec;
      } else {
        return super.visit(exec, stack, target);
      }
    }
  }

  /**
   * Set nullChar to TableMeta according to file format
   *
   * @param meta TableMeta
   * @param nullChar A character for NULL representation
   */
  private static void setNullCharForTextSerializer(TableMeta meta, String nullChar) {
    switch (meta.getStoreType()) {
      case CSV:
        meta.putOption(StorageConstants.TEXT_NULL, nullChar);
        break;
      case TEXTFILE:
        meta.putOption(StorageConstants.TEXT_NULL, nullChar);
        break;
      case RCFILE:
        meta.putOption(StorageConstants.RCFILE_NULL, nullChar);
        break;
      case SEQUENCEFILE:
        meta.putOption(StorageConstants.SEQUENCEFILE_NULL, nullChar);
        break;
      default: // nothing to do
    }
  }

  /**
   * Check if TableMeta contains NULL char property according to file format
   *
   * @param meta Table Meta
   * @return True if TableMeta contains NULL char property according to file format
   */
  public static boolean containsNullChar(TableMeta meta) {
    switch (meta.getStoreType()) {
      case CSV:
        return meta.containsOption(StorageConstants.TEXT_NULL);
      case TEXTFILE:
        return meta.containsOption(StorageConstants.TEXT_NULL);
      case RCFILE:
        return meta.containsOption(StorageConstants.RCFILE_NULL);
      case SEQUENCEFILE:
        return meta.containsOption(StorageConstants.SEQUENCEFILE_NULL);
      default: // nothing to do
        return false;
    }
  }

  /**
   * Set session variable null char TableMeta if necessary
   *
   * @param context QueryContext
   * @param plan StoreTableNode
   * @param meta TableMeta
   */
  public static void setNullCharIfNecessary(QueryContext context, PersistentStoreNode plan, TableMeta meta) {
    if (plan.getType() != NodeType.INSERT) {
      // table property in TableMeta is the first priority, and session is the second priority
      if (!containsNullChar(meta) && context.containsKey(SessionVars.NULL_CHAR)) {
        setNullCharForTextSerializer(meta, context.get(SessionVars.NULL_CHAR));
      }
    }
  }
}<|MERGE_RESOLUTION|>--- conflicted
+++ resolved
@@ -138,13 +138,7 @@
                                          int currentDepth, int maxDepth) throws IOException {
     // Intermediate directory
     if (fs.isDirectory(path)) {
-<<<<<<< HEAD
       FileStatus[] files = fs.listStatus(path, FileStorageManager.hiddenFileFilter);
-=======
-
-      FileStatus[] files = fs.listStatus(path, StorageManager.hiddenFileFilter);
-
->>>>>>> 1cdbe467
       if (files != null && files.length > 0) {
 
         for (FileStatus eachFile : files) {
