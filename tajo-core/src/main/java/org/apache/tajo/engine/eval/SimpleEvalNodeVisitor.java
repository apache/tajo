--- conflicted
+++ resolved
@@ -155,13 +155,10 @@
     return evalNode;
   }
 
-<<<<<<< HEAD
-=======
   protected EvalNode visitInPredicate(CONTEXT context, InEval evalNode, Stack<EvalNode> stack) {
     return visitBinaryEval(context, stack, evalNode);
   }
 
->>>>>>> ea5ce54d
   ///////////////////////////////////////////////////////////////////////////////////////////////
   // Functions
   ///////////////////////////////////////////////////////////////////////////////////////////////
