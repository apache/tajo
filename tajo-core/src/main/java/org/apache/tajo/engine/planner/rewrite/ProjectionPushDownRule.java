/**
 * Licensed to the Apache Software Foundation (ASF) under one
 * or more contributor license agreements.  See the NOTICE file
 * distributed with this work for additional information
 * regarding copyright ownership.  The ASF licenses this file
 * to you under the Apache License, Version 2.0 (the
 * "License"); you may not use this file except in compliance
 * with the License.  You may obtain a copy of the License at
 *
 *     http://www.apache.org/licenses/LICENSE-2.0
 *
 * Unless required by applicable law or agreed to in writing, software
 * distributed under the License is distributed on an "AS IS" BASIS,
 * WITHOUT WARRANTIES OR CONDITIONS OF ANY KIND, either express or implied.
 * See the License for the specific language governing permissions and
 * limitations under the License.
 */

package org.apache.tajo.engine.planner.rewrite;

import com.google.common.collect.*;
import org.apache.commons.logging.Log;
import org.apache.commons.logging.LogFactory;
import org.apache.tajo.annotation.Nullable;
import org.apache.tajo.catalog.Column;
import org.apache.tajo.catalog.Schema;
import org.apache.tajo.catalog.SortSpec;
import org.apache.tajo.engine.eval.*;
import org.apache.tajo.engine.planner.*;
import org.apache.tajo.engine.planner.LogicalPlan.QueryBlock;
import org.apache.tajo.engine.planner.logical.*;
import org.apache.tajo.engine.utils.SchemaUtil;
import org.apache.tajo.util.TUtil;

import java.util.*;

/**
 * ProjectionPushDownRule deploys expressions in a selection list to proper
 * {@link org.apache.tajo.engine.planner.logical.Projectable}
 * nodes. In this process, the expressions are usually pushed down into as lower as possible.
 * It also enables scanners to read only necessary columns.
 */
public class ProjectionPushDownRule extends
    BasicLogicalPlanVisitor<ProjectionPushDownRule.Context, LogicalNode> implements RewriteRule {
  /** Class Logger */
  private final Log LOG = LogFactory.getLog(ProjectionPushDownRule.class);
  private static final String name = "ProjectionPushDown";

  @Override
  public String getName() {
    return name;
  }

  @Override
  public boolean isEligible(LogicalPlan plan) {
    LogicalNode toBeOptimized = plan.getRootBlock().getRoot();

<<<<<<< HEAD
    if (PlannerUtil.checkIfDDLPlan(toBeOptimized)) {
=======
    if (PlannerUtil.checkIfDDLPlan(toBeOptimized) || !plan.getRootBlock().hasTableExpression()) {
>>>>>>> d4906b39
      return false;
    }
    for (QueryBlock eachBlock: plan.getQueryBlocks()) {
      if (eachBlock.hasTableExpression()) {
        return true;
      }
    }
    return false;
  }

  @Override
  public LogicalPlan rewrite(LogicalPlan plan) throws PlanningException {
    LogicalPlan.QueryBlock rootBlock = plan.getRootBlock();

    LogicalPlan.QueryBlock topmostBlock = rootBlock;

    Stack<LogicalNode> stack = new Stack<LogicalNode>();
    Context context = new Context(plan);
    visit(context, plan, topmostBlock, topmostBlock.getRoot(), stack);

    return plan;
  }

  /**
   * <h2>What is TargetListManager?</h2>
   * It manages all expressions used in a query block, and their reference names.
   * TargetListManager provides a way to find an expression by a reference name.
   * It keeps a set of expressions, and one or more reference names can point to
   * the same expression.
   *
   * Also, TargetListManager keeps the evaluation state of each expression.
   * The evaluation state is a boolean state to indicate whether the expression
   * was evaluated in descendant node or not. If an expression is evaluated,
   * the evaluation state is changed to TRUE. It also means that
   * the expression can be referred by an column reference instead of evaluating the expression.
   *
   * Consider an example query:
   *
   * SELECT sum(l_orderkey + 1) from lineitem where l_partkey > 1;
   *
   * In this case, an expression sum(l_orderkey + 1) is divided into two sub expressions:
   * <ul>
   *  <li>$1 <- l_orderkey + 1</li>
   *  <li>$2 <- sum($1)</li>
   * </ul>
   *
   * <code>$1</code> is a simple arithmetic operation, and $2 is an aggregation function.
   * <code>$1</code> is evaluated in ScanNode because it's just a simple arithmetic operation.
   * So, the evaluation state of l_orderkey + 1 initially
   * is false, but the state will be true after ScanNode.
   *
   * In contrast, sum($1) is evaluated at GroupbyNode. So, its evaluation state is changed
   * after GroupByNode.
   *
   * <h2>Why is TargetListManager necessary?</h2>
   *
   * Expressions used in a query block can be divided into various categories according to
   * the possible {@link Projectable} nodes. Their references become available depending on
   * the Projectable node at which expressions are evaluated. It manages the expressions and
   * references for optimized places of expressions. It performs duplicated removal and enables
   * common expressions to be shared with two or more Projectable nodes. It also helps Projectable
   * nodes to find correct column references.
   */
  public static class TargetListManager {
    private Integer seqId = 0;

    /**
     * Why should we use LinkedHashMap for those maps ?
     *
     * These maps are mainly by the target list of each projectable node
     * (i.e., ProjectionNode, GroupbyNode, JoinNode, and ScanNode).
     * The projection node removal occurs only when the projection node's output
     * schema and its child's output schema are equivalent to each other.
     *
     * If we keep the inserted order of all expressions. It would make the possibility
     * of projection node removal higher.
     **/

    /** A Map: Name -> Id */
    private LinkedHashMap<String, Integer> nameToIdBiMap;
    /** Map: Id <-> EvalNode */
    private BiMap<Integer, EvalNode> idToEvalBiMap;
    /** Map: Id -> Names */
    private LinkedHashMap<Integer, List<String>> idToNamesMap;
    /** Map: Id -> Boolean */
    private LinkedHashMap<Integer, Boolean> evaluationStateMap;
    /** Map: alias name -> Id */
    private LinkedHashMap<String, Integer> aliasMap;

    private LogicalPlan plan;

    public TargetListManager(LogicalPlan plan) {
      this.plan = plan;
      nameToIdBiMap = Maps.newLinkedHashMap();
      idToEvalBiMap = HashBiMap.create();
      idToNamesMap = Maps.newLinkedHashMap();
      evaluationStateMap = Maps.newLinkedHashMap();
      aliasMap = Maps.newLinkedHashMap();
    }

    private int getNextSeqId() {
      return seqId++;
    }

    /**
     * If some expression is duplicated, we call an alias indicating the duplicated expression 'native alias'.
     * This method checks whether a reference is native alias or not.
     *
     * @param name The reference name
     * @return True if the reference is native alias. Otherwise, it will return False.
     */
    public boolean isNativeAlias(String name) {
      return aliasMap.containsKey(name);
    }

    /**
     * This method retrieves the name indicating actual expression that an given alias indicate.
     *
     * @param name an alias name
     * @return Real reference name
     */
    public String getRealReferenceName(String name) {
      int refId = aliasMap.get(name);
      return getPrimaryName(refId);
    }

    /**
     * Add an expression with a specified name, which is usually an alias.
     * Later, you can refer this expression by the specified name.
     */
    private String add(String specifiedName, EvalNode evalNode) throws PlanningException {

      // if a name already exists, it only just keeps an actual
      // expression instead of a column reference.
      if (nameToIdBiMap.containsKey(specifiedName)) {
        int refId = nameToIdBiMap.get(specifiedName);
        EvalNode found = idToEvalBiMap.get(refId);
        if (found != null) {
          if (evalNode.equals(found)) { // if input expression already exists
            return specifiedName;
          } else {
            // The case where if existing reference name and a given reference name are the same to each other and
            // existing EvalNode and a given EvalNode is the different
            if (found.getType() != EvalType.FIELD && evalNode.getType() != EvalType.FIELD) {
              throw new PlanningException("Duplicate alias: " + evalNode);
            }

            if (found.getType() == EvalType.FIELD) {
              idToEvalBiMap.forcePut(refId, evalNode);
            }
          }
        }
      }

      int refId;
      if (idToEvalBiMap.inverse().containsKey(evalNode)) {
        refId = idToEvalBiMap.inverse().get(evalNode);
        aliasMap.put(specifiedName, refId);

      } else {
        refId = getNextSeqId();
        idToEvalBiMap.put(refId, evalNode);
        TUtil.putToNestedList(idToNamesMap, refId, specifiedName);
        for (Column column : EvalTreeUtil.findUniqueColumns(evalNode)) {
          add(new FieldEval(column));
        }
        evaluationStateMap.put(refId, false);
      }

      nameToIdBiMap.put(specifiedName, refId);

      return specifiedName;
    }

    /**
     * Adds an expression without any name. It returns an automatically
     * generated name. It can be also used for referring this expression.
     */
    public String add(EvalNode evalNode) throws PlanningException {
      String name;

      if (evalNode.getType() == EvalType.FIELD) {
        FieldEval fieldEval = (FieldEval) evalNode;
        if (nameToIdBiMap.containsKey(fieldEval.getName())) {
          int refId = nameToIdBiMap.get(fieldEval.getName());
          return getPrimaryName(refId);
        }
      }

      if (idToEvalBiMap.inverse().containsKey(evalNode)) {
        int refId = idToEvalBiMap.inverse().get(evalNode);
        return getPrimaryName(refId);
      }

      if (evalNode.getType() == EvalType.FIELD) {
        FieldEval fieldEval = (FieldEval) evalNode;
        name = fieldEval.getName();
      } else {
        name = plan.generateUniqueColumnName(evalNode);
      }

      return add(name, evalNode);
    }

    public Collection<String> getNames() {
      return nameToIdBiMap.keySet();
    }

    public String add(Target target) throws PlanningException {
      return add(target.getCanonicalName(), target.getEvalTree());
    }

    /**
     * Each expression can have one or more names.
     * We call a name added with an expression firstly as the primary name.
     * It has a special meaning. Since duplicated expression in logical planning are removed,
     * the primary name is only used for each expression during logical planning.
     *
     * @param refId The identifier of an expression
     * @param name The name to check if it is the primary name.
     * @return True if this name is the primary added name. Otherwise, False.
     */
    private boolean isPrimaryName(int refId, String name) {
      if (idToNamesMap.get(refId).size() > 0) {
        return getPrimaryName(refId).equals(name);
      } else {
        return false;
      }
    }

    private String getPrimaryName(int refId) {
      return idToNamesMap.get(refId).get(0);
    }

    public Target getTarget(String name) {
      if (!nameToIdBiMap.containsKey(name)) {
        throw new RuntimeException("No Such target name: " + name);
      }
      int id = nameToIdBiMap.get(name);
      EvalNode evalNode = idToEvalBiMap.get(id);

      // if it is a constant value, just returns a constant because it can be evaluated everywhere.
      if (evalNode.getType() == EvalType.CONST) {
        return new Target(evalNode, name);
      }

      // if a name is not the primary name, it means that its expression may be already evaluated and
      // can just refer a value. Consider an example as follows:
      //
      // select l_orderkey + 1 as total1, l_orderkey + 1 as total2 from lineitem
      //
      // In this case, total2 will meet the following condition. Then, total2 can
      // just refer the result of total1 rather than calculating l_orderkey + 1.
      if (!isPrimaryName(id, name) && isEvaluated(getPrimaryName(id))) {
        evalNode = new FieldEval(getPrimaryName(id), evalNode.getValueType());
      }

      // if it is a column reference itself, just returns a column reference without any alias.
      if (evalNode.getType() == EvalType.FIELD && evalNode.getName().equals(name)) {
        return new Target((FieldEval)evalNode);
      } else { // otherwise, it returns an expression.
        return new Target(evalNode, name);
      }
    }

    public boolean isEvaluated(String name) {
      if (!nameToIdBiMap.containsKey(name)) {
        throw new RuntimeException("No Such target name: " + name);
      }
      int refId = nameToIdBiMap.get(name);
      return evaluationStateMap.get(refId);
    }

    public void markAsEvaluated(Target target) {
      int refId = nameToIdBiMap.get(target.getCanonicalName());
      EvalNode evalNode = target.getEvalTree();
      if (!idToNamesMap.containsKey(refId)) {
        throw new RuntimeException("No such eval: " + evalNode);
      }
      evaluationStateMap.put(refId, true);
    }

    public Iterator<Target> getFilteredTargets(Set<String> required) {
      return new FilteredTargetIterator(required);
    }

    class FilteredTargetIterator implements Iterator<Target> {
      List<Target> filtered = TUtil.newList();
      Iterator<Target> iterator;

      public FilteredTargetIterator(Set<String> required) {
        for (String name : nameToIdBiMap.keySet()) {
          if (required.contains(name)) {
            filtered.add(getTarget(name));
          }
        }
        iterator = filtered.iterator();
      }

      @Override
      public boolean hasNext() {
        return iterator.hasNext();
      }

      @Override
      public Target next() {
        return iterator.next();
      }

      @Override
      public void remove() {
      }
    }

    public String toString() {
      int evaluated = 0;
      for (Boolean flag: evaluationStateMap.values()) {
        if (flag) {
          evaluated++;
        }
      }
      return "eval=" + evaluationStateMap.size() + ", evaluated=" + evaluated;
    }
  }

  static class Context {
    TargetListManager targetListMgr;
    Set<String> requiredSet;

    public Context(LogicalPlan plan) {
      requiredSet = new LinkedHashSet<String>();
      targetListMgr = new TargetListManager(plan);
    }

    public Context(LogicalPlan plan, Collection<String> requiredSet) {
      this.requiredSet = new LinkedHashSet<String>(requiredSet);
      targetListMgr = new TargetListManager(plan);
    }

    public Context(Context upperContext) {
      this.requiredSet = new LinkedHashSet<String>(upperContext.requiredSet);
      targetListMgr = upperContext.targetListMgr;
    }

    public String addExpr(Target target) throws PlanningException {
      String reference = targetListMgr.add(target);
      addNecessaryReferences(target.getEvalTree());
      return reference;
    }

    public String addExpr(EvalNode evalNode) throws PlanningException {
      String reference = targetListMgr.add(evalNode);
      addNecessaryReferences(evalNode);
      return reference;
    }

    private void addNecessaryReferences(EvalNode evalNode) {
      for (Column column : EvalTreeUtil.findUniqueColumns(evalNode)) {
        requiredSet.add(column.getQualifiedName());
      }
    }

    @Override
    public String toString() {
      return "required=" + requiredSet.size() + "," + targetListMgr.toString();
    }
  }

  @Override
  public LogicalNode visitRoot(Context context, LogicalPlan plan, LogicalPlan.QueryBlock block, LogicalRootNode node,
                          Stack<LogicalNode> stack) throws PlanningException {
    LogicalNode child = super.visitRoot(context, plan, block, node, stack);
    node.setInSchema(child.getOutSchema());
    node.setOutSchema(child.getOutSchema());
    return node;
  }

  @Override
  public LogicalNode visitProjection(Context context, LogicalPlan plan, LogicalPlan.QueryBlock block,
                                     ProjectionNode node, Stack<LogicalNode> stack) throws PlanningException {
    Context newContext = new Context(context);
    Target [] targets = node.getTargets();
    int targetNum = targets.length;
    String [] referenceNames = new String[targetNum];
    for (int i = 0; i < targetNum; i++) {
      referenceNames[i] = newContext.addExpr(targets[i]);
    }

    LogicalNode child = super.visitProjection(newContext, plan, block, node, stack);

    node.setInSchema(child.getOutSchema());

    int evaluationCount = 0;
    List<Target> finalTargets = TUtil.newList();
    for (String referenceName : referenceNames) {
      Target target = context.targetListMgr.getTarget(referenceName);

      if (target.getEvalTree().getType() == EvalType.CONST) {
        finalTargets.add(target);
      } else if (context.targetListMgr.isEvaluated(referenceName)) {
        if (context.targetListMgr.isNativeAlias(referenceName)) {
          String realRefName = context.targetListMgr.getRealReferenceName(referenceName);
          finalTargets.add(new Target(new FieldEval(realRefName, target.getDataType()), referenceName));
        } else {
          finalTargets.add(new Target(new FieldEval(target.getNamedColumn())));
        }
      } else if (LogicalPlanner.checkIfBeEvaluatedAtThis(target.getEvalTree(), node)) {
        finalTargets.add(target);
        context.targetListMgr.markAsEvaluated(target);
        evaluationCount++;
      }
    }

    node.setTargets(finalTargets.toArray(new Target[finalTargets.size()]));
    LogicalPlanner.verifyProjectedFields(block, node);

    // Removing ProjectionNode
    // TODO - Consider INSERT and CTAS statement, and then remove the check of stack.empty.
    if (evaluationCount == 0 && PlannerUtil.targetToSchema(finalTargets).equals(child.getOutSchema())) {
      if (stack.empty()) {
        // if it is topmost, set it as the root of this block.
        block.setRoot(child);
      } else {
        LogicalNode parentNode = stack.peek();
        switch (parentNode.getType()) {
        case ROOT:
          LogicalRootNode rootNode = (LogicalRootNode) parentNode;
          rootNode.setChild(child);
          rootNode.setInSchema(child.getOutSchema());
          rootNode.setOutSchema(child.getOutSchema());
          break;
        case TABLE_SUBQUERY:
          TableSubQueryNode tableSubQueryNode = (TableSubQueryNode) parentNode;
          tableSubQueryNode.setSubQuery(child);
          break;
        case STORE:
          StoreTableNode storeTableNode = (StoreTableNode) parentNode;
          storeTableNode.setChild(child);
          storeTableNode.setInSchema(child.getOutSchema());
          break;
        case INSERT:
          InsertNode insertNode = (InsertNode) parentNode;
          insertNode.setSubQuery(child);
          break;
        case CREATE_TABLE:
          CreateTableNode createTableNode = (CreateTableNode) parentNode;
          createTableNode.setChild(child);
          createTableNode.setInSchema(child.getOutSchema());
          break;
        default:
          throw new PlanningException("Unexpected Parent Node: " + parentNode.getType());
        }
        plan.addHistory("ProjectionNode is eliminated.");
      }

      return child;

    } else {
      return node;
    }
  }

  public LogicalNode visitLimit(Context context, LogicalPlan plan, LogicalPlan.QueryBlock block, LimitNode node,
                           Stack<LogicalNode> stack) throws PlanningException {
    LogicalNode child = super.visitLimit(context, plan, block, node, stack);

    node.setInSchema(child.getOutSchema());
    node.setOutSchema(child.getOutSchema());
    return node;
  }

  @Override
  public LogicalNode visitSort(Context context, LogicalPlan plan, LogicalPlan.QueryBlock block,
                               SortNode node, Stack<LogicalNode> stack) throws PlanningException {
    Context newContext = new Context(context);

    final int sortKeyNum = node.getSortKeys().length;
    String [] keyNames = new String[sortKeyNum];
    for (int i = 0; i < sortKeyNum; i++) {
      SortSpec sortSpec = node.getSortKeys()[i];
      keyNames[i] = newContext.addExpr(new FieldEval(sortSpec.getSortKey()));
    }

    LogicalNode child = super.visitSort(newContext, plan, block, node, stack);

    // it rewrite sortkeys. This rewrite sets right column names and eliminates duplicated sort keys.
    List<SortSpec> sortSpecs = new ArrayList<SortSpec>();
    for (int i = 0; i < keyNames.length; i++) {
      String sortKey = keyNames[i];
      Target target = context.targetListMgr.getTarget(sortKey);
      if (context.targetListMgr.isEvaluated(sortKey)) {
        Column c = target.getNamedColumn();
        SortSpec sortSpec = new SortSpec(c, node.getSortKeys()[i].isAscending(), node.getSortKeys()[i].isNullFirst());
        if (!sortSpecs.contains(sortSpec)) {
          sortSpecs.add(sortSpec);
        }
      } else {
        if (target.getEvalTree().getType() == EvalType.FIELD) {
          Column c = ((FieldEval)target.getEvalTree()).getColumnRef();
          SortSpec sortSpec = new SortSpec(c, node.getSortKeys()[i].isAscending(), node.getSortKeys()[i].isNullFirst());
          if (!sortSpecs.contains(sortSpec)) {
            sortSpecs.add(sortSpec);
          }
        }
      }
    }
    node.setSortSpecs(sortSpecs.toArray(new SortSpec[sortSpecs.size()]));

    node.setInSchema(child.getOutSchema());
    node.setOutSchema(child.getOutSchema());
    return node;
  }

  @Override
  public LogicalNode visitHaving(Context context, LogicalPlan plan, LogicalPlan.QueryBlock block, HavingNode node,
                            Stack<LogicalNode> stack) throws PlanningException {
    Context newContext = new Context(context);
    String referenceName = newContext.targetListMgr.add(node.getQual());
    newContext.addNecessaryReferences(node.getQual());

    LogicalNode child = super.visitHaving(newContext, plan, block, node, stack);

    node.setInSchema(child.getOutSchema());
    node.setOutSchema(child.getOutSchema());

    Target target = context.targetListMgr.getTarget(referenceName);
    if (newContext.targetListMgr.isEvaluated(referenceName)) {
      node.setQual(new FieldEval(target.getNamedColumn()));
    } else {
      node.setQual(target.getEvalTree());
      newContext.targetListMgr.markAsEvaluated(target);
    }

    return node;
  }

  public LogicalNode visitWindowAgg(Context context, LogicalPlan plan, LogicalPlan.QueryBlock block, WindowAggNode node,
                        Stack<LogicalNode> stack) throws PlanningException {
    Context newContext = new Context(context);

    if (node.hasPartitionKeys()) {
      for (Column c : node.getPartitionKeys()) {
        newContext.addNecessaryReferences(new FieldEval(c));
      }
    }

    if (node.hasSortSpecs()) {
      for (SortSpec sortSpec : node.getSortSpecs()) {
        newContext.addNecessaryReferences(new FieldEval(sortSpec.getSortKey()));
      }
    }

    for (WindowFunctionEval winFunc : node.getWindowFunctions()) {
      if (winFunc.hasSortSpecs()) {
        for (SortSpec sortSpec : winFunc.getSortSpecs()) {
          newContext.addNecessaryReferences(new FieldEval(sortSpec.getSortKey()));
        }
      }
    }


    int nonFunctionColumnNum = node.getTargets().length - node.getWindowFunctions().length;
    LinkedHashSet<String> nonFunctionColumns = Sets.newLinkedHashSet();
    for (int i = 0; i < nonFunctionColumnNum; i++) {
      FieldEval fieldEval = (new FieldEval(node.getTargets()[i].getNamedColumn()));
      nonFunctionColumns.add(newContext.addExpr(fieldEval));
    }

    final String [] aggEvalNames;
    if (node.hasAggFunctions()) {
      final int evalNum = node.getWindowFunctions().length;
      aggEvalNames = new String[evalNum];
      for (int evalIdx = 0, targetIdx = nonFunctionColumnNum; targetIdx < node.getTargets().length; evalIdx++,
          targetIdx++) {
        Target target = node.getTargets()[targetIdx];
        WindowFunctionEval winFunc = node.getWindowFunctions()[evalIdx];
        aggEvalNames[evalIdx] = newContext.addExpr(new Target(winFunc, target.getCanonicalName()));
      }
    } else {
      aggEvalNames = null;
    }

    // visit a child node
    LogicalNode child = super.visitWindowAgg(newContext, plan, block, node, stack);

    node.setInSchema(child.getOutSchema());

    List<Target> targets = Lists.newArrayList();
    if (nonFunctionColumnNum > 0) {
      for (String column : nonFunctionColumns) {
        Target target = context.targetListMgr.getTarget(column);

        // it rewrite grouping keys.
        // This rewrite sets right column names and eliminates duplicated grouping keys.
        if (context.targetListMgr.isEvaluated(column)) {
          targets.add(new Target(new FieldEval(target.getNamedColumn())));
        } else {
          if (target.getEvalTree().getType() == EvalType.FIELD) {
           targets.add(target);
          }
        }
      }
    }

    // Getting projected targets
    if (node.hasAggFunctions() && aggEvalNames != null) {
      WindowFunctionEval [] aggEvals = new WindowFunctionEval[aggEvalNames.length];
      int i = 0;
      for (Iterator<String> it = getFilteredReferences(aggEvalNames, TUtil.newList(aggEvalNames)); it.hasNext();) {

        String referenceName = it.next();
        Target target = context.targetListMgr.getTarget(referenceName);

        if (LogicalPlanner.checkIfBeEvaluatedAtWindowAgg(target.getEvalTree(), node)) {
          aggEvals[i++] = target.getEvalTree();
          context.targetListMgr.markAsEvaluated(target);

          targets.add(new Target(new FieldEval(target.getNamedColumn())));
        }
      }
      if (aggEvals.length > 0) {
        node.setWindowFunctions(aggEvals);
      }
    }

    node.setTargets(targets.toArray(new Target[targets.size()]));
    return node;
  }

  public LogicalNode visitGroupBy(Context context, LogicalPlan plan, LogicalPlan.QueryBlock block, GroupbyNode node,
                             Stack<LogicalNode> stack) throws PlanningException {
    Context newContext = new Context(context);

    // Getting grouping key names
    final int groupingKeyNum = node.getGroupingColumns().length;
    LinkedHashSet<String> groupingKeyNames = null;
    if (groupingKeyNum > 0) {
      groupingKeyNames = Sets.newLinkedHashSet();
      for (int i = 0; i < groupingKeyNum; i++) {
        FieldEval fieldEval = new FieldEval(node.getGroupingColumns()[i]);
        groupingKeyNames.add(newContext.addExpr(fieldEval));
      }
    }

    // Getting eval names

    final String [] aggEvalNames;
    if (node.hasAggFunctions()) {
      final int evalNum = node.getAggFunctions().length;
      aggEvalNames = new String[evalNum];
      for (int evalIdx = 0, targetIdx = groupingKeyNum; targetIdx < node.getTargets().length; evalIdx++, targetIdx++) {
        Target target = node.getTargets()[targetIdx];
        EvalNode evalNode = node.getAggFunctions()[evalIdx];
        aggEvalNames[evalIdx] = newContext.addExpr(new Target(evalNode, target.getCanonicalName()));
      }
    } else {
      aggEvalNames = null;
    }

    // visit a child node
    LogicalNode child = super.visitGroupBy(newContext, plan, block, node, stack);

    node.setInSchema(child.getOutSchema());

    List<Target> targets = Lists.newArrayList();
    if (groupingKeyNum > 0 && groupingKeyNames != null) {
      // Restoring grouping key columns
      final List<Column> groupingColumns = new ArrayList<Column>();
      for (String groupingKey : groupingKeyNames) {
        Target target = context.targetListMgr.getTarget(groupingKey);

        // it rewrite grouping keys.
        // This rewrite sets right column names and eliminates duplicated grouping keys.
        if (context.targetListMgr.isEvaluated(groupingKey)) {
          Column c = target.getNamedColumn();
          if (!groupingColumns.contains(c)) {
            groupingColumns.add(c);
            targets.add(new Target(new FieldEval(target.getNamedColumn())));
          }
        } else {
          if (target.getEvalTree().getType() == EvalType.FIELD) {
            Column c = ((FieldEval)target.getEvalTree()).getColumnRef();
            if (!groupingColumns.contains(c)) {
              groupingColumns.add(c);
              targets.add(target);
              context.targetListMgr.markAsEvaluated(target);
            }
          } else {
            throw new PlanningException("Cannot evaluate this expression in grouping keys: " + target.getEvalTree());
          }
        }
      }

      node.setGroupingColumns(groupingColumns.toArray(new Column[groupingColumns.size()]));
    }

    // Getting projected targets
    if (node.hasAggFunctions() && aggEvalNames != null) {
      AggregationFunctionCallEval [] aggEvals = new AggregationFunctionCallEval[aggEvalNames.length];
      int i = 0;
      for (Iterator<String> it = getFilteredReferences(aggEvalNames, TUtil.newList(aggEvalNames)); it.hasNext();) {

        String referenceName = it.next();
        Target target = context.targetListMgr.getTarget(referenceName);

        if (LogicalPlanner.checkIfBeEvaluatedAtGroupBy(target.getEvalTree(), node)) {
          aggEvals[i++] = target.getEvalTree();
          context.targetListMgr.markAsEvaluated(target);
        }
      }
      if (aggEvals.length > 0) {
        node.setAggFunctions(aggEvals);
      }
    }
    Target [] finalTargets = buildGroupByTarget(node, targets, aggEvalNames);
    node.setTargets(finalTargets);

    LogicalPlanner.verifyProjectedFields(block, node);

    return node;
  }

  public static Target [] buildGroupByTarget(GroupbyNode groupbyNode, @Nullable List<Target> groupingKeyTargets,
                                             String [] aggEvalNames) {
    final int groupingKeyNum =
        groupingKeyTargets == null ? groupbyNode.getGroupingColumns().length : groupingKeyTargets.size();
    final int aggrFuncNum = aggEvalNames != null ? aggEvalNames.length : 0;
    EvalNode [] aggEvalNodes = groupbyNode.getAggFunctions();
    Target [] targets = new Target[groupingKeyNum + aggrFuncNum];

    if (groupingKeyTargets != null) {
      for (int groupingKeyIdx = 0; groupingKeyIdx < groupingKeyNum; groupingKeyIdx++) {
        targets[groupingKeyIdx] = groupingKeyTargets.get(groupingKeyIdx);
      }
    } else {
      for (int groupingKeyIdx = 0; groupingKeyIdx < groupingKeyNum; groupingKeyIdx++) {
        targets[groupingKeyIdx] = new Target(new FieldEval(groupbyNode.getGroupingColumns()[groupingKeyIdx]));
      }
    }

    if (aggEvalNames != null) {
      for (int aggrFuncIdx = 0, targetIdx = groupingKeyNum; aggrFuncIdx < aggrFuncNum; aggrFuncIdx++, targetIdx++) {
        targets[targetIdx] =
            new Target(new FieldEval(aggEvalNames[aggrFuncIdx], aggEvalNodes[aggrFuncIdx].getValueType()));
      }
    }

    return targets;
  }

  public LogicalNode visitFilter(Context context, LogicalPlan plan, LogicalPlan.QueryBlock block,
                                 SelectionNode node, Stack<LogicalNode> stack) throws PlanningException {
    Context newContext = new Context(context);
    String referenceName = newContext.targetListMgr.add(node.getQual());
    newContext.addNecessaryReferences(node.getQual());

    LogicalNode child = super.visitFilter(newContext, plan, block, node, stack);

    node.setInSchema(child.getOutSchema());
    node.setOutSchema(child.getOutSchema());

    Target target = context.targetListMgr.getTarget(referenceName);
    if (newContext.targetListMgr.isEvaluated(referenceName)) {
      node.setQual(new FieldEval(target.getNamedColumn()));
    } else {
      node.setQual(target.getEvalTree());
      newContext.targetListMgr.markAsEvaluated(target);
    }

    return node;
  }

  private static void pushDownIfComplexTermInJoinCondition(Context ctx, EvalNode cnf, EvalNode term)
      throws PlanningException {

    // If one of both terms in a binary operator is a complex expression, the binary operator will require
    // multiple phases. In this case, join cannot evaluate a binary operator.
    // So, we should prevent dividing the binary operator into more subexpressions.
    if (term.getType() != EvalType.FIELD &&
        !(term instanceof BinaryEval) &&
        !(term.getType() == EvalType.ROW_CONSTANT)) {
      String refName = ctx.addExpr(term);
      EvalTreeUtil.replace(cnf, term, new FieldEval(refName, term.getValueType()));
    }
  }

  public LogicalNode visitJoin(Context context, LogicalPlan plan, LogicalPlan.QueryBlock block, JoinNode node,
                          Stack<LogicalNode> stack) throws PlanningException {
    Context newContext = new Context(context);

    String joinQualReference = null;
    if (node.hasJoinQual()) {
      for (EvalNode eachQual : AlgebraicUtil.toConjunctiveNormalFormArray(node.getJoinQual())) {
        if (eachQual instanceof BinaryEval) {
          BinaryEval binaryQual = (BinaryEval) eachQual;

          for (int i = 0; i < 2; i++) {
            EvalNode term = binaryQual.getExpr(i);
            pushDownIfComplexTermInJoinCondition(newContext, eachQual, term);
          }
        }
      }

      joinQualReference = newContext.addExpr(node.getJoinQual());
      newContext.addNecessaryReferences(node.getJoinQual());
    }

    String [] referenceNames = null;
    if (node.hasTargets()) {
      referenceNames = new String[node.getTargets().length];
      int i = 0;
      for (Iterator<Target> it = getFilteredTarget(node.getTargets(), context.requiredSet); it.hasNext();) {
        Target target = it.next();
        referenceNames[i++] = newContext.addExpr(target);
      }
    }

    stack.push(node);
    LogicalNode left = visit(newContext, plan, block, node.getLeftChild(), stack);
    LogicalNode right = visit(newContext, plan, block, node.getRightChild(), stack);
    stack.pop();

    Schema merged = SchemaUtil.merge(left.getOutSchema(), right.getOutSchema());

    node.setInSchema(merged);

    if (node.hasJoinQual()) {
      Target target = context.targetListMgr.getTarget(joinQualReference);
      if (newContext.targetListMgr.isEvaluated(joinQualReference)) {
        throw new PlanningException("Join condition must be evaluated in the proper Join Node: " + joinQualReference);
      } else {
        node.setJoinQual(target.getEvalTree());
        newContext.targetListMgr.markAsEvaluated(target);
      }
    }

    LinkedHashSet<Target> projectedTargets = Sets.newLinkedHashSet();
    for (Iterator<String> it = getFilteredReferences(context.targetListMgr.getNames(),
        context.requiredSet); it.hasNext();) {
      String referenceName = it.next();
      Target target = context.targetListMgr.getTarget(referenceName);

      if (context.targetListMgr.isEvaluated(referenceName)) {
        Target fieldReference = new Target(new FieldEval(target.getNamedColumn()));
        if (LogicalPlanner.checkIfBeEvaluatedAtJoin(block, fieldReference.getEvalTree(), node,
            stack.peek().getType() != NodeType.JOIN)) {
          projectedTargets.add(fieldReference);
        }
      } else if (LogicalPlanner.checkIfBeEvaluatedAtJoin(block, target.getEvalTree(), node,
          stack.peek().getType() != NodeType.JOIN)) {
        projectedTargets.add(target);
        context.targetListMgr.markAsEvaluated(target);
      }
    }

    node.setTargets(projectedTargets.toArray(new Target[projectedTargets.size()]));
    LogicalPlanner.verifyProjectedFields(block, node);
    return node;
  }

  static Iterator<String> getFilteredReferences(Collection<String> targetNames, Set<String> required) {
    return new FilteredStringsIterator(targetNames, required);
  }

  static Iterator<String> getFilteredReferences(String [] targetNames, Collection<String> required) {
    return new FilteredStringsIterator(targetNames, required);
  }

  static class FilteredStringsIterator implements Iterator<String> {
    Iterator<String> iterator;

    FilteredStringsIterator(Collection<String> targetNames, Collection<String> required) {
      List<String> filtered = TUtil.newList();
      for (String name : targetNames) {
        if (required.contains(name)) {
          filtered.add(name);
        }
      }

      iterator = filtered.iterator();
    }

    FilteredStringsIterator(String [] targetNames, Collection<String> required) {
      this(TUtil.newList(targetNames), required);
    }

    @Override
    public boolean hasNext() {
      return iterator.hasNext();
    }

    @Override
    public String next() {
      return iterator.next();
    }

    @Override
    public void remove() {
    }
  }

  static Iterator<Target> getFilteredTarget(Target[] targets, Set<String> required) {
    return new FilteredIterator(targets, required);
  }

  static class FilteredIterator implements Iterator<Target> {
    Iterator<Target> iterator;

    FilteredIterator(Target [] targets, Set<String> requiredReferences) {
      List<Target> filtered = TUtil.newList();
      Map<String, Target> targetSet = new HashMap<String, Target>();
      for (Target t : targets) {
        // Only should keep an raw target instead of field reference.
        if (targetSet.containsKey(t.getCanonicalName())) {
          Target targetInSet = targetSet.get(t.getCanonicalName());
          EvalNode evalNode = targetInSet.getEvalTree();
          if (evalNode.getType() == EvalType.FIELD && t.getEvalTree().getType() != EvalType.FIELD) {
            targetSet.put(t.getCanonicalName(), t);
          }
        } else {
          targetSet.put(t.getCanonicalName(), t);
        }
      }

      for (String name : requiredReferences) {
        if (targetSet.containsKey(name)) {
          filtered.add(targetSet.get(name));
        }
      }

      iterator = filtered.iterator();
    }
    @Override
    public boolean hasNext() {
      return iterator.hasNext();
    }

    @Override
    public Target next() {
      return iterator.next();
    }

    @Override
    public void remove() {
    }
  }

  @Override
  public LogicalNode visitUnion(Context context, LogicalPlan plan, LogicalPlan.QueryBlock block, UnionNode node,
                           Stack<LogicalNode> stack) throws PlanningException {

    LogicalPlan.QueryBlock leftBlock = plan.getBlock(node.getLeftChild());
    LogicalPlan.QueryBlock rightBlock = plan.getBlock(node.getRightChild());

    Context leftContext = new Context(plan, PlannerUtil.toQualifiedFieldNames(context.requiredSet,
        leftBlock.getName()));
    Context rightContext = new Context(plan, PlannerUtil.toQualifiedFieldNames(context.requiredSet,
        rightBlock.getName()));

    stack.push(node);
    visit(leftContext, plan, leftBlock, leftBlock.getRoot(), new Stack<LogicalNode>());
    visit(rightContext, plan, rightBlock, rightBlock.getRoot(), new Stack<LogicalNode>());
    stack.pop();
    return node;
  }

  public LogicalNode visitScan(Context context, LogicalPlan plan, LogicalPlan.QueryBlock block, ScanNode node,
                          Stack<LogicalNode> stack) throws PlanningException {

    Context newContext = new Context(context);

    Target [] targets;
    if (node.hasTargets()) {
      targets = node.getTargets();
    } else {
      targets = PlannerUtil.schemaToTargets(node.getTableSchema());
    }

    LinkedHashSet<Target> projectedTargets = Sets.newLinkedHashSet();
    for (Iterator<Target> it = getFilteredTarget(targets, newContext.requiredSet); it.hasNext();) {
      Target target = it.next();
      newContext.addExpr(target);
    }

    for (Iterator<Target> it = context.targetListMgr.getFilteredTargets(newContext.requiredSet); it.hasNext();) {
      Target target = it.next();

      if (LogicalPlanner.checkIfBeEvaluatedAtRelation(block, target.getEvalTree(), node)) {
        projectedTargets.add(target);
        newContext.targetListMgr.markAsEvaluated(target);
      }
    }

    node.setTargets(projectedTargets.toArray(new Target[projectedTargets.size()]));
    LogicalPlanner.verifyProjectedFields(block, node);
    return node;
  }

  @Override
  public LogicalNode visitPartitionedTableScan(Context context, LogicalPlan plan, LogicalPlan.QueryBlock block,
                                               PartitionedTableScanNode node, Stack<LogicalNode> stack)
      throws PlanningException {

    Context newContext = new Context(context);

    Target [] targets;
    if (node.hasTargets()) {
      targets = node.getTargets();
    } else {
      targets = PlannerUtil.schemaToTargets(node.getOutSchema());
    }

    LinkedHashSet<Target> projectedTargets = Sets.newLinkedHashSet();
    for (Iterator<Target> it = getFilteredTarget(targets, newContext.requiredSet); it.hasNext();) {
      Target target = it.next();
      newContext.addExpr(target);
    }

    for (Iterator<Target> it = context.targetListMgr.getFilteredTargets(newContext.requiredSet); it.hasNext();) {
      Target target = it.next();

      if (LogicalPlanner.checkIfBeEvaluatedAtRelation(block, target.getEvalTree(), node)) {
        projectedTargets.add(target);
        newContext.targetListMgr.markAsEvaluated(target);
      }
    }

    node.setTargets(projectedTargets.toArray(new Target[projectedTargets.size()]));
    LogicalPlanner.verifyProjectedFields(block, node);
    return node;
  }

  @Override
  public LogicalNode visitTableSubQuery(Context upperContext, LogicalPlan plan, LogicalPlan.QueryBlock block,
                                   TableSubQueryNode node, Stack<LogicalNode> stack) throws PlanningException {
    Context childContext = new Context(plan, upperContext.requiredSet);
    stack.push(node);
    LogicalNode child = super.visitTableSubQuery(childContext, plan, block, node, stack);
    node.setSubQuery(child);
    stack.pop();

    Target [] targets;
    if (node.hasTargets()) {
      targets = node.getTargets();
    } else {
      targets = PlannerUtil.schemaToTargets(node.getOutSchema());
    }

    LinkedHashSet<Target> projectedTargets = Sets.newLinkedHashSet();
    for (Iterator<Target> it = getFilteredTarget(targets, upperContext.requiredSet); it.hasNext();) {
      Target target = it.next();
      upperContext.addExpr(target);
    }

    for (Iterator<Target> it = upperContext.targetListMgr.getFilteredTargets(upperContext.requiredSet); it.hasNext();) {
      Target target = it.next();

      if (LogicalPlanner.checkIfBeEvaluatedAtRelation(block, target.getEvalTree(), node)) {
        projectedTargets.add(target);
        upperContext.targetListMgr.markAsEvaluated(target);
      }
    }

    node.setTargets(projectedTargets.toArray(new Target[projectedTargets.size()]));
    LogicalPlanner.verifyProjectedFields(block, node);
    return node;
  }

  @Override
  public LogicalNode visitInsert(Context context, LogicalPlan plan, LogicalPlan.QueryBlock block, InsertNode node,
                            Stack<LogicalNode> stack) throws PlanningException {
    stack.push(node);
    visit(context, plan, block, node.getChild(), stack);
    stack.pop();
    return node;
  }
}<|MERGE_RESOLUTION|>--- conflicted
+++ resolved
@@ -27,7 +27,6 @@
 import org.apache.tajo.catalog.SortSpec;
 import org.apache.tajo.engine.eval.*;
 import org.apache.tajo.engine.planner.*;
-import org.apache.tajo.engine.planner.LogicalPlan.QueryBlock;
 import org.apache.tajo.engine.planner.logical.*;
 import org.apache.tajo.engine.utils.SchemaUtil;
 import org.apache.tajo.util.TUtil;
@@ -55,19 +54,11 @@
   public boolean isEligible(LogicalPlan plan) {
     LogicalNode toBeOptimized = plan.getRootBlock().getRoot();
 
-<<<<<<< HEAD
-    if (PlannerUtil.checkIfDDLPlan(toBeOptimized)) {
-=======
     if (PlannerUtil.checkIfDDLPlan(toBeOptimized) || !plan.getRootBlock().hasTableExpression()) {
->>>>>>> d4906b39
       return false;
     }
-    for (QueryBlock eachBlock: plan.getQueryBlocks()) {
-      if (eachBlock.hasTableExpression()) {
-        return true;
-      }
-    }
-    return false;
+
+    return true;
   }
 
   @Override
@@ -144,10 +135,8 @@
     private BiMap<Integer, EvalNode> idToEvalBiMap;
     /** Map: Id -> Names */
     private LinkedHashMap<Integer, List<String>> idToNamesMap;
-    /** Map: Id -> Boolean */
-    private LinkedHashMap<Integer, Boolean> evaluationStateMap;
-    /** Map: alias name -> Id */
-    private LinkedHashMap<String, Integer> aliasMap;
+    /** Map: Name -> Boolean */
+    private LinkedHashMap<String, Boolean> evaluationStateMap;
 
     private LogicalPlan plan;
 
@@ -157,33 +146,10 @@
       idToEvalBiMap = HashBiMap.create();
       idToNamesMap = Maps.newLinkedHashMap();
       evaluationStateMap = Maps.newLinkedHashMap();
-      aliasMap = Maps.newLinkedHashMap();
     }
 
     private int getNextSeqId() {
       return seqId++;
-    }
-
-    /**
-     * If some expression is duplicated, we call an alias indicating the duplicated expression 'native alias'.
-     * This method checks whether a reference is native alias or not.
-     *
-     * @param name The reference name
-     * @return True if the reference is native alias. Otherwise, it will return False.
-     */
-    public boolean isNativeAlias(String name) {
-      return aliasMap.containsKey(name);
-    }
-
-    /**
-     * This method retrieves the name indicating actual expression that an given alias indicate.
-     *
-     * @param name an alias name
-     * @return Real reference name
-     */
-    public String getRealReferenceName(String name) {
-      int refId = aliasMap.get(name);
-      return getPrimaryName(refId);
     }
 
     /**
@@ -197,19 +163,12 @@
       if (nameToIdBiMap.containsKey(specifiedName)) {
         int refId = nameToIdBiMap.get(specifiedName);
         EvalNode found = idToEvalBiMap.get(refId);
-        if (found != null) {
-          if (evalNode.equals(found)) { // if input expression already exists
-            return specifiedName;
-          } else {
-            // The case where if existing reference name and a given reference name are the same to each other and
-            // existing EvalNode and a given EvalNode is the different
-            if (found.getType() != EvalType.FIELD && evalNode.getType() != EvalType.FIELD) {
-              throw new PlanningException("Duplicate alias: " + evalNode);
-            }
-
-            if (found.getType() == EvalType.FIELD) {
-              idToEvalBiMap.forcePut(refId, evalNode);
-            }
+        if (found != null && !evalNode.equals(found)) {
+          if (found.getType() != EvalType.FIELD && evalNode.getType() != EvalType.FIELD) {
+            throw new PlanningException("Duplicate alias: " + evalNode);
+          }
+          if (found.getType() == EvalType.FIELD) {
+            idToEvalBiMap.forcePut(refId, evalNode);
           }
         }
       }
@@ -217,19 +176,18 @@
       int refId;
       if (idToEvalBiMap.inverse().containsKey(evalNode)) {
         refId = idToEvalBiMap.inverse().get(evalNode);
-        aliasMap.put(specifiedName, refId);
-
       } else {
         refId = getNextSeqId();
         idToEvalBiMap.put(refId, evalNode);
-        TUtil.putToNestedList(idToNamesMap, refId, specifiedName);
-        for (Column column : EvalTreeUtil.findUniqueColumns(evalNode)) {
-          add(new FieldEval(column));
-        }
-        evaluationStateMap.put(refId, false);
       }
 
       nameToIdBiMap.put(specifiedName, refId);
+      TUtil.putToNestedList(idToNamesMap, refId, specifiedName);
+      evaluationStateMap.put(specifiedName, false);
+
+      for (Column column : EvalTreeUtil.findUniqueColumns(evalNode)) {
+        add(new FieldEval(column));
+      }
 
       return specifiedName;
     }
@@ -240,14 +198,6 @@
      */
     public String add(EvalNode evalNode) throws PlanningException {
       String name;
-
-      if (evalNode.getType() == EvalType.FIELD) {
-        FieldEval fieldEval = (FieldEval) evalNode;
-        if (nameToIdBiMap.containsKey(fieldEval.getName())) {
-          int refId = nameToIdBiMap.get(fieldEval.getName());
-          return getPrimaryName(refId);
-        }
-      }
 
       if (idToEvalBiMap.inverse().containsKey(evalNode)) {
         int refId = idToEvalBiMap.inverse().get(evalNode);
@@ -329,8 +279,7 @@
       if (!nameToIdBiMap.containsKey(name)) {
         throw new RuntimeException("No Such target name: " + name);
       }
-      int refId = nameToIdBiMap.get(name);
-      return evaluationStateMap.get(refId);
+      return evaluationStateMap.get(name);
     }
 
     public void markAsEvaluated(Target target) {
@@ -339,7 +288,7 @@
       if (!idToNamesMap.containsKey(refId)) {
         throw new RuntimeException("No such eval: " + evalNode);
       }
-      evaluationStateMap.put(refId, true);
+      evaluationStateMap.put(target.getCanonicalName(), true);
     }
 
     public Iterator<Target> getFilteredTargets(Set<String> required) {
@@ -348,7 +297,6 @@
 
     class FilteredTargetIterator implements Iterator<Target> {
       List<Target> filtered = TUtil.newList();
-      Iterator<Target> iterator;
 
       public FilteredTargetIterator(Set<String> required) {
         for (String name : nameToIdBiMap.keySet()) {
@@ -356,17 +304,16 @@
             filtered.add(getTarget(name));
           }
         }
-        iterator = filtered.iterator();
       }
 
       @Override
       public boolean hasNext() {
-        return iterator.hasNext();
+        return false;
       }
 
       @Override
       public Target next() {
-        return iterator.next();
+        return null;
       }
 
       @Override
@@ -457,15 +404,8 @@
     for (String referenceName : referenceNames) {
       Target target = context.targetListMgr.getTarget(referenceName);
 
-      if (target.getEvalTree().getType() == EvalType.CONST) {
-        finalTargets.add(target);
-      } else if (context.targetListMgr.isEvaluated(referenceName)) {
-        if (context.targetListMgr.isNativeAlias(referenceName)) {
-          String realRefName = context.targetListMgr.getRealReferenceName(referenceName);
-          finalTargets.add(new Target(new FieldEval(realRefName, target.getDataType()), referenceName));
-        } else {
-          finalTargets.add(new Target(new FieldEval(target.getNamedColumn())));
-        }
+      if (context.targetListMgr.isEvaluated(referenceName)) {
+        finalTargets.add(new Target(new FieldEval(target.getNamedColumn())));
       } else if (LogicalPlanner.checkIfBeEvaluatedAtThis(target.getEvalTree(), node)) {
         finalTargets.add(target);
         context.targetListMgr.markAsEvaluated(target);
@@ -596,111 +536,18 @@
     return node;
   }
 
-  public LogicalNode visitWindowAgg(Context context, LogicalPlan plan, LogicalPlan.QueryBlock block, WindowAggNode node,
-                        Stack<LogicalNode> stack) throws PlanningException {
-    Context newContext = new Context(context);
-
-    if (node.hasPartitionKeys()) {
-      for (Column c : node.getPartitionKeys()) {
-        newContext.addNecessaryReferences(new FieldEval(c));
-      }
-    }
-
-    if (node.hasSortSpecs()) {
-      for (SortSpec sortSpec : node.getSortSpecs()) {
-        newContext.addNecessaryReferences(new FieldEval(sortSpec.getSortKey()));
-      }
-    }
-
-    for (WindowFunctionEval winFunc : node.getWindowFunctions()) {
-      if (winFunc.hasSortSpecs()) {
-        for (SortSpec sortSpec : winFunc.getSortSpecs()) {
-          newContext.addNecessaryReferences(new FieldEval(sortSpec.getSortKey()));
-        }
-      }
-    }
-
-
-    int nonFunctionColumnNum = node.getTargets().length - node.getWindowFunctions().length;
-    LinkedHashSet<String> nonFunctionColumns = Sets.newLinkedHashSet();
-    for (int i = 0; i < nonFunctionColumnNum; i++) {
-      FieldEval fieldEval = (new FieldEval(node.getTargets()[i].getNamedColumn()));
-      nonFunctionColumns.add(newContext.addExpr(fieldEval));
-    }
-
-    final String [] aggEvalNames;
-    if (node.hasAggFunctions()) {
-      final int evalNum = node.getWindowFunctions().length;
-      aggEvalNames = new String[evalNum];
-      for (int evalIdx = 0, targetIdx = nonFunctionColumnNum; targetIdx < node.getTargets().length; evalIdx++,
-          targetIdx++) {
-        Target target = node.getTargets()[targetIdx];
-        WindowFunctionEval winFunc = node.getWindowFunctions()[evalIdx];
-        aggEvalNames[evalIdx] = newContext.addExpr(new Target(winFunc, target.getCanonicalName()));
-      }
-    } else {
-      aggEvalNames = null;
-    }
-
-    // visit a child node
-    LogicalNode child = super.visitWindowAgg(newContext, plan, block, node, stack);
-
-    node.setInSchema(child.getOutSchema());
-
-    List<Target> targets = Lists.newArrayList();
-    if (nonFunctionColumnNum > 0) {
-      for (String column : nonFunctionColumns) {
-        Target target = context.targetListMgr.getTarget(column);
-
-        // it rewrite grouping keys.
-        // This rewrite sets right column names and eliminates duplicated grouping keys.
-        if (context.targetListMgr.isEvaluated(column)) {
-          targets.add(new Target(new FieldEval(target.getNamedColumn())));
-        } else {
-          if (target.getEvalTree().getType() == EvalType.FIELD) {
-           targets.add(target);
-          }
-        }
-      }
-    }
-
-    // Getting projected targets
-    if (node.hasAggFunctions() && aggEvalNames != null) {
-      WindowFunctionEval [] aggEvals = new WindowFunctionEval[aggEvalNames.length];
-      int i = 0;
-      for (Iterator<String> it = getFilteredReferences(aggEvalNames, TUtil.newList(aggEvalNames)); it.hasNext();) {
-
-        String referenceName = it.next();
-        Target target = context.targetListMgr.getTarget(referenceName);
-
-        if (LogicalPlanner.checkIfBeEvaluatedAtWindowAgg(target.getEvalTree(), node)) {
-          aggEvals[i++] = target.getEvalTree();
-          context.targetListMgr.markAsEvaluated(target);
-
-          targets.add(new Target(new FieldEval(target.getNamedColumn())));
-        }
-      }
-      if (aggEvals.length > 0) {
-        node.setWindowFunctions(aggEvals);
-      }
-    }
-
-    node.setTargets(targets.toArray(new Target[targets.size()]));
-    return node;
-  }
-
   public LogicalNode visitGroupBy(Context context, LogicalPlan plan, LogicalPlan.QueryBlock block, GroupbyNode node,
                              Stack<LogicalNode> stack) throws PlanningException {
     Context newContext = new Context(context);
 
     // Getting grouping key names
     final int groupingKeyNum = node.getGroupingColumns().length;
-    LinkedHashSet<String> groupingKeyNames = null;
+    String [] groupingKeyNames = null;
     if (groupingKeyNum > 0) {
-      groupingKeyNames = Sets.newLinkedHashSet();
+      groupingKeyNames = new String[groupingKeyNum];
       for (int i = 0; i < groupingKeyNum; i++) {
         FieldEval fieldEval = new FieldEval(node.getGroupingColumns()[i]);
-        groupingKeyNames.add(newContext.addExpr(fieldEval));
+        groupingKeyNames[i] = newContext.addExpr(fieldEval);
       }
     }
 
@@ -728,7 +575,9 @@
     if (groupingKeyNum > 0 && groupingKeyNames != null) {
       // Restoring grouping key columns
       final List<Column> groupingColumns = new ArrayList<Column>();
-      for (String groupingKey : groupingKeyNames) {
+      for (int i = 0; i < groupingKeyNum; i++) {
+        String groupingKey = groupingKeyNames[i];
+
         Target target = context.targetListMgr.getTarget(groupingKey);
 
         // it rewrite grouping keys.
@@ -832,37 +681,12 @@
     return node;
   }
 
-  private static void pushDownIfComplexTermInJoinCondition(Context ctx, EvalNode cnf, EvalNode term)
-      throws PlanningException {
-
-    // If one of both terms in a binary operator is a complex expression, the binary operator will require
-    // multiple phases. In this case, join cannot evaluate a binary operator.
-    // So, we should prevent dividing the binary operator into more subexpressions.
-    if (term.getType() != EvalType.FIELD &&
-        !(term instanceof BinaryEval) &&
-        !(term.getType() == EvalType.ROW_CONSTANT)) {
-      String refName = ctx.addExpr(term);
-      EvalTreeUtil.replace(cnf, term, new FieldEval(refName, term.getValueType()));
-    }
-  }
-
   public LogicalNode visitJoin(Context context, LogicalPlan plan, LogicalPlan.QueryBlock block, JoinNode node,
                           Stack<LogicalNode> stack) throws PlanningException {
     Context newContext = new Context(context);
 
     String joinQualReference = null;
     if (node.hasJoinQual()) {
-      for (EvalNode eachQual : AlgebraicUtil.toConjunctiveNormalFormArray(node.getJoinQual())) {
-        if (eachQual instanceof BinaryEval) {
-          BinaryEval binaryQual = (BinaryEval) eachQual;
-
-          for (int i = 0; i < 2; i++) {
-            EvalNode term = binaryQual.getExpr(i);
-            pushDownIfComplexTermInJoinCondition(newContext, eachQual, term);
-          }
-        }
-      }
-
       joinQualReference = newContext.addExpr(node.getJoinQual());
       newContext.addNecessaryReferences(node.getJoinQual());
     }
@@ -1044,7 +868,7 @@
       newContext.addExpr(target);
     }
 
-    for (Iterator<Target> it = context.targetListMgr.getFilteredTargets(newContext.requiredSet); it.hasNext();) {
+    for (Iterator<Target> it = getFilteredTarget(targets, context.requiredSet); it.hasNext();) {
       Target target = it.next();
 
       if (LogicalPlanner.checkIfBeEvaluatedAtRelation(block, target.getEvalTree(), node)) {
@@ -1078,7 +902,7 @@
       newContext.addExpr(target);
     }
 
-    for (Iterator<Target> it = context.targetListMgr.getFilteredTargets(newContext.requiredSet); it.hasNext();) {
+    for (Iterator<Target> it = getFilteredTarget(targets, context.requiredSet); it.hasNext();) {
       Target target = it.next();
 
       if (LogicalPlanner.checkIfBeEvaluatedAtRelation(block, target.getEvalTree(), node)) {
@@ -1101,6 +925,8 @@
     node.setSubQuery(child);
     stack.pop();
 
+    Context newContext = new Context(upperContext);
+
     Target [] targets;
     if (node.hasTargets()) {
       targets = node.getTargets();
@@ -1109,17 +935,17 @@
     }
 
     LinkedHashSet<Target> projectedTargets = Sets.newLinkedHashSet();
+    for (Iterator<Target> it = getFilteredTarget(targets, newContext.requiredSet); it.hasNext();) {
+      Target target = it.next();
+      childContext.addExpr(target);
+    }
+
     for (Iterator<Target> it = getFilteredTarget(targets, upperContext.requiredSet); it.hasNext();) {
       Target target = it.next();
-      upperContext.addExpr(target);
-    }
-
-    for (Iterator<Target> it = upperContext.targetListMgr.getFilteredTargets(upperContext.requiredSet); it.hasNext();) {
-      Target target = it.next();
 
       if (LogicalPlanner.checkIfBeEvaluatedAtRelation(block, target.getEvalTree(), node)) {
         projectedTargets.add(target);
-        upperContext.targetListMgr.markAsEvaluated(target);
+        childContext.targetListMgr.markAsEvaluated(target);
       }
     }
 
