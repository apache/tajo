--- conflicted
+++ resolved
@@ -18,25 +18,18 @@
 
 package org.apache.tajo.engine.planner.physical;
 
-<<<<<<< HEAD
-import org.apache.commons.logging.Log;
-import org.apache.commons.logging.LogFactory;
-import org.apache.hadoop.fs.FileSystem;
 import org.apache.hadoop.fs.Path;
+import org.apache.tajo.SessionVars;
 import org.apache.tajo.catalog.CatalogUtil;
 import org.apache.tajo.catalog.TableMeta;
 import org.apache.tajo.catalog.statistics.StatisticsUtil;
 import org.apache.tajo.catalog.statistics.TableStats;
-import org.apache.tajo.conf.TajoConf.ConfVars;
-=======
-import org.apache.tajo.SessionVars;
-import org.apache.tajo.catalog.CatalogUtil;
-import org.apache.tajo.catalog.TableMeta;
->>>>>>> fbf71668
 import org.apache.tajo.engine.planner.logical.InsertNode;
 import org.apache.tajo.engine.planner.logical.PersistentStoreNode;
-import org.apache.tajo.engine.query.QueryContext;
-import org.apache.tajo.storage.*;
+import org.apache.tajo.storage.Appender;
+import org.apache.tajo.storage.StorageConstants;
+import org.apache.tajo.storage.StorageManagerFactory;
+import org.apache.tajo.storage.Tuple;
 import org.apache.tajo.worker.TaskAttemptContext;
 
 import java.io.IOException;
@@ -45,25 +38,23 @@
  * This is a physical executor to store a table part into a specified storage.
  */
 public class StoreTableExec extends UnaryPhysicalExec {
-  private static Log LOG = LogFactory.getLog(StoreTableExec.class);
-
   private PersistentStoreNode plan;
   private TableMeta meta;
   private Appender appender;
   private Tuple tuple;
-  private TableStats sumStats;
 
-  // for file rotating
-  private long maxPerFileSize = Long.MAX_VALUE;
-  private int writtenFileNum = 0;
-  private Path lastFileName;
+  // for file punctuation
+  private TableStats sumStats;                  // for aggregating all stats of written files
+  private long maxPerFileSize = Long.MAX_VALUE; // default max file size is 2^63
+  private int writtenFileNum = 0;               // how many file are written so far?
+  private Path lastFileName;                    // latest written file name
 
   public StoreTableExec(TaskAttemptContext context, PersistentStoreNode plan, PhysicalExec child) throws IOException {
     super(context, plan.getInSchema(), plan.getOutSchema(), child);
     this.plan = plan;
 
-    if (context.getQueryContext().get(QueryContext.OUTPUT_PER_FILE_SIZE) != null) {
-      maxPerFileSize = Long.valueOf(context.getQueryContext().get(QueryContext.OUTPUT_PER_FILE_SIZE));
+    if (context.getQueryContext().containsKey(SessionVars.MAX_OUTPUT_FILE_SIZE)) {
+      maxPerFileSize = context.getQueryContext().getLong(SessionVars.MAX_OUTPUT_FILE_SIZE);
     }
   }
 
@@ -75,13 +66,6 @@
     } else {
       meta = CatalogUtil.newTableMeta(plan.getStorageType());
     }
-
-    if (!(plan instanceof InsertNode)) {
-      String nullChar = context.getQueryContext().get(ConfVars.CSVFILE_NULL.varname, ConfVars.CSVFILE_NULL.defaultVal);
-      meta.putOption(StorageConstants.CSVFILE_NULL, nullChar);
-    }
-
-
     openNewFile(writtenFileNum);
   }
 
@@ -94,15 +78,12 @@
     if (plan instanceof InsertNode) {
       InsertNode createTableNode = (InsertNode) plan;
       appender = StorageManagerFactory.getStorageManager(context.getConf()).getAppender(meta,
-          createTableNode.getTableSchema(), lastFileName);
+          createTableNode.getTableSchema(), context.getOutputPath());
     } else {
-<<<<<<< HEAD
-=======
       String nullChar = context.getQueryContext().get(SessionVars.NULL_CHAR);
       meta.putOption(StorageConstants.CSVFILE_NULL, nullChar);
->>>>>>> fbf71668
       appender = StorageManagerFactory.getStorageManager(context.getConf()).getAppender(meta, outSchema,
-          lastFileName);
+          context.getOutputPath());
     }
 
     appender.enableStats();
@@ -129,7 +110,7 @@
         openNewFile(writtenFileNum);
       }
     }
-
+        
     return null;
   }
 
