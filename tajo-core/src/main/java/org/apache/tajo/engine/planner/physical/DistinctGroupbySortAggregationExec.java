/**
 * Licensed to the Apache Software Foundation (ASF) under one
 * or more contributor license agreements.  See the NOTICE file
 * distributed with this work for additional information
 * regarding copyright ownership.  The ASF licenses this file
 * to you under the Apache License, Version 2.0 (the
 * "License"); you may not use this file except in compliance
 * with the License.  You may obtain a copy of the License at
 *
 *     http://www.apache.org/licenses/LICENSE-2.0
 *
 * Unless required by applicable law or agreed to in writing, software
 * distributed under the License is distributed on an "AS IS" BASIS,
 * WITHOUT WARRANTIES OR CONDITIONS OF ANY KIND, either express or implied.
 * See the License for the specific language governing permissions and
 * limitations under the License.
 */

package org.apache.tajo.engine.planner.physical;

import org.apache.tajo.catalog.statistics.TableStats;
import org.apache.tajo.common.TajoDataTypes;
import org.apache.tajo.datum.DatumFactory;
import org.apache.tajo.datum.NullDatum;
import org.apache.tajo.plan.logical.DistinctGroupbyNode;
import org.apache.tajo.plan.logical.GroupbyNode;
import org.apache.tajo.storage.Tuple;
import org.apache.tajo.storage.VTuple;
import org.apache.tajo.worker.TaskAttemptContext;

import java.io.IOException;

public class DistinctGroupbySortAggregationExec extends PhysicalExec {
  private SortAggregateExec[] aggregateExecs;

  private boolean finished = false;

  private Tuple[] currentTuples;
  private int outColumnNum;
  private int groupbyNodeNum;

  private int[] resultColumnIdIndexes;

  private final Tuple outTuple;

  public DistinctGroupbySortAggregationExec(final TaskAttemptContext context, DistinctGroupbyNode plan,
                                            SortAggregateExec[] aggregateExecs) throws IOException {
    super(context, plan.getInSchema(), plan.getOutSchema());
    this.aggregateExecs = aggregateExecs;
    this.groupbyNodeNum = plan.getSubPlans().size();

    currentTuples = new Tuple[groupbyNodeNum];
    outColumnNum = outSchema.size();
    outTuple = new VTuple(outColumnNum);

    int allGroupbyOutColNum = 0;
    for (GroupbyNode eachGroupby: plan.getSubPlans()) {
      allGroupbyOutColNum += eachGroupby.getOutSchema().size();
    }

    resultColumnIdIndexes = new int[allGroupbyOutColNum];
    for (int i = 0; i < allGroupbyOutColNum; i++) {
      resultColumnIdIndexes[i] = -1;
    }

    int[] resultColumnIds = plan.getResultColumnIds();

    for(int i = 0; i < resultColumnIds.length; i++) {
      resultColumnIdIndexes[resultColumnIds[i]] = i;
    }
  }

  boolean first = true;

  @Override
  public Tuple next() throws IOException {
    if (finished) {
      return null;
    }

    boolean allNull = true;

    for (int i = 0; i < groupbyNodeNum; i++) {
      if (first && i > 0) {
        // All SortAggregateExec uses same SeqScanExec object.
        // After running sort, rescan() should be called.
        if (currentTuples[i-1] != null) {
          aggregateExecs[i].rescan();
        }
      }
      currentTuples[i] = aggregateExecs[i].next();

      if (currentTuples[i] != null) {
        allNull = false;
      }
    }

    // If DistinctGroupbySortAggregationExec received NullDatum and didn't has any grouping keys,
    // it should return primitive values for NullDatum.
    if (allNull && aggregateExecs[0].groupingKeyNum == 0 && first)   {
      return getEmptyTuple();
    }

    first = false;

    if (allNull) {
      finished = true;
      return null;
    }

    int mergeTupleIndex = 0;
    for (int i = 0; i < currentTuples.length; i++) {
      int tupleSize = currentTuples[i].size();
      for (int j = 0; j < tupleSize; j++) {
        if (resultColumnIdIndexes[mergeTupleIndex] >= 0) {
          outTuple.put(resultColumnIdIndexes[mergeTupleIndex], currentTuples[i].asDatum(j));
        }
        mergeTupleIndex++;
      }
    }
    return outTuple;
  }

  private Tuple getEmptyTuple() {
    NullDatum nullDatum = DatumFactory.createNullDatum();

    int tupleIndex = 0;
    for (SortAggregateExec aggExec: aggregateExecs) {
      for (int i = 0; i < aggExec.aggFunctionsNum; i++, tupleIndex++) {
        String funcName = aggExec.aggFunctions[i].getName();
        if ("min".equals(funcName) || "max".equals(funcName) || "avg".equals(funcName) || "sum".equals(funcName)) {
          outTuple.put(resultColumnIdIndexes[tupleIndex], DatumFactory.createNullDatum());
        }
        else
        {
          TajoDataTypes.Type type = outSchema.getColumn(resultColumnIdIndexes[tupleIndex]).getDataType().getType();
          if (type == TajoDataTypes.Type.INT8) {
            outTuple.put(resultColumnIdIndexes[tupleIndex], DatumFactory.createInt8(nullDatum.asInt8()));
          } else if (type == TajoDataTypes.Type.INT4) {
            outTuple.put(resultColumnIdIndexes[tupleIndex], DatumFactory.createInt4(nullDatum.asInt4()));
          } else if (type == TajoDataTypes.Type.INT2) {
            outTuple.put(resultColumnIdIndexes[tupleIndex], DatumFactory.createInt2(nullDatum.asInt2()));
          } else if (type == TajoDataTypes.Type.FLOAT4) {
            outTuple.put(resultColumnIdIndexes[tupleIndex], DatumFactory.createFloat4(nullDatum.asFloat4()));
          } else if (type == TajoDataTypes.Type.FLOAT8) {
            outTuple.put(resultColumnIdIndexes[tupleIndex], DatumFactory.createFloat8(nullDatum.asFloat8()));
          } else {
            outTuple.put(resultColumnIdIndexes[tupleIndex], DatumFactory.createNullDatum());
          }
        }
      }
    }

    finished = true;
    first = false;

    return outTuple;
  }

  @Override
  public void close() throws IOException {
    if (aggregateExecs != null) {
      for (SortAggregateExec eachExec: aggregateExecs) {
        eachExec.close();
      }
    }
  }

  @Override
  public void init() throws IOException {
<<<<<<< HEAD
    for (SortAggregateExec eachExec: aggregateExecs) {
      eachExec.init();
=======
    super.init();

    if (aggregateExecs != null) {
      for (SortAggregateExec eachExec: aggregateExecs) {
        eachExec.init();
      }
>>>>>>> 68d2c702
    }
  }

  @Override
  public void rescan() throws IOException {
    finished = false;
    for (int i = 0; i < groupbyNodeNum; i++) {
      aggregateExecs[i].rescan();
    }
  }

  @Override
  public float getProgress() {
    if (finished) {
      return 1.0f;
    } else {
      return aggregateExecs[aggregateExecs.length - 1].getProgress();
    }
  }

  @Override
  public TableStats getInputStats() {
    return aggregateExecs[aggregateExecs.length - 1].getInputStats();
  }
}<|MERGE_RESOLUTION|>--- conflicted
+++ resolved
@@ -168,17 +168,12 @@
 
   @Override
   public void init() throws IOException {
-<<<<<<< HEAD
-    for (SortAggregateExec eachExec: aggregateExecs) {
-      eachExec.init();
-=======
     super.init();
 
     if (aggregateExecs != null) {
       for (SortAggregateExec eachExec: aggregateExecs) {
         eachExec.init();
       }
->>>>>>> 68d2c702
     }
   }
 
