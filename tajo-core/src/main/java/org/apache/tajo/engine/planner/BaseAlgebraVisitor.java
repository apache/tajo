--- conflicted
+++ resolved
@@ -118,13 +118,11 @@
     case AlterTable:
       current = visitAlterTable(ctx, stack, (AlterTable) expr);
       break;
-<<<<<<< HEAD
     case CreateIndex:
       current = visitCreateIndex(ctx, stack, (CreateIndex) expr);
-=======
+      break;
     case TruncateTable:
       current = visitTruncateTable(ctx, stack, (TruncateTable)expr);
->>>>>>> 500c683b
       break;
 
     case Insert:
@@ -471,17 +469,15 @@
     return null;
   }
 
-<<<<<<< HEAD
   @Override
   public RESULT visitCreateIndex(CONTEXT ctx, Stack<Expr> stack, CreateIndex expr) throws PlanningException {
     return null;
   }
 
-=======
+  @Override
   public RESULT visitTruncateTable(CONTEXT ctx, Stack<Expr> stack, TruncateTable expr) throws PlanningException {
     return null;
   }
->>>>>>> 500c683b
   ///////////////////////////////////////////////////////////////////////////////////////////////////////////
   // Insert or Update Section
   ///////////////////////////////////////////////////////////////////////////////////////////////////////////
