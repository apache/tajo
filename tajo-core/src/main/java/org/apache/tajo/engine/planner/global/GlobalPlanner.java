/**
 * Licensed to the Apache Software Foundation (ASF) under one
 * or more contributor license agreements.  See the NOTICE file
 * distributed with this work for additional information
 * regarding copyright ownership.  The ASF licenses this file
 * to you under the Apache License, Version 2.0 (the
 * "License"); you may not use this file except in compliance
 * with the License.  You may obtain a copy of the License at
 *
 *     http://www.apache.org/licenses/LICENSE-2.0
 *
 * Unless required by applicable law or agreed to in writing, software
 * distributed under the License is distributed on an "AS IS" BASIS,
 * WITHOUT WARRANTIES OR CONDITIONS OF ANY KIND, either express or implied.
 * See the License for the specific language governing permissions and
 * limitations under the License.
 */

package org.apache.tajo.engine.planner.global;

import com.google.common.base.Preconditions;
import com.google.common.collect.Lists;
import com.google.common.collect.Maps;
import com.google.common.collect.Sets;
import org.apache.commons.logging.Log;
import org.apache.commons.logging.LogFactory;
import org.apache.hadoop.fs.Path;
import org.apache.tajo.ExecutionBlockId;
import org.apache.tajo.SessionVars;
import org.apache.tajo.algebra.JoinType;
import org.apache.tajo.catalog.*;
import org.apache.tajo.catalog.partition.PartitionMethodDesc;
import org.apache.tajo.catalog.proto.CatalogProtos;
import org.apache.tajo.common.TajoDataTypes;
import org.apache.tajo.conf.TajoConf;
import org.apache.tajo.engine.eval.*;
import org.apache.tajo.engine.function.AggFunction;
import org.apache.tajo.engine.planner.*;
import org.apache.tajo.engine.planner.global.builder.DistinctGroupbyBuilder;
import org.apache.tajo.engine.planner.logical.*;
import org.apache.tajo.engine.planner.rewrite.ProjectionPushDownRule;
import org.apache.tajo.engine.query.QueryContext;
import org.apache.tajo.exception.InternalException;
import org.apache.tajo.util.KeyValueSet;
import org.apache.tajo.util.TUtil;
import org.apache.tajo.worker.TajoWorker;

import java.io.IOException;
import java.util.*;

import static org.apache.tajo.conf.TajoConf.ConfVars;
import static org.apache.tajo.ipc.TajoWorkerProtocol.ShuffleType.*;

/**
 * Build DAG
 */
public class GlobalPlanner {
  private static Log LOG = LogFactory.getLog(GlobalPlanner.class);

  private final TajoConf conf;
  private final CatalogProtos.StoreType storeType;
  private CatalogService catalog;
  private TajoWorker.WorkerContext workerContext;

  public GlobalPlanner(final TajoConf conf, final CatalogService catalog) throws IOException {
    this.conf = conf;
    this.catalog = catalog;
    this.storeType = CatalogProtos.StoreType.valueOf(conf.getVar(ConfVars.SHUFFLE_FILE_FORMAT).toUpperCase());
    Preconditions.checkArgument(storeType != null);
  }

  public GlobalPlanner(final TajoConf conf, final TajoWorker.WorkerContext workerContext) throws IOException {
    this.conf = conf;
    this.workerContext = workerContext;
    this.storeType = CatalogProtos.StoreType.valueOf(conf.getVar(ConfVars.SHUFFLE_FILE_FORMAT).toUpperCase());
    Preconditions.checkArgument(storeType != null);
  }

  /**
   * TODO: this is hack. it must be refactored at TAJO-602.
   */
  public CatalogService getCatalog() {
    if (workerContext.getCatalog() != null) {
      return workerContext.getCatalog();
    } else if (catalog != null) {
      return catalog;
    } else {
      throw new IllegalStateException("No Catalog Instance");
    }
  }

  public CatalogProtos.StoreType getStoreType() {
    return storeType;
  }

  public class GlobalPlanContext {
    MasterPlan plan;
    Map<Integer, ExecutionBlock> execBlockMap = Maps.newHashMap();

    public MasterPlan getPlan() {
      return plan;
    }

    public Map<Integer, ExecutionBlock> getExecBlockMap() {
      return execBlockMap;
    }
  }

  /**
   * Builds a master plan from the given logical plan.
   */
  public void build(MasterPlan masterPlan) throws IOException, PlanningException {

    DistributedPlannerVisitor planner = new DistributedPlannerVisitor();
    GlobalPlanContext globalPlanContext = new GlobalPlanContext();
    globalPlanContext.plan = masterPlan;

    LOG.info(masterPlan.getLogicalPlan());

    // copy a logical plan in order to keep the original logical plan. The distributed planner can modify
    // an input logical plan.
    LogicalNode inputPlan = PlannerUtil.clone(masterPlan.getLogicalPlan(),
        masterPlan.getLogicalPlan().getRootBlock().getRoot());

<<<<<<< HEAD
    boolean autoBroadcast = QueryContext.getBoolVar(masterPlan.getContext(), conf,
        TajoConf.ConfVars.DIST_QUERY_BROADCAST_JOIN_AUTO);
    if (autoBroadcast) {

=======
    boolean broadcastEnabled = masterPlan.getContext().getBool(SessionVars.TEST_BROADCAST_JOIN_ENABLED);
    if (broadcastEnabled) {
>>>>>>> fbf71668
      // pre-visit the master plan in order to find tables to be broadcasted
      // this visiting does not make any execution block and change plan.
      BroadcastJoinMarkCandidateVisitor markCandidateVisitor = new BroadcastJoinMarkCandidateVisitor();
      markCandidateVisitor.visit(globalPlanContext,
          masterPlan.getLogicalPlan(), masterPlan.getLogicalPlan().getRootBlock(), inputPlan, new Stack<LogicalNode>());

      BroadcastJoinPlanVisitor broadcastJoinPlanVisitor = new BroadcastJoinPlanVisitor();
      broadcastJoinPlanVisitor.visit(globalPlanContext,
          masterPlan.getLogicalPlan(), masterPlan.getLogicalPlan().getRootBlock(), inputPlan, new Stack<LogicalNode>());
    }

    // create a distributed execution plan by visiting each logical node.
    // Its output is a graph, where each vertex is an execution block, and each edge is a data channel.
    // MasterPlan contains them.
    LogicalNode lastNode = planner.visit(globalPlanContext,
        masterPlan.getLogicalPlan(), masterPlan.getLogicalPlan().getRootBlock(), inputPlan, new Stack<LogicalNode>());
    ExecutionBlock childExecBlock = globalPlanContext.execBlockMap.get(lastNode.getPID());

    ExecutionBlock terminalBlock;
    // TODO - consider two terminal types: specified output or not
    if (childExecBlock.getPlan() != null) {
      terminalBlock = masterPlan.createTerminalBlock();
      DataChannel finalChannel = new DataChannel(childExecBlock.getId(), terminalBlock.getId());
      setFinalOutputChannel(finalChannel, lastNode.getOutSchema());
      masterPlan.addConnect(finalChannel);
    } else { // if one or more unions is terminal
      terminalBlock = childExecBlock;
      for (DataChannel outputChannel : masterPlan.getIncomingChannels(terminalBlock.getId())) {
        setFinalOutputChannel(outputChannel, lastNode.getOutSchema());
      }
    }

    masterPlan.setTerminal(terminalBlock);
    LOG.info("\n" + masterPlan.toString());
  }

  private static void setFinalOutputChannel(DataChannel outputChannel, Schema outputSchema) {
    outputChannel.setShuffleType(NONE_SHUFFLE);
    outputChannel.setShuffleOutputNum(1);
    outputChannel.setStoreType(CatalogProtos.StoreType.CSV);
    outputChannel.setSchema(outputSchema);
  }

  public static ScanNode buildInputExecutor(LogicalPlan plan, DataChannel channel) {
    Preconditions.checkArgument(channel.getSchema() != null,
        "Channel schema (" + channel.getSrcId().getId() + " -> " + channel.getTargetId().getId() +
            ") is not initialized");
    TableMeta meta = new TableMeta(channel.getStoreType(), new KeyValueSet());
    TableDesc desc = new TableDesc(channel.getSrcId().toString(), channel.getSchema(), meta, new Path("/"));
    ScanNode scanNode = plan.createNode(ScanNode.class);
    scanNode.init(desc);
    return scanNode;
  }

  private DataChannel createDataChannelFromJoin(ExecutionBlock leftBlock, ExecutionBlock rightBlock,
                                                ExecutionBlock parent, JoinNode join, boolean leftTable) {
    ExecutionBlock childBlock = leftTable ? leftBlock : rightBlock;

    DataChannel channel = new DataChannel(childBlock, parent, HASH_SHUFFLE, 32);
    channel.setStoreType(storeType);
    if (join.getJoinType() != JoinType.CROSS) {
      // ShuffleKeys need to not have thea-join condition because Tajo supports only equi-join.
      Column [][] joinColumns = PlannerUtil.joinJoinKeyForEachTable(join.getJoinQual(),
          leftBlock.getPlan().getOutSchema(), rightBlock.getPlan().getOutSchema(), false);
      if (leftTable) {
        channel.setShuffleKeys(joinColumns[0]);
      } else {
        channel.setShuffleKeys(joinColumns[1]);
      }
    }
    return channel;
  }

  /**
   * It calculates the total volume of all descendent relation nodes.
   */
  public static long computeDescendentVolume(LogicalNode node) throws PlanningException {

    if (node instanceof RelationNode) {
      switch (node.getType()) {
      case SCAN:
        ScanNode scanNode = (ScanNode) node;
        if (scanNode.getTableDesc().getStats() == null) {
          // TODO - this case means that data is not located in HDFS. So, we need additional
          // broadcast method.
          return Long.MAX_VALUE;
        } else {
          return scanNode.getTableDesc().getStats().getNumBytes();
        }
      case PARTITIONS_SCAN:
        PartitionedTableScanNode pScanNode = (PartitionedTableScanNode) node;
        if (pScanNode.getTableDesc().getStats() == null) {
          // TODO - this case means that data is not located in HDFS. So, we need additional
          // broadcast method.
          return Long.MAX_VALUE;
        } else {
          // if there is no selected partition
          if (pScanNode.getInputPaths() == null || pScanNode.getInputPaths().length == 0) {
            return 0;
          } else {
            return pScanNode.getTableDesc().getStats().getNumBytes();
          }
        }
      case TABLE_SUBQUERY:
        return computeDescendentVolume(((TableSubQueryNode) node).getSubQuery());
      default:
        throw new IllegalArgumentException("Not RelationNode");
      }
    } else if (node instanceof UnaryNode) {
      return computeDescendentVolume(((UnaryNode) node).getChild());
    } else if (node instanceof BinaryNode) {
      BinaryNode binaryNode = (BinaryNode) node;
      return computeDescendentVolume(binaryNode.getLeftChild()) + computeDescendentVolume(binaryNode.getRightChild());
    }

    throw new PlanningException("Invalid State");
  }

  private static boolean checkIfCanBeOneOfBroadcastJoin(LogicalNode node) {
    return node.getType() == NodeType.SCAN || node.getType() == NodeType.PARTITIONS_SCAN;
  }

  /**
   * Get a volume of a table of a partitioned table
   * @param scanNode ScanNode corresponding to a table
   * @return table volume (bytes)
   */
  private static long getTableVolume(ScanNode scanNode) {
    long scanBytes = scanNode.getTableDesc().getStats().getNumBytes();
    if (scanNode.getType() == NodeType.PARTITIONS_SCAN) {
      PartitionedTableScanNode pScanNode = (PartitionedTableScanNode)scanNode;
      if (pScanNode.getInputPaths() == null || pScanNode.getInputPaths().length == 0) {
        scanBytes = 0L;
      }
    }

    return scanBytes;
  }

  private ExecutionBlock buildJoinPlan(GlobalPlanContext context, JoinNode joinNode,
                                        ExecutionBlock leftBlock, ExecutionBlock rightBlock)
      throws PlanningException {
    MasterPlan masterPlan = context.plan;
    ExecutionBlock currentBlock;

<<<<<<< HEAD
    boolean autoBroadcast = QueryContext.getBoolVar(context.getPlan().getContext(), conf,
        TajoConf.ConfVars.DIST_QUERY_BROADCAST_JOIN_AUTO);
    long broadcastThreshold = QueryContext.getLongVar(context.getPlan().getContext(), conf,
        TajoConf.ConfVars.DIST_QUERY_BROADCAST_JOIN_THRESHOLD);
=======
    boolean broadcastEnabled = context.getPlan().getContext().getBool(SessionVars.TEST_BROADCAST_JOIN_ENABLED);
    long broadcastTableSizeLimit = context.getPlan().getContext().getLong(SessionVars.BROADCAST_TABLE_SIZE_LIMIT);
>>>>>>> fbf71668

    // to check when the tajo.dist-query.join.broadcast.auto property is true
    if (broadcastEnabled && joinNode.isCandidateBroadcast()) {
      LogicalNode leftNode = joinNode.getLeftChild();
      LogicalNode rightNode = joinNode.getRightChild();

      List<ScanNode> broadcastTargetScanNodes = new ArrayList<ScanNode>();
      int numLargeTables = 0;
      boolean leftBroadcast = false;
      boolean rightBroadcast = false;

      // TODO - in the the current implementation, a broadcast join on a bush join tree is not supported yet.
      //
      //        Join
      //       /    \
      //   Join     Join
      //   /  \     /  \
      // Scan Scan Scan Scan


      // Checking Left Side of Join
      if (ScanNode.isScanNode(leftNode)) {
        ScanNode scanNode = (ScanNode)leftNode;
        if (joinNode.getJoinType() == JoinType.LEFT_OUTER || getTableVolume(scanNode) >= broadcastTableSizeLimit) {
          numLargeTables++;
        } else {
          leftBroadcast = true;
          broadcastTargetScanNodes.add(scanNode);
          LOG.info("JoinNode's left table " + scanNode.getCanonicalName() + " ("
              + getTableVolume(scanNode) + ") is marked a broadcasted table");
        }
      }

      // Checking Right Side OF Join
      if (ScanNode.isScanNode(rightNode)) {
        ScanNode scanNode = (ScanNode)rightNode;
        if (joinNode.getJoinType() == JoinType.RIGHT_OUTER || getTableVolume(scanNode) >= broadcastTableSizeLimit) {
          numLargeTables++;
        } else {
          rightBroadcast = true;
          broadcastTargetScanNodes.add(scanNode);
          LOG.info("JoinNode's right table " + scanNode.getCanonicalName() + " ("
              + getTableVolume(scanNode) + ") is marked a broadcasted table");
        }
      }

      JoinNode blockJoinNode = null;
      if (!leftBroadcast && !rightBroadcast) {
        // In the case of large, large, small, small
        // all small tables broadcast to right large table
        numLargeTables = 1;
      }
      for(LogicalNode eachNode: joinNode.getBroadcastCandidateTargets()) {
        if (eachNode.getPID() == joinNode.getPID()) {
          continue;
        }
        if (numLargeTables >= 2) {
          break;
        }
        JoinNode broadcastJoinNode = (JoinNode)eachNode;
        ScanNode scanNode = broadcastJoinNode.getRightChild();
        if (getTableVolume(scanNode) < broadcastTableSizeLimit) {
          broadcastTargetScanNodes.add(scanNode);
          blockJoinNode = broadcastJoinNode;
          LOG.info("The table " + scanNode.getCanonicalName() + " ("
              + getTableVolume(scanNode) + ") is marked a broadcasted table");
        } else {
          numLargeTables++;
          if (numLargeTables < 2) {
            blockJoinNode = broadcastJoinNode;
          }
        }
      }

      if (!broadcastTargetScanNodes.isEmpty()) {
        // make new execution block
        currentBlock = masterPlan.newExecutionBlock();

        if (!leftBroadcast && !rightBroadcast) {
          DataChannel leftChannel = createDataChannelFromJoin(leftBlock, rightBlock, currentBlock, joinNode, true);
          ScanNode leftScan = buildInputExecutor(masterPlan.getLogicalPlan(), leftChannel);
          joinNode.setLeftChild(leftScan);
          masterPlan.addConnect(leftChannel);

          DataChannel rightChannel = createDataChannelFromJoin(leftBlock, rightBlock, currentBlock, joinNode, false);
          ScanNode rightScan = buildInputExecutor(masterPlan.getLogicalPlan(), rightChannel);
          joinNode.setRightChild(rightScan);
          masterPlan.addConnect(rightChannel);
        }

        if (blockJoinNode != null) {
          LOG.info("Set execution's plan with join " + blockJoinNode + " for broadcast join");
          // set current execution block's plan with last broadcast join node
          currentBlock.setPlan(blockJoinNode);
        } else {
          currentBlock.setPlan(joinNode);
        }

        for (ScanNode eachBroadcastTarget: broadcastTargetScanNodes) {
          currentBlock.addBroadcastTable(eachBroadcastTarget.getCanonicalName());
          context.execBlockMap.remove(eachBroadcastTarget.getPID());
        }

        return currentBlock;
      }
    }

    LogicalNode leftNode = joinNode.getLeftChild();
    LogicalNode rightNode = joinNode.getRightChild();

    // symmetric repartition join
    boolean leftUnion = leftNode.getType() == NodeType.TABLE_SUBQUERY &&
        ((TableSubQueryNode)leftNode).getSubQuery().getType() == NodeType.UNION;
    boolean rightUnion = rightNode.getType() == NodeType.TABLE_SUBQUERY &&
        ((TableSubQueryNode)rightNode).getSubQuery().getType() == NodeType.UNION;

    if (leftUnion || rightUnion) { // if one of child execution block is union
      /*
       Join with tableC and result of union tableA, tableB is expected the following physical plan.
       But Union execution block is not necessary.
       |-eb_0001_000006 (Terminal)
          |-eb_0001_000005 (Join eb_0001_000003, eb_0001_000004)
             |-eb_0001_000004 (Scan TableC)
             |-eb_0001_000003 (Union TableA, TableB)
               |-eb_0001_000002 (Scan TableB)
               |-eb_0001_000001 (Scan TableA)

       The above plan can be changed to the following plan.
       |-eb_0001_000005 (Terminal)
          |-eb_0001_000003    (Join [eb_0001_000001, eb_0001_000002], eb_0001_000004)
             |-eb_0001_000004 (Scan TableC)
             |-eb_0001_000002 (Scan TableB)
             |-eb_0001_000001 (Scan TableA)

       eb_0001_000003's left child should be eb_0001_000001 + eb_0001_000001 and right child should be eb_0001_000004.
       For this eb_0001_000001 is representative of eb_0001_000001, eb_0001_000002.
       So eb_0001_000003's left child is eb_0001_000001
       */
      Column[][] joinColumns = null;
      if (joinNode.getJoinType() != JoinType.CROSS) {
        // ShuffleKeys need to not have thea-join condition because Tajo supports only equi-join.
        joinColumns = PlannerUtil.joinJoinKeyForEachTable(joinNode.getJoinQual(),
            leftNode.getOutSchema(), rightNode.getOutSchema(), false);
      }

      if (leftUnion && !rightUnion) { // if only left is union
        currentBlock = leftBlock;
        context.execBlockMap.remove(leftNode.getPID());
        Column[] shuffleKeys = (joinColumns != null) ? joinColumns[0] : null;
        Column[] otherSideShuffleKeys = (joinColumns != null) ? joinColumns[1] : null;
        buildJoinPlanWithUnionChannel(context, joinNode, currentBlock, leftBlock, rightBlock, leftNode,
            shuffleKeys, otherSideShuffleKeys, true);
        currentBlock.setPlan(joinNode);
      } else if (!leftUnion && rightUnion) { // if only right is union
        currentBlock = rightBlock;
        context.execBlockMap.remove(rightNode.getPID());
        Column[] shuffleKeys = (joinColumns != null) ? joinColumns[1] : null;
        Column[] otherSideShuffleKeys = (joinColumns != null) ? joinColumns[0] : null;
        buildJoinPlanWithUnionChannel(context, joinNode, currentBlock, rightBlock, leftBlock, rightNode,
            shuffleKeys, otherSideShuffleKeys, false);
        currentBlock.setPlan(joinNode);
      } else { // if both are unions
        currentBlock = leftBlock;
        context.execBlockMap.remove(leftNode.getPID());
        context.execBlockMap.remove(rightNode.getPID());
        buildJoinPlanWithUnionChannel(context, joinNode, currentBlock, leftBlock, null, leftNode,
            (joinColumns != null ? joinColumns[0] : null), null, true);
        buildJoinPlanWithUnionChannel(context, joinNode, currentBlock, rightBlock, null, rightNode,
            (joinColumns != null ? joinColumns[1] : null), null, false);
        currentBlock.setPlan(joinNode);
      }

      return currentBlock;
    } else {
      // !leftUnion && !rightUnion
      currentBlock = masterPlan.newExecutionBlock();
      DataChannel leftChannel = createDataChannelFromJoin(leftBlock, rightBlock, currentBlock, joinNode, true);
      DataChannel rightChannel = createDataChannelFromJoin(leftBlock, rightBlock, currentBlock, joinNode, false);

      ScanNode leftScan = buildInputExecutor(masterPlan.getLogicalPlan(), leftChannel);
      ScanNode rightScan = buildInputExecutor(masterPlan.getLogicalPlan(), rightChannel);

      joinNode.setLeftChild(leftScan);
      joinNode.setRightChild(rightScan);
      currentBlock.setPlan(joinNode);

      masterPlan.addConnect(leftChannel);
      masterPlan.addConnect(rightChannel);

      return currentBlock;
    }
  }

  private void buildJoinPlanWithUnionChannel(GlobalPlanContext context, JoinNode joinNode,
                                             ExecutionBlock targetBlock,
                                             ExecutionBlock sourceBlock,
                                             ExecutionBlock otherSideBlock,
                                             LogicalNode childNode,
                                             Column[] shuffleKeys,
                                             Column[] otherSideShuffleKeys,
                                             boolean left) {
    MasterPlan masterPlan = context.getPlan();
    String subQueryRelationName = ((TableSubQueryNode)childNode).getCanonicalName();
    ExecutionBlockId dedicatedScanNodeBlock = null;
    for (DataChannel channel : masterPlan.getIncomingChannels(sourceBlock.getId())) {
      // If all union and right, add channel to left
      if (otherSideBlock == null && !left) {
        DataChannel oldChannel = channel;
        masterPlan.disconnect(oldChannel.getSrcId(), oldChannel.getTargetId());
        channel = new DataChannel(oldChannel.getSrcId(), targetBlock.getId());
      }
      channel.setSchema(childNode.getOutSchema());
      channel.setShuffleType(HASH_SHUFFLE);
      channel.setShuffleOutputNum(32);
      if (shuffleKeys != null) {
        channel.setShuffleKeys(shuffleKeys);
      }

      ScanNode scanNode = buildInputExecutor(masterPlan.getLogicalPlan(), channel);
      scanNode.getOutSchema().setQualifier(subQueryRelationName);
      if (dedicatedScanNodeBlock == null) {
        dedicatedScanNodeBlock = channel.getSrcId();
        if (left) {
          joinNode.setLeftChild(scanNode);
        } else {
          joinNode.setRightChild(scanNode);
        }
      }
      masterPlan.addConnect(channel);
      targetBlock.addUnionScan(channel.getSrcId(), dedicatedScanNodeBlock);
    }

    // create other side channel
    if (otherSideBlock != null) {
      DataChannel otherSideChannel = new DataChannel(otherSideBlock, targetBlock, HASH_SHUFFLE, 32);
      otherSideChannel.setStoreType(storeType);
      if (otherSideShuffleKeys != null) {
        otherSideChannel.setShuffleKeys(otherSideShuffleKeys);
      }
      masterPlan.addConnect(otherSideChannel);

      ScanNode scan = buildInputExecutor(masterPlan.getLogicalPlan(), otherSideChannel);
      if (left) {
        joinNode.setRightChild(scan);
      } else {
        joinNode.setLeftChild(scan);
      }
    }
  }

  private AggregationFunctionCallEval createSumFunction(EvalNode [] args) throws InternalException {
    FunctionDesc functionDesc = getCatalog().getFunction("sum", CatalogProtos.FunctionType.AGGREGATION,
        args[0].getValueType());
    return new AggregationFunctionCallEval(functionDesc, (AggFunction) functionDesc.newInstance(), args);
  }

  private AggregationFunctionCallEval createCountFunction(EvalNode [] args) throws InternalException {
    FunctionDesc functionDesc = getCatalog().getFunction("count", CatalogProtos.FunctionType.AGGREGATION,
        args[0].getValueType());
    return new AggregationFunctionCallEval(functionDesc, (AggFunction) functionDesc.newInstance(), args);
  }

  private AggregationFunctionCallEval createCountRowFunction(EvalNode[] args) throws InternalException {
    FunctionDesc functionDesc = getCatalog().getFunction("count", CatalogProtos.FunctionType.AGGREGATION,
        new TajoDataTypes.DataType[]{});
    return new AggregationFunctionCallEval(functionDesc, (AggFunction) functionDesc.newInstance(), args);
  }

  private AggregationFunctionCallEval createMaxFunction(EvalNode [] args) throws InternalException {
    FunctionDesc functionDesc = getCatalog().getFunction("max", CatalogProtos.FunctionType.AGGREGATION,
        args[0].getValueType());
    return new AggregationFunctionCallEval(functionDesc, (AggFunction) functionDesc.newInstance(), args);
  }

  private AggregationFunctionCallEval createMinFunction(EvalNode [] args) throws InternalException {
    FunctionDesc functionDesc = getCatalog().getFunction("min", CatalogProtos.FunctionType.AGGREGATION,
        args[0].getValueType());
    return new AggregationFunctionCallEval(functionDesc, (AggFunction) functionDesc.newInstance(), args);
  }

  /**
   * It contains transformed functions and it related data.
   * Each non-distinct function is transformed into two functions for both first and second stages.
   */
  private static class RewrittenFunctions {
    AggregationFunctionCallEval [] firstStageEvals;
    Target [] firstStageTargets;
    AggregationFunctionCallEval secondStageEvals;

    public RewrittenFunctions(int firstStageEvalNum) {
      firstStageEvals = new AggregationFunctionCallEval[firstStageEvalNum];
      firstStageTargets = new Target[firstStageEvalNum];
    }
  }

  /**
   * Tajo uses three execution blocks for an aggregation operator including distinct aggregations.
   * We call this approach <i><b>three-phase aggregation</b></i>.
   *
   * In this case, non-distinct set functions (i.e., <code>count(1), sum(col1)</code>) should be rewritten
   * to other forms. Please see the following example. This is a rewriting case for a query which includes distinct
   * aggregation functions. In this example, <code>count(*)</code> functions are transformed into two
   * functions: count(*) in the inner query and sum() in the outer query.
   *
   * <h2>Original query</h2>
   * <pre>
   * SELECT
   *   grp1, grp2, count(*) as total, count(distinct grp3) as distinct_col
   * from
   *   rel1
   * group by
   *   grp1, grp2;
   * </pre>
   *
   * <h2>Rewritten query</h2>
   * <pre>
   * SELECT grp1, grp2, sum(cnt) as total, count(grp3) as distinct_col from (
   *   SELECT
   *     grp1, grp2, grp3, count(*) as cnt
   *   from
   *     rel1
   *   group by
   *     grp1, grp2, grp3) tmp1
   * group by
   *   grp1, grp2
   * ) table1;
   * </pre>
   *
   * The main objective of this method is to transform non-distinct aggregation functions for three-phase aggregation.
   */
  private RewrittenFunctions rewriteAggFunctionsForDistinctAggregation(GlobalPlanContext context,
                                                                       AggregationFunctionCallEval function)
      throws PlanningException {

    LogicalPlan plan = context.plan.getLogicalPlan();
    RewrittenFunctions rewritten = null;

    try {
      if (function.getName().equalsIgnoreCase("count")) {
        rewritten = new RewrittenFunctions(1);

        if (function.getArgs().length == 0) {
          rewritten.firstStageEvals[0] = createCountRowFunction(function.getArgs());
        } else {
          rewritten.firstStageEvals[0] = createCountFunction(function.getArgs());
        }
        String referenceName = plan.generateUniqueColumnName(rewritten.firstStageEvals[0]);
        FieldEval fieldEval = new FieldEval(referenceName, rewritten.firstStageEvals[0].getValueType());
        rewritten.firstStageTargets[0] = new Target(fieldEval);
        rewritten.secondStageEvals = createSumFunction(new EvalNode[] {fieldEval});
      } else if (function.getName().equalsIgnoreCase("sum")) {
        rewritten = new RewrittenFunctions(1);

        rewritten.firstStageEvals[0] = createSumFunction(function.getArgs());
        String referenceName = plan.generateUniqueColumnName(rewritten.firstStageEvals[0]);
        FieldEval fieldEval = new FieldEval(referenceName, rewritten.firstStageEvals[0].getValueType());
        rewritten.firstStageTargets[0] = new Target(fieldEval);
        rewritten.secondStageEvals = createSumFunction(new EvalNode[] {fieldEval});

      } else if (function.getName().equals("max")) {
        rewritten = new RewrittenFunctions(1);

        rewritten.firstStageEvals[0] = createMaxFunction(function.getArgs());
        String referenceName = plan.generateUniqueColumnName(rewritten.firstStageEvals[0]);
        FieldEval fieldEval = new FieldEval(referenceName, rewritten.firstStageEvals[0].getValueType());
        rewritten.firstStageTargets[0] = new Target(fieldEval);
        rewritten.secondStageEvals = createMaxFunction(new EvalNode[]{fieldEval});

      } else if (function.getName().equals("min")) {

        rewritten = new RewrittenFunctions(1);

        rewritten.firstStageEvals[0] = createMinFunction(function.getArgs());
        String referenceName = plan.generateUniqueColumnName(rewritten.firstStageEvals[0]);
        FieldEval fieldEval = new FieldEval(referenceName, rewritten.firstStageEvals[0].getValueType());
        rewritten.firstStageTargets[0] = new Target(fieldEval);
        rewritten.secondStageEvals = createMinFunction(new EvalNode[]{fieldEval});

      } else {
        throw new PlanningException("Cannot support a mix of other functions");
      }
    } catch (InternalException e) {
      LOG.error(e);
    }

    return rewritten;
  }

  public ExecutionBlock buildDistinctGroupbyAndUnionPlan(MasterPlan masterPlan, ExecutionBlock lastBlock,
                                                  DistinctGroupbyNode firstPhaseGroupBy,
                                                  DistinctGroupbyNode secondPhaseGroupBy) {
    DataChannel lastDataChannel = null;

    // It pushes down the first phase group-by operator into all child blocks.
    //
    // (second phase)    G (currentBlock)
    //                  /|\
    //                / / | \
    // (first phase) G G  G  G (child block)

    // They are already connected one another.
    // So, we don't need to connect them again.
    for (DataChannel dataChannel : masterPlan.getIncomingChannels(lastBlock.getId())) {
      if (firstPhaseGroupBy.isEmptyGrouping()) {
        dataChannel.setShuffle(HASH_SHUFFLE, firstPhaseGroupBy.getGroupingColumns(), 1);
      } else {
        dataChannel.setShuffle(HASH_SHUFFLE, firstPhaseGroupBy.getGroupingColumns(), 32);
      }
      dataChannel.setSchema(firstPhaseGroupBy.getOutSchema());
      ExecutionBlock childBlock = masterPlan.getExecBlock(dataChannel.getSrcId());

      // Why must firstPhaseGroupby be copied?
      //
      // A groupby in each execution block can have different child.
      // It affects groupby's input schema.
      DistinctGroupbyNode firstPhaseGroupbyCopy = PlannerUtil.clone(masterPlan.getLogicalPlan(), firstPhaseGroupBy);
      firstPhaseGroupbyCopy.setChild(childBlock.getPlan());
      childBlock.setPlan(firstPhaseGroupbyCopy);

      // just keep the last data channel.
      lastDataChannel = dataChannel;
    }

    ScanNode scanNode = buildInputExecutor(masterPlan.getLogicalPlan(), lastDataChannel);
    secondPhaseGroupBy.setChild(scanNode);
    lastBlock.setPlan(secondPhaseGroupBy);
    return lastBlock;
  }

  /**
   * If there are at least one distinct aggregation function, a query works as if the query is rewritten as follows:
   *
   * <h2>Original query</h2>
   * <pre>
   * SELECT
   *   grp1, grp2, count(*) as total, count(distinct grp3) as distinct_col
   * from
   *   rel1
   * group by
   *   grp1, grp2;
   * </pre>
   *
   * The query will work as if the query is rewritten into two queries as follows:
   *
   * <h2>Rewritten query</h2>
   * <pre>
   * SELECT grp1, grp2, sum(cnt) as total, count(grp3) as distinct_col from (
   *   SELECT
   *     grp1, grp2, grp3, count(*) as cnt
   *   from
   *     rel1
   *   group by
   *     grp1, grp2, grp3) tmp1
   * group by
   *   grp1, grp2
   * ) table1;
   * </pre>
   *
   * In more detail, the first aggregation aggregates not only original grouping fields but also distinct columns.
   * Non-distinct aggregation functions should be transformed to proper functions.
   * Then, the second aggregation aggregates only original grouping fields with distinct aggregation functions and
   * transformed non-distinct aggregation functions.
   *
   * As a result, although a no-distinct aggregation requires two stages, a distinct aggregation requires three
   * execution blocks.
   */
  private ExecutionBlock buildGroupByIncludingDistinctFunctionsMultiStage(GlobalPlanContext context,
                                                                ExecutionBlock latestExecBlock,
                                                                GroupbyNode groupbyNode) throws PlanningException {

    Column [] originalGroupingColumns = groupbyNode.getGroupingColumns();
    LinkedHashSet<Column> firstStageGroupingColumns =
        Sets.newLinkedHashSet(Arrays.asList(groupbyNode.getGroupingColumns()));
    List<AggregationFunctionCallEval> firstStageAggFunctions = Lists.newArrayList();
    List<AggregationFunctionCallEval> secondPhaseEvalNodes = Lists.newArrayList();
    List<Target> firstPhaseEvalNodeTargets = Lists.newArrayList();

    for (AggregationFunctionCallEval aggFunction : groupbyNode.getAggFunctions()) {
      if (aggFunction.isDistinct()) {
        // add distinct columns to first stage's grouping columns
        firstStageGroupingColumns.addAll(EvalTreeUtil.findUniqueColumns(aggFunction));
        // keep distinct aggregation functions for the second stage
        secondPhaseEvalNodes.add(aggFunction);

      } else {
        // Rewrite non-distinct aggregation functions
        RewrittenFunctions rewritten = rewriteAggFunctionsForDistinctAggregation(context, aggFunction);
        firstStageAggFunctions.addAll(Lists.newArrayList(rewritten.firstStageEvals));
        firstPhaseEvalNodeTargets.addAll(Lists.newArrayList(rewritten.firstStageTargets));

        // keep rewritten non-aggregation functions for the second stage
        secondPhaseEvalNodes.add(rewritten.secondStageEvals);
      }
    }

    int firstStageAggFunctionNum = firstStageAggFunctions.size();
    int firstStageGroupingKeyNum = firstStageGroupingColumns.size();

    int i = 0;
    Target [] firstStageTargets = new Target[firstStageGroupingKeyNum + firstStageAggFunctionNum];
    for (Column column : firstStageGroupingColumns) {
      Target target = new Target(new FieldEval(column));
      firstStageTargets[i++] = target;
    }
    for (Target target : firstPhaseEvalNodeTargets) {
      firstStageTargets[i++] = target;
    }

    // Create the groupby node for the first stage and set all necessary descriptions
    GroupbyNode firstStageGroupby = new GroupbyNode(context.plan.getLogicalPlan().newPID());
    firstStageGroupby.setGroupingColumns(TUtil.toArray(firstStageGroupingColumns, Column.class));
    firstStageGroupby.setAggFunctions(TUtil.toArray(firstStageAggFunctions, AggregationFunctionCallEval.class));
    firstStageGroupby.setTargets(firstStageTargets);
    firstStageGroupby.setChild(groupbyNode.getChild());
    firstStageGroupby.setInSchema(groupbyNode.getInSchema());

    // Makes two execution blocks for the first stage
    ExecutionBlock firstStage = buildGroupBy(context, latestExecBlock, firstStageGroupby);

    // Create the groupby node for the second stage.
    GroupbyNode secondPhaseGroupby = new GroupbyNode(context.plan.getLogicalPlan().newPID());
    secondPhaseGroupby.setGroupingColumns(originalGroupingColumns);
    secondPhaseGroupby.setAggFunctions(TUtil.toArray(secondPhaseEvalNodes, AggregationFunctionCallEval.class));
    secondPhaseGroupby.setTargets(groupbyNode.getTargets());

    ExecutionBlock secondStage = context.plan.newExecutionBlock();
    secondStage.setPlan(secondPhaseGroupby);
    SortSpec [] sortSpecs = PlannerUtil.columnsToSortSpecs(firstStageGroupingColumns);
    secondStage.getEnforcer().enforceSortAggregation(secondPhaseGroupby.getPID(), sortSpecs);

    // Create a data channel between the first and second stages
    DataChannel channel;
    channel = new DataChannel(firstStage, secondStage, HASH_SHUFFLE, 32);
    channel.setShuffleKeys(secondPhaseGroupby.getGroupingColumns().clone());
    channel.setSchema(firstStage.getPlan().getOutSchema());
    channel.setStoreType(storeType);

    // Setting for the second phase's logical plan
    ScanNode scanNode = buildInputExecutor(context.plan.getLogicalPlan(), channel);
    secondPhaseGroupby.setChild(scanNode);
    secondPhaseGroupby.setInSchema(scanNode.getOutSchema());
    secondStage.setPlan(secondPhaseGroupby);

    context.plan.addConnect(channel);

    return secondStage;
  }

  private ExecutionBlock buildGroupBy(GlobalPlanContext context, ExecutionBlock lastBlock,
                                      GroupbyNode groupbyNode) throws PlanningException {
    MasterPlan masterPlan = context.plan;
    ExecutionBlock currentBlock;

    if (groupbyNode.isDistinct()) { // if there is at one distinct aggregation function
      DistinctGroupbyBuilder builder = new DistinctGroupbyBuilder(this);
      return builder.buildPlan(context, lastBlock, groupbyNode);
    } else {
      GroupbyNode firstPhaseGroupby = createFirstPhaseGroupBy(masterPlan.getLogicalPlan(), groupbyNode);

      if (hasUnionChild(firstPhaseGroupby)) {
        currentBlock = buildGroupbyAndUnionPlan(masterPlan, lastBlock, firstPhaseGroupby, groupbyNode);
      } else {
        // general hash-shuffled aggregation
        currentBlock = buildTwoPhaseGroupby(masterPlan, lastBlock, firstPhaseGroupby, groupbyNode);
      }
    }

    return currentBlock;
  }

  public static boolean hasUnionChild(UnaryNode node) {

    // there are two cases:
    //
    // The first case is:
    //
    //  create table [tbname] as select * from ( select ... UNION select ...) T
    //
    // We can generalize this case as 'a store operator on the top of union'.
    // In this case, a store operator determines a shuffle method.
    //
    // The second case is:
    //
    // select avg(..) from (select ... UNION select ) T
    //
    // We can generalize this case as 'a shuffle required operator on the top of union'.

    if (node.getChild() instanceof UnaryNode) { // first case
      UnaryNode child = node.getChild();

      if (child.getChild().getType() == NodeType.PROJECTION) {
        child = child.getChild();
      }

      if (child.getChild().getType() == NodeType.TABLE_SUBQUERY) {
        TableSubQueryNode tableSubQuery = child.getChild();
        return tableSubQuery.getSubQuery().getType() == NodeType.UNION;
      }

    } else if (node.getChild().getType() == NodeType.TABLE_SUBQUERY) { // second case
      TableSubQueryNode tableSubQuery = node.getChild();
      return tableSubQuery.getSubQuery().getType() == NodeType.UNION;
    }

    return false;
  }

  private ExecutionBlock buildGroupbyAndUnionPlan(MasterPlan masterPlan, ExecutionBlock lastBlock,
                                                  GroupbyNode firstPhaseGroupBy, GroupbyNode secondPhaseGroupBy) {
    DataChannel lastDataChannel = null;

    // It pushes down the first phase group-by operator into all child blocks.
    //
    // (second phase)    G (currentBlock)
    //                  /|\
    //                / / | \
    // (first phase) G G  G  G (child block)

    // They are already connected one another.
    // So, we don't need to connect them again.
    for (DataChannel dataChannel : masterPlan.getIncomingChannels(lastBlock.getId())) {
      if (firstPhaseGroupBy.isEmptyGrouping()) {
        dataChannel.setShuffle(HASH_SHUFFLE, firstPhaseGroupBy.getGroupingColumns(), 1);
      } else {
        dataChannel.setShuffle(HASH_SHUFFLE, firstPhaseGroupBy.getGroupingColumns(), 32);
      }
      dataChannel.setSchema(firstPhaseGroupBy.getOutSchema());
      ExecutionBlock childBlock = masterPlan.getExecBlock(dataChannel.getSrcId());

      // Why must firstPhaseGroupby be copied?
      //
      // A groupby in each execution block can have different child.
      // It affects groupby's input schema.
      GroupbyNode firstPhaseGroupbyCopy = PlannerUtil.clone(masterPlan.getLogicalPlan(), firstPhaseGroupBy);
      firstPhaseGroupbyCopy.setChild(childBlock.getPlan());
      childBlock.setPlan(firstPhaseGroupbyCopy);

      // just keep the last data channel.
      lastDataChannel = dataChannel;
    }

    ScanNode scanNode = buildInputExecutor(masterPlan.getLogicalPlan(), lastDataChannel);
    secondPhaseGroupBy.setChild(scanNode);
    lastBlock.setPlan(secondPhaseGroupBy);
    return lastBlock;
  }

  private ExecutionBlock buildTwoPhaseGroupby(MasterPlan masterPlan, ExecutionBlock latestBlock,
                                                     GroupbyNode firstPhaseGroupby, GroupbyNode secondPhaseGroupby) {

    ExecutionBlock childBlock = latestBlock;
    childBlock.setPlan(firstPhaseGroupby);
    ExecutionBlock currentBlock = masterPlan.newExecutionBlock();

    DataChannel channel;
    if (firstPhaseGroupby.isEmptyGrouping()) {
      channel = new DataChannel(childBlock, currentBlock, HASH_SHUFFLE, 1);
      channel.setShuffleKeys(firstPhaseGroupby.getGroupingColumns());
    } else {
      channel = new DataChannel(childBlock, currentBlock, HASH_SHUFFLE, 32);
      channel.setShuffleKeys(firstPhaseGroupby.getGroupingColumns());
    }
    channel.setSchema(firstPhaseGroupby.getOutSchema());
    channel.setStoreType(storeType);

    ScanNode scanNode = buildInputExecutor(masterPlan.getLogicalPlan(), channel);
    secondPhaseGroupby.setChild(scanNode);
    secondPhaseGroupby.setInSchema(scanNode.getOutSchema());
    currentBlock.setPlan(secondPhaseGroupby);

    masterPlan.addConnect(channel);

    return currentBlock;
  }

  public static GroupbyNode createFirstPhaseGroupBy(LogicalPlan plan, GroupbyNode groupBy) {
    Preconditions.checkNotNull(groupBy);

    GroupbyNode firstPhaseGroupBy = PlannerUtil.clone(plan, groupBy);
    GroupbyNode secondPhaseGroupBy = groupBy;

    // Set first phase expressions
    if (secondPhaseGroupBy.hasAggFunctions()) {
      int evalNum = secondPhaseGroupBy.getAggFunctions().length;
      AggregationFunctionCallEval [] secondPhaseEvals = secondPhaseGroupBy.getAggFunctions();
      AggregationFunctionCallEval [] firstPhaseEvals = new AggregationFunctionCallEval[evalNum];

      String [] firstPhaseEvalNames = new String[evalNum];
      for (int i = 0; i < evalNum; i++) {
        try {
          firstPhaseEvals[i] = (AggregationFunctionCallEval) secondPhaseEvals[i].clone();
        } catch (CloneNotSupportedException e) {
          throw new RuntimeException(e);
        }

        firstPhaseEvals[i].setFirstPhase();
        firstPhaseEvalNames[i] = plan.generateUniqueColumnName(firstPhaseEvals[i]);
        FieldEval param = new FieldEval(firstPhaseEvalNames[i], firstPhaseEvals[i].getValueType());
        secondPhaseEvals[i].setArgs(new EvalNode[] {param});
      }

      secondPhaseGroupBy.setAggFunctions(secondPhaseEvals);
      firstPhaseGroupBy.setAggFunctions(firstPhaseEvals);
      Target [] firstPhaseTargets = ProjectionPushDownRule.buildGroupByTarget(firstPhaseGroupBy, null,
          firstPhaseEvalNames);
      firstPhaseGroupBy.setTargets(firstPhaseTargets);
      secondPhaseGroupBy.setInSchema(PlannerUtil.targetToSchema(firstPhaseTargets));
    }
    return firstPhaseGroupBy;
  }

  private ExecutionBlock buildSortPlan(GlobalPlanContext context, ExecutionBlock childBlock, SortNode currentNode) {
    MasterPlan masterPlan = context.plan;
    ExecutionBlock currentBlock;

    SortNode firstSortNode = PlannerUtil.clone(context.plan.getLogicalPlan(), currentNode);

    if (firstSortNode.getChild().getType() == NodeType.TABLE_SUBQUERY &&
        ((TableSubQueryNode)firstSortNode.getChild()).getSubQuery().getType() == NodeType.UNION) {

      currentBlock = childBlock;
      for (DataChannel channel : masterPlan.getIncomingChannels(childBlock.getId())) {
        channel.setShuffle(RANGE_SHUFFLE, PlannerUtil.sortSpecsToSchema(currentNode.getSortKeys()).toArray(), 32);
        channel.setSchema(firstSortNode.getOutSchema());

        ExecutionBlock subBlock = masterPlan.getExecBlock(channel.getSrcId());
        SortNode s1 = PlannerUtil.clone(context.plan.getLogicalPlan(), firstSortNode);
        s1.setChild(subBlock.getPlan());
        subBlock.setPlan(s1);

        ScanNode secondScan = buildInputExecutor(masterPlan.getLogicalPlan(), channel);
        currentNode.setChild(secondScan);
        currentNode.setInSchema(secondScan.getOutSchema());
        currentBlock.setPlan(currentNode);
        currentBlock.getEnforcer().addSortedInput(secondScan.getTableName(), currentNode.getSortKeys());
      }
    } else {
      LogicalNode childBlockPlan = childBlock.getPlan();
      firstSortNode.setChild(childBlockPlan);
      // sort is a non-projectable operator. So, in/out schemas are the same to its child operator.
      firstSortNode.setInSchema(childBlockPlan.getOutSchema());
      firstSortNode.setOutSchema(childBlockPlan.getOutSchema());
      childBlock.setPlan(firstSortNode);

      currentBlock = masterPlan.newExecutionBlock();
      DataChannel channel = new DataChannel(childBlock, currentBlock, RANGE_SHUFFLE, 32);
      channel.setShuffleKeys(PlannerUtil.sortSpecsToSchema(currentNode.getSortKeys()).toArray());
      channel.setSchema(firstSortNode.getOutSchema());

      ScanNode secondScan = buildInputExecutor(masterPlan.getLogicalPlan(), channel);
      currentNode.setChild(secondScan);
      currentNode.setInSchema(secondScan.getOutSchema());
      currentBlock.setPlan(currentNode);
      currentBlock.getEnforcer().addSortedInput(secondScan.getTableName(), currentNode.getSortKeys());
      masterPlan.addConnect(channel);
    }

    return currentBlock;
  }

  /**
   * It builds a distributed execution block for CTAS, InsertNode, and StoreTableNode.
   */
  private ExecutionBlock buildStorePlan(GlobalPlanContext context,
                                        ExecutionBlock lastBlock,
                                        StoreTableNode currentNode) throws PlanningException {


    if(currentNode.hasPartition()) { // if a target table is a partitioned table

      // Verify supported partition types
      PartitionMethodDesc partitionMethod = currentNode.getPartitionMethod();
      if (partitionMethod.getPartitionType() != CatalogProtos.PartitionType.COLUMN) {
        throw new PlanningException(String.format("Not supported partitionsType :%s",
            partitionMethod.getPartitionType()));
      }

      if (hasUnionChild(currentNode)) { // if it has union children
        return buildShuffleAndStorePlanToPartitionedTableWithUnion(context, currentNode, lastBlock);
      } else { // otherwise
        return buildShuffleAndStorePlanToPartitionedTable(context, currentNode, lastBlock);
      }
    } else { // if result table is not a partitioned table, directly store it
      return buildNoPartitionedStorePlan(context, currentNode, lastBlock);
    }
  }

  /**
   * It makes a plan to store directly union plans into a non-partitioned table.
   */
  private ExecutionBlock buildShuffleAndStorePlanNoPartitionedTableWithUnion(GlobalPlanContext context,
                                                                             StoreTableNode currentNode,
                                                                             ExecutionBlock childBlock) {
    for (ExecutionBlock grandChildBlock : context.plan.getChilds(childBlock)) {
      StoreTableNode copy = PlannerUtil.clone(context.plan.getLogicalPlan(), currentNode);
      copy.setChild(grandChildBlock.getPlan());
      grandChildBlock.setPlan(copy);
    }
    return childBlock;
  }

  /**
   * It inserts shuffle and adds store plan on a partitioned table,
   * and it push downs those plans into child unions.
   */
  private ExecutionBlock buildShuffleAndStorePlanToPartitionedTableWithUnion(GlobalPlanContext context,
                                                                             StoreTableNode currentNode,
                                                                             ExecutionBlock lastBlock)
      throws PlanningException {

    MasterPlan masterPlan = context.plan;
    DataChannel lastChannel = null;
    for (DataChannel channel : masterPlan.getIncomingChannels(lastBlock.getId())) {
      ExecutionBlock childBlock = masterPlan.getExecBlock(channel.getSrcId());
      setShuffleKeysFromPartitionedTableStore(currentNode, channel);
      channel.setSchema(childBlock.getPlan().getOutSchema());
      channel.setStoreType(storeType);
      lastChannel = channel;
    }

    ScanNode scanNode = buildInputExecutor(masterPlan.getLogicalPlan(), lastChannel);
    currentNode.setChild(scanNode);
    currentNode.setInSchema(scanNode.getOutSchema());
    lastBlock.setPlan(currentNode);
    return lastBlock;
  }

  /**
   * It inserts shuffle and adds store plan on a partitioned table.
   */
  private ExecutionBlock buildShuffleAndStorePlanToPartitionedTable(GlobalPlanContext context,
                                                                    StoreTableNode currentNode,
                                                                    ExecutionBlock lastBlock)
      throws PlanningException {
    MasterPlan masterPlan = context.plan;

    ExecutionBlock nextBlock = masterPlan.newExecutionBlock();
    DataChannel channel = new DataChannel(lastBlock, nextBlock, HASH_SHUFFLE, 32);
    setShuffleKeysFromPartitionedTableStore(currentNode, channel);
    channel.setSchema(lastBlock.getPlan().getOutSchema());
    channel.setStoreType(storeType);

    ScanNode scanNode = buildInputExecutor(masterPlan.getLogicalPlan(), channel);
    currentNode.setChild(scanNode);
    currentNode.setInSchema(scanNode.getOutSchema());
    nextBlock.setPlan(currentNode);

    masterPlan.addConnect(channel);

    return nextBlock;
  }

  private ExecutionBlock buildNoPartitionedStorePlan(GlobalPlanContext context,
                                                     StoreTableNode currentNode,
                                                     ExecutionBlock childBlock) {
    if (hasUnionChild(currentNode)) { // when the below is union
      return buildShuffleAndStorePlanNoPartitionedTableWithUnion(context, currentNode, childBlock);
    } else {
      currentNode.setChild(childBlock.getPlan());
      currentNode.setInSchema(childBlock.getPlan().getOutSchema());
      childBlock.setPlan(currentNode);
      return childBlock;
    }
  }

  private void setShuffleKeysFromPartitionedTableStore(StoreTableNode node, DataChannel channel) {
    Preconditions.checkState(node.hasTargetTable(), "A target table must be a partitioned table.");
    PartitionMethodDesc partitionMethod = node.getPartitionMethod();

    if (node.getType() == NodeType.INSERT) {
      InsertNode insertNode = (InsertNode) node;
      channel.setSchema(((InsertNode)node).getProjectedSchema());
      Column [] shuffleKeys = new Column[partitionMethod.getExpressionSchema().size()];
      int i = 0;
      for (Column column : partitionMethod.getExpressionSchema().getColumns()) {
        int id = insertNode.getTableSchema().getColumnId(column.getQualifiedName());
        shuffleKeys[i++] = insertNode.getProjectedSchema().getColumn(id);
      }
      channel.setShuffleKeys(shuffleKeys);
      channel.setShuffleType(SCATTERED_HASH_SHUFFLE);
    } else {
      channel.setShuffleKeys(partitionMethod.getExpressionSchema().toArray());
      channel.setShuffleType(HASH_SHUFFLE);
    }
    channel.setShuffleOutputNum(32);
  }

  public class DistributedPlannerVisitor extends BasicLogicalPlanVisitor<GlobalPlanContext, LogicalNode> {

    @Override
    public LogicalNode visitRoot(GlobalPlanContext context, LogicalPlan plan, LogicalPlan.QueryBlock block,
                                 LogicalRootNode node, Stack<LogicalNode> stack) throws PlanningException {
      return super.visitRoot(context, plan, block, node, stack);
    }

    @Override
    public LogicalNode visitProjection(GlobalPlanContext context, LogicalPlan plan, LogicalPlan.QueryBlock block,
                                       ProjectionNode node, Stack<LogicalNode> stack) throws PlanningException {
      LogicalNode child = super.visitProjection(context, plan, block, node, stack);

      ExecutionBlock execBlock = context.execBlockMap.remove(child.getPID());

      if (child.getType() == NodeType.TABLE_SUBQUERY &&
          ((TableSubQueryNode)child).getSubQuery().getType() == NodeType.UNION) {
        MasterPlan masterPlan = context.plan;
        for (DataChannel dataChannel : masterPlan.getIncomingChannels(execBlock.getId())) {
          ExecutionBlock subBlock = masterPlan.getExecBlock(dataChannel.getSrcId());

          ProjectionNode copy = PlannerUtil.clone(plan, node);
          copy.setChild(subBlock.getPlan());
          subBlock.setPlan(copy);
        }
        execBlock.setPlan(null);
      } else {
        node.setChild(execBlock.getPlan());
        node.setInSchema(execBlock.getPlan().getOutSchema());
        execBlock.setPlan(node);
      }

      context.execBlockMap.put(node.getPID(), execBlock);
      return node;
    }

    @Override
    public LogicalNode visitLimit(GlobalPlanContext context, LogicalPlan plan, LogicalPlan.QueryBlock block,
                                  LimitNode node, Stack<LogicalNode> stack) throws PlanningException {
      LogicalNode child = super.visitLimit(context, plan, block, node, stack);

      ExecutionBlock execBlock;
      execBlock = context.execBlockMap.remove(child.getPID());
      if (child.getType() == NodeType.SORT) {
        node.setChild(execBlock.getPlan());
        execBlock.setPlan(node);

        ExecutionBlock childBlock = context.plan.getChild(execBlock, 0);
        LimitNode childLimit = PlannerUtil.clone(context.plan.getLogicalPlan(), node);
        childLimit.setChild(childBlock.getPlan());
        childBlock.setPlan(childLimit);

        DataChannel channel = context.plan.getChannel(childBlock, execBlock);
        channel.setShuffleOutputNum(1);
        context.execBlockMap.put(node.getPID(), execBlock);
      } else {
        node.setChild(execBlock.getPlan());
        execBlock.setPlan(node);

        ExecutionBlock newExecBlock = context.plan.newExecutionBlock();
        DataChannel newChannel = new DataChannel(execBlock, newExecBlock, HASH_SHUFFLE, 1);
        newChannel.setShuffleKeys(new Column[]{});
        newChannel.setSchema(node.getOutSchema());
        newChannel.setStoreType(storeType);

        ScanNode scanNode = buildInputExecutor(plan, newChannel);
        LimitNode parentLimit = PlannerUtil.clone(context.plan.getLogicalPlan(), node);
        parentLimit.setChild(scanNode);
        newExecBlock.setPlan(parentLimit);
        context.plan.addConnect(newChannel);
        context.execBlockMap.put(parentLimit.getPID(), newExecBlock);
        node = parentLimit;
      }

      return node;
    }

    @Override
    public LogicalNode visitSort(GlobalPlanContext context, LogicalPlan plan, LogicalPlan.QueryBlock block,
                                 SortNode node, Stack<LogicalNode> stack) throws PlanningException {

      LogicalNode child = super.visitSort(context, plan, block, node, stack);

      ExecutionBlock childBlock = context.execBlockMap.remove(child.getPID());
      ExecutionBlock newExecBlock = buildSortPlan(context, childBlock, node);
      context.execBlockMap.put(node.getPID(), newExecBlock);

      return node;
    }

    @Override
    public LogicalNode visitHaving(GlobalPlanContext context, LogicalPlan plan, LogicalPlan.QueryBlock block,
                                    HavingNode node, Stack<LogicalNode> stack) throws PlanningException {
      LogicalNode child = super.visitHaving(context, plan, block, node, stack);

      // Don't separate execution block. Having is pushed to the second grouping execution block.
      ExecutionBlock childBlock = context.execBlockMap.remove(child.getPID());
      node.setChild(childBlock.getPlan());
      childBlock.setPlan(node);
      context.execBlockMap.put(node.getPID(), childBlock);

      return node;
    }

    @Override
    public LogicalNode visitWindowAgg(GlobalPlanContext context, LogicalPlan plan, LogicalPlan.QueryBlock block,
                                    WindowAggNode node, Stack<LogicalNode> stack) throws PlanningException {
      LogicalNode child = super.visitWindowAgg(context, plan, block, node, stack);

      ExecutionBlock childBlock = context.execBlockMap.remove(child.getPID());
      ExecutionBlock newExecBlock = buildWindowAgg(context, childBlock, node);
      context.execBlockMap.put(newExecBlock.getPlan().getPID(), newExecBlock);

      return newExecBlock.getPlan();
    }

    private ExecutionBlock buildWindowAgg(GlobalPlanContext context, ExecutionBlock lastBlock,
                                        WindowAggNode windowAgg) throws PlanningException {
      MasterPlan masterPlan = context.plan;

      ExecutionBlock childBlock = lastBlock;
      ExecutionBlock currentBlock = masterPlan.newExecutionBlock();
      DataChannel channel;
      if (windowAgg.hasPartitionKeys()) { // if there is at one distinct aggregation function
        channel = new DataChannel(childBlock, currentBlock, RANGE_SHUFFLE, 32);
        channel.setShuffleKeys(windowAgg.getPartitionKeys());
      } else {
        channel = new DataChannel(childBlock, currentBlock, HASH_SHUFFLE, 1);
        channel.setShuffleKeys(null);
      }
      channel.setSchema(windowAgg.getInSchema());
      channel.setStoreType(storeType);

      LogicalNode childNode = windowAgg.getChild();
      ScanNode scanNode = buildInputExecutor(masterPlan.getLogicalPlan(), channel);

      if (windowAgg.hasPartitionKeys()) {
        SortNode sortNode = masterPlan.getLogicalPlan().createNode(SortNode.class);
        sortNode.setOutSchema(scanNode.getOutSchema());
        sortNode.setInSchema(scanNode.getOutSchema());
        sortNode.setSortSpecs(PlannerUtil.columnsToSortSpecs(windowAgg.getPartitionKeys()));
        sortNode.setChild(childNode);
        childBlock.setPlan(sortNode);

        windowAgg.setChild(scanNode);
      } else {
        windowAgg.setInSchema(scanNode.getOutSchema());
        windowAgg.setChild(scanNode);
        childBlock.setPlan(childNode);
      }

      currentBlock.setPlan(windowAgg);
      context.plan.addConnect(channel);

      return currentBlock;
    }

    @Override
    public LogicalNode visitGroupBy(GlobalPlanContext context, LogicalPlan plan, LogicalPlan.QueryBlock block,
                                    GroupbyNode node, Stack<LogicalNode> stack) throws PlanningException {
      LogicalNode child = super.visitGroupBy(context, plan, block, node, stack);

      ExecutionBlock childBlock = context.execBlockMap.remove(child.getPID());
      ExecutionBlock newExecBlock = buildGroupBy(context, childBlock, node);
      context.execBlockMap.put(newExecBlock.getPlan().getPID(), newExecBlock);

      return newExecBlock.getPlan();
    }

    @Override
    public LogicalNode visitFilter(GlobalPlanContext context, LogicalPlan plan, LogicalPlan.QueryBlock block,
                                   SelectionNode node, Stack<LogicalNode> stack) throws PlanningException {
      LogicalNode child = super.visitFilter(context, plan, block, node, stack);

      ExecutionBlock execBlock = context.execBlockMap.remove(child.getPID());
      node.setChild(execBlock.getPlan());
      node.setInSchema(execBlock.getPlan().getOutSchema());
      execBlock.setPlan(node);
      context.execBlockMap.put(node.getPID(), execBlock);

      return node;
    }

    @Override
    public LogicalNode visitJoin(GlobalPlanContext context, LogicalPlan plan, LogicalPlan.QueryBlock block,
                                 JoinNode node, Stack<LogicalNode> stack) throws PlanningException {
      LogicalNode leftChild = visit(context, plan, block, node.getLeftChild(), stack);
      ExecutionBlock leftChildBlock = context.execBlockMap.get(leftChild.getPID());

      if (leftChild.getType() == NodeType.JOIN && checkIfCanBeOneOfBroadcastJoin(node.getRightChild())) {
        ScanNode scanNode = node.getRightChild();
        if (leftChildBlock.isBroadcastTable(scanNode.getCanonicalName())) {
          context.execBlockMap.put(node.getPID(), leftChildBlock);
          return node;
        }

        // if left execution block's plan is replaced with parent node(join node)
        if (leftChildBlock.getPlan().getPID() == node.getPID()) {
          context.execBlockMap.put(node.getPID(), leftChildBlock);
          return node;
        }
      }

      LogicalNode rightChild = visit(context, plan, block, node.getRightChild(), stack);
      ExecutionBlock rightChildBlock = context.execBlockMap.get(rightChild.getPID());

      // In the case of broadcast join leftChildBlock can be replaced with upper join node.
      // So if the current join node is a child node of leftChildBlock's plan(join node)
      // the current join node already participates in broadcast join.
      LogicalNode leftChildBlockNode = leftChildBlock.getPlan();
      // If child block is union, child block has not plan
      if (leftChildBlockNode != null && leftChildBlockNode.getType() == NodeType.JOIN) {
        if (leftChildBlockNode.getPID() > node.getPID()) {
          context.execBlockMap.put(node.getPID(), leftChildBlock);
          return node;
        }
      }

      ExecutionBlock newExecBlock = buildJoinPlan(context, node, leftChildBlock, rightChildBlock);
      context.execBlockMap.put(node.getPID(), newExecBlock);

      return node;
    }

    @Override
    public LogicalNode visitUnion(GlobalPlanContext context, LogicalPlan plan, LogicalPlan.QueryBlock queryBlock,
                                  UnionNode node, Stack<LogicalNode> stack) throws PlanningException {
      stack.push(node);
      LogicalPlan.QueryBlock leftQueryBlock = plan.getBlock(node.getLeftChild());
      LogicalNode leftChild = visit(context, plan, leftQueryBlock, leftQueryBlock.getRoot(), stack);

      LogicalPlan.QueryBlock rightQueryBlock = plan.getBlock(node.getRightChild());
      LogicalNode rightChild = visit(context, plan, rightQueryBlock, rightQueryBlock.getRoot(), stack);
      stack.pop();

      List<ExecutionBlock> unionBlocks = Lists.newArrayList();
      List<ExecutionBlock> queryBlockBlocks = Lists.newArrayList();

      ExecutionBlock leftBlock = context.execBlockMap.remove(leftChild.getPID());
      ExecutionBlock rightBlock = context.execBlockMap.remove(rightChild.getPID());
      if (leftChild.getType() == NodeType.UNION) {
        unionBlocks.add(leftBlock);
      } else {
        queryBlockBlocks.add(leftBlock);
      }
      if (rightChild.getType() == NodeType.UNION) {
        unionBlocks.add(rightBlock);
      } else {
        queryBlockBlocks.add(rightBlock);
      }

      ExecutionBlock execBlock;
      if (unionBlocks.size() == 0) {
        execBlock = context.plan.newExecutionBlock();
      } else {
        execBlock = unionBlocks.get(0);
      }

      for (ExecutionBlock childBlocks : unionBlocks) {
        for (ExecutionBlock grandChildBlock : context.plan.getChilds(childBlocks)) {
          queryBlockBlocks.add(grandChildBlock);
        }
      }

      for (ExecutionBlock childBlocks : queryBlockBlocks) {
        DataChannel channel = new DataChannel(childBlocks, execBlock, NONE_SHUFFLE, 1);
        channel.setStoreType(storeType);
        context.plan.addConnect(channel);
      }

      context.execBlockMap.put(node.getPID(), execBlock);

      return node;
    }

    private LogicalNode handleUnaryNode(GlobalPlanContext context, LogicalNode child, LogicalNode node) {
      ExecutionBlock execBlock = context.execBlockMap.remove(child.getPID());
      execBlock.setPlan(node);
      context.execBlockMap.put(node.getPID(), execBlock);

      return node;
    }

    @Override
    public LogicalNode visitExcept(GlobalPlanContext context, LogicalPlan plan, LogicalPlan.QueryBlock queryBlock,
                                   ExceptNode node, Stack<LogicalNode> stack) throws PlanningException {
      LogicalNode child = super.visitExcept(context, plan, queryBlock, node, stack);
      return handleUnaryNode(context, child, node);
    }

    @Override
    public LogicalNode visitIntersect(GlobalPlanContext context, LogicalPlan plan, LogicalPlan.QueryBlock queryBlock,
                                      IntersectNode node, Stack<LogicalNode> stack) throws PlanningException {
      LogicalNode child = super.visitIntersect(context, plan, queryBlock, node, stack);
      return handleUnaryNode(context, child, node);
    }

    @Override
    public LogicalNode visitTableSubQuery(GlobalPlanContext context, LogicalPlan plan,
                                          LogicalPlan.QueryBlock queryBlock,
                                          TableSubQueryNode node, Stack<LogicalNode> stack) throws PlanningException {
      LogicalNode child = super.visitTableSubQuery(context, plan, queryBlock, node, stack);
      node.setSubQuery(child);

      ExecutionBlock currentBlock = context.execBlockMap.remove(child.getPID());

      if (child.getType() == NodeType.UNION) {
        List<TableSubQueryNode> addedTableSubQueries = new ArrayList<TableSubQueryNode>();
        TableSubQueryNode leftMostSubQueryNode = null;
        for (ExecutionBlock childBlock : context.plan.getChilds(currentBlock.getId())) {
          TableSubQueryNode copy = PlannerUtil.clone(plan, node);
          copy.setSubQuery(childBlock.getPlan());
          childBlock.setPlan(copy);
          addedTableSubQueries.add(copy);

          //Find a SubQueryNode which contains all columns in InputSchema matched with Target and OutputSchema's column
          if (copy.getInSchema().containsAll(copy.getOutSchema().getColumns())) {
            for (Target eachTarget : copy.getTargets()) {
              Set<Column> columns = EvalTreeUtil.findUniqueColumns(eachTarget.getEvalTree());
              if (copy.getInSchema().containsAll(columns)) {
                leftMostSubQueryNode = copy;
                break;
              }
            }
          }
        }
        if (leftMostSubQueryNode != null) {
          // replace target column name
          Target[] targets = leftMostSubQueryNode.getTargets();
          int[] targetMappings = new int[targets.length];
          for (int i = 0; i < targets.length; i++) {
            if (targets[i].getEvalTree().getType() != EvalType.FIELD) {
              throw new PlanningException("Target of a UnionNode's subquery should be FieldEval.");
            }
            int index = leftMostSubQueryNode.getInSchema().getColumnId(targets[i].getNamedColumn().getQualifiedName());
            if (index < 0) {
              // If a target has alias, getNamedColumn() only returns alias
              Set<Column> columns = EvalTreeUtil.findUniqueColumns(targets[i].getEvalTree());
              Column column = columns.iterator().next();
              index = leftMostSubQueryNode.getInSchema().getColumnId(column.getQualifiedName());
            }
            if (index < 0) {
              throw new PlanningException("Can't find matched Target in UnionNode's input schema: " + targets[i]
                  + "->" + leftMostSubQueryNode.getInSchema());
            }
            targetMappings[i] = index;
          }

          for (TableSubQueryNode eachNode: addedTableSubQueries) {
            if (eachNode.getPID() == leftMostSubQueryNode.getPID()) {
              continue;
            }
            Target[] eachNodeTargets = eachNode.getTargets();
            if (eachNodeTargets.length != targetMappings.length) {
              throw new PlanningException("Union query can't have different number of target columns.");
            }
            for (int i = 0; i < eachNodeTargets.length; i++) {
              Column inColumn = eachNode.getInSchema().getColumn(targetMappings[i]);
              eachNodeTargets[i].setAlias(eachNodeTargets[i].getNamedColumn().getQualifiedName());
              EvalNode evalNode = eachNodeTargets[i].getEvalTree();
              if (evalNode.getType() != EvalType.FIELD) {
                throw new PlanningException("Target of a UnionNode's subquery should be FieldEval.");
              }
              FieldEval fieldEval = (FieldEval) evalNode;
              EvalTreeUtil.changeColumnRef(fieldEval,
                  fieldEval.getColumnRef().getQualifiedName(), inColumn.getQualifiedName());
            }
          }
        } else {
          LOG.warn("Can't find left most SubQuery in the UnionNode.");
        }
      } else {
        currentBlock.setPlan(node);
      }
      context.execBlockMap.put(node.getPID(), currentBlock);
      return node;
    }

    @Override
    public LogicalNode visitScan(GlobalPlanContext context, LogicalPlan plan, LogicalPlan.QueryBlock queryBlock,
                                 ScanNode node, Stack<LogicalNode> stack) throws PlanningException {
      ExecutionBlock newExecBlock = context.plan.newExecutionBlock();
      newExecBlock.setPlan(node);
      context.execBlockMap.put(node.getPID(), newExecBlock);
      return node;
    }

    @Override
    public LogicalNode visitPartitionedTableScan(GlobalPlanContext context, LogicalPlan plan,
                                                 LogicalPlan.QueryBlock block, PartitionedTableScanNode node,
                                                 Stack<LogicalNode> stack)throws PlanningException {
      ExecutionBlock newExecBlock = context.plan.newExecutionBlock();
      newExecBlock.setPlan(node);
      context.execBlockMap.put(node.getPID(), newExecBlock);
      return node;
    }

    @Override
    public LogicalNode visitStoreTable(GlobalPlanContext context, LogicalPlan plan, LogicalPlan.QueryBlock queryBlock,
                                       StoreTableNode node, Stack<LogicalNode> stack) throws PlanningException {
      LogicalNode child = super.visitStoreTable(context, plan, queryBlock, node, stack);

      ExecutionBlock childBlock = context.execBlockMap.remove(child.getPID());
      ExecutionBlock newExecBlock = buildStorePlan(context, childBlock, node);
      context.execBlockMap.put(node.getPID(), newExecBlock);

      return node;
    }

    @Override
    public LogicalNode visitCreateTable(GlobalPlanContext context, LogicalPlan plan, LogicalPlan.QueryBlock queryBlock,
                                       CreateTableNode node, Stack<LogicalNode> stack) throws PlanningException {
      LogicalNode child = super.visitStoreTable(context, plan, queryBlock, node, stack);

      ExecutionBlock childBlock = context.execBlockMap.remove(child.getPID());
      ExecutionBlock newExecBlock = buildStorePlan(context, childBlock, node);
      context.execBlockMap.put(node.getPID(), newExecBlock);

      return node;
    }

    @Override
    public LogicalNode visitInsert(GlobalPlanContext context, LogicalPlan plan, LogicalPlan.QueryBlock queryBlock,
                                   InsertNode node, Stack<LogicalNode> stack)
        throws PlanningException {
      LogicalNode child = super.visitInsert(context, plan, queryBlock, node, stack);

      ExecutionBlock childBlock = context.execBlockMap.remove(child.getPID());
      ExecutionBlock newExecBlock = buildStorePlan(context, childBlock, node);
      context.execBlockMap.put(node.getPID(), newExecBlock);

      return node;
    }
  }

  @SuppressWarnings("unused")
  private class ConsecutiveUnionFinder extends BasicLogicalPlanVisitor<List<UnionNode>, LogicalNode> {
    @Override
    public LogicalNode visitUnion(List<UnionNode> unionNodeList, LogicalPlan plan, LogicalPlan.QueryBlock queryBlock,
                                  UnionNode node, Stack<LogicalNode> stack)
        throws PlanningException {
      if (node.getType() == NodeType.UNION) {
        unionNodeList.add(node);
      }

      stack.push(node);
      TableSubQueryNode leftSubQuery = node.getLeftChild();
      TableSubQueryNode rightSubQuery = node.getRightChild();
      if (leftSubQuery.getSubQuery().getType() == NodeType.UNION) {
        visit(unionNodeList, plan, queryBlock, leftSubQuery, stack);
      }
      if (rightSubQuery.getSubQuery().getType() == NodeType.UNION) {
        visit(unionNodeList, plan, queryBlock, rightSubQuery, stack);
      }
      stack.pop();

      return node;
    }
  }
}<|MERGE_RESOLUTION|>--- conflicted
+++ resolved
@@ -39,7 +39,6 @@
 import org.apache.tajo.engine.planner.global.builder.DistinctGroupbyBuilder;
 import org.apache.tajo.engine.planner.logical.*;
 import org.apache.tajo.engine.planner.rewrite.ProjectionPushDownRule;
-import org.apache.tajo.engine.query.QueryContext;
 import org.apache.tajo.exception.InternalException;
 import org.apache.tajo.util.KeyValueSet;
 import org.apache.tajo.util.TUtil;
@@ -122,15 +121,8 @@
     LogicalNode inputPlan = PlannerUtil.clone(masterPlan.getLogicalPlan(),
         masterPlan.getLogicalPlan().getRootBlock().getRoot());
 
-<<<<<<< HEAD
-    boolean autoBroadcast = QueryContext.getBoolVar(masterPlan.getContext(), conf,
-        TajoConf.ConfVars.DIST_QUERY_BROADCAST_JOIN_AUTO);
-    if (autoBroadcast) {
-
-=======
     boolean broadcastEnabled = masterPlan.getContext().getBool(SessionVars.TEST_BROADCAST_JOIN_ENABLED);
     if (broadcastEnabled) {
->>>>>>> fbf71668
       // pre-visit the master plan in order to find tables to be broadcasted
       // this visiting does not make any execution block and change plan.
       BroadcastJoinMarkCandidateVisitor markCandidateVisitor = new BroadcastJoinMarkCandidateVisitor();
@@ -276,15 +268,8 @@
     MasterPlan masterPlan = context.plan;
     ExecutionBlock currentBlock;
 
-<<<<<<< HEAD
-    boolean autoBroadcast = QueryContext.getBoolVar(context.getPlan().getContext(), conf,
-        TajoConf.ConfVars.DIST_QUERY_BROADCAST_JOIN_AUTO);
-    long broadcastThreshold = QueryContext.getLongVar(context.getPlan().getContext(), conf,
-        TajoConf.ConfVars.DIST_QUERY_BROADCAST_JOIN_THRESHOLD);
-=======
     boolean broadcastEnabled = context.getPlan().getContext().getBool(SessionVars.TEST_BROADCAST_JOIN_ENABLED);
     long broadcastTableSizeLimit = context.getPlan().getContext().getLong(SessionVars.BROADCAST_TABLE_SIZE_LIMIT);
->>>>>>> fbf71668
 
     // to check when the tajo.dist-query.join.broadcast.auto property is true
     if (broadcastEnabled && joinNode.isCandidateBroadcast()) {
