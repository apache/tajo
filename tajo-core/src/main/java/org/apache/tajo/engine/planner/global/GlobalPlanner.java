--- conflicted
+++ resolved
@@ -174,11 +174,7 @@
   private static void setFinalOutputChannel(DataChannel outputChannel, Schema outputSchema) {
     outputChannel.setShuffleType(NONE_SHUFFLE);
     outputChannel.setShuffleOutputNum(1);
-<<<<<<< HEAD
-    outputChannel.setStoreType(CatalogProtos.StoreType.TEXTFILE);
-=======
     outputChannel.setStoreType("CSV");
->>>>>>> 53ed1c37
     outputChannel.setSchema(outputSchema);
   }
 
