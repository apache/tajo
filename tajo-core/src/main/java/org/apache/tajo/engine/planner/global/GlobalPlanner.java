/**
 * Licensed to the Apache Software Foundation (ASF) under one
 * or more contributor license agreements.  See the NOTICE file
 * distributed with this work for additional information
 * regarding copyright ownership.  The ASF licenses this file
 * to you under the Apache License, Version 2.0 (the
 * "License"); you may not use this file except in compliance
 * with the License.  You may obtain a copy of the License at
 *
 *     http://www.apache.org/licenses/LICENSE-2.0
 *
 * Unless required by applicable law or agreed to in writing, software
 * distributed under the License is distributed on an "AS IS" BASIS,
 * WITHOUT WARRANTIES OR CONDITIONS OF ANY KIND, either express or implied.
 * See the License for the specific language governing permissions and
 * limitations under the License.
 */

package org.apache.tajo.engine.planner.global;

import com.google.common.base.Preconditions;
import com.google.common.collect.Lists;
import com.google.common.collect.Maps;
import com.google.common.collect.Sets;
import org.apache.commons.logging.Log;
import org.apache.commons.logging.LogFactory;
import org.apache.hadoop.fs.Path;
import org.apache.tajo.ExecutionBlockId;
import org.apache.tajo.algebra.JoinType;
import org.apache.tajo.catalog.*;
import org.apache.tajo.catalog.partition.PartitionMethodDesc;
import org.apache.tajo.catalog.proto.CatalogProtos;
import org.apache.tajo.common.TajoDataTypes;
import org.apache.tajo.conf.TajoConf;
import org.apache.tajo.engine.eval.*;
import org.apache.tajo.engine.function.AggFunction;
import org.apache.tajo.engine.planner.*;
import org.apache.tajo.engine.planner.global.builder.DistinctGroupbyBuilder;
import org.apache.tajo.engine.planner.logical.*;
import org.apache.tajo.engine.planner.rewrite.ProjectionPushDownRule;
import org.apache.tajo.engine.query.QueryContext;
import org.apache.tajo.exception.InternalException;
import org.apache.tajo.util.KeyValueSet;
import org.apache.tajo.util.TUtil;
import org.apache.tajo.worker.TajoWorker;

import java.io.IOException;
import java.util.*;

import static org.apache.tajo.conf.TajoConf.ConfVars;
import static org.apache.tajo.ipc.TajoWorkerProtocol.ShuffleType.*;

/**
 * Build DAG
 */
public class GlobalPlanner {
  private static Log LOG = LogFactory.getLog(GlobalPlanner.class);

  private final TajoConf conf;
  private final CatalogProtos.StoreType storeType;
  private CatalogService catalog;
  private TajoWorker.WorkerContext workerContext;

  public GlobalPlanner(final TajoConf conf, final CatalogService catalog) throws IOException {
    this.conf = conf;
    this.catalog = catalog;
    this.storeType = CatalogProtos.StoreType.valueOf(conf.getVar(ConfVars.SHUFFLE_FILE_FORMAT).toUpperCase());
    Preconditions.checkArgument(storeType != null);
  }

  public GlobalPlanner(final TajoConf conf, final TajoWorker.WorkerContext workerContext) throws IOException {
    this.conf = conf;
    this.workerContext = workerContext;
    this.storeType = CatalogProtos.StoreType.valueOf(conf.getVar(ConfVars.SHUFFLE_FILE_FORMAT).toUpperCase());
    Preconditions.checkArgument(storeType != null);
  }

  /**
   * TODO: this is hack. it must be refactored at TAJO-602.
   */
  public CatalogService getCatalog() {
    if (workerContext.getCatalog() != null) {
      return workerContext.getCatalog();
    } else if (catalog != null) {
      return catalog;
    } else {
      throw new IllegalStateException("No Catalog Instance");
    }
  }

  public CatalogProtos.StoreType getStoreType() {
    return storeType;
  }

  public class GlobalPlanContext {
    MasterPlan plan;
    Map<Integer, ExecutionBlock> execBlockMap = Maps.newHashMap();

    public MasterPlan getPlan() {
      return plan;
    }

    public Map<Integer, ExecutionBlock> getExecBlockMap() {
      return execBlockMap;
    }
  }

  /**
   * Builds a master plan from the given logical plan.
   */
  public void build(MasterPlan masterPlan) throws IOException, PlanningException {

    DistributedPlannerVisitor planner = new DistributedPlannerVisitor();
    GlobalPlanContext globalPlanContext = new GlobalPlanContext();
    globalPlanContext.plan = masterPlan;

    LOG.info(masterPlan.getLogicalPlan());

    // copy a logical plan in order to keep the original logical plan. The distributed planner can modify
    // an input logical plan.
    LogicalNode inputPlan = PlannerUtil.clone(masterPlan.getLogicalPlan(),
        masterPlan.getLogicalPlan().getRootBlock().getRoot());

    boolean autoBroadcast = QueryContext.getBoolVar(masterPlan.getContext(), conf, TajoConf.ConfVars.DIST_QUERY_BROADCAST_JOIN_AUTO);
    if (autoBroadcast) {

      // pre-visit the master plan in order to find tables to be broadcasted
      // this visiting does not make any execution block and change plan.
      BroadcastJoinMarkCandidateVisitor markCandidateVisitor = new BroadcastJoinMarkCandidateVisitor();
      markCandidateVisitor.visit(globalPlanContext,
          masterPlan.getLogicalPlan(), masterPlan.getLogicalPlan().getRootBlock(), inputPlan, new Stack<LogicalNode>());

      BroadcastJoinPlanVisitor broadcastJoinPlanVisitor = new BroadcastJoinPlanVisitor();
      broadcastJoinPlanVisitor.visit(globalPlanContext,
          masterPlan.getLogicalPlan(), masterPlan.getLogicalPlan().getRootBlock(), inputPlan, new Stack<LogicalNode>());
    }

    // create a distributed execution plan by visiting each logical node.
    // Its output is a graph, where each vertex is an execution block, and each edge is a data channel.
    // MasterPlan contains them.
    LogicalNode lastNode = planner.visit(globalPlanContext,
        masterPlan.getLogicalPlan(), masterPlan.getLogicalPlan().getRootBlock(), inputPlan, new Stack<LogicalNode>());
    ExecutionBlock childExecBlock = globalPlanContext.execBlockMap.get(lastNode.getPID());

    ExecutionBlock terminalBlock;
    // TODO - consider two terminal types: specified output or not
    if (childExecBlock.getPlan() != null) {
      terminalBlock = masterPlan.createTerminalBlock();
      DataChannel finalChannel = new DataChannel(childExecBlock.getId(), terminalBlock.getId());
      setFinalOutputChannel(finalChannel, lastNode.getOutSchema());
      masterPlan.addConnect(finalChannel);
    } else { // if one or more unions is terminal
      terminalBlock = childExecBlock;
      for (DataChannel outputChannel : masterPlan.getIncomingChannels(terminalBlock.getId())) {
        setFinalOutputChannel(outputChannel, lastNode.getOutSchema());
      }
    }

    masterPlan.setTerminal(terminalBlock);
    LOG.info("\n" + masterPlan.toString());
  }

  private static void setFinalOutputChannel(DataChannel outputChannel, Schema outputSchema) {
    outputChannel.setShuffleType(NONE_SHUFFLE);
    outputChannel.setShuffleOutputNum(1);
    outputChannel.setStoreType(CatalogProtos.StoreType.CSV);
    outputChannel.setSchema(outputSchema);
  }

  public static ScanNode buildInputExecutor(LogicalPlan plan, DataChannel channel) {
    Preconditions.checkArgument(channel.getSchema() != null,
        "Channel schema (" + channel.getSrcId().getId() + " -> " + channel.getTargetId().getId() +
            ") is not initialized");
    TableMeta meta = new TableMeta(channel.getStoreType(), new KeyValueSet());
    TableDesc desc = new TableDesc(channel.getSrcId().toString(), channel.getSchema(), meta, new Path("/"));
    ScanNode scanNode = plan.createNode(ScanNode.class);
    scanNode.init(desc);
    return scanNode;
  }

  private DataChannel createDataChannelFromJoin(ExecutionBlock leftBlock, ExecutionBlock rightBlock,
                                                ExecutionBlock parent, JoinNode join, boolean leftTable) {
    ExecutionBlock childBlock = leftTable ? leftBlock : rightBlock;

    DataChannel channel = new DataChannel(childBlock, parent, HASH_SHUFFLE, 32);
    channel.setStoreType(storeType);
    if (join.getJoinType() != JoinType.CROSS) {
      // ShuffleKeys need to not have thea-join condition because Tajo supports only equi-join.
      Column [][] joinColumns = PlannerUtil.joinJoinKeyForEachTable(join.getJoinQual(),
          leftBlock.getPlan().getOutSchema(), rightBlock.getPlan().getOutSchema(), false);
      if (leftTable) {
        channel.setShuffleKeys(joinColumns[0]);
      } else {
        channel.setShuffleKeys(joinColumns[1]);
      }
    }
    return channel;
  }

  /**
   * It calculates the total volume of all descendent relation nodes.
   */
  public static long computeDescendentVolume(LogicalNode node) throws PlanningException {

    if (node instanceof RelationNode) {
      switch (node.getType()) {
      case SCAN:
        ScanNode scanNode = (ScanNode) node;
        if (scanNode.getTableDesc().getStats() == null) {
          // TODO - this case means that data is not located in HDFS. So, we need additional
          // broadcast method.
          return Long.MAX_VALUE;
        } else {
          return scanNode.getTableDesc().getStats().getNumBytes();
        }
      case PARTITIONS_SCAN:
        PartitionedTableScanNode pScanNode = (PartitionedTableScanNode) node;
        if (pScanNode.getTableDesc().getStats() == null) {
          // TODO - this case means that data is not located in HDFS. So, we need additional
          // broadcast method.
          return Long.MAX_VALUE;
        } else {
          // if there is no selected partition
          if (pScanNode.getInputPaths() == null || pScanNode.getInputPaths().length == 0) {
            return 0;
          } else {
            return pScanNode.getTableDesc().getStats().getNumBytes();
          }
        }
      case TABLE_SUBQUERY:
        return computeDescendentVolume(((TableSubQueryNode) node).getSubQuery());
      default:
        throw new IllegalArgumentException("Not RelationNode");
      }
    } else if (node instanceof UnaryNode) {
      return computeDescendentVolume(((UnaryNode) node).getChild());
    } else if (node instanceof BinaryNode) {
      BinaryNode binaryNode = (BinaryNode) node;
      return computeDescendentVolume(binaryNode.getLeftChild()) + computeDescendentVolume(binaryNode.getRightChild());
    }

    throw new PlanningException("Invalid State");
  }

  private static boolean checkIfCanBeOneOfBroadcastJoin(LogicalNode node) {
    return node.getType() == NodeType.SCAN || node.getType() == NodeType.PARTITIONS_SCAN;
  }

  /**
   * Get a volume of a table of a partitioned table
   * @param scanNode ScanNode corresponding to a table
   * @return table volume (bytes)
   */
  private static long getTableVolume(ScanNode scanNode) {
    long scanBytes = scanNode.getTableDesc().getStats().getNumBytes();
    if (scanNode.getType() == NodeType.PARTITIONS_SCAN) {
      PartitionedTableScanNode pScanNode = (PartitionedTableScanNode)scanNode;
      if (pScanNode.getInputPaths() == null || pScanNode.getInputPaths().length == 0) {
        scanBytes = 0L;
      }
    }

    return scanBytes;
  }

  private ExecutionBlock buildJoinPlan(GlobalPlanContext context, JoinNode joinNode,
                                        ExecutionBlock leftBlock, ExecutionBlock rightBlock)
      throws PlanningException {
    MasterPlan masterPlan = context.plan;
    ExecutionBlock currentBlock;

<<<<<<< HEAD
    boolean autoBroadcast =
        QueryContext.getBoolVar(context.plan.getContext(), conf, TajoConf.ConfVars.DIST_QUERY_BROADCAST_JOIN_AUTO);

    // to check when the tajo.dist-query.join.broadcast.auto property is true
    if (autoBroadcast && joinNode.isCandidateBroadcast()) {
      long broadcastThreshold = QueryContext.getLongVar(context.plan.getContext(), conf, TajoConf.ConfVars.DIST_QUERY_BROADCAST_JOIN_THRESHOLD);
      List<LogicalNode> broadtargetTables = new ArrayList<LogicalNode>();
=======
    boolean autoBroadcast = conf.getBoolVar(TajoConf.ConfVars.DIST_QUERY_BROADCAST_JOIN_AUTO);
    long broadcastThreshold = conf.getLongVar(TajoConf.ConfVars.DIST_QUERY_BROADCAST_JOIN_THRESHOLD);

    // to check when the tajo.dist-query.join.broadcast.auto property is true
    if (autoBroadcast && joinNode.isCandidateBroadcast()) {
      LogicalNode leftNode = joinNode.getLeftChild();
      LogicalNode rightNode = joinNode.getRightChild();

      List<ScanNode> broadcastTargetScanNodes = new ArrayList<ScanNode>();
>>>>>>> 5e2d6c3c
      int numLargeTables = 0;
      boolean leftBroadcast = false;
      boolean rightBroadcast = false;

      // TODO - in the the current implementation, a broadcast join on a bush join tree is not supported yet.
      //
      //        Join
      //       /    \
      //   Join     Join
      //   /  \     /  \
      // Scan Scan Scan Scan


      // Checking Left Side of Join
      if (ScanNode.isScanNode(leftNode)) {
        ScanNode scanNode = (ScanNode)leftNode;
        if (getTableVolume(scanNode) >= broadcastThreshold) {
          numLargeTables++;
        } else {
          leftBroadcast = true;
          broadcastTargetScanNodes.add(scanNode);
          LOG.info("JoinNode's left table " + scanNode.getCanonicalName() + " ("
              + getTableVolume(scanNode) + ") is marked a broadcasted table");
        }
      }

      // Checking Right Side OF Join
      if (ScanNode.isScanNode(rightNode)) {
        ScanNode scanNode = (ScanNode)rightNode;
        if (getTableVolume(scanNode) >= broadcastThreshold) {
          numLargeTables++;
        } else {
          rightBroadcast = true;
          broadcastTargetScanNodes.add(scanNode);
          LOG.info("JoinNode's right table " + scanNode.getCanonicalName() + " ("
              + getTableVolume(scanNode) + ") is marked a broadcasted table");
        }
      }

      JoinNode blockJoinNode = null;
      if (!leftBroadcast && !rightBroadcast) {
        // In the case of large, large, small, small
        // all small tables broadcast to right large table
        numLargeTables = 1;
      }
      for(LogicalNode eachNode: joinNode.getBroadcastCandidateTargets()) {
        if (eachNode.getPID() == joinNode.getPID()) {
          continue;
        }
        if (numLargeTables >= 2) {
          break;
        }
        JoinNode broadcastJoinNode = (JoinNode)eachNode;
        ScanNode scanNode = broadcastJoinNode.getRightChild();
        if (getTableVolume(scanNode) < broadcastThreshold) {
          broadcastTargetScanNodes.add(scanNode);
          blockJoinNode = broadcastJoinNode;
          LOG.info("The table " + scanNode.getCanonicalName() + " ("
              + getTableVolume(scanNode) + ") is marked a broadcasted table");
        } else {
          numLargeTables++;
          if (numLargeTables < 2) {
            blockJoinNode = broadcastJoinNode;
          }
        }
      }

      if (!broadcastTargetScanNodes.isEmpty()) {
        // make new execution block
        currentBlock = masterPlan.newExecutionBlock();

<<<<<<< HEAD
      TableDesc leftDesc = leftScan.getTableDesc();
      TableDesc rightDesc = rightScan.getTableDesc();
      long broadcastThreshold = QueryContext.getLongVar(context.getPlan().getContext(), conf, TajoConf.ConfVars.DIST_QUERY_BROADCAST_JOIN_THRESHOLD);
=======
        if (!leftBroadcast && !rightBroadcast) {
          DataChannel leftChannel = createDataChannelFromJoin(leftBlock, rightBlock, currentBlock, joinNode, true);
          ScanNode leftScan = buildInputExecutor(masterPlan.getLogicalPlan(), leftChannel);
          joinNode.setLeftChild(leftScan);
          masterPlan.addConnect(leftChannel);
>>>>>>> 5e2d6c3c

          DataChannel rightChannel = createDataChannelFromJoin(leftBlock, rightBlock, currentBlock, joinNode, false);
          ScanNode rightScan = buildInputExecutor(masterPlan.getLogicalPlan(), rightChannel);
          joinNode.setRightChild(rightScan);
          masterPlan.addConnect(rightChannel);
        }

        if (blockJoinNode != null) {
          LOG.info("Set execution's plan with join " + blockJoinNode + " for broadcast join");
          // set current execution block's plan with last broadcast join node
          currentBlock.setPlan(blockJoinNode);
        } else {
          currentBlock.setPlan(joinNode);
        }

        for (ScanNode eachBroadcastTarget: broadcastTargetScanNodes) {
          currentBlock.addBroadcastTable(eachBroadcastTarget.getCanonicalName());
          context.execBlockMap.remove(eachBroadcastTarget.getPID());
        }

        return currentBlock;
      }
    }

    LogicalNode leftNode = joinNode.getLeftChild();
    LogicalNode rightNode = joinNode.getRightChild();

    // symmetric repartition join
    boolean leftUnion = leftNode.getType() == NodeType.TABLE_SUBQUERY &&
        ((TableSubQueryNode)leftNode).getSubQuery().getType() == NodeType.UNION;
    boolean rightUnion = rightNode.getType() == NodeType.TABLE_SUBQUERY &&
        ((TableSubQueryNode)rightNode).getSubQuery().getType() == NodeType.UNION;

    if (leftUnion || rightUnion) { // if one of child execution block is union
      /*
       Join with tableC and result of union tableA, tableB is expected the following physical plan.
       But Union execution block is not necessary.
       |-eb_0001_000006 (Terminal)
          |-eb_0001_000005 (Join eb_0001_000003, eb_0001_000004)
             |-eb_0001_000004 (Scan TableC)
             |-eb_0001_000003 (Union TableA, TableB)
               |-eb_0001_000002 (Scan TableB)
               |-eb_0001_000001 (Scan TableA)

       The above plan can be changed to the following plan.
       |-eb_0001_000005 (Terminal)
          |-eb_0001_000003    (Join [eb_0001_000001, eb_0001_000002], eb_0001_000004)
             |-eb_0001_000004 (Scan TableC)
             |-eb_0001_000002 (Scan TableB)
             |-eb_0001_000001 (Scan TableA)

       eb_0001_000003's left child should be eb_0001_000001 + eb_0001_000001 and right child should be eb_0001_000004.
       For this eb_0001_000001 is representative of eb_0001_000001, eb_0001_000002.
       So eb_0001_000003's left child is eb_0001_000001
       */
      Column[][] joinColumns = null;
      if (joinNode.getJoinType() != JoinType.CROSS) {
        // ShuffleKeys need to not have thea-join condition because Tajo supports only equi-join.
        joinColumns = PlannerUtil.joinJoinKeyForEachTable(joinNode.getJoinQual(),
            leftNode.getOutSchema(), rightNode.getOutSchema(), false);
      }

      if (leftUnion && !rightUnion) { // if only left is union
        currentBlock = leftBlock;
        context.execBlockMap.remove(leftNode.getPID());
        Column[] shuffleKeys = (joinColumns != null) ? joinColumns[0] : null;
        Column[] otherSideShuffleKeys = (joinColumns != null) ? joinColumns[1] : null;
        buildJoinPlanWithUnionChannel(context, joinNode, currentBlock, leftBlock, rightBlock, leftNode,
            shuffleKeys, otherSideShuffleKeys, true);
        currentBlock.setPlan(joinNode);
      } else if (!leftUnion && rightUnion) { // if only right is union
        currentBlock = rightBlock;
        context.execBlockMap.remove(rightNode.getPID());
        Column[] shuffleKeys = (joinColumns != null) ? joinColumns[1] : null;
        Column[] otherSideShuffleKeys = (joinColumns != null) ? joinColumns[0] : null;
        buildJoinPlanWithUnionChannel(context, joinNode, currentBlock, rightBlock, leftBlock, rightNode,
            shuffleKeys, otherSideShuffleKeys, false);
        currentBlock.setPlan(joinNode);
      } else { // if both are unions
        currentBlock = leftBlock;
        context.execBlockMap.remove(leftNode.getPID());
        context.execBlockMap.remove(rightNode.getPID());
        buildJoinPlanWithUnionChannel(context, joinNode, currentBlock, leftBlock, null, leftNode,
            (joinColumns != null ? joinColumns[0] : null), null, true);
        buildJoinPlanWithUnionChannel(context, joinNode, currentBlock, rightBlock, null, rightNode,
            (joinColumns != null ? joinColumns[1] : null), null, false);
        currentBlock.setPlan(joinNode);
      }

      return currentBlock;
    } else {
      // !leftUnion && !rightUnion
      currentBlock = masterPlan.newExecutionBlock();
      DataChannel leftChannel = createDataChannelFromJoin(leftBlock, rightBlock, currentBlock, joinNode, true);
      DataChannel rightChannel = createDataChannelFromJoin(leftBlock, rightBlock, currentBlock, joinNode, false);

      ScanNode leftScan = buildInputExecutor(masterPlan.getLogicalPlan(), leftChannel);
      ScanNode rightScan = buildInputExecutor(masterPlan.getLogicalPlan(), rightChannel);

      joinNode.setLeftChild(leftScan);
      joinNode.setRightChild(rightScan);
      currentBlock.setPlan(joinNode);

      masterPlan.addConnect(leftChannel);
      masterPlan.addConnect(rightChannel);

      return currentBlock;
    }
  }

  private void buildJoinPlanWithUnionChannel(GlobalPlanContext context, JoinNode joinNode,
                                             ExecutionBlock targetBlock,
                                             ExecutionBlock sourceBlock,
                                             ExecutionBlock otherSideBlock,
                                             LogicalNode childNode,
                                             Column[] shuffleKeys,
                                             Column[] otherSideShuffleKeys,
                                             boolean left) {
    MasterPlan masterPlan = context.getPlan();
    String subQueryRelationName = ((TableSubQueryNode)childNode).getCanonicalName();
    ExecutionBlockId dedicatedScanNodeBlock = null;
    for (DataChannel channel : masterPlan.getIncomingChannels(sourceBlock.getId())) {
      // If all union and right, add channel to left
      if (otherSideBlock == null && !left) {
        DataChannel oldChannel = channel;
        masterPlan.disconnect(oldChannel.getSrcId(), oldChannel.getTargetId());
        channel = new DataChannel(oldChannel.getSrcId(), targetBlock.getId());
      }
      channel.setSchema(childNode.getOutSchema());
      channel.setShuffleType(HASH_SHUFFLE);
      channel.setShuffleOutputNum(32);
      if (shuffleKeys != null) {
        channel.setShuffleKeys(shuffleKeys);
      }

      ScanNode scanNode = buildInputExecutor(masterPlan.getLogicalPlan(), channel);
      scanNode.getOutSchema().setQualifier(subQueryRelationName);
      if (dedicatedScanNodeBlock == null) {
        dedicatedScanNodeBlock = channel.getSrcId();
        if (left) {
          joinNode.setLeftChild(scanNode);
        } else {
          joinNode.setRightChild(scanNode);
        }
      }
      masterPlan.addConnect(channel);
      targetBlock.addUnionScan(channel.getSrcId(), dedicatedScanNodeBlock);
    }

    // create other side channel
    if (otherSideBlock != null) {
      DataChannel otherSideChannel = new DataChannel(otherSideBlock, targetBlock, HASH_SHUFFLE, 32);
      otherSideChannel.setStoreType(storeType);
      if (otherSideShuffleKeys != null) {
        otherSideChannel.setShuffleKeys(otherSideShuffleKeys);
      }
      masterPlan.addConnect(otherSideChannel);

      ScanNode scan = buildInputExecutor(masterPlan.getLogicalPlan(), otherSideChannel);
      if (left) {
        joinNode.setRightChild(scan);
      } else {
        joinNode.setLeftChild(scan);
      }
    }
  }

  private AggregationFunctionCallEval createSumFunction(EvalNode [] args) throws InternalException {
    FunctionDesc functionDesc = getCatalog().getFunction("sum", CatalogProtos.FunctionType.AGGREGATION,
        args[0].getValueType());
    return new AggregationFunctionCallEval(functionDesc, (AggFunction) functionDesc.newInstance(), args);
  }

  private AggregationFunctionCallEval createCountFunction(EvalNode [] args) throws InternalException {
    FunctionDesc functionDesc = getCatalog().getFunction("count", CatalogProtos.FunctionType.AGGREGATION,
        args[0].getValueType());
    return new AggregationFunctionCallEval(functionDesc, (AggFunction) functionDesc.newInstance(), args);
  }

  private AggregationFunctionCallEval createCountRowFunction(EvalNode[] args) throws InternalException {
    FunctionDesc functionDesc = getCatalog().getFunction("count", CatalogProtos.FunctionType.AGGREGATION,
        new TajoDataTypes.DataType[]{});
    return new AggregationFunctionCallEval(functionDesc, (AggFunction) functionDesc.newInstance(), args);
  }

  private AggregationFunctionCallEval createMaxFunction(EvalNode [] args) throws InternalException {
    FunctionDesc functionDesc = getCatalog().getFunction("max", CatalogProtos.FunctionType.AGGREGATION,
        args[0].getValueType());
    return new AggregationFunctionCallEval(functionDesc, (AggFunction) functionDesc.newInstance(), args);
  }

  private AggregationFunctionCallEval createMinFunction(EvalNode [] args) throws InternalException {
    FunctionDesc functionDesc = getCatalog().getFunction("min", CatalogProtos.FunctionType.AGGREGATION,
        args[0].getValueType());
    return new AggregationFunctionCallEval(functionDesc, (AggFunction) functionDesc.newInstance(), args);
  }

  /**
   * It contains transformed functions and it related data.
   * Each non-distinct function is transformed into two functions for both first and second stages.
   */
  private static class RewrittenFunctions {
    AggregationFunctionCallEval [] firstStageEvals;
    Target [] firstStageTargets;
    AggregationFunctionCallEval secondStageEvals;

    public RewrittenFunctions(int firstStageEvalNum) {
      firstStageEvals = new AggregationFunctionCallEval[firstStageEvalNum];
      firstStageTargets = new Target[firstStageEvalNum];
    }
  }

  /**
   * Tajo uses three execution blocks for an aggregation operator including distinct aggregations.
   * We call this approach <i><b>three-phase aggregation</b></i>.
   *
   * In this case, non-distinct set functions (i.e., <code>count(1), sum(col1)</code>) should be rewritten
   * to other forms. Please see the following example. This is a rewriting case for a query which includes distinct
   * aggregation functions. In this example, <code>count(*)</code> functions are transformed into two
   * functions: count(*) in the inner query and sum() in the outer query.
   *
   * <h2>Original query</h2>
   * <pre>
   * SELECT
   *   grp1, grp2, count(*) as total, count(distinct grp3) as distinct_col
   * from
   *   rel1
   * group by
   *   grp1, grp2;
   * </pre>
   *
   * <h2>Rewritten query</h2>
   * <pre>
   * SELECT grp1, grp2, sum(cnt) as total, count(grp3) as distinct_col from (
   *   SELECT
   *     grp1, grp2, grp3, count(*) as cnt
   *   from
   *     rel1
   *   group by
   *     grp1, grp2, grp3) tmp1
   * group by
   *   grp1, grp2
   * ) table1;
   * </pre>
   *
   * The main objective of this method is to transform non-distinct aggregation functions for three-phase aggregation.
   */
  private RewrittenFunctions rewriteAggFunctionsForDistinctAggregation(GlobalPlanContext context,
                                                                       AggregationFunctionCallEval function)
      throws PlanningException {

    LogicalPlan plan = context.plan.getLogicalPlan();
    RewrittenFunctions rewritten = null;

    try {
      if (function.getName().equalsIgnoreCase("count")) {
        rewritten = new RewrittenFunctions(1);

        if (function.getArgs().length == 0) {
          rewritten.firstStageEvals[0] = createCountRowFunction(function.getArgs());
        } else {
          rewritten.firstStageEvals[0] = createCountFunction(function.getArgs());
        }
        String referenceName = plan.generateUniqueColumnName(rewritten.firstStageEvals[0]);
        FieldEval fieldEval = new FieldEval(referenceName, rewritten.firstStageEvals[0].getValueType());
        rewritten.firstStageTargets[0] = new Target(fieldEval);
        rewritten.secondStageEvals = createSumFunction(new EvalNode[] {fieldEval});
      } else if (function.getName().equalsIgnoreCase("sum")) {
        rewritten = new RewrittenFunctions(1);

        rewritten.firstStageEvals[0] = createSumFunction(function.getArgs());
        String referenceName = plan.generateUniqueColumnName(rewritten.firstStageEvals[0]);
        FieldEval fieldEval = new FieldEval(referenceName, rewritten.firstStageEvals[0].getValueType());
        rewritten.firstStageTargets[0] = new Target(fieldEval);
        rewritten.secondStageEvals = createSumFunction(new EvalNode[] {fieldEval});

      } else if (function.getName().equals("max")) {
        rewritten = new RewrittenFunctions(1);

        rewritten.firstStageEvals[0] = createMaxFunction(function.getArgs());
        String referenceName = plan.generateUniqueColumnName(rewritten.firstStageEvals[0]);
        FieldEval fieldEval = new FieldEval(referenceName, rewritten.firstStageEvals[0].getValueType());
        rewritten.firstStageTargets[0] = new Target(fieldEval);
        rewritten.secondStageEvals = createMaxFunction(new EvalNode[]{fieldEval});

      } else if (function.getName().equals("min")) {

        rewritten = new RewrittenFunctions(1);

        rewritten.firstStageEvals[0] = createMinFunction(function.getArgs());
        String referenceName = plan.generateUniqueColumnName(rewritten.firstStageEvals[0]);
        FieldEval fieldEval = new FieldEval(referenceName, rewritten.firstStageEvals[0].getValueType());
        rewritten.firstStageTargets[0] = new Target(fieldEval);
        rewritten.secondStageEvals = createMinFunction(new EvalNode[]{fieldEval});

      } else {
        throw new PlanningException("Cannot support a mix of other functions");
      }
    } catch (InternalException e) {
      LOG.error(e);
    }

    return rewritten;
  }

  public ExecutionBlock buildDistinctGroupbyAndUnionPlan(MasterPlan masterPlan, ExecutionBlock lastBlock,
                                                  DistinctGroupbyNode firstPhaseGroupBy,
                                                  DistinctGroupbyNode secondPhaseGroupBy) {
    DataChannel lastDataChannel = null;

    // It pushes down the first phase group-by operator into all child blocks.
    //
    // (second phase)    G (currentBlock)
    //                  /|\
    //                / / | \
    // (first phase) G G  G  G (child block)

    // They are already connected one another.
    // So, we don't need to connect them again.
    for (DataChannel dataChannel : masterPlan.getIncomingChannels(lastBlock.getId())) {
      if (firstPhaseGroupBy.isEmptyGrouping()) {
        dataChannel.setShuffle(HASH_SHUFFLE, firstPhaseGroupBy.getGroupingColumns(), 1);
      } else {
        dataChannel.setShuffle(HASH_SHUFFLE, firstPhaseGroupBy.getGroupingColumns(), 32);
      }
      dataChannel.setSchema(firstPhaseGroupBy.getOutSchema());
      ExecutionBlock childBlock = masterPlan.getExecBlock(dataChannel.getSrcId());

      // Why must firstPhaseGroupby be copied?
      //
      // A groupby in each execution block can have different child.
      // It affects groupby's input schema.
      DistinctGroupbyNode firstPhaseGroupbyCopy = PlannerUtil.clone(masterPlan.getLogicalPlan(), firstPhaseGroupBy);
      firstPhaseGroupbyCopy.setChild(childBlock.getPlan());
      childBlock.setPlan(firstPhaseGroupbyCopy);

      // just keep the last data channel.
      lastDataChannel = dataChannel;
    }

    ScanNode scanNode = buildInputExecutor(masterPlan.getLogicalPlan(), lastDataChannel);
    secondPhaseGroupBy.setChild(scanNode);
    lastBlock.setPlan(secondPhaseGroupBy);
    return lastBlock;
  }

  /**
   * If there are at least one distinct aggregation function, a query works as if the query is rewritten as follows:
   *
   * <h2>Original query</h2>
   * <pre>
   * SELECT
   *   grp1, grp2, count(*) as total, count(distinct grp3) as distinct_col
   * from
   *   rel1
   * group by
   *   grp1, grp2;
   * </pre>
   *
   * The query will work as if the query is rewritten into two queries as follows:
   *
   * <h2>Rewritten query</h2>
   * <pre>
   * SELECT grp1, grp2, sum(cnt) as total, count(grp3) as distinct_col from (
   *   SELECT
   *     grp1, grp2, grp3, count(*) as cnt
   *   from
   *     rel1
   *   group by
   *     grp1, grp2, grp3) tmp1
   * group by
   *   grp1, grp2
   * ) table1;
   * </pre>
   *
   * In more detail, the first aggregation aggregates not only original grouping fields but also distinct columns.
   * Non-distinct aggregation functions should be transformed to proper functions.
   * Then, the second aggregation aggregates only original grouping fields with distinct aggregation functions and
   * transformed non-distinct aggregation functions.
   *
   * As a result, although a no-distinct aggregation requires two stages, a distinct aggregation requires three
   * execution blocks.
   */
  private ExecutionBlock buildGroupByIncludingDistinctFunctionsMultiStage(GlobalPlanContext context,
                                                                ExecutionBlock latestExecBlock,
                                                                GroupbyNode groupbyNode) throws PlanningException {

    Column [] originalGroupingColumns = groupbyNode.getGroupingColumns();
    LinkedHashSet<Column> firstStageGroupingColumns =
        Sets.newLinkedHashSet(Arrays.asList(groupbyNode.getGroupingColumns()));
    List<AggregationFunctionCallEval> firstStageAggFunctions = Lists.newArrayList();
    List<AggregationFunctionCallEval> secondPhaseEvalNodes = Lists.newArrayList();
    List<Target> firstPhaseEvalNodeTargets = Lists.newArrayList();

    for (AggregationFunctionCallEval aggFunction : groupbyNode.getAggFunctions()) {
      if (aggFunction.isDistinct()) {
        // add distinct columns to first stage's grouping columns
        firstStageGroupingColumns.addAll(EvalTreeUtil.findUniqueColumns(aggFunction));
        // keep distinct aggregation functions for the second stage
        secondPhaseEvalNodes.add(aggFunction);

      } else {
        // Rewrite non-distinct aggregation functions
        RewrittenFunctions rewritten = rewriteAggFunctionsForDistinctAggregation(context, aggFunction);
        firstStageAggFunctions.addAll(Lists.newArrayList(rewritten.firstStageEvals));
        firstPhaseEvalNodeTargets.addAll(Lists.newArrayList(rewritten.firstStageTargets));

        // keep rewritten non-aggregation functions for the second stage
        secondPhaseEvalNodes.add(rewritten.secondStageEvals);
      }
    }

    int firstStageAggFunctionNum = firstStageAggFunctions.size();
    int firstStageGroupingKeyNum = firstStageGroupingColumns.size();

    int i = 0;
    Target [] firstStageTargets = new Target[firstStageGroupingKeyNum + firstStageAggFunctionNum];
    for (Column column : firstStageGroupingColumns) {
      Target target = new Target(new FieldEval(column));
      firstStageTargets[i++] = target;
    }
    for (Target target : firstPhaseEvalNodeTargets) {
      firstStageTargets[i++] = target;
    }

    // Create the groupby node for the first stage and set all necessary descriptions
    GroupbyNode firstStageGroupby = new GroupbyNode(context.plan.getLogicalPlan().newPID());
    firstStageGroupby.setGroupingColumns(TUtil.toArray(firstStageGroupingColumns, Column.class));
    firstStageGroupby.setAggFunctions(TUtil.toArray(firstStageAggFunctions, AggregationFunctionCallEval.class));
    firstStageGroupby.setTargets(firstStageTargets);
    firstStageGroupby.setChild(groupbyNode.getChild());
    firstStageGroupby.setInSchema(groupbyNode.getInSchema());

    // Makes two execution blocks for the first stage
    ExecutionBlock firstStage = buildGroupBy(context, latestExecBlock, firstStageGroupby);

    // Create the groupby node for the second stage.
    GroupbyNode secondPhaseGroupby = new GroupbyNode(context.plan.getLogicalPlan().newPID());
    secondPhaseGroupby.setGroupingColumns(originalGroupingColumns);
    secondPhaseGroupby.setAggFunctions(TUtil.toArray(secondPhaseEvalNodes, AggregationFunctionCallEval.class));
    secondPhaseGroupby.setTargets(groupbyNode.getTargets());

    ExecutionBlock secondStage = context.plan.newExecutionBlock();
    secondStage.setPlan(secondPhaseGroupby);
    SortSpec [] sortSpecs = PlannerUtil.columnsToSortSpecs(firstStageGroupingColumns);
    secondStage.getEnforcer().enforceSortAggregation(secondPhaseGroupby.getPID(), sortSpecs);

    // Create a data channel between the first and second stages
    DataChannel channel;
    channel = new DataChannel(firstStage, secondStage, HASH_SHUFFLE, 32);
    channel.setShuffleKeys(secondPhaseGroupby.getGroupingColumns().clone());
    channel.setSchema(firstStage.getPlan().getOutSchema());
    channel.setStoreType(storeType);

    // Setting for the second phase's logical plan
    ScanNode scanNode = buildInputExecutor(context.plan.getLogicalPlan(), channel);
    secondPhaseGroupby.setChild(scanNode);
    secondPhaseGroupby.setInSchema(scanNode.getOutSchema());
    secondStage.setPlan(secondPhaseGroupby);

    context.plan.addConnect(channel);

    return secondStage;
  }

  private ExecutionBlock buildGroupBy(GlobalPlanContext context, ExecutionBlock lastBlock,
                                      GroupbyNode groupbyNode) throws PlanningException {
    MasterPlan masterPlan = context.plan;
    ExecutionBlock currentBlock;

    if (groupbyNode.isDistinct()) { // if there is at one distinct aggregation function
      DistinctGroupbyBuilder builder = new DistinctGroupbyBuilder(this);
      return builder.buildPlan(context, lastBlock, groupbyNode);
    } else {
      GroupbyNode firstPhaseGroupby = createFirstPhaseGroupBy(masterPlan.getLogicalPlan(), groupbyNode);

      if (hasUnionChild(firstPhaseGroupby)) {
        currentBlock = buildGroupbyAndUnionPlan(masterPlan, lastBlock, firstPhaseGroupby, groupbyNode);
      } else {
        // general hash-shuffled aggregation
        currentBlock = buildTwoPhaseGroupby(masterPlan, lastBlock, firstPhaseGroupby, groupbyNode);
      }
    }

    return currentBlock;
  }

  public static boolean hasUnionChild(UnaryNode node) {

    // there are two cases:
    //
    // The first case is:
    //
    //  create table [tbname] as select * from ( select ... UNION select ...) T
    //
    // We can generalize this case as 'a store operator on the top of union'.
    // In this case, a store operator determines a shuffle method.
    //
    // The second case is:
    //
    // select avg(..) from (select ... UNION select ) T
    //
    // We can generalize this case as 'a shuffle required operator on the top of union'.

    if (node.getChild() instanceof UnaryNode) { // first case
      UnaryNode child = node.getChild();

      if (child.getChild().getType() == NodeType.PROJECTION) {
        child = child.getChild();
      }

      if (child.getChild().getType() == NodeType.TABLE_SUBQUERY) {
        TableSubQueryNode tableSubQuery = child.getChild();
        return tableSubQuery.getSubQuery().getType() == NodeType.UNION;
      }

    } else if (node.getChild().getType() == NodeType.TABLE_SUBQUERY) { // second case
      TableSubQueryNode tableSubQuery = node.getChild();
      return tableSubQuery.getSubQuery().getType() == NodeType.UNION;
    }

    return false;
  }

  private ExecutionBlock buildGroupbyAndUnionPlan(MasterPlan masterPlan, ExecutionBlock lastBlock,
                                                  GroupbyNode firstPhaseGroupBy, GroupbyNode secondPhaseGroupBy) {
    DataChannel lastDataChannel = null;

    // It pushes down the first phase group-by operator into all child blocks.
    //
    // (second phase)    G (currentBlock)
    //                  /|\
    //                / / | \
    // (first phase) G G  G  G (child block)

    // They are already connected one another.
    // So, we don't need to connect them again.
    for (DataChannel dataChannel : masterPlan.getIncomingChannels(lastBlock.getId())) {
      if (firstPhaseGroupBy.isEmptyGrouping()) {
        dataChannel.setShuffle(HASH_SHUFFLE, firstPhaseGroupBy.getGroupingColumns(), 1);
      } else {
        dataChannel.setShuffle(HASH_SHUFFLE, firstPhaseGroupBy.getGroupingColumns(), 32);
      }
      dataChannel.setSchema(firstPhaseGroupBy.getOutSchema());
      ExecutionBlock childBlock = masterPlan.getExecBlock(dataChannel.getSrcId());

      // Why must firstPhaseGroupby be copied?
      //
      // A groupby in each execution block can have different child.
      // It affects groupby's input schema.
      GroupbyNode firstPhaseGroupbyCopy = PlannerUtil.clone(masterPlan.getLogicalPlan(), firstPhaseGroupBy);
      firstPhaseGroupbyCopy.setChild(childBlock.getPlan());
      childBlock.setPlan(firstPhaseGroupbyCopy);

      // just keep the last data channel.
      lastDataChannel = dataChannel;
    }

    ScanNode scanNode = buildInputExecutor(masterPlan.getLogicalPlan(), lastDataChannel);
    secondPhaseGroupBy.setChild(scanNode);
    lastBlock.setPlan(secondPhaseGroupBy);
    return lastBlock;
  }

  private ExecutionBlock buildTwoPhaseGroupby(MasterPlan masterPlan, ExecutionBlock latestBlock,
                                                     GroupbyNode firstPhaseGroupby, GroupbyNode secondPhaseGroupby) {

    ExecutionBlock childBlock = latestBlock;
    childBlock.setPlan(firstPhaseGroupby);
    ExecutionBlock currentBlock = masterPlan.newExecutionBlock();

    DataChannel channel;
    if (firstPhaseGroupby.isEmptyGrouping()) {
      channel = new DataChannel(childBlock, currentBlock, HASH_SHUFFLE, 1);
      channel.setShuffleKeys(firstPhaseGroupby.getGroupingColumns());
    } else {
      channel = new DataChannel(childBlock, currentBlock, HASH_SHUFFLE, 32);
      channel.setShuffleKeys(firstPhaseGroupby.getGroupingColumns());
    }
    channel.setSchema(firstPhaseGroupby.getOutSchema());
    channel.setStoreType(storeType);

    ScanNode scanNode = buildInputExecutor(masterPlan.getLogicalPlan(), channel);
    secondPhaseGroupby.setChild(scanNode);
    secondPhaseGroupby.setInSchema(scanNode.getOutSchema());
    currentBlock.setPlan(secondPhaseGroupby);

    masterPlan.addConnect(channel);

    return currentBlock;
  }

  public static GroupbyNode createFirstPhaseGroupBy(LogicalPlan plan, GroupbyNode groupBy) {
    Preconditions.checkNotNull(groupBy);

    GroupbyNode firstPhaseGroupBy = PlannerUtil.clone(plan, groupBy);
    GroupbyNode secondPhaseGroupBy = groupBy;

    // Set first phase expressions
    if (secondPhaseGroupBy.hasAggFunctions()) {
      int evalNum = secondPhaseGroupBy.getAggFunctions().length;
      AggregationFunctionCallEval [] secondPhaseEvals = secondPhaseGroupBy.getAggFunctions();
      AggregationFunctionCallEval [] firstPhaseEvals = new AggregationFunctionCallEval[evalNum];

      String [] firstPhaseEvalNames = new String[evalNum];
      for (int i = 0; i < evalNum; i++) {
        try {
          firstPhaseEvals[i] = (AggregationFunctionCallEval) secondPhaseEvals[i].clone();
        } catch (CloneNotSupportedException e) {
          throw new RuntimeException(e);
        }

        firstPhaseEvals[i].setFirstPhase();
        firstPhaseEvalNames[i] = plan.generateUniqueColumnName(firstPhaseEvals[i]);
        FieldEval param = new FieldEval(firstPhaseEvalNames[i], firstPhaseEvals[i].getValueType());
        secondPhaseEvals[i].setArgs(new EvalNode[] {param});
      }

      secondPhaseGroupBy.setAggFunctions(secondPhaseEvals);
      firstPhaseGroupBy.setAggFunctions(firstPhaseEvals);
      Target [] firstPhaseTargets = ProjectionPushDownRule.buildGroupByTarget(firstPhaseGroupBy, null,
          firstPhaseEvalNames);
      firstPhaseGroupBy.setTargets(firstPhaseTargets);
      secondPhaseGroupBy.setInSchema(PlannerUtil.targetToSchema(firstPhaseTargets));
    }
    return firstPhaseGroupBy;
  }

  private ExecutionBlock buildSortPlan(GlobalPlanContext context, ExecutionBlock childBlock, SortNode currentNode) {
    MasterPlan masterPlan = context.plan;
    ExecutionBlock currentBlock;

    SortNode firstSortNode = PlannerUtil.clone(context.plan.getLogicalPlan(), currentNode);

    if (firstSortNode.getChild().getType() == NodeType.TABLE_SUBQUERY &&
        ((TableSubQueryNode)firstSortNode.getChild()).getSubQuery().getType() == NodeType.UNION) {

      currentBlock = childBlock;
      for (DataChannel channel : masterPlan.getIncomingChannels(childBlock.getId())) {
        channel.setShuffle(RANGE_SHUFFLE, PlannerUtil.sortSpecsToSchema(currentNode.getSortKeys()).toArray(), 32);
        channel.setSchema(firstSortNode.getOutSchema());

        ExecutionBlock subBlock = masterPlan.getExecBlock(channel.getSrcId());
        SortNode s1 = PlannerUtil.clone(context.plan.getLogicalPlan(), firstSortNode);
        s1.setChild(subBlock.getPlan());
        subBlock.setPlan(s1);

        ScanNode secondScan = buildInputExecutor(masterPlan.getLogicalPlan(), channel);
        currentNode.setChild(secondScan);
        currentNode.setInSchema(secondScan.getOutSchema());
        currentBlock.setPlan(currentNode);
        currentBlock.getEnforcer().addSortedInput(secondScan.getTableName(), currentNode.getSortKeys());
      }
    } else {
      LogicalNode childBlockPlan = childBlock.getPlan();
      firstSortNode.setChild(childBlockPlan);
      // sort is a non-projectable operator. So, in/out schemas are the same to its child operator.
      firstSortNode.setInSchema(childBlockPlan.getOutSchema());
      firstSortNode.setOutSchema(childBlockPlan.getOutSchema());
      childBlock.setPlan(firstSortNode);

      currentBlock = masterPlan.newExecutionBlock();
      DataChannel channel = new DataChannel(childBlock, currentBlock, RANGE_SHUFFLE, 32);
      channel.setShuffleKeys(PlannerUtil.sortSpecsToSchema(currentNode.getSortKeys()).toArray());
      channel.setSchema(firstSortNode.getOutSchema());

      ScanNode secondScan = buildInputExecutor(masterPlan.getLogicalPlan(), channel);
      currentNode.setChild(secondScan);
      currentNode.setInSchema(secondScan.getOutSchema());
      currentBlock.setPlan(currentNode);
      currentBlock.getEnforcer().addSortedInput(secondScan.getTableName(), currentNode.getSortKeys());
      masterPlan.addConnect(channel);
    }

    return currentBlock;
  }

  /**
   * It builds a distributed execution block for CTAS, InsertNode, and StoreTableNode.
   */
  private ExecutionBlock buildStorePlan(GlobalPlanContext context,
                                        ExecutionBlock lastBlock,
                                        StoreTableNode currentNode) throws PlanningException {


    if(currentNode.hasPartition()) { // if a target table is a partitioned table

      // Verify supported partition types
      PartitionMethodDesc partitionMethod = currentNode.getPartitionMethod();
      if (partitionMethod.getPartitionType() != CatalogProtos.PartitionType.COLUMN) {
        throw new PlanningException(String.format("Not supported partitionsType :%s",
            partitionMethod.getPartitionType()));
      }

      if (hasUnionChild(currentNode)) { // if it has union children
        return buildShuffleAndStorePlanToPartitionedTableWithUnion(context, currentNode, lastBlock);
      } else { // otherwise
        return buildShuffleAndStorePlanToPartitionedTable(context, currentNode, lastBlock);
      }
    } else { // if result table is not a partitioned table, directly store it
      return buildNoPartitionedStorePlan(context, currentNode, lastBlock);
    }
  }

  /**
   * It makes a plan to store directly union plans into a non-partitioned table.
   */
  private ExecutionBlock buildShuffleAndStorePlanNoPartitionedTableWithUnion(GlobalPlanContext context,
                                                                             StoreTableNode currentNode,
                                                                             ExecutionBlock childBlock) {
    for (ExecutionBlock grandChildBlock : context.plan.getChilds(childBlock)) {
      StoreTableNode copy = PlannerUtil.clone(context.plan.getLogicalPlan(), currentNode);
      copy.setChild(grandChildBlock.getPlan());
      grandChildBlock.setPlan(copy);
    }
    return childBlock;
  }

  /**
   * It inserts shuffle and adds store plan on a partitioned table,
   * and it push downs those plans into child unions.
   */
  private ExecutionBlock buildShuffleAndStorePlanToPartitionedTableWithUnion(GlobalPlanContext context,
                                                                             StoreTableNode currentNode,
                                                                             ExecutionBlock lastBlock)
      throws PlanningException {

    MasterPlan masterPlan = context.plan;
    DataChannel lastChannel = null;
    for (DataChannel channel : masterPlan.getIncomingChannels(lastBlock.getId())) {
      ExecutionBlock childBlock = masterPlan.getExecBlock(channel.getSrcId());
      setShuffleKeysFromPartitionedTableStore(currentNode, channel);
      channel.setSchema(childBlock.getPlan().getOutSchema());
      channel.setStoreType(storeType);
      lastChannel = channel;
    }

    ScanNode scanNode = buildInputExecutor(masterPlan.getLogicalPlan(), lastChannel);
    currentNode.setChild(scanNode);
    currentNode.setInSchema(scanNode.getOutSchema());
    lastBlock.setPlan(currentNode);
    return lastBlock;
  }

  /**
   * It inserts shuffle and adds store plan on a partitioned table.
   */
  private ExecutionBlock buildShuffleAndStorePlanToPartitionedTable(GlobalPlanContext context,
                                                                    StoreTableNode currentNode,
                                                                    ExecutionBlock lastBlock)
      throws PlanningException {
    MasterPlan masterPlan = context.plan;

    ExecutionBlock nextBlock = masterPlan.newExecutionBlock();
    DataChannel channel = new DataChannel(lastBlock, nextBlock, HASH_SHUFFLE, 32);
    setShuffleKeysFromPartitionedTableStore(currentNode, channel);
    channel.setSchema(lastBlock.getPlan().getOutSchema());
    channel.setStoreType(storeType);

    ScanNode scanNode = buildInputExecutor(masterPlan.getLogicalPlan(), channel);
    currentNode.setChild(scanNode);
    currentNode.setInSchema(scanNode.getOutSchema());
    nextBlock.setPlan(currentNode);

    masterPlan.addConnect(channel);

    return nextBlock;
  }

  private ExecutionBlock buildNoPartitionedStorePlan(GlobalPlanContext context,
                                                     StoreTableNode currentNode,
                                                     ExecutionBlock childBlock) {
    if (hasUnionChild(currentNode)) { // when the below is union
      return buildShuffleAndStorePlanNoPartitionedTableWithUnion(context, currentNode, childBlock);
    } else {
      currentNode.setChild(childBlock.getPlan());
      currentNode.setInSchema(childBlock.getPlan().getOutSchema());
      childBlock.setPlan(currentNode);
      return childBlock;
    }
  }

  private void setShuffleKeysFromPartitionedTableStore(StoreTableNode node, DataChannel channel) {
    Preconditions.checkState(node.hasTargetTable(), "A target table must be a partitioned table.");
    PartitionMethodDesc partitionMethod = node.getPartitionMethod();

    if (node.getType() == NodeType.INSERT) {
      InsertNode insertNode = (InsertNode) node;
      channel.setSchema(((InsertNode)node).getProjectedSchema());
      Column [] shuffleKeys = new Column[partitionMethod.getExpressionSchema().size()];
      int i = 0;
      for (Column column : partitionMethod.getExpressionSchema().getColumns()) {
        int id = insertNode.getTableSchema().getColumnId(column.getQualifiedName());
        shuffleKeys[i++] = insertNode.getProjectedSchema().getColumn(id);
      }
      channel.setShuffleKeys(shuffleKeys);
    } else {
      channel.setShuffleKeys(partitionMethod.getExpressionSchema().toArray());
    }
    channel.setShuffleType(HASH_SHUFFLE);
    channel.setShuffleOutputNum(32);
  }

  public class DistributedPlannerVisitor extends BasicLogicalPlanVisitor<GlobalPlanContext, LogicalNode> {

    @Override
    public LogicalNode visitRoot(GlobalPlanContext context, LogicalPlan plan, LogicalPlan.QueryBlock block,
                                 LogicalRootNode node, Stack<LogicalNode> stack) throws PlanningException {
      return super.visitRoot(context, plan, block, node, stack);
    }

    @Override
    public LogicalNode visitProjection(GlobalPlanContext context, LogicalPlan plan, LogicalPlan.QueryBlock block,
                                       ProjectionNode node, Stack<LogicalNode> stack) throws PlanningException {
      LogicalNode child = super.visitProjection(context, plan, block, node, stack);

      ExecutionBlock execBlock = context.execBlockMap.remove(child.getPID());

      if (child.getType() == NodeType.TABLE_SUBQUERY &&
          ((TableSubQueryNode)child).getSubQuery().getType() == NodeType.UNION) {
        MasterPlan masterPlan = context.plan;
        for (DataChannel dataChannel : masterPlan.getIncomingChannels(execBlock.getId())) {
          ExecutionBlock subBlock = masterPlan.getExecBlock(dataChannel.getSrcId());

          ProjectionNode copy = PlannerUtil.clone(plan, node);
          copy.setChild(subBlock.getPlan());
          subBlock.setPlan(copy);
        }
        execBlock.setPlan(null);
      } else {
        node.setChild(execBlock.getPlan());
        node.setInSchema(execBlock.getPlan().getOutSchema());
        execBlock.setPlan(node);
      }

      context.execBlockMap.put(node.getPID(), execBlock);
      return node;
    }

    @Override
    public LogicalNode visitLimit(GlobalPlanContext context, LogicalPlan plan, LogicalPlan.QueryBlock block,
                                  LimitNode node, Stack<LogicalNode> stack) throws PlanningException {
      LogicalNode child = super.visitLimit(context, plan, block, node, stack);

      ExecutionBlock execBlock;
      execBlock = context.execBlockMap.remove(child.getPID());
      if (child.getType() == NodeType.SORT) {
        node.setChild(execBlock.getPlan());
        execBlock.setPlan(node);

        ExecutionBlock childBlock = context.plan.getChild(execBlock, 0);
        LimitNode childLimit = PlannerUtil.clone(context.plan.getLogicalPlan(), node);
        childLimit.setChild(childBlock.getPlan());
        childBlock.setPlan(childLimit);

        DataChannel channel = context.plan.getChannel(childBlock, execBlock);
        channel.setShuffleOutputNum(1);
        context.execBlockMap.put(node.getPID(), execBlock);
      } else {
        node.setChild(execBlock.getPlan());
        execBlock.setPlan(node);

        ExecutionBlock newExecBlock = context.plan.newExecutionBlock();
        DataChannel newChannel = new DataChannel(execBlock, newExecBlock, HASH_SHUFFLE, 1);
        newChannel.setShuffleKeys(new Column[]{});
        newChannel.setSchema(node.getOutSchema());
        newChannel.setStoreType(storeType);

        ScanNode scanNode = buildInputExecutor(plan, newChannel);
        LimitNode parentLimit = PlannerUtil.clone(context.plan.getLogicalPlan(), node);
        parentLimit.setChild(scanNode);
        newExecBlock.setPlan(parentLimit);
        context.plan.addConnect(newChannel);
        context.execBlockMap.put(parentLimit.getPID(), newExecBlock);
        node = parentLimit;
      }

      return node;
    }

    @Override
    public LogicalNode visitSort(GlobalPlanContext context, LogicalPlan plan, LogicalPlan.QueryBlock block,
                                 SortNode node, Stack<LogicalNode> stack) throws PlanningException {

      LogicalNode child = super.visitSort(context, plan, block, node, stack);

      ExecutionBlock childBlock = context.execBlockMap.remove(child.getPID());
      ExecutionBlock newExecBlock = buildSortPlan(context, childBlock, node);
      context.execBlockMap.put(node.getPID(), newExecBlock);

      return node;
    }

    @Override
    public LogicalNode visitHaving(GlobalPlanContext context, LogicalPlan plan, LogicalPlan.QueryBlock block,
                                    HavingNode node, Stack<LogicalNode> stack) throws PlanningException {
      LogicalNode child = super.visitHaving(context, plan, block, node, stack);

      // Don't separate execution block. Having is pushed to the second grouping execution block.
      ExecutionBlock childBlock = context.execBlockMap.remove(child.getPID());
      node.setChild(childBlock.getPlan());
      childBlock.setPlan(node);
      context.execBlockMap.put(node.getPID(), childBlock);

      return node;
    }

    @Override
    public LogicalNode visitWindowAgg(GlobalPlanContext context, LogicalPlan plan, LogicalPlan.QueryBlock block,
                                    WindowAggNode node, Stack<LogicalNode> stack) throws PlanningException {
      LogicalNode child = super.visitWindowAgg(context, plan, block, node, stack);

      ExecutionBlock childBlock = context.execBlockMap.remove(child.getPID());
      ExecutionBlock newExecBlock = buildWindowAgg(context, childBlock, node);
      context.execBlockMap.put(newExecBlock.getPlan().getPID(), newExecBlock);

      return newExecBlock.getPlan();
    }

    private ExecutionBlock buildWindowAgg(GlobalPlanContext context, ExecutionBlock lastBlock,
                                        WindowAggNode windowAgg) throws PlanningException {
      MasterPlan masterPlan = context.plan;

      ExecutionBlock childBlock = lastBlock;
      ExecutionBlock currentBlock = masterPlan.newExecutionBlock();
      DataChannel channel;
      if (windowAgg.hasPartitionKeys()) { // if there is at one distinct aggregation function
        channel = new DataChannel(childBlock, currentBlock, RANGE_SHUFFLE, 32);
        channel.setShuffleKeys(windowAgg.getPartitionKeys());
      } else {
        channel = new DataChannel(childBlock, currentBlock, HASH_SHUFFLE, 1);
        channel.setShuffleKeys(null);
      }
      channel.setSchema(windowAgg.getInSchema());
      channel.setStoreType(storeType);

      LogicalNode childNode = windowAgg.getChild();
      ScanNode scanNode = buildInputExecutor(masterPlan.getLogicalPlan(), channel);

      if (windowAgg.hasPartitionKeys()) {
        SortNode sortNode = masterPlan.getLogicalPlan().createNode(SortNode.class);
        sortNode.setOutSchema(scanNode.getOutSchema());
        sortNode.setInSchema(scanNode.getOutSchema());
        sortNode.setSortSpecs(PlannerUtil.columnsToSortSpecs(windowAgg.getPartitionKeys()));
        sortNode.setChild(childNode);
        childBlock.setPlan(sortNode);

        windowAgg.setChild(scanNode);
      } else {
        windowAgg.setInSchema(scanNode.getOutSchema());
        windowAgg.setChild(scanNode);
        childBlock.setPlan(childNode);
      }

      currentBlock.setPlan(windowAgg);
      context.plan.addConnect(channel);

      return currentBlock;
    }

    @Override
    public LogicalNode visitGroupBy(GlobalPlanContext context, LogicalPlan plan, LogicalPlan.QueryBlock block,
                                    GroupbyNode node, Stack<LogicalNode> stack) throws PlanningException {
      LogicalNode child = super.visitGroupBy(context, plan, block, node, stack);

      ExecutionBlock childBlock = context.execBlockMap.remove(child.getPID());
      ExecutionBlock newExecBlock = buildGroupBy(context, childBlock, node);
      context.execBlockMap.put(newExecBlock.getPlan().getPID(), newExecBlock);

      return newExecBlock.getPlan();
    }

    @Override
    public LogicalNode visitFilter(GlobalPlanContext context, LogicalPlan plan, LogicalPlan.QueryBlock block,
                                   SelectionNode node, Stack<LogicalNode> stack) throws PlanningException {
      LogicalNode child = super.visitFilter(context, plan, block, node, stack);

      ExecutionBlock execBlock = context.execBlockMap.remove(child.getPID());
      node.setChild(execBlock.getPlan());
      node.setInSchema(execBlock.getPlan().getOutSchema());
      execBlock.setPlan(node);
      context.execBlockMap.put(node.getPID(), execBlock);

      return node;
    }

    @Override
    public LogicalNode visitJoin(GlobalPlanContext context, LogicalPlan plan, LogicalPlan.QueryBlock block,
                                 JoinNode node, Stack<LogicalNode> stack) throws PlanningException {
      LogicalNode leftChild = visit(context, plan, block, node.getLeftChild(), stack);
      ExecutionBlock leftChildBlock = context.execBlockMap.get(leftChild.getPID());

      if (leftChild.getType() == NodeType.JOIN && checkIfCanBeOneOfBroadcastJoin(node.getRightChild())) {
        ScanNode scanNode = node.getRightChild();
        if (leftChildBlock.isBroadcastTable(scanNode.getCanonicalName())) {
          context.execBlockMap.put(node.getPID(), leftChildBlock);
          return node;
        }

        // if left execution block's plan is replaced with parent node(join node)
        if (leftChildBlock.getPlan().getPID() == node.getPID()) {
          context.execBlockMap.put(node.getPID(), leftChildBlock);
          return node;
        }
      }

      LogicalNode rightChild = visit(context, plan, block, node.getRightChild(), stack);
      ExecutionBlock rightChildBlock = context.execBlockMap.get(rightChild.getPID());

      // In the case of broadcast join leftChildBlock can be replaced with upper join node.
      // So if the current join node is a child node of leftChildBlock's plan(join node)
      // the current join node already participates in broadcast join.
      LogicalNode leftChildBlockNode = leftChildBlock.getPlan();
      // If child block is union, child block has not plan
      if (leftChildBlockNode != null && leftChildBlockNode.getType() == NodeType.JOIN) {
        if (leftChildBlockNode.getPID() > node.getPID()) {
          context.execBlockMap.put(node.getPID(), leftChildBlock);
          return node;
        }
      }

      ExecutionBlock newExecBlock = buildJoinPlan(context, node, leftChildBlock, rightChildBlock);
      context.execBlockMap.put(node.getPID(), newExecBlock);

      return node;
    }

    @Override
    public LogicalNode visitUnion(GlobalPlanContext context, LogicalPlan plan, LogicalPlan.QueryBlock queryBlock,
                                  UnionNode node, Stack<LogicalNode> stack) throws PlanningException {
      stack.push(node);
      LogicalPlan.QueryBlock leftQueryBlock = plan.getBlock(node.getLeftChild());
      LogicalNode leftChild = visit(context, plan, leftQueryBlock, leftQueryBlock.getRoot(), stack);

      LogicalPlan.QueryBlock rightQueryBlock = plan.getBlock(node.getRightChild());
      LogicalNode rightChild = visit(context, plan, rightQueryBlock, rightQueryBlock.getRoot(), stack);
      stack.pop();

      List<ExecutionBlock> unionBlocks = Lists.newArrayList();
      List<ExecutionBlock> queryBlockBlocks = Lists.newArrayList();

      ExecutionBlock leftBlock = context.execBlockMap.remove(leftChild.getPID());
      ExecutionBlock rightBlock = context.execBlockMap.remove(rightChild.getPID());
      if (leftChild.getType() == NodeType.UNION) {
        unionBlocks.add(leftBlock);
      } else {
        queryBlockBlocks.add(leftBlock);
      }
      if (rightChild.getType() == NodeType.UNION) {
        unionBlocks.add(rightBlock);
      } else {
        queryBlockBlocks.add(rightBlock);
      }

      ExecutionBlock execBlock;
      if (unionBlocks.size() == 0) {
        execBlock = context.plan.newExecutionBlock();
      } else {
        execBlock = unionBlocks.get(0);
      }

      for (ExecutionBlock childBlocks : unionBlocks) {
        for (ExecutionBlock grandChildBlock : context.plan.getChilds(childBlocks)) {
          queryBlockBlocks.add(grandChildBlock);
        }
      }

      for (ExecutionBlock childBlocks : queryBlockBlocks) {
        DataChannel channel = new DataChannel(childBlocks, execBlock, NONE_SHUFFLE, 1);
        channel.setStoreType(storeType);
        context.plan.addConnect(channel);
      }

      context.execBlockMap.put(node.getPID(), execBlock);

      return node;
    }

    private LogicalNode handleUnaryNode(GlobalPlanContext context, LogicalNode child, LogicalNode node) {
      ExecutionBlock execBlock = context.execBlockMap.remove(child.getPID());
      execBlock.setPlan(node);
      context.execBlockMap.put(node.getPID(), execBlock);

      return node;
    }

    @Override
    public LogicalNode visitExcept(GlobalPlanContext context, LogicalPlan plan, LogicalPlan.QueryBlock queryBlock,
                                   ExceptNode node, Stack<LogicalNode> stack) throws PlanningException {
      LogicalNode child = super.visitExcept(context, plan, queryBlock, node, stack);
      return handleUnaryNode(context, child, node);
    }

    @Override
    public LogicalNode visitIntersect(GlobalPlanContext context, LogicalPlan plan, LogicalPlan.QueryBlock queryBlock,
                                      IntersectNode node, Stack<LogicalNode> stack) throws PlanningException {
      LogicalNode child = super.visitIntersect(context, plan, queryBlock, node, stack);
      return handleUnaryNode(context, child, node);
    }

    @Override
    public LogicalNode visitTableSubQuery(GlobalPlanContext context, LogicalPlan plan,
                                          LogicalPlan.QueryBlock queryBlock,
                                          TableSubQueryNode node, Stack<LogicalNode> stack) throws PlanningException {
      LogicalNode child = super.visitTableSubQuery(context, plan, queryBlock, node, stack);
      node.setSubQuery(child);

      ExecutionBlock currentBlock = context.execBlockMap.remove(child.getPID());

      if (child.getType() == NodeType.UNION) {
        List<TableSubQueryNode> addedTableSubQueries = new ArrayList<TableSubQueryNode>();
        TableSubQueryNode leftMostSubQueryNode = null;
        for (ExecutionBlock childBlock : context.plan.getChilds(currentBlock.getId())) {
          TableSubQueryNode copy = PlannerUtil.clone(plan, node);
          copy.setSubQuery(childBlock.getPlan());
          childBlock.setPlan(copy);
          addedTableSubQueries.add(copy);

          //Find a SubQueryNode which contains all columns in InputSchema matched with Target and OutputSchema's column
          if (copy.getInSchema().containsAll(copy.getOutSchema().getColumns())) {
            for (Target eachTarget : copy.getTargets()) {
              Set<Column> columns = EvalTreeUtil.findUniqueColumns(eachTarget.getEvalTree());
              if (copy.getInSchema().containsAll(columns)) {
                leftMostSubQueryNode = copy;
                break;
              }
            }
          }
        }
        if (leftMostSubQueryNode != null) {
          // replace target column name
          Target[] targets = leftMostSubQueryNode.getTargets();
          int[] targetMappings = new int[targets.length];
          for (int i = 0; i < targets.length; i++) {
            if (targets[i].getEvalTree().getType() != EvalType.FIELD) {
              throw new PlanningException("Target of a UnionNode's subquery should be FieldEval.");
            }
            int index = leftMostSubQueryNode.getInSchema().getColumnId(targets[i].getNamedColumn().getQualifiedName());
            if (index < 0) {
              // If a target has alias, getNamedColumn() only returns alias
              Set<Column> columns = EvalTreeUtil.findUniqueColumns(targets[i].getEvalTree());
              Column column = columns.iterator().next();
              index = leftMostSubQueryNode.getInSchema().getColumnId(column.getQualifiedName());
            }
            if (index < 0) {
              throw new PlanningException("Can't find matched Target in UnionNode's input schema: " + targets[i]
                  + "->" + leftMostSubQueryNode.getInSchema());
            }
            targetMappings[i] = index;
          }

          for (TableSubQueryNode eachNode: addedTableSubQueries) {
            if (eachNode.getPID() == leftMostSubQueryNode.getPID()) {
              continue;
            }
            Target[] eachNodeTargets = eachNode.getTargets();
            if (eachNodeTargets.length != targetMappings.length) {
              throw new PlanningException("Union query can't have different number of target columns.");
            }
            for (int i = 0; i < eachNodeTargets.length; i++) {
              Column inColumn = eachNode.getInSchema().getColumn(targetMappings[i]);
              eachNodeTargets[i].setAlias(eachNodeTargets[i].getNamedColumn().getQualifiedName());
              EvalNode evalNode = eachNodeTargets[i].getEvalTree();
              if (evalNode.getType() != EvalType.FIELD) {
                throw new PlanningException("Target of a UnionNode's subquery should be FieldEval.");
              }
              FieldEval fieldEval = (FieldEval) evalNode;
              EvalTreeUtil.changeColumnRef(fieldEval,
                  fieldEval.getColumnRef().getQualifiedName(), inColumn.getQualifiedName());
            }
          }
        } else {
          LOG.warn("Can't find left most SubQuery in the UnionNode.");
        }
      } else {
        currentBlock.setPlan(node);
      }
      context.execBlockMap.put(node.getPID(), currentBlock);
      return node;
    }

    @Override
    public LogicalNode visitScan(GlobalPlanContext context, LogicalPlan plan, LogicalPlan.QueryBlock queryBlock,
                                 ScanNode node, Stack<LogicalNode> stack) throws PlanningException {
      ExecutionBlock newExecBlock = context.plan.newExecutionBlock();
      newExecBlock.setPlan(node);
      context.execBlockMap.put(node.getPID(), newExecBlock);
      return node;
    }

    @Override
    public LogicalNode visitPartitionedTableScan(GlobalPlanContext context, LogicalPlan plan,
                                                 LogicalPlan.QueryBlock block, PartitionedTableScanNode node,
                                                 Stack<LogicalNode> stack)throws PlanningException {
      ExecutionBlock newExecBlock = context.plan.newExecutionBlock();
      newExecBlock.setPlan(node);
      context.execBlockMap.put(node.getPID(), newExecBlock);
      return node;
    }

    @Override
    public LogicalNode visitStoreTable(GlobalPlanContext context, LogicalPlan plan, LogicalPlan.QueryBlock queryBlock,
                                       StoreTableNode node, Stack<LogicalNode> stack) throws PlanningException {
      LogicalNode child = super.visitStoreTable(context, plan, queryBlock, node, stack);

      ExecutionBlock childBlock = context.execBlockMap.remove(child.getPID());
      ExecutionBlock newExecBlock = buildStorePlan(context, childBlock, node);
      context.execBlockMap.put(node.getPID(), newExecBlock);

      return node;
    }

    @Override
    public LogicalNode visitCreateTable(GlobalPlanContext context, LogicalPlan plan, LogicalPlan.QueryBlock queryBlock,
                                       CreateTableNode node, Stack<LogicalNode> stack) throws PlanningException {
      LogicalNode child = super.visitStoreTable(context, plan, queryBlock, node, stack);

      ExecutionBlock childBlock = context.execBlockMap.remove(child.getPID());
      ExecutionBlock newExecBlock = buildStorePlan(context, childBlock, node);
      context.execBlockMap.put(node.getPID(), newExecBlock);

      return node;
    }

    @Override
    public LogicalNode visitInsert(GlobalPlanContext context, LogicalPlan plan, LogicalPlan.QueryBlock queryBlock,
                                   InsertNode node, Stack<LogicalNode> stack)
        throws PlanningException {
      LogicalNode child = super.visitInsert(context, plan, queryBlock, node, stack);

      ExecutionBlock childBlock = context.execBlockMap.remove(child.getPID());
      ExecutionBlock newExecBlock = buildStorePlan(context, childBlock, node);
      context.execBlockMap.put(node.getPID(), newExecBlock);

      return node;
    }
  }

  @SuppressWarnings("unused")
  private class ConsecutiveUnionFinder extends BasicLogicalPlanVisitor<List<UnionNode>, LogicalNode> {
    @Override
    public LogicalNode visitUnion(List<UnionNode> unionNodeList, LogicalPlan plan, LogicalPlan.QueryBlock queryBlock,
                                  UnionNode node, Stack<LogicalNode> stack)
        throws PlanningException {
      if (node.getType() == NodeType.UNION) {
        unionNodeList.add(node);
      }

      stack.push(node);
      TableSubQueryNode leftSubQuery = node.getLeftChild();
      TableSubQueryNode rightSubQuery = node.getRightChild();
      if (leftSubQuery.getSubQuery().getType() == NodeType.UNION) {
        visit(unionNodeList, plan, queryBlock, leftSubQuery, stack);
      }
      if (rightSubQuery.getSubQuery().getType() == NodeType.UNION) {
        visit(unionNodeList, plan, queryBlock, rightSubQuery, stack);
      }
      stack.pop();

      return node;
    }
  }
}<|MERGE_RESOLUTION|>--- conflicted
+++ resolved
@@ -38,7 +38,6 @@
 import org.apache.tajo.engine.planner.global.builder.DistinctGroupbyBuilder;
 import org.apache.tajo.engine.planner.logical.*;
 import org.apache.tajo.engine.planner.rewrite.ProjectionPushDownRule;
-import org.apache.tajo.engine.query.QueryContext;
 import org.apache.tajo.exception.InternalException;
 import org.apache.tajo.util.KeyValueSet;
 import org.apache.tajo.util.TUtil;
@@ -121,7 +120,7 @@
     LogicalNode inputPlan = PlannerUtil.clone(masterPlan.getLogicalPlan(),
         masterPlan.getLogicalPlan().getRootBlock().getRoot());
 
-    boolean autoBroadcast = QueryContext.getBoolVar(masterPlan.getContext(), conf, TajoConf.ConfVars.DIST_QUERY_BROADCAST_JOIN_AUTO);
+    boolean autoBroadcast = conf.getBoolVar(TajoConf.ConfVars.DIST_QUERY_BROADCAST_JOIN_AUTO);
     if (autoBroadcast) {
 
       // pre-visit the master plan in order to find tables to be broadcasted
@@ -269,15 +268,6 @@
     MasterPlan masterPlan = context.plan;
     ExecutionBlock currentBlock;
 
-<<<<<<< HEAD
-    boolean autoBroadcast =
-        QueryContext.getBoolVar(context.plan.getContext(), conf, TajoConf.ConfVars.DIST_QUERY_BROADCAST_JOIN_AUTO);
-
-    // to check when the tajo.dist-query.join.broadcast.auto property is true
-    if (autoBroadcast && joinNode.isCandidateBroadcast()) {
-      long broadcastThreshold = QueryContext.getLongVar(context.plan.getContext(), conf, TajoConf.ConfVars.DIST_QUERY_BROADCAST_JOIN_THRESHOLD);
-      List<LogicalNode> broadtargetTables = new ArrayList<LogicalNode>();
-=======
     boolean autoBroadcast = conf.getBoolVar(TajoConf.ConfVars.DIST_QUERY_BROADCAST_JOIN_AUTO);
     long broadcastThreshold = conf.getLongVar(TajoConf.ConfVars.DIST_QUERY_BROADCAST_JOIN_THRESHOLD);
 
@@ -287,7 +277,6 @@
       LogicalNode rightNode = joinNode.getRightChild();
 
       List<ScanNode> broadcastTargetScanNodes = new ArrayList<ScanNode>();
->>>>>>> 5e2d6c3c
       int numLargeTables = 0;
       boolean leftBroadcast = false;
       boolean rightBroadcast = false;
@@ -359,17 +348,11 @@
         // make new execution block
         currentBlock = masterPlan.newExecutionBlock();
 
-<<<<<<< HEAD
-      TableDesc leftDesc = leftScan.getTableDesc();
-      TableDesc rightDesc = rightScan.getTableDesc();
-      long broadcastThreshold = QueryContext.getLongVar(context.getPlan().getContext(), conf, TajoConf.ConfVars.DIST_QUERY_BROADCAST_JOIN_THRESHOLD);
-=======
         if (!leftBroadcast && !rightBroadcast) {
           DataChannel leftChannel = createDataChannelFromJoin(leftBlock, rightBlock, currentBlock, joinNode, true);
           ScanNode leftScan = buildInputExecutor(masterPlan.getLogicalPlan(), leftChannel);
           joinNode.setLeftChild(leftScan);
           masterPlan.addConnect(leftChannel);
->>>>>>> 5e2d6c3c
 
           DataChannel rightChannel = createDataChannelFromJoin(leftBlock, rightBlock, currentBlock, joinNode, false);
           ScanNode rightScan = buildInputExecutor(masterPlan.getLogicalPlan(), rightChannel);
