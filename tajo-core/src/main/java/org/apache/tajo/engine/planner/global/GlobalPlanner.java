/**
 * Licensed to the Apache Software Foundation (ASF) under one
 * or more contributor license agreements.  See the NOTICE file
 * distributed with this work for additional information
 * regarding copyright ownership.  The ASF licenses this file
 * to you under the Apache License, Version 2.0 (the
 * "License"); you may not use this file except in compliance
 * with the License.  You may obtain a copy of the License at
 *
 *     http://www.apache.org/licenses/LICENSE-2.0
 *
 * Unless required by applicable law or agreed to in writing, software
 * distributed under the License is distributed on an "AS IS" BASIS,
 * WITHOUT WARRANTIES OR CONDITIONS OF ANY KIND, either express or implied.
 * See the License for the specific language governing permissions and
 * limitations under the License.
 */

package org.apache.tajo.engine.planner.global;

import com.google.common.annotations.VisibleForTesting;
import com.google.common.base.Preconditions;
import com.google.common.collect.Lists;
import com.google.common.collect.Maps;
import com.google.common.collect.Sets;

import org.apache.commons.logging.Log;
import org.apache.commons.logging.LogFactory;
import org.apache.hadoop.fs.Path;
import org.apache.tajo.ExecutionBlockId;
import org.apache.tajo.SessionVars;
import org.apache.tajo.algebra.JoinType;
import org.apache.tajo.catalog.*;
import org.apache.tajo.catalog.partition.PartitionMethodDesc;
import org.apache.tajo.catalog.proto.CatalogProtos;
import org.apache.tajo.common.TajoDataTypes;
import org.apache.tajo.conf.TajoConf;
import org.apache.tajo.engine.planner.BroadcastJoinMarkCandidateVisitor;
import org.apache.tajo.engine.planner.BroadcastJoinPlanVisitor;
import org.apache.tajo.engine.planner.global.builder.DistinctGroupbyBuilder;
import org.apache.tajo.engine.planner.global.rewriter.GlobalPlanRewriteEngine;
import org.apache.tajo.engine.planner.global.rewriter.GlobalPlanRewriteRuleProvider;
import org.apache.tajo.exception.InternalException;
import org.apache.tajo.plan.LogicalPlan;
import org.apache.tajo.plan.PlanningException;
import org.apache.tajo.plan.Target;
import org.apache.tajo.plan.expr.*;
import org.apache.tajo.plan.function.AggFunction;
import org.apache.tajo.plan.logical.*;
import org.apache.tajo.plan.rewrite.rules.ProjectionPushDownRule;
import org.apache.tajo.plan.util.PlannerUtil;
import org.apache.tajo.plan.visitor.BasicLogicalPlanVisitor;
import org.apache.tajo.util.KeyValueSet;
import org.apache.tajo.util.ReflectionUtil;
import org.apache.tajo.util.TUtil;
import org.apache.tajo.worker.TajoWorker;

import java.io.IOException;
import java.util.*;

import static org.apache.tajo.conf.TajoConf.ConfVars;
import static org.apache.tajo.conf.TajoConf.ConfVars.GLOBAL_PLAN_REWRITE_RULE_PROVIDER_CLASS;
import static org.apache.tajo.plan.serder.PlanProto.ShuffleType.*;

/**
 * Build DAG
 */
public class GlobalPlanner {
  private static Log LOG = LogFactory.getLog(GlobalPlanner.class);

  private final TajoConf conf;
  private final CatalogProtos.StoreType storeType;
  private final CatalogService catalog;
  private final GlobalPlanRewriteEngine rewriteEngine;

  @VisibleForTesting
  public GlobalPlanner(final TajoConf conf, final CatalogService catalog) throws IOException {
    this.conf = conf;
    this.catalog = catalog;
    this.storeType = CatalogProtos.StoreType.valueOf(conf.getVar(ConfVars.SHUFFLE_FILE_FORMAT).toUpperCase());
    Preconditions.checkArgument(storeType != null);

    Class<? extends GlobalPlanRewriteRuleProvider> clazz =
        (Class<? extends GlobalPlanRewriteRuleProvider>) conf.getClassVar(GLOBAL_PLAN_REWRITE_RULE_PROVIDER_CLASS);
    GlobalPlanRewriteRuleProvider provider = ReflectionUtil.newInstance(clazz, conf);
    rewriteEngine = new GlobalPlanRewriteEngine();
    rewriteEngine.addRewriteRule(provider.getRules());
  }

  public GlobalPlanner(final TajoConf conf, final TajoWorker.WorkerContext workerContext) throws IOException {
    this(conf, workerContext.getCatalog());
  }

  public TajoConf getConf() {
    return conf;
  }

  public CatalogService getCatalog() {
    return catalog;
  }

  public CatalogProtos.StoreType getStoreType() {
    return storeType;
  }

  public static class GlobalPlanContext {
    MasterPlan plan;
    Map<Integer, ExecutionBlock> execBlockMap = Maps.newHashMap();

    public MasterPlan getPlan() {
      return plan;
    }

    public Map<Integer, ExecutionBlock> getExecBlockMap() {
      return execBlockMap;
    }
  }

  /**
   * Builds a master plan from the given logical plan.
   */
  public void build(MasterPlan masterPlan) throws IOException, PlanningException {

    DistributedPlannerVisitor planner = new DistributedPlannerVisitor();
    GlobalPlanContext globalPlanContext = new GlobalPlanContext();
    globalPlanContext.plan = masterPlan;

    LOG.info(masterPlan.getLogicalPlan());

    // copy a logical plan in order to keep the original logical plan. The distributed planner can modify
    // an input logical plan.
    LogicalNode inputPlan = PlannerUtil.clone(masterPlan.getLogicalPlan(),
        masterPlan.getLogicalPlan().getRootBlock().getRoot());

    boolean broadcastEnabled = masterPlan.getContext().getBool(SessionVars.TEST_BROADCAST_JOIN_ENABLED);
    if (broadcastEnabled) {
      // pre-visit the master plan in order to find tables to be broadcasted
      // this visiting does not make any execution block and change plan.
      BroadcastJoinMarkCandidateVisitor markCandidateVisitor = new BroadcastJoinMarkCandidateVisitor();
      markCandidateVisitor.visit(globalPlanContext,
          masterPlan.getLogicalPlan(), masterPlan.getLogicalPlan().getRootBlock(), inputPlan, new Stack<LogicalNode>());

      BroadcastJoinPlanVisitor broadcastJoinPlanVisitor = new BroadcastJoinPlanVisitor();
      broadcastJoinPlanVisitor.visit(globalPlanContext,
          masterPlan.getLogicalPlan(), masterPlan.getLogicalPlan().getRootBlock(), inputPlan, new Stack<LogicalNode>());
    }

    // create a distributed execution plan by visiting each logical node.
    // Its output is a graph, where each vertex is an execution block, and each edge is a data channel.
    // MasterPlan contains them.
    LogicalNode lastNode = planner.visit(globalPlanContext,
        masterPlan.getLogicalPlan(), masterPlan.getLogicalPlan().getRootBlock(), inputPlan, new Stack<LogicalNode>());
    ExecutionBlock childExecBlock = globalPlanContext.execBlockMap.get(lastNode.getPID());

    ExecutionBlock terminalBlock;
    // TODO - consider two terminal types: specified output or not
    if (childExecBlock.getPlan() != null) {
      terminalBlock = masterPlan.createTerminalBlock();
      DataChannel finalChannel = new DataChannel(childExecBlock.getId(), terminalBlock.getId());
      setFinalOutputChannel(finalChannel, lastNode.getOutSchema());
      masterPlan.addConnect(finalChannel);
    } else { // if one or more unions is terminal
      terminalBlock = childExecBlock;
      for (DataChannel outputChannel : masterPlan.getIncomingChannels(terminalBlock.getId())) {
        setFinalOutputChannel(outputChannel, lastNode.getOutSchema());
      }
    }

    masterPlan.setTerminal(terminalBlock);
    LOG.info("\n" + masterPlan.toString());

    rewriteEngine.rewrite(masterPlan);
  }

  private static void setFinalOutputChannel(DataChannel outputChannel, Schema outputSchema) {
    outputChannel.setShuffleType(NONE_SHUFFLE);
    outputChannel.setShuffleOutputNum(1);
    outputChannel.setStoreType(CatalogProtos.StoreType.CSV);
    outputChannel.setSchema(outputSchema);
  }

  public static ScanNode buildInputExecutor(LogicalPlan plan, DataChannel channel) {
    Preconditions.checkArgument(channel.getSchema() != null,
        "Channel schema (" + channel.getSrcId().getId() + " -> " + channel.getTargetId().getId() +
            ") is not initialized");
    TableMeta meta = new TableMeta(channel.getStoreType(), new KeyValueSet());
    TableDesc desc = new TableDesc(channel.getSrcId().toString(), channel.getSchema(), meta, new Path("/").toUri());
    ScanNode scanNode = plan.createNode(ScanNode.class);
    scanNode.init(desc);
    return scanNode;
  }

  private DataChannel createDataChannelFromJoin(ExecutionBlock leftBlock, ExecutionBlock rightBlock,
                                                ExecutionBlock parent, JoinNode join, boolean leftTable) {
    ExecutionBlock childBlock = leftTable ? leftBlock : rightBlock;

    DataChannel channel = new DataChannel(childBlock, parent, HASH_SHUFFLE, 32);
    channel.setStoreType(storeType);
    if (join.getJoinType() != JoinType.CROSS) {
      // ShuffleKeys need to not have thea-join condition because Tajo supports only equi-join.
      Column [][] joinColumns = PlannerUtil.joinJoinKeyForEachTable(join.getJoinQual(),
          leftBlock.getPlan().getOutSchema(), rightBlock.getPlan().getOutSchema(), false);
      if (leftTable) {
        channel.setShuffleKeys(joinColumns[0]);
      } else {
        channel.setShuffleKeys(joinColumns[1]);
      }
    }
    return channel;
  }

  /**
   * It calculates the total volume of all descendent relation nodes.
   */
  public static long computeDescendentVolume(LogicalNode node) throws PlanningException {

    if (node instanceof RelationNode) {
      switch (node.getType()) {
      case SCAN:
        ScanNode scanNode = (ScanNode) node;
        if (scanNode.getTableDesc().getStats() == null) {
          // TODO - this case means that data is not located in HDFS. So, we need additional
          // broadcast method.
          return Long.MAX_VALUE;
        } else {
          return scanNode.getTableDesc().getStats().getNumBytes();
        }
      case PARTITIONS_SCAN:
        PartitionedTableScanNode pScanNode = (PartitionedTableScanNode) node;
        if (pScanNode.getTableDesc().getStats() == null) {
          // TODO - this case means that data is not located in HDFS. So, we need additional
          // broadcast method.
          return Long.MAX_VALUE;
        } else {
          // if there is no selected partition
          if (pScanNode.getInputPaths() == null || pScanNode.getInputPaths().length == 0) {
            return 0;
          } else {
            return pScanNode.getTableDesc().getStats().getNumBytes();
          }
        }
      case TABLE_SUBQUERY:
        return computeDescendentVolume(((TableSubQueryNode) node).getSubQuery());
      default:
        throw new IllegalArgumentException("Not RelationNode");
      }
    } else if (node instanceof UnaryNode) {
      return computeDescendentVolume(((UnaryNode) node).getChild());
    } else if (node instanceof BinaryNode) {
      BinaryNode binaryNode = (BinaryNode) node;
      return computeDescendentVolume(binaryNode.getLeftChild()) + computeDescendentVolume(binaryNode.getRightChild());
    }

    throw new PlanningException("Invalid State");
  }

  private static boolean checkIfCanBeOneOfBroadcastJoin(LogicalNode node) {
    return node.getType() == NodeType.SCAN || node.getType() == NodeType.PARTITIONS_SCAN;
  }

  /**
   * Get a volume of a table of a partitioned table
   * @param scanNode ScanNode corresponding to a table
   * @return table volume (bytes)
   */
  private static long getTableVolume(ScanNode scanNode) {
    long scanBytes = scanNode.getTableDesc().getStats().getNumBytes();
    if (scanNode.getType() == NodeType.PARTITIONS_SCAN) {
      PartitionedTableScanNode pScanNode = (PartitionedTableScanNode)scanNode;
      if (pScanNode.getInputPaths() == null || pScanNode.getInputPaths().length == 0) {
        scanBytes = 0L;
      }
    }

    return scanBytes;
  }

  private ExecutionBlock buildJoinPlan(GlobalPlanContext context, JoinNode joinNode,
                                        ExecutionBlock leftBlock, ExecutionBlock rightBlock)
      throws PlanningException {
    MasterPlan masterPlan = context.plan;
    ExecutionBlock currentBlock;

    boolean broadcastEnabled = context.getPlan().getContext().getBool(SessionVars.TEST_BROADCAST_JOIN_ENABLED);
    long broadcastTableSizeLimit = context.getPlan().getContext().getLong(SessionVars.BROADCAST_TABLE_SIZE_LIMIT);

    // to check when the tajo.dist-query.join.broadcast.auto property is true
    if (broadcastEnabled && joinNode.isCandidateBroadcast()) {
      LogicalNode leftNode = joinNode.getLeftChild();
      LogicalNode rightNode = joinNode.getRightChild();

      List<ScanNode> broadcastTargetScanNodes = new ArrayList<ScanNode>();
      int numLargeTables = 0;
      boolean leftBroadcast = false;
      boolean rightBroadcast = false;

      // TODO - in the the current implementation, a broadcast join on a bush join tree is not supported yet.
      //
      //        Join
      //       /    \
      //   Join     Join
      //   /  \     /  \
      // Scan Scan Scan Scan


      // Checking Left Side of Join
      if (ScanNode.isScanNode(leftNode)) {
        ScanNode scanNode = (ScanNode)leftNode;
        if (joinNode.getJoinType() == JoinType.LEFT_OUTER || getTableVolume(scanNode) >= broadcastTableSizeLimit) {
          numLargeTables++;
        } else {
          leftBroadcast = true;
          broadcastTargetScanNodes.add(scanNode);
          LOG.info("JoinNode's left table " + scanNode.getCanonicalName() + " ("
              + getTableVolume(scanNode) + ") is marked a broadcasted table");
        }
      }

      // Checking Right Side OF Join
      if (ScanNode.isScanNode(rightNode)) {
        ScanNode scanNode = (ScanNode)rightNode;
        if (joinNode.getJoinType() == JoinType.RIGHT_OUTER || getTableVolume(scanNode) >= broadcastTableSizeLimit) {
          numLargeTables++;
        } else {
          rightBroadcast = true;
          broadcastTargetScanNodes.add(scanNode);
          LOG.info("JoinNode's right table " + scanNode.getCanonicalName() + " ("
              + getTableVolume(scanNode) + ") is marked a broadcasted table");
        }
      }

      JoinNode blockJoinNode = null;
      if (!leftBroadcast && !rightBroadcast) {
        // In the case of large, large, small, small
        // all small tables broadcast to right large table
        numLargeTables = 1;
      }
      for(LogicalNode eachNode: joinNode.getBroadcastCandidateTargets()) {
        if (eachNode.getPID() == joinNode.getPID()) {
          continue;
        }
        if (numLargeTables >= 2) {
          break;
        }
        JoinNode broadcastJoinNode = (JoinNode)eachNode;
        ScanNode scanNode = broadcastJoinNode.getRightChild();
        if (getTableVolume(scanNode) < broadcastTableSizeLimit) {
          broadcastTargetScanNodes.add(scanNode);
          blockJoinNode = broadcastJoinNode;
          LOG.info("The table " + scanNode.getCanonicalName() + " ("
              + getTableVolume(scanNode) + ") is marked a broadcasted table");
        } else {
          numLargeTables++;
          if (numLargeTables < 2) {
            blockJoinNode = broadcastJoinNode;
          }
        }
      }

      if (!broadcastTargetScanNodes.isEmpty()) {
        // make new execution block
        currentBlock = masterPlan.newExecutionBlock();

        if (!leftBroadcast && !rightBroadcast) {
          DataChannel leftChannel = createDataChannelFromJoin(leftBlock, rightBlock, currentBlock, joinNode, true);
          ScanNode leftScan = buildInputExecutor(masterPlan.getLogicalPlan(), leftChannel);
          joinNode.setLeftChild(leftScan);
          masterPlan.addConnect(leftChannel);

          DataChannel rightChannel = createDataChannelFromJoin(leftBlock, rightBlock, currentBlock, joinNode, false);
          ScanNode rightScan = buildInputExecutor(masterPlan.getLogicalPlan(), rightChannel);
          joinNode.setRightChild(rightScan);
          masterPlan.addConnect(rightChannel);
        }

        if (blockJoinNode != null) {
          LOG.info("Set execution's plan with join " + blockJoinNode + " for broadcast join");
          // set current execution block's plan with last broadcast join node
          currentBlock.setPlan(blockJoinNode);
        } else {
          currentBlock.setPlan(joinNode);
        }

        for (ScanNode eachBroadcastTarget: broadcastTargetScanNodes) {
          currentBlock.addBroadcastTable(eachBroadcastTarget.getCanonicalName());
          context.execBlockMap.remove(eachBroadcastTarget.getPID());
        }

        return currentBlock;
      }
    }

    LogicalNode leftNode = joinNode.getLeftChild();
    LogicalNode rightNode = joinNode.getRightChild();

    // symmetric repartition join
    boolean leftUnion = leftNode.getType() == NodeType.TABLE_SUBQUERY &&
        ((TableSubQueryNode)leftNode).getSubQuery().getType() == NodeType.UNION;
    boolean rightUnion = rightNode.getType() == NodeType.TABLE_SUBQUERY &&
        ((TableSubQueryNode)rightNode).getSubQuery().getType() == NodeType.UNION;

    if (leftUnion || rightUnion) { // if one of child execution block is union
      /*
       Join with tableC and result of union tableA, tableB is expected the following physical plan.
       But Union execution block is not necessary.
       |-eb_0001_000006 (Terminal)
          |-eb_0001_000005 (Join eb_0001_000003, eb_0001_000004)
             |-eb_0001_000004 (Scan TableC)
             |-eb_0001_000003 (Union TableA, TableB)
               |-eb_0001_000002 (Scan TableB)
               |-eb_0001_000001 (Scan TableA)

       The above plan can be changed to the following plan.
       |-eb_0001_000005 (Terminal)
          |-eb_0001_000003    (Join [eb_0001_000001, eb_0001_000002], eb_0001_000004)
             |-eb_0001_000004 (Scan TableC)
             |-eb_0001_000002 (Scan TableB)
             |-eb_0001_000001 (Scan TableA)

       eb_0001_000003's left child should be eb_0001_000001 + eb_0001_000001 and right child should be eb_0001_000004.
       For this eb_0001_000001 is representative of eb_0001_000001, eb_0001_000002.
       So eb_0001_000003's left child is eb_0001_000001
       */
      Column[][] joinColumns = null;
      if (joinNode.getJoinType() != JoinType.CROSS) {
        // ShuffleKeys need to not have thea-join condition because Tajo supports only equi-join.
        joinColumns = PlannerUtil.joinJoinKeyForEachTable(joinNode.getJoinQual(),
            leftNode.getOutSchema(), rightNode.getOutSchema(), false);
      }

      if (leftUnion && !rightUnion) { // if only left is union
        currentBlock = leftBlock;
        context.execBlockMap.remove(leftNode.getPID());
        Column[] shuffleKeys = (joinColumns != null) ? joinColumns[0] : null;
        Column[] otherSideShuffleKeys = (joinColumns != null) ? joinColumns[1] : null;
        buildJoinPlanWithUnionChannel(context, joinNode, currentBlock, leftBlock, rightBlock, leftNode,
            shuffleKeys, otherSideShuffleKeys, true);
        currentBlock.setPlan(joinNode);
      } else if (!leftUnion && rightUnion) { // if only right is union
        currentBlock = rightBlock;
        context.execBlockMap.remove(rightNode.getPID());
        Column[] shuffleKeys = (joinColumns != null) ? joinColumns[1] : null;
        Column[] otherSideShuffleKeys = (joinColumns != null) ? joinColumns[0] : null;
        buildJoinPlanWithUnionChannel(context, joinNode, currentBlock, rightBlock, leftBlock, rightNode,
            shuffleKeys, otherSideShuffleKeys, false);
        currentBlock.setPlan(joinNode);
      } else { // if both are unions
        currentBlock = leftBlock;
        context.execBlockMap.remove(leftNode.getPID());
        context.execBlockMap.remove(rightNode.getPID());
        buildJoinPlanWithUnionChannel(context, joinNode, currentBlock, leftBlock, null, leftNode,
            (joinColumns != null ? joinColumns[0] : null), null, true);
        buildJoinPlanWithUnionChannel(context, joinNode, currentBlock, rightBlock, null, rightNode,
            (joinColumns != null ? joinColumns[1] : null), null, false);
        currentBlock.setPlan(joinNode);
      }

      return currentBlock;
    } else {
      // !leftUnion && !rightUnion
      currentBlock = masterPlan.newExecutionBlock();
      DataChannel leftChannel = createDataChannelFromJoin(leftBlock, rightBlock, currentBlock, joinNode, true);
      DataChannel rightChannel = createDataChannelFromJoin(leftBlock, rightBlock, currentBlock, joinNode, false);

      ScanNode leftScan = buildInputExecutor(masterPlan.getLogicalPlan(), leftChannel);
      ScanNode rightScan = buildInputExecutor(masterPlan.getLogicalPlan(), rightChannel);

      joinNode.setLeftChild(leftScan);
      joinNode.setRightChild(rightScan);
      currentBlock.setPlan(joinNode);

      masterPlan.addConnect(leftChannel);
      masterPlan.addConnect(rightChannel);

      return currentBlock;
    }
  }

  private void buildJoinPlanWithUnionChannel(GlobalPlanContext context, JoinNode joinNode,
                                             ExecutionBlock targetBlock,
                                             ExecutionBlock sourceBlock,
                                             ExecutionBlock otherSideBlock,
                                             LogicalNode childNode,
                                             Column[] shuffleKeys,
                                             Column[] otherSideShuffleKeys,
                                             boolean left) {
    MasterPlan masterPlan = context.getPlan();
    String subQueryRelationName = ((TableSubQueryNode)childNode).getCanonicalName();
    ExecutionBlockId dedicatedScanNodeBlock = null;
    for (DataChannel channel : masterPlan.getIncomingChannels(sourceBlock.getId())) {
      // If all union and right, add channel to left
      if (otherSideBlock == null && !left) {
        DataChannel oldChannel = channel;
        masterPlan.disconnect(oldChannel.getSrcId(), oldChannel.getTargetId());
        channel = new DataChannel(oldChannel.getSrcId(), targetBlock.getId());
      }
      channel.setSchema(childNode.getOutSchema());
      channel.setShuffleType(HASH_SHUFFLE);
      channel.setShuffleOutputNum(32);
      if (shuffleKeys != null) {
        channel.setShuffleKeys(shuffleKeys);
      }

      ScanNode scanNode = buildInputExecutor(masterPlan.getLogicalPlan(), channel);
      scanNode.getOutSchema().setQualifier(subQueryRelationName);
      if (dedicatedScanNodeBlock == null) {
        dedicatedScanNodeBlock = channel.getSrcId();
        if (left) {
          joinNode.setLeftChild(scanNode);
        } else {
          joinNode.setRightChild(scanNode);
        }
      }
      masterPlan.addConnect(channel);
      targetBlock.addUnionScan(channel.getSrcId(), dedicatedScanNodeBlock);
    }

    // create other side channel
    if (otherSideBlock != null) {
      DataChannel otherSideChannel = new DataChannel(otherSideBlock, targetBlock, HASH_SHUFFLE, 32);
      otherSideChannel.setStoreType(storeType);
      if (otherSideShuffleKeys != null) {
        otherSideChannel.setShuffleKeys(otherSideShuffleKeys);
      }
      masterPlan.addConnect(otherSideChannel);

      ScanNode scan = buildInputExecutor(masterPlan.getLogicalPlan(), otherSideChannel);
      if (left) {
        joinNode.setRightChild(scan);
      } else {
        joinNode.setLeftChild(scan);
      }
    }
  }

  private AggregationFunctionCallEval createSumFunction(EvalNode[] args) throws InternalException {
    FunctionDesc functionDesc = getCatalog().getFunction("sum", CatalogProtos.FunctionType.AGGREGATION,
        args[0].getValueType());
    return new AggregationFunctionCallEval(functionDesc, args);
  }

  private AggregationFunctionCallEval createCountFunction(EvalNode [] args) throws InternalException {
    FunctionDesc functionDesc = getCatalog().getFunction("count", CatalogProtos.FunctionType.AGGREGATION,
        args[0].getValueType());
    return new AggregationFunctionCallEval(functionDesc, args);
  }

  private AggregationFunctionCallEval createCountRowFunction(EvalNode[] args) throws InternalException {
    FunctionDesc functionDesc = getCatalog().getFunction("count", CatalogProtos.FunctionType.AGGREGATION,
        new TajoDataTypes.DataType[]{});
    return new AggregationFunctionCallEval(functionDesc, args);
  }

  private AggregationFunctionCallEval createMaxFunction(EvalNode [] args) throws InternalException {
    FunctionDesc functionDesc = getCatalog().getFunction("max", CatalogProtos.FunctionType.AGGREGATION,
        args[0].getValueType());
    return new AggregationFunctionCallEval(functionDesc, args);
  }

  private AggregationFunctionCallEval createMinFunction(EvalNode [] args) throws InternalException {
    FunctionDesc functionDesc = getCatalog().getFunction("min", CatalogProtos.FunctionType.AGGREGATION,
        args[0].getValueType());
    return new AggregationFunctionCallEval(functionDesc, args);
  }

  /**
   * It contains transformed functions and it related data.
   * Each non-distinct function is transformed into two functions for both first and second stages.
   */
  private static class RewrittenFunctions {
    AggregationFunctionCallEval [] firstStageEvals;
    Target[] firstStageTargets;
    AggregationFunctionCallEval secondStageEvals;

    public RewrittenFunctions(int firstStageEvalNum) {
      firstStageEvals = new AggregationFunctionCallEval[firstStageEvalNum];
      firstStageTargets = new Target[firstStageEvalNum];
    }
  }

  /**
   * Tajo uses three execution blocks for an aggregation operator including distinct aggregations.
   * We call this approach <i><b>three-phase aggregation</b></i>.
   *
   * In this case, non-distinct set functions (i.e., <code>count(1), sum(col1)</code>) should be rewritten
   * to other forms. Please see the following example. This is a rewriting case for a query which includes distinct
   * aggregation functions. In this example, <code>count(*)</code> functions are transformed into two
   * functions: count(*) in the inner query and sum() in the outer query.
   *
   * <h2>Original query</h2>
   * <pre>
   * SELECT
   *   grp1, grp2, count(*) as total, count(distinct grp3) as distinct_col
   * from
   *   rel1
   * group by
   *   grp1, grp2;
   * </pre>
   *
   * <h2>Rewritten query</h2>
   * <pre>
   * SELECT grp1, grp2, sum(cnt) as total, count(grp3) as distinct_col from (
   *   SELECT
   *     grp1, grp2, grp3, count(*) as cnt
   *   from
   *     rel1
   *   group by
   *     grp1, grp2, grp3) tmp1
   * group by
   *   grp1, grp2
   * ) table1;
   * </pre>
   *
   * The main objective of this method is to transform non-distinct aggregation functions for three-phase aggregation.
   */
  private RewrittenFunctions rewriteAggFunctionsForDistinctAggregation(GlobalPlanContext context,
                                                                       AggregationFunctionCallEval function)
      throws PlanningException {

    LogicalPlan plan = context.plan.getLogicalPlan();
    RewrittenFunctions rewritten = null;

    try {
      if (function.getName().equalsIgnoreCase("count")) {
        rewritten = new RewrittenFunctions(1);

        if (function.getArgs().length == 0) {
          rewritten.firstStageEvals[0] = createCountRowFunction(function.getArgs());
        } else {
          rewritten.firstStageEvals[0] = createCountFunction(function.getArgs());
        }
        String referenceName = plan.generateUniqueColumnName(rewritten.firstStageEvals[0]);
        FieldEval fieldEval = new FieldEval(referenceName, rewritten.firstStageEvals[0].getValueType());
        rewritten.firstStageTargets[0] = new Target(fieldEval);
        rewritten.secondStageEvals = createSumFunction(new EvalNode[] {fieldEval});
      } else if (function.getName().equalsIgnoreCase("sum")) {
        rewritten = new RewrittenFunctions(1);

        rewritten.firstStageEvals[0] = createSumFunction(function.getArgs());
        String referenceName = plan.generateUniqueColumnName(rewritten.firstStageEvals[0]);
        FieldEval fieldEval = new FieldEval(referenceName, rewritten.firstStageEvals[0].getValueType());
        rewritten.firstStageTargets[0] = new Target(fieldEval);
        rewritten.secondStageEvals = createSumFunction(new EvalNode[] {fieldEval});

      } else if (function.getName().equals("max")) {
        rewritten = new RewrittenFunctions(1);

        rewritten.firstStageEvals[0] = createMaxFunction(function.getArgs());
        String referenceName = plan.generateUniqueColumnName(rewritten.firstStageEvals[0]);
        FieldEval fieldEval = new FieldEval(referenceName, rewritten.firstStageEvals[0].getValueType());
        rewritten.firstStageTargets[0] = new Target(fieldEval);
        rewritten.secondStageEvals = createMaxFunction(new EvalNode[]{fieldEval});

      } else if (function.getName().equals("min")) {

        rewritten = new RewrittenFunctions(1);

        rewritten.firstStageEvals[0] = createMinFunction(function.getArgs());
        String referenceName = plan.generateUniqueColumnName(rewritten.firstStageEvals[0]);
        FieldEval fieldEval = new FieldEval(referenceName, rewritten.firstStageEvals[0].getValueType());
        rewritten.firstStageTargets[0] = new Target(fieldEval);
        rewritten.secondStageEvals = createMinFunction(new EvalNode[]{fieldEval});

      } else {
        throw new PlanningException("Cannot support a mix of other functions");
      }
    } catch (InternalException e) {
      LOG.error(e, e);
    }

    return rewritten;
  }

  /**
   * If there are at least one distinct aggregation function, a query works as if the query is rewritten as follows:
   *
   * <h2>Original query</h2>
   * <pre>
   * SELECT
   *   grp1, grp2, count(*) as total, count(distinct grp3) as distinct_col
   * from
   *   rel1
   * group by
   *   grp1, grp2;
   * </pre>
   *
   * The query will work as if the query is rewritten into two queries as follows:
   *
   * <h2>Rewritten query</h2>
   * <pre>
   * SELECT grp1, grp2, sum(cnt) as total, count(grp3) as distinct_col from (
   *   SELECT
   *     grp1, grp2, grp3, count(*) as cnt
   *   from
   *     rel1
   *   group by
   *     grp1, grp2, grp3) tmp1
   * group by
   *   grp1, grp2
   * ) table1;
   * </pre>
   *
   * In more detail, the first aggregation aggregates not only original grouping fields but also distinct columns.
   * Non-distinct aggregation functions should be transformed to proper functions.
   * Then, the second aggregation aggregates only original grouping fields with distinct aggregation functions and
   * transformed non-distinct aggregation functions.
   *
   * As a result, although a no-distinct aggregation requires two stages, a distinct aggregation requires three
   * execution blocks.
   */
  private ExecutionBlock buildGroupByIncludingDistinctFunctionsMultiStage(GlobalPlanContext context,
                                                                ExecutionBlock latestExecBlock,
                                                                GroupbyNode groupbyNode) throws PlanningException {

    Column [] originalGroupingColumns = groupbyNode.getGroupingColumns();
    LinkedHashSet<Column> firstStageGroupingColumns =
        Sets.newLinkedHashSet(Arrays.asList(groupbyNode.getGroupingColumns()));
    List<AggregationFunctionCallEval> firstStageAggFunctions = Lists.newArrayList();
    List<AggregationFunctionCallEval> secondPhaseEvalNodes = Lists.newArrayList();
    List<Target> firstPhaseEvalNodeTargets = Lists.newArrayList();

    for (AggregationFunctionCallEval aggFunction : groupbyNode.getAggFunctions()) {
      if (aggFunction.isDistinct()) {
        // add distinct columns to first stage's grouping columns
        firstStageGroupingColumns.addAll(EvalTreeUtil.findUniqueColumns(aggFunction));
        // keep distinct aggregation functions for the second stage
        secondPhaseEvalNodes.add(aggFunction);

      } else {
        // Rewrite non-distinct aggregation functions
        RewrittenFunctions rewritten = rewriteAggFunctionsForDistinctAggregation(context, aggFunction);
        firstStageAggFunctions.addAll(Lists.newArrayList(rewritten.firstStageEvals));
        firstPhaseEvalNodeTargets.addAll(Lists.newArrayList(rewritten.firstStageTargets));

        // keep rewritten non-aggregation functions for the second stage
        secondPhaseEvalNodes.add(rewritten.secondStageEvals);
      }
    }

    int firstStageAggFunctionNum = firstStageAggFunctions.size();
    int firstStageGroupingKeyNum = firstStageGroupingColumns.size();

    int i = 0;
    Target [] firstStageTargets = new Target[firstStageGroupingKeyNum + firstStageAggFunctionNum];
    for (Column column : firstStageGroupingColumns) {
      Target target = new Target(new FieldEval(column));
      firstStageTargets[i++] = target;
    }
    for (Target target : firstPhaseEvalNodeTargets) {
      firstStageTargets[i++] = target;
    }

    // Create the groupby node for the first stage and set all necessary descriptions
    GroupbyNode firstStageGroupby = new GroupbyNode(context.plan.getLogicalPlan().newPID());
    firstStageGroupby.setGroupingColumns(TUtil.toArray(firstStageGroupingColumns, Column.class));
    firstStageGroupby.setAggFunctions(TUtil.toArray(firstStageAggFunctions, AggregationFunctionCallEval.class));
    firstStageGroupby.setTargets(firstStageTargets);
    firstStageGroupby.setChild(groupbyNode.getChild());
    firstStageGroupby.setInSchema(groupbyNode.getInSchema());

    // Makes two execution blocks for the first stage
    ExecutionBlock firstStage = buildGroupBy(context, latestExecBlock, firstStageGroupby);

    // Create the groupby node for the second stage.
    GroupbyNode secondPhaseGroupby = new GroupbyNode(context.plan.getLogicalPlan().newPID());
    secondPhaseGroupby.setGroupingColumns(originalGroupingColumns);
    secondPhaseGroupby.setAggFunctions(TUtil.toArray(secondPhaseEvalNodes, AggregationFunctionCallEval.class));
    secondPhaseGroupby.setTargets(groupbyNode.getTargets());

    ExecutionBlock secondStage = context.plan.newExecutionBlock();
    secondStage.setPlan(secondPhaseGroupby);
    SortSpec [] sortSpecs = PlannerUtil.columnsToSortSpecs(firstStageGroupingColumns);
    secondStage.getEnforcer().enforceSortAggregation(secondPhaseGroupby.getPID(), sortSpecs);

    // Create a data channel between the first and second stages
    DataChannel channel;
    channel = new DataChannel(firstStage, secondStage, HASH_SHUFFLE, 32);
    channel.setShuffleKeys(secondPhaseGroupby.getGroupingColumns().clone());
    channel.setSchema(firstStage.getPlan().getOutSchema());
    channel.setStoreType(storeType);

    // Setting for the second phase's logical plan
    ScanNode scanNode = buildInputExecutor(context.plan.getLogicalPlan(), channel);
    secondPhaseGroupby.setChild(scanNode);
    secondPhaseGroupby.setInSchema(scanNode.getOutSchema());
    secondStage.setPlan(secondPhaseGroupby);

    context.plan.addConnect(channel);

    return secondStage;
  }

  private ExecutionBlock buildGroupBy(GlobalPlanContext context, ExecutionBlock lastBlock,
                                      GroupbyNode groupbyNode) throws PlanningException {
    MasterPlan masterPlan = context.plan;
    ExecutionBlock currentBlock;

    if (groupbyNode.isDistinct()) { // if there is at one distinct aggregation function
      boolean multiLevelEnabled = context.getPlan().getContext().getBool(SessionVars.GROUPBY_MULTI_LEVEL_ENABLED);

      if (multiLevelEnabled) {
        if (PlannerUtil.findTopNode(groupbyNode, NodeType.UNION) == null) {
          DistinctGroupbyBuilder builder = new DistinctGroupbyBuilder(this);
          return builder.buildMultiLevelPlan(context, lastBlock, groupbyNode);
        } else {
          DistinctGroupbyBuilder builder = new DistinctGroupbyBuilder(this);
          return builder.buildPlan(context, lastBlock, groupbyNode);
        }
      } else {
        DistinctGroupbyBuilder builder = new DistinctGroupbyBuilder(this);
        return builder.buildPlan(context, lastBlock, groupbyNode);
      }
    } else {
      GroupbyNode firstPhaseGroupby = createFirstPhaseGroupBy(masterPlan.getLogicalPlan(), groupbyNode);

      if (hasUnionChild(firstPhaseGroupby)) {
        currentBlock = buildGroupbyAndUnionPlan(masterPlan, lastBlock, firstPhaseGroupby, groupbyNode);
      } else {
        // general hash-shuffled aggregation
        currentBlock = buildTwoPhaseGroupby(masterPlan, lastBlock, firstPhaseGroupby, groupbyNode);
      }
    }

    return currentBlock;
  }

  public static boolean hasUnionChild(UnaryNode node) {

    // there are three cases:
    //
    // The first case is:
    //
    //  create table [tbname] as select * from ( select ... UNION select ...) T
    //
    // We can generalize this case as 'a store operator on the top of union'.
    // In this case, a store operator determines a shuffle method.
    //
    // The second case is:
    //
    // select avg(..) from (select ... UNION select ) T
    //
    // We can generalize this case as 'a shuffle required operator on the top of union'.
    //
    // The third case is:
    //
    // create table select * from ( select ... ) a union all select * from ( select ... ) b

    LogicalNode childNode = node.getChild();

    if (childNode instanceof UnaryNode) { // first case
      UnaryNode child = (UnaryNode) childNode;

      if (child.getChild().getType() == NodeType.PROJECTION) {
        child = child.getChild();
      }

      if (child.getChild().getType() == NodeType.TABLE_SUBQUERY) {
        TableSubQueryNode tableSubQuery = child.getChild();
        return tableSubQuery.getSubQuery().getType() == NodeType.UNION;
      }

    } else if (childNode.getType() == NodeType.TABLE_SUBQUERY) { // second case
      TableSubQueryNode tableSubQuery = node.getChild();
      return tableSubQuery.getSubQuery().getType() == NodeType.UNION;
    } else if (childNode.getType() == NodeType.UNION) { // third case
      return true;
    }

    return false;
  }

  private ExecutionBlock buildGroupbyAndUnionPlan(MasterPlan masterPlan, ExecutionBlock lastBlock,
                                                  GroupbyNode firstPhaseGroupBy, GroupbyNode secondPhaseGroupBy) {
    DataChannel lastDataChannel = null;

    // It pushes down the first phase group-by operator into all child blocks.
    //
    // (second phase)    G (currentBlock)
    //                  /|\
    //                / / | \
    // (first phase) G G  G  G (child block)

    // They are already connected one another.
    // So, we don't need to connect them again.
    for (DataChannel dataChannel : masterPlan.getIncomingChannels(lastBlock.getId())) {
      if (firstPhaseGroupBy.isEmptyGrouping()) {
        dataChannel.setShuffle(HASH_SHUFFLE, firstPhaseGroupBy.getGroupingColumns(), 1);
      } else {
        dataChannel.setShuffle(HASH_SHUFFLE, firstPhaseGroupBy.getGroupingColumns(), 32);
      }
      dataChannel.setSchema(firstPhaseGroupBy.getOutSchema());
      ExecutionBlock childBlock = masterPlan.getExecBlock(dataChannel.getSrcId());

      // Why must firstPhaseGroupby be copied?
      //
      // A groupby in each execution block can have different child.
      // It affects groupby's input schema.
      GroupbyNode firstPhaseGroupbyCopy = PlannerUtil.clone(masterPlan.getLogicalPlan(), firstPhaseGroupBy);
      firstPhaseGroupbyCopy.setChild(childBlock.getPlan());
      childBlock.setPlan(firstPhaseGroupbyCopy);

      // just keep the last data channel.
      lastDataChannel = dataChannel;
    }

    ScanNode scanNode = buildInputExecutor(masterPlan.getLogicalPlan(), lastDataChannel);
    secondPhaseGroupBy.setChild(scanNode);
    lastBlock.setPlan(secondPhaseGroupBy);
    return lastBlock;
  }

  private ExecutionBlock buildTwoPhaseGroupby(MasterPlan masterPlan, ExecutionBlock latestBlock,
                                                     GroupbyNode firstPhaseGroupby, GroupbyNode secondPhaseGroupby) {

    ExecutionBlock childBlock = latestBlock;
    childBlock.setPlan(firstPhaseGroupby);
    ExecutionBlock currentBlock = masterPlan.newExecutionBlock();

    DataChannel channel;
    if (firstPhaseGroupby.isEmptyGrouping()) {
      channel = new DataChannel(childBlock, currentBlock, HASH_SHUFFLE, 1);
      channel.setShuffleKeys(firstPhaseGroupby.getGroupingColumns());
    } else {
      channel = new DataChannel(childBlock, currentBlock, HASH_SHUFFLE, 32);
      channel.setShuffleKeys(firstPhaseGroupby.getGroupingColumns());
    }
    channel.setSchema(firstPhaseGroupby.getOutSchema());
    channel.setStoreType(storeType);

    ScanNode scanNode = buildInputExecutor(masterPlan.getLogicalPlan(), channel);
    secondPhaseGroupby.setChild(scanNode);
    secondPhaseGroupby.setInSchema(scanNode.getOutSchema());
    currentBlock.setPlan(secondPhaseGroupby);

    masterPlan.addConnect(channel);

    return currentBlock;
  }

  public static GroupbyNode createFirstPhaseGroupBy(LogicalPlan plan, GroupbyNode groupBy) {
    Preconditions.checkNotNull(groupBy);

    GroupbyNode firstPhaseGroupBy = PlannerUtil.clone(plan, groupBy);
    GroupbyNode secondPhaseGroupBy = groupBy;

    // Set first phase expressions
    if (secondPhaseGroupBy.hasAggFunctions()) {
      int evalNum = secondPhaseGroupBy.getAggFunctions().length;
      AggregationFunctionCallEval [] secondPhaseEvals = secondPhaseGroupBy.getAggFunctions();
      AggregationFunctionCallEval [] firstPhaseEvals = new AggregationFunctionCallEval[evalNum];

      String [] firstPhaseEvalNames = new String[evalNum];
      for (int i = 0; i < evalNum; i++) {
        try {
          firstPhaseEvals[i] = (AggregationFunctionCallEval) secondPhaseEvals[i].clone();
        } catch (CloneNotSupportedException e) {
          throw new RuntimeException(e);
        }

        firstPhaseEvals[i].setFirstPhase();
        firstPhaseEvalNames[i] = plan.generateUniqueColumnName(firstPhaseEvals[i]);
        FieldEval param = new FieldEval(firstPhaseEvalNames[i], firstPhaseEvals[i].getValueType());

        secondPhaseEvals[i].setFinalPhase();
        secondPhaseEvals[i].setArgs(new EvalNode[]{param});
      }

      secondPhaseGroupBy.setAggFunctions(secondPhaseEvals);
      firstPhaseGroupBy.setAggFunctions(firstPhaseEvals);
      Target [] firstPhaseTargets = ProjectionPushDownRule.buildGroupByTarget(firstPhaseGroupBy, null,
          firstPhaseEvalNames);
      firstPhaseGroupBy.setTargets(firstPhaseTargets);
      secondPhaseGroupBy.setInSchema(PlannerUtil.targetToSchema(firstPhaseTargets));
    }
    return firstPhaseGroupBy;
  }

  private ExecutionBlock buildSortPlan(GlobalPlanContext context, ExecutionBlock childBlock, SortNode currentNode) {
    MasterPlan masterPlan = context.plan;
    ExecutionBlock currentBlock;

    SortNode firstSortNode = PlannerUtil.clone(context.plan.getLogicalPlan(), currentNode);

    if (firstSortNode.getChild().getType() == NodeType.TABLE_SUBQUERY &&
        ((TableSubQueryNode)firstSortNode.getChild()).getSubQuery().getType() == NodeType.UNION) {

      currentBlock = childBlock;
      for (DataChannel channel : masterPlan.getIncomingChannels(childBlock.getId())) {
        channel.setShuffle(RANGE_SHUFFLE, PlannerUtil.sortSpecsToSchema(currentNode.getSortKeys()).toArray(), 32);
        channel.setSchema(firstSortNode.getOutSchema());

        ExecutionBlock subBlock = masterPlan.getExecBlock(channel.getSrcId());
        SortNode s1 = PlannerUtil.clone(context.plan.getLogicalPlan(), firstSortNode);
        s1.setChild(subBlock.getPlan());
        subBlock.setPlan(s1);

        ScanNode secondScan = buildInputExecutor(masterPlan.getLogicalPlan(), channel);
        currentNode.setChild(secondScan);
        currentNode.setInSchema(secondScan.getOutSchema());
        currentBlock.setPlan(currentNode);
        currentBlock.getEnforcer().addSortedInput(secondScan.getTableName(), currentNode.getSortKeys());
      }
    } else {
      LogicalNode childBlockPlan = childBlock.getPlan();
      firstSortNode.setChild(childBlockPlan);
      // sort is a non-projectable operator. So, in/out schemas are the same to its child operator.
      firstSortNode.setInSchema(childBlockPlan.getOutSchema());
      firstSortNode.setOutSchema(childBlockPlan.getOutSchema());
      childBlock.setPlan(firstSortNode);

      currentBlock = masterPlan.newExecutionBlock();
      DataChannel channel = new DataChannel(childBlock, currentBlock, RANGE_SHUFFLE, 32);
      channel.setShuffleKeys(PlannerUtil.sortSpecsToSchema(currentNode.getSortKeys()).toArray());
      channel.setSchema(firstSortNode.getOutSchema());

      ScanNode secondScan = buildInputExecutor(masterPlan.getLogicalPlan(), channel);
      currentNode.setChild(secondScan);
      currentNode.setInSchema(secondScan.getOutSchema());
      currentBlock.setPlan(currentNode);
      currentBlock.getEnforcer().addSortedInput(secondScan.getTableName(), currentNode.getSortKeys());
      masterPlan.addConnect(channel);
    }

    return currentBlock;
  }

  /**
   * It builds a distributed execution block for CTAS, InsertNode, and StoreTableNode.
   */
  private ExecutionBlock buildStorePlan(GlobalPlanContext context,
                                        ExecutionBlock lastBlock,
                                        StoreTableNode currentNode) throws PlanningException {


    if(currentNode.hasPartition()) { // if a target table is a partitioned table

      // Verify supported partition types
      PartitionMethodDesc partitionMethod = currentNode.getPartitionMethod();
      if (partitionMethod.getPartitionType() != CatalogProtos.PartitionType.COLUMN) {
        throw new PlanningException(String.format("Not supported partitionsType :%s",
            partitionMethod.getPartitionType()));
      }

      if (hasUnionChild(currentNode)) { // if it has union children
        return buildShuffleAndStorePlanToPartitionedTableWithUnion(context, currentNode, lastBlock);
      } else { // otherwise
        return buildShuffleAndStorePlanToPartitionedTable(context, currentNode, lastBlock);
      }
    } else { // if result table is not a partitioned table, directly store it
      return buildNoPartitionedStorePlan(context, currentNode, lastBlock);
    }
  }

  /**
   * It makes a plan to store directly union plans into a non-partitioned table.
   */
  private ExecutionBlock buildShuffleAndStorePlanNoPartitionedTableWithUnion(GlobalPlanContext context,
                                                                             StoreTableNode currentNode,
                                                                             ExecutionBlock childBlock) {
    for (ExecutionBlock grandChildBlock : context.plan.getChilds(childBlock)) {
      StoreTableNode copy = PlannerUtil.clone(context.plan.getLogicalPlan(), currentNode);
      copy.setChild(grandChildBlock.getPlan());
      grandChildBlock.setPlan(copy);
    }
    return childBlock;
  }

  /**
   * It inserts shuffle and adds store plan on a partitioned table,
   * and it push downs those plans into child unions.
   */
  private ExecutionBlock buildShuffleAndStorePlanToPartitionedTableWithUnion(GlobalPlanContext context,
                                                                             StoreTableNode currentNode,
                                                                             ExecutionBlock lastBlock)
      throws PlanningException {

    MasterPlan masterPlan = context.plan;
    DataChannel lastChannel = null;
    for (DataChannel channel : masterPlan.getIncomingChannels(lastBlock.getId())) {
      ExecutionBlock childBlock = masterPlan.getExecBlock(channel.getSrcId());
      setShuffleKeysFromPartitionedTableStore(currentNode, channel);
      channel.setSchema(childBlock.getPlan().getOutSchema());
      channel.setStoreType(storeType);
      lastChannel = channel;
    }

    ScanNode scanNode = buildInputExecutor(masterPlan.getLogicalPlan(), lastChannel);
    currentNode.setChild(scanNode);
    currentNode.setInSchema(scanNode.getOutSchema());
    lastBlock.setPlan(currentNode);
    return lastBlock;
  }

  /**
   * It inserts shuffle and adds store plan on a partitioned table.
   */
  private ExecutionBlock buildShuffleAndStorePlanToPartitionedTable(GlobalPlanContext context,
                                                                    StoreTableNode currentNode,
                                                                    ExecutionBlock lastBlock)
      throws PlanningException {
    MasterPlan masterPlan = context.plan;

    ExecutionBlock nextBlock = masterPlan.newExecutionBlock();
    DataChannel channel = new DataChannel(lastBlock, nextBlock, HASH_SHUFFLE, 32);
    setShuffleKeysFromPartitionedTableStore(currentNode, channel);
    channel.setSchema(lastBlock.getPlan().getOutSchema());
    channel.setStoreType(storeType);

    ScanNode scanNode = buildInputExecutor(masterPlan.getLogicalPlan(), channel);
    currentNode.setChild(scanNode);
    currentNode.setInSchema(scanNode.getOutSchema());
    nextBlock.setPlan(currentNode);

    masterPlan.addConnect(channel);

    return nextBlock;
  }

  private ExecutionBlock buildNoPartitionedStorePlan(GlobalPlanContext context,
                                                     StoreTableNode currentNode,
                                                     ExecutionBlock childBlock) {
    if (hasUnionChild(currentNode)) { // when the below is union
      return buildShuffleAndStorePlanNoPartitionedTableWithUnion(context, currentNode, childBlock);
    } else {
      currentNode.setChild(childBlock.getPlan());
      currentNode.setInSchema(childBlock.getPlan().getOutSchema());
      childBlock.setPlan(currentNode);
      return childBlock;
    }
  }

  private void setShuffleKeysFromPartitionedTableStore(StoreTableNode node, DataChannel channel) {
    Preconditions.checkState(node.hasTargetTable(), "A target table must be a partitioned table.");
    PartitionMethodDesc partitionMethod = node.getPartitionMethod();

<<<<<<< HEAD
    if (node.getType() == NodeType.INSERT) {
      InsertNode insertNode = (InsertNode) node;
      channel.setSchema(((InsertNode)node).getProjectedSchema());
      Column [] shuffleKeys = new Column[partitionMethod.getExpressionSchema().size()];
      int i = 0;
      for (Column column : partitionMethod.getExpressionSchema().getRootColumns()) {
        int id = insertNode.getTableSchema().getColumnId(column.getQualifiedName());
        shuffleKeys[i++] = insertNode.getProjectedSchema().getColumn(id);
=======
    if (node.getType() == NodeType.INSERT || node.getType() == NodeType.CREATE_TABLE) {
      Schema tableSchema = null, projectedSchema = null;
      if (node.getType() == NodeType.INSERT) {
        tableSchema = ((InsertNode) node).getTableSchema();
        projectedSchema = ((InsertNode) node).getProjectedSchema();
      } else {
        tableSchema = node.getOutSchema();
        projectedSchema = node.getInSchema();
      }
      channel.setSchema(projectedSchema);

      Column[] shuffleKeys = new Column[partitionMethod.getExpressionSchema().size()];
      int i = 0, id = 0;
      for (Column column : partitionMethod.getExpressionSchema().getColumns()) {
        if (node.getType() == NodeType.INSERT) {
          id = tableSchema.getColumnId(column.getQualifiedName());
        } else {
          id = tableSchema.getColumns().size() + i;
        }
        shuffleKeys[i++] = projectedSchema.getColumn(id);
>>>>>>> 47554105
      }
      channel.setShuffleKeys(shuffleKeys);
      channel.setShuffleType(SCATTERED_HASH_SHUFFLE);
    } else {
      channel.setShuffleKeys(partitionMethod.getExpressionSchema().toArray());
      channel.setShuffleType(HASH_SHUFFLE);
    }
    channel.setShuffleOutputNum(32);
  }

  public class DistributedPlannerVisitor extends BasicLogicalPlanVisitor<GlobalPlanContext, LogicalNode> {

    @Override
    public LogicalNode visitRoot(GlobalPlanContext context, LogicalPlan plan, LogicalPlan.QueryBlock block,
                                 LogicalRootNode node, Stack<LogicalNode> stack) throws PlanningException {
      return super.visitRoot(context, plan, block, node, stack);
    }

    @Override
    public LogicalNode visitProjection(GlobalPlanContext context, LogicalPlan plan, LogicalPlan.QueryBlock block,
                                       ProjectionNode node, Stack<LogicalNode> stack) throws PlanningException {
      LogicalNode child = super.visitProjection(context, plan, block, node, stack);

      ExecutionBlock execBlock = context.execBlockMap.remove(child.getPID());

      if (child.getType() == NodeType.TABLE_SUBQUERY &&
          ((TableSubQueryNode)child).getSubQuery().getType() == NodeType.UNION) {
        MasterPlan masterPlan = context.plan;
        for (DataChannel dataChannel : masterPlan.getIncomingChannels(execBlock.getId())) {
          // This data channel will be stored in staging directory, but RawFile, default file type, does not support
          // distributed file system. It needs to change the file format for distributed file system.
          dataChannel.setStoreType(CatalogProtos.StoreType.CSV);
          ExecutionBlock subBlock = masterPlan.getExecBlock(dataChannel.getSrcId());

          ProjectionNode copy = PlannerUtil.clone(plan, node);
          copy.setChild(subBlock.getPlan());
          subBlock.setPlan(copy);
        }
        execBlock.setPlan(null);
      } else {
        node.setChild(execBlock.getPlan());
        node.setInSchema(execBlock.getPlan().getOutSchema());
        execBlock.setPlan(node);
      }

      context.execBlockMap.put(node.getPID(), execBlock);
      return node;
    }

    @Override
    public LogicalNode visitLimit(GlobalPlanContext context, LogicalPlan plan, LogicalPlan.QueryBlock block,
                                  LimitNode node, Stack<LogicalNode> stack) throws PlanningException {
      LogicalNode child = super.visitLimit(context, plan, block, node, stack);

      ExecutionBlock execBlock;
      execBlock = context.execBlockMap.remove(child.getPID());
      if (child.getType() == NodeType.SORT) {
        node.setChild(execBlock.getPlan());
        execBlock.setPlan(node);

        ExecutionBlock childBlock = context.plan.getChild(execBlock, 0);
        LimitNode childLimit = PlannerUtil.clone(context.plan.getLogicalPlan(), node);
        childLimit.setChild(childBlock.getPlan());
        childBlock.setPlan(childLimit);

        DataChannel channel = context.plan.getChannel(childBlock, execBlock);
        channel.setShuffleOutputNum(1);
        context.execBlockMap.put(node.getPID(), execBlock);
      } else {
        node.setChild(execBlock.getPlan());
        execBlock.setPlan(node);

        ExecutionBlock newExecBlock = context.plan.newExecutionBlock();
        DataChannel newChannel = new DataChannel(execBlock, newExecBlock, HASH_SHUFFLE, 1);
        newChannel.setShuffleKeys(new Column[]{});
        newChannel.setSchema(node.getOutSchema());
        newChannel.setStoreType(storeType);

        ScanNode scanNode = buildInputExecutor(plan, newChannel);
        LimitNode parentLimit = PlannerUtil.clone(context.plan.getLogicalPlan(), node);
        parentLimit.setChild(scanNode);
        newExecBlock.setPlan(parentLimit);
        context.plan.addConnect(newChannel);
        context.execBlockMap.put(parentLimit.getPID(), newExecBlock);
        node = parentLimit;
      }

      return node;
    }

    @Override
    public LogicalNode visitSort(GlobalPlanContext context, LogicalPlan plan, LogicalPlan.QueryBlock block,
                                 SortNode node, Stack<LogicalNode> stack) throws PlanningException {

      LogicalNode child = super.visitSort(context, plan, block, node, stack);

      ExecutionBlock childBlock = context.execBlockMap.remove(child.getPID());
      ExecutionBlock newExecBlock = buildSortPlan(context, childBlock, node);
      context.execBlockMap.put(node.getPID(), newExecBlock);

      return node;
    }

    @Override
    public LogicalNode visitHaving(GlobalPlanContext context, LogicalPlan plan, LogicalPlan.QueryBlock block,
                                    HavingNode node, Stack<LogicalNode> stack) throws PlanningException {
      LogicalNode child = super.visitHaving(context, plan, block, node, stack);

      // Don't separate execution block. Having is pushed to the second grouping execution block.
      ExecutionBlock childBlock = context.execBlockMap.remove(child.getPID());
      node.setChild(childBlock.getPlan());
      childBlock.setPlan(node);
      context.execBlockMap.put(node.getPID(), childBlock);

      return node;
    }

    @Override
    public LogicalNode visitWindowAgg(GlobalPlanContext context, LogicalPlan plan, LogicalPlan.QueryBlock block,
                                    WindowAggNode node, Stack<LogicalNode> stack) throws PlanningException {
      LogicalNode child = super.visitWindowAgg(context, plan, block, node, stack);

      ExecutionBlock childBlock = context.execBlockMap.remove(child.getPID());
      ExecutionBlock newExecBlock = buildWindowAgg(context, childBlock, node);
      context.execBlockMap.put(newExecBlock.getPlan().getPID(), newExecBlock);

      return newExecBlock.getPlan();
    }

    private ExecutionBlock buildWindowAgg(GlobalPlanContext context, ExecutionBlock lastBlock,
                                        WindowAggNode windowAgg) throws PlanningException {
      MasterPlan masterPlan = context.plan;

      ExecutionBlock childBlock = lastBlock;
      ExecutionBlock currentBlock = masterPlan.newExecutionBlock();
      DataChannel channel;
      if (windowAgg.hasPartitionKeys()) { // if there is at one distinct aggregation function
        channel = new DataChannel(childBlock, currentBlock, RANGE_SHUFFLE, 32);
        channel.setShuffleKeys(windowAgg.getPartitionKeys());
      } else {
        channel = new DataChannel(childBlock, currentBlock, HASH_SHUFFLE, 1);
        channel.setShuffleKeys(null);
      }
      channel.setSchema(windowAgg.getInSchema());
      channel.setStoreType(storeType);

      LogicalNode childNode = windowAgg.getChild();
      ScanNode scanNode = buildInputExecutor(masterPlan.getLogicalPlan(), channel);

      if (windowAgg.hasPartitionKeys()) {
        SortNode sortNode = masterPlan.getLogicalPlan().createNode(SortNode.class);
        sortNode.setOutSchema(scanNode.getOutSchema());
        sortNode.setInSchema(scanNode.getOutSchema());
        sortNode.setSortSpecs(PlannerUtil.columnsToSortSpecs(windowAgg.getPartitionKeys()));
        sortNode.setChild(childNode);
        childBlock.setPlan(sortNode);

        windowAgg.setChild(scanNode);
      } else {
        windowAgg.setInSchema(scanNode.getOutSchema());
        windowAgg.setChild(scanNode);
        childBlock.setPlan(childNode);
      }

      currentBlock.setPlan(windowAgg);
      context.plan.addConnect(channel);

      return currentBlock;
    }

    @Override
    public LogicalNode visitGroupBy(GlobalPlanContext context, LogicalPlan plan, LogicalPlan.QueryBlock block,
                                    GroupbyNode node, Stack<LogicalNode> stack) throws PlanningException {
      LogicalNode child = super.visitGroupBy(context, plan, block, node, stack);

      ExecutionBlock childBlock = context.execBlockMap.remove(child.getPID());
      ExecutionBlock newExecBlock = buildGroupBy(context, childBlock, node);
      context.execBlockMap.put(newExecBlock.getPlan().getPID(), newExecBlock);

      return newExecBlock.getPlan();
    }

    @Override
    public LogicalNode visitFilter(GlobalPlanContext context, LogicalPlan plan, LogicalPlan.QueryBlock block,
                                   SelectionNode node, Stack<LogicalNode> stack) throws PlanningException {
      LogicalNode child = super.visitFilter(context, plan, block, node, stack);

      ExecutionBlock execBlock = context.execBlockMap.remove(child.getPID());
      node.setChild(execBlock.getPlan());
      node.setInSchema(execBlock.getPlan().getOutSchema());
      execBlock.setPlan(node);
      context.execBlockMap.put(node.getPID(), execBlock);

      return node;
    }

    @Override
    public LogicalNode visitJoin(GlobalPlanContext context, LogicalPlan plan, LogicalPlan.QueryBlock block,
                                 JoinNode node, Stack<LogicalNode> stack) throws PlanningException {
      LogicalNode leftChild = visit(context, plan, block, node.getLeftChild(), stack);
      ExecutionBlock leftChildBlock = context.execBlockMap.get(leftChild.getPID());

      if (leftChild.getType() == NodeType.JOIN && checkIfCanBeOneOfBroadcastJoin(node.getRightChild())) {
        ScanNode scanNode = node.getRightChild();
        if (leftChildBlock.isBroadcastTable(scanNode.getCanonicalName())) {
          context.execBlockMap.put(node.getPID(), leftChildBlock);
          return node;
        }

        // if left execution block's plan is replaced with parent node(join node)
        if (leftChildBlock.getPlan().getPID() == node.getPID()) {
          context.execBlockMap.put(node.getPID(), leftChildBlock);
          return node;
        }
      }

      LogicalNode rightChild = visit(context, plan, block, node.getRightChild(), stack);
      ExecutionBlock rightChildBlock = context.execBlockMap.get(rightChild.getPID());

      // In the case of broadcast join leftChildBlock can be replaced with upper join node.
      // So if the current join node is a child node of leftChildBlock's plan(join node)
      // the current join node already participates in broadcast join.
      LogicalNode leftChildBlockNode = leftChildBlock.getPlan();
      // If child block is union, child block has not plan
      if (leftChildBlockNode != null && leftChildBlockNode.getType() == NodeType.JOIN) {
        if (leftChildBlockNode.getPID() > node.getPID()) {
          context.execBlockMap.put(node.getPID(), leftChildBlock);
          return node;
        }
      }

      ExecutionBlock newExecBlock = buildJoinPlan(context, node, leftChildBlock, rightChildBlock);
      context.execBlockMap.put(node.getPID(), newExecBlock);

      return node;
    }

    @Override
    public LogicalNode visitUnion(GlobalPlanContext context, LogicalPlan plan, LogicalPlan.QueryBlock queryBlock,
                                  UnionNode node, Stack<LogicalNode> stack) throws PlanningException {
      stack.push(node);
      LogicalPlan.QueryBlock leftQueryBlock = plan.getBlock(node.getLeftChild());
      LogicalNode leftChild = visit(context, plan, leftQueryBlock, leftQueryBlock.getRoot(), stack);

      LogicalPlan.QueryBlock rightQueryBlock = plan.getBlock(node.getRightChild());
      LogicalNode rightChild = visit(context, plan, rightQueryBlock, rightQueryBlock.getRoot(), stack);
      stack.pop();
      
      MasterPlan masterPlan = context.getPlan();

      List<ExecutionBlock> unionBlocks = Lists.newArrayList();
      List<ExecutionBlock> queryBlockBlocks = Lists.newArrayList();

      ExecutionBlock leftBlock = context.execBlockMap.remove(leftChild.getPID());
      ExecutionBlock rightBlock = context.execBlockMap.remove(rightChild.getPID());

      // These union types need to eliminate unnecessary nodes between parent and child node of query tree.
      boolean leftUnion = (leftChild.getType() == NodeType.UNION) ||
          ((leftChild.getType() == NodeType.TABLE_SUBQUERY) &&
          (((TableSubQueryNode)leftChild).getSubQuery().getType() == NodeType.UNION));
      boolean rightUnion = (rightChild.getType() == NodeType.UNION) ||
          (rightChild.getType() == NodeType.TABLE_SUBQUERY) &&
          (((TableSubQueryNode)rightChild).getSubQuery().getType() == NodeType.UNION);
      if (leftUnion) {
        unionBlocks.add(leftBlock);
      } else {
        queryBlockBlocks.add(leftBlock);
      }
      if (rightUnion) {
        unionBlocks.add(rightBlock);
      } else {
        queryBlockBlocks.add(rightBlock);
      }

      ExecutionBlock execBlock;
      if (unionBlocks.size() == 0) {
        execBlock = context.plan.newExecutionBlock();
      } else {
        execBlock = unionBlocks.get(0);
      }

      for (ExecutionBlock childBlocks : unionBlocks) {
        for (ExecutionBlock grandChildBlock : masterPlan.getChilds(childBlocks)) {
          masterPlan.disconnect(grandChildBlock, childBlocks);
          queryBlockBlocks.add(grandChildBlock);
        }
      }

      for (ExecutionBlock childBlocks : queryBlockBlocks) {
        DataChannel channel = new DataChannel(childBlocks, execBlock, NONE_SHUFFLE, 1);
        channel.setStoreType(storeType);
        masterPlan.addConnect(channel);
      }

      context.execBlockMap.put(node.getPID(), execBlock);

      return node;
    }

    private LogicalNode handleUnaryNode(GlobalPlanContext context, LogicalNode child, LogicalNode node) {
      ExecutionBlock execBlock = context.execBlockMap.remove(child.getPID());
      execBlock.setPlan(node);
      context.execBlockMap.put(node.getPID(), execBlock);

      return node;
    }

    @Override
    public LogicalNode visitExcept(GlobalPlanContext context, LogicalPlan plan, LogicalPlan.QueryBlock queryBlock,
                                   ExceptNode node, Stack<LogicalNode> stack) throws PlanningException {
      LogicalNode child = super.visitExcept(context, plan, queryBlock, node, stack);
      return handleUnaryNode(context, child, node);
    }

    @Override
    public LogicalNode visitIntersect(GlobalPlanContext context, LogicalPlan plan, LogicalPlan.QueryBlock queryBlock,
                                      IntersectNode node, Stack<LogicalNode> stack) throws PlanningException {
      LogicalNode child = super.visitIntersect(context, plan, queryBlock, node, stack);
      return handleUnaryNode(context, child, node);
    }

    @Override
    public LogicalNode visitTableSubQuery(GlobalPlanContext context, LogicalPlan plan,
                                          LogicalPlan.QueryBlock queryBlock,
                                          TableSubQueryNode node, Stack<LogicalNode> stack) throws PlanningException {
      LogicalNode child = super.visitTableSubQuery(context, plan, queryBlock, node, stack);
      node.setSubQuery(child);

      ExecutionBlock currentBlock = context.execBlockMap.remove(child.getPID());

      if (child.getType() == NodeType.UNION) {
        List<TableSubQueryNode> addedTableSubQueries = new ArrayList<TableSubQueryNode>();
        TableSubQueryNode leftMostSubQueryNode = null;
        for (ExecutionBlock childBlock : context.plan.getChilds(currentBlock.getId())) {
          TableSubQueryNode copy = PlannerUtil.clone(plan, node);
          copy.setSubQuery(childBlock.getPlan());
          childBlock.setPlan(copy);
          addedTableSubQueries.add(copy);

          //Find a SubQueryNode which contains all columns in InputSchema matched with Target and OutputSchema's column
          if (copy.getInSchema().containsAll(copy.getOutSchema().getRootColumns())) {
            for (Target eachTarget : copy.getTargets()) {
              Set<Column> columns = EvalTreeUtil.findUniqueColumns(eachTarget.getEvalTree());
              if (copy.getInSchema().containsAll(columns)) {
                leftMostSubQueryNode = copy;
                break;
              }
            }
          }
        }
        if (leftMostSubQueryNode != null) {
          // replace target column name
          Target[] targets = leftMostSubQueryNode.getTargets();
          int[] targetMappings = new int[targets.length];
          for (int i = 0; i < targets.length; i++) {
            if (targets[i].getEvalTree().getType() != EvalType.FIELD) {
              throw new PlanningException("Target of a UnionNode's subquery should be FieldEval.");
            }
            int index = leftMostSubQueryNode.getInSchema().getColumnId(targets[i].getNamedColumn().getQualifiedName());
            if (index < 0) {
              // If a target has alias, getNamedColumn() only returns alias
              Set<Column> columns = EvalTreeUtil.findUniqueColumns(targets[i].getEvalTree());
              Column column = columns.iterator().next();
              index = leftMostSubQueryNode.getInSchema().getColumnId(column.getQualifiedName());
            }
            if (index < 0) {
              throw new PlanningException("Can't find matched Target in UnionNode's input schema: " + targets[i]
                  + "->" + leftMostSubQueryNode.getInSchema());
            }
            targetMappings[i] = index;
          }

          for (TableSubQueryNode eachNode: addedTableSubQueries) {
            if (eachNode.getPID() == leftMostSubQueryNode.getPID()) {
              continue;
            }
            Target[] eachNodeTargets = eachNode.getTargets();
            if (eachNodeTargets.length != targetMappings.length) {
              throw new PlanningException("Union query can't have different number of target columns.");
            }
            for (int i = 0; i < eachNodeTargets.length; i++) {
              Column inColumn = eachNode.getInSchema().getColumn(targetMappings[i]);
              eachNodeTargets[i].setAlias(eachNodeTargets[i].getNamedColumn().getQualifiedName());
              EvalNode evalNode = eachNodeTargets[i].getEvalTree();
              if (evalNode.getType() != EvalType.FIELD) {
                throw new PlanningException("Target of a UnionNode's subquery should be FieldEval.");
              }
              FieldEval fieldEval = (FieldEval) evalNode;
              EvalTreeUtil.changeColumnRef(fieldEval,
                  fieldEval.getColumnRef().getQualifiedName(), inColumn.getQualifiedName());
            }
          }
        } else {
          LOG.warn("Can't find left most SubQuery in the UnionNode.");
        }
      } else {
        currentBlock.setPlan(node);
      }
      context.execBlockMap.put(node.getPID(), currentBlock);
      return node;
    }

    @Override
    public LogicalNode visitScan(GlobalPlanContext context, LogicalPlan plan, LogicalPlan.QueryBlock queryBlock,
                                 ScanNode node, Stack<LogicalNode> stack) throws PlanningException {
      ExecutionBlock newExecBlock = context.plan.newExecutionBlock();
      newExecBlock.setPlan(node);
      context.execBlockMap.put(node.getPID(), newExecBlock);
      return node;
    }

    @Override
    public LogicalNode visitPartitionedTableScan(GlobalPlanContext context, LogicalPlan plan,
                                                 LogicalPlan.QueryBlock block, PartitionedTableScanNode node,
                                                 Stack<LogicalNode> stack)throws PlanningException {
      ExecutionBlock newExecBlock = context.plan.newExecutionBlock();
      newExecBlock.setPlan(node);
      context.execBlockMap.put(node.getPID(), newExecBlock);
      return node;
    }

    @Override
    public LogicalNode visitStoreTable(GlobalPlanContext context, LogicalPlan plan, LogicalPlan.QueryBlock queryBlock,
                                       StoreTableNode node, Stack<LogicalNode> stack) throws PlanningException {
      LogicalNode child = super.visitStoreTable(context, plan, queryBlock, node, stack);

      ExecutionBlock childBlock = context.execBlockMap.remove(child.getPID());
      ExecutionBlock newExecBlock = buildStorePlan(context, childBlock, node);
      context.execBlockMap.put(node.getPID(), newExecBlock);

      return node;
    }

    @Override
    public LogicalNode visitCreateTable(GlobalPlanContext context, LogicalPlan plan, LogicalPlan.QueryBlock queryBlock,
                                       CreateTableNode node, Stack<LogicalNode> stack) throws PlanningException {
      LogicalNode child = super.visitStoreTable(context, plan, queryBlock, node, stack);

      ExecutionBlock childBlock = context.execBlockMap.remove(child.getPID());
      ExecutionBlock newExecBlock = buildStorePlan(context, childBlock, node);
      context.execBlockMap.put(node.getPID(), newExecBlock);

      return node;
    }

    @Override
    public LogicalNode visitInsert(GlobalPlanContext context, LogicalPlan plan, LogicalPlan.QueryBlock queryBlock,
                                   InsertNode node, Stack<LogicalNode> stack)
        throws PlanningException {
      LogicalNode child = super.visitInsert(context, plan, queryBlock, node, stack);

      ExecutionBlock childBlock = context.execBlockMap.remove(child.getPID());
      ExecutionBlock newExecBlock = buildStorePlan(context, childBlock, node);
      context.execBlockMap.put(node.getPID(), newExecBlock);

      return node;
    }
  }

  @SuppressWarnings("unused")
  private static class ConsecutiveUnionFinder extends BasicLogicalPlanVisitor<List<UnionNode>, LogicalNode> {
    @Override
    public LogicalNode visitUnion(List<UnionNode> unionNodeList, LogicalPlan plan, LogicalPlan.QueryBlock queryBlock,
                                  UnionNode node, Stack<LogicalNode> stack)
        throws PlanningException {
      if (node.getType() == NodeType.UNION) {
        unionNodeList.add(node);
      }

      stack.push(node);
      TableSubQueryNode leftSubQuery = node.getLeftChild();
      TableSubQueryNode rightSubQuery = node.getRightChild();
      if (leftSubQuery.getSubQuery().getType() == NodeType.UNION) {
        visit(unionNodeList, plan, queryBlock, leftSubQuery, stack);
      }
      if (rightSubQuery.getSubQuery().getType() == NodeType.UNION) {
        visit(unionNodeList, plan, queryBlock, rightSubQuery, stack);
      }
      stack.pop();

      return node;
    }
  }
}<|MERGE_RESOLUTION|>--- conflicted
+++ resolved
@@ -1133,16 +1133,6 @@
     Preconditions.checkState(node.hasTargetTable(), "A target table must be a partitioned table.");
     PartitionMethodDesc partitionMethod = node.getPartitionMethod();
 
-<<<<<<< HEAD
-    if (node.getType() == NodeType.INSERT) {
-      InsertNode insertNode = (InsertNode) node;
-      channel.setSchema(((InsertNode)node).getProjectedSchema());
-      Column [] shuffleKeys = new Column[partitionMethod.getExpressionSchema().size()];
-      int i = 0;
-      for (Column column : partitionMethod.getExpressionSchema().getRootColumns()) {
-        int id = insertNode.getTableSchema().getColumnId(column.getQualifiedName());
-        shuffleKeys[i++] = insertNode.getProjectedSchema().getColumn(id);
-=======
     if (node.getType() == NodeType.INSERT || node.getType() == NodeType.CREATE_TABLE) {
       Schema tableSchema = null, projectedSchema = null;
       if (node.getType() == NodeType.INSERT) {
@@ -1156,14 +1146,13 @@
 
       Column[] shuffleKeys = new Column[partitionMethod.getExpressionSchema().size()];
       int i = 0, id = 0;
-      for (Column column : partitionMethod.getExpressionSchema().getColumns()) {
+      for (Column column : partitionMethod.getExpressionSchema().getRootColumns()) {
         if (node.getType() == NodeType.INSERT) {
           id = tableSchema.getColumnId(column.getQualifiedName());
         } else {
-          id = tableSchema.getColumns().size() + i;
+          id = tableSchema.getRootColumns().size() + i;
         }
         shuffleKeys[i++] = projectedSchema.getColumn(id);
->>>>>>> 47554105
       }
       channel.setShuffleKeys(shuffleKeys);
       channel.setShuffleType(SCATTERED_HASH_SHUFFLE);
