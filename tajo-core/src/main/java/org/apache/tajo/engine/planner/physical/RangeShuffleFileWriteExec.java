/**
 * Licensed to the Apache Software Foundation (ASF) under one
 * or more contributor license agreements.  See the NOTICE file
 * distributed with this work for additional information
 * regarding copyright ownership.  The ASF licenses this file
 * to you under the Apache License, Version 2.0 (the
 * "License"); you may not use this file except in compliance
 * with the License.  You may obtain a copy of the License at
 *
 *     http://www.apache.org/licenses/LICENSE-2.0
 *
 * Unless required by applicable law or agreed to in writing, software
 * distributed under the License is distributed on an "AS IS" BASIS,
 * WITHOUT WARRANTIES OR CONDITIONS OF ANY KIND, either express or implied.
 * See the License for the specific language governing permissions and
 * limitations under the License.
 */

package org.apache.tajo.engine.planner.physical;

import org.apache.commons.logging.Log;
import org.apache.commons.logging.LogFactory;
import org.apache.hadoop.fs.FileSystem;
import org.apache.hadoop.fs.Path;
import org.apache.hadoop.fs.RawLocalFileSystem;
import org.apache.hadoop.io.IOUtils;
import org.apache.tajo.catalog.*;
import org.apache.tajo.catalog.proto.CatalogProtos;
import org.apache.tajo.conf.TajoConf;
import org.apache.tajo.plan.util.PlannerUtil;
import org.apache.tajo.storage.*;
import org.apache.tajo.storage.index.bst.BSTIndex;
import org.apache.tajo.worker.TaskAttemptContext;

import java.io.IOException;

/**
 * <code>RangeShuffleFileWriteExec</code> is a physical executor to store intermediate data into a number of
 * file outputs associated with shuffle key ranges. The file outputs are stored with index files on local disks.
 * <code>RangeShuffleFileWriteExec</code> is implemented with an assumption that input tuples are sorted in an
 * specified order of shuffle keys.
 */
public class RangeShuffleFileWriteExec extends UnaryPhysicalExec {
  private static Log LOG = LogFactory.getLog(RangeShuffleFileWriteExec.class);
  private final SortSpec[] sortSpecs;
  private int [] indexKeys = null;
  private Schema keySchema;

  private BSTIndex.BSTIndexWriter indexWriter;
  private TupleComparator comp;
  private FileAppender appender;
  private TableMeta meta;

  public RangeShuffleFileWriteExec(final TaskAttemptContext context,
                                   final PhysicalExec child, final Schema inSchema, final Schema outSchema,
                                   final SortSpec[] sortSpecs) throws IOException {
    super(context, inSchema, outSchema, child);
    this.sortSpecs = sortSpecs;
  }

  public void init() throws IOException {
    super.init();

    indexKeys = new int[sortSpecs.length];
    keySchema = PlannerUtil.sortSpecsToSchema(sortSpecs);

    Column col;
    for (int i = 0 ; i < sortSpecs.length; i++) {
      col = sortSpecs[i].getSortKey();
      indexKeys[i] = inSchema.getColumnId(col.getQualifiedName());
    }

<<<<<<< HEAD
    BSTIndex bst = new BSTIndex(new TajoConf(context.getConf()));
    this.comp = new TupleComparator(keySchema, sortSpecs);
=======
    BSTIndex bst = new BSTIndex(new TajoConf());
    this.comp = new BaseTupleComparator(keySchema, sortSpecs);
>>>>>>> 514ed847
    Path storeTablePath = new Path(context.getWorkDir(), "output");
    LOG.info("Output data directory: " + storeTablePath);
    this.meta = CatalogUtil.newTableMeta(context.getDataChannel() != null ?
        context.getDataChannel().getStoreType() : CatalogProtos.StoreType.RAW);
    FileSystem fs = new RawLocalFileSystem();
    fs.mkdirs(storeTablePath);
    this.appender = (FileAppender) StorageManager.getFileStorageManager(context.getConf()).getAppender(meta,
        outSchema, new Path(storeTablePath, "output"));
    this.appender.enableStats();
    this.appender.init();
    this.indexWriter = bst.getIndexWriter(new Path(storeTablePath, "index"),
        BSTIndex.TWO_LEVEL_INDEX, keySchema, comp);
    this.indexWriter.setLoadNum(100);
    this.indexWriter.open();
  }

  @Override
  public Tuple next() throws IOException {
    Tuple tuple;
    Tuple keyTuple;
    Tuple prevKeyTuple = null;
    long offset;


    while((tuple = child.next()) != null) {
      offset = appender.getOffset();
      appender.addTuple(tuple);
      keyTuple = new VTuple(keySchema.size());
      RowStoreUtil.project(tuple, keyTuple, indexKeys);
      if (prevKeyTuple == null || !prevKeyTuple.equals(keyTuple)) {
        indexWriter.write(keyTuple, offset);
        prevKeyTuple = keyTuple;
      }
    }

    return null;
  }

  @Override
  public void rescan() throws IOException {
  }

  public void close() throws IOException {
    super.close();

    appender.flush();
    IOUtils.cleanup(LOG, appender);
    indexWriter.flush();
    IOUtils.cleanup(LOG, indexWriter);

    // Collect statistics data
    context.setResultStats(appender.getStats());
    context.addShuffleFileOutput(0, context.getTaskId().toString());
    appender = null;
    indexWriter = null;
  }
}<|MERGE_RESOLUTION|>--- conflicted
+++ resolved
@@ -70,13 +70,8 @@
       indexKeys[i] = inSchema.getColumnId(col.getQualifiedName());
     }
 
-<<<<<<< HEAD
-    BSTIndex bst = new BSTIndex(new TajoConf(context.getConf()));
-    this.comp = new TupleComparator(keySchema, sortSpecs);
-=======
     BSTIndex bst = new BSTIndex(new TajoConf());
     this.comp = new BaseTupleComparator(keySchema, sortSpecs);
->>>>>>> 514ed847
     Path storeTablePath = new Path(context.getWorkDir(), "output");
     LOG.info("Output data directory: " + storeTablePath);
     this.meta = CatalogUtil.newTableMeta(context.getDataChannel() != null ?
