--- conflicted
+++ resolved
@@ -82,14 +82,9 @@
     EvalTreeOptimizer evalOptimizer;
     boolean debugOrUnitTests;
 
-<<<<<<< HEAD
-    public PlanContext(Session session, LogicalPlan plan, QueryBlock block, EvalTreeOptimizer evalOptimizer,
+    public PlanContext(QueryContext context, LogicalPlan plan, QueryBlock block, EvalTreeOptimizer evalOptimizer,
                        boolean debugOrUnitTests) {
-      this.session = session;
-=======
-    public PlanContext(QueryContext context, LogicalPlan plan, QueryBlock block, boolean debugOrUnitTests) {
       this.queryContext = context;
->>>>>>> fbf71668
       this.plan = plan;
       this.queryBlock = block;
       this.evalOptimizer = evalOptimizer;
@@ -130,17 +125,9 @@
     LogicalPlan plan = new LogicalPlan(this);
 
     QueryBlock rootBlock = plan.newAndGetBlock(LogicalPlan.ROOT_BLOCK);
-<<<<<<< HEAD
-    PlanContext context = new PlanContext(session, plan, rootBlock, evalOptimizer, debug);
+    PlanContext context = new PlanContext(queryContext, plan, rootBlock, evalOptimizer, debug);
     preprocessor.visit(context, new Stack<Expr>(), expr);
     plan.resetGeneratedId();
-=======
-    PreprocessContext preProcessorCtx = new PreprocessContext(queryContext, plan, rootBlock);
-    preprocessor.visit(preProcessorCtx, new Stack<Expr>(), expr);
-    plan.resetGeneratedId();
-
-    PlanContext context = new PlanContext(queryContext, plan, plan.getRootBlock(), debug);
->>>>>>> fbf71668
     LogicalNode topMostNode = this.visit(context, new Stack<Expr>(), expr);
 
     // Add Root Node
