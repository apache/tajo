/**
 * Licensed to the Apache Software Foundation (ASF) under one
 * or more contributor license agreements.  See the NOTICE file
 * distributed with this work for additional information
 * regarding copyright ownership.  The ASF licenses this file
 * to you under the Apache License, Version 2.0 (the
 * "License"); you may not use this file except in compliance
 * with the License.  You may obtain a copy of the License at
 *
 *     http://www.apache.org/licenses/LICENSE-2.0
 *
 * Unless required by applicable law or agreed to in writing, software
 * distributed under the License is distributed on an "AS IS" BASIS,
 * WITHOUT WARRANTIES OR CONDITIONS OF ANY KIND, either express or implied.
 * See the License for the specific language governing permissions and
 * limitations under the License.
 */

package org.apache.tajo.engine.planner;

import com.google.common.annotations.VisibleForTesting;
import com.google.common.base.Joiner;
import com.google.common.collect.Lists;
import com.google.common.collect.Sets;
import org.apache.commons.logging.Log;
import org.apache.commons.logging.LogFactory;
import org.apache.hadoop.conf.Configuration;
import org.apache.hadoop.fs.ContentSummary;
import org.apache.hadoop.fs.FileStatus;
import org.apache.hadoop.fs.FileSystem;
import org.apache.hadoop.fs.Path;
import org.apache.tajo.algebra.*;
import org.apache.tajo.catalog.*;
import org.apache.tajo.catalog.partition.PartitionMethodDesc;
import org.apache.tajo.catalog.proto.CatalogProtos;
import org.apache.tajo.catalog.proto.CatalogProtos.IndexMethod;
import org.apache.tajo.common.TajoDataTypes;
import org.apache.tajo.datum.NullDatum;
import org.apache.tajo.engine.eval.*;
import org.apache.tajo.engine.exception.VerifyException;
import org.apache.tajo.engine.planner.LogicalPlan.QueryBlock;
import org.apache.tajo.engine.planner.logical.*;
import org.apache.tajo.engine.planner.rewrite.ProjectionPushDownRule;
import org.apache.tajo.engine.utils.SchemaUtil;
import org.apache.tajo.master.session.Session;
import org.apache.tajo.storage.StorageUtil;
import org.apache.tajo.util.KeyValueSet;
import org.apache.tajo.util.TUtil;

import java.util.*;

import static org.apache.tajo.algebra.CreateTable.PartitionType;
import static org.apache.tajo.engine.planner.ExprNormalizer.ExprNormalizedResult;
import static org.apache.tajo.engine.planner.LogicalPlan.BlockType;
import static org.apache.tajo.engine.planner.LogicalPlanPreprocessor.PreprocessContext;

/**
 * This class creates a logical plan from a nested tajo algebra expression ({@link org.apache.tajo.algebra})
 */
public class LogicalPlanner extends BaseAlgebraVisitor<LogicalPlanner.PlanContext, LogicalNode> {
  private static Log LOG = LogFactory.getLog(LogicalPlanner.class);
  private final CatalogService catalog;
  private final LogicalPlanPreprocessor preprocessor;
  private final ExprAnnotator exprAnnotator;
  private final ExprNormalizer normalizer;

  public LogicalPlanner(CatalogService catalog) {
    this.catalog = catalog;
    this.exprAnnotator = new ExprAnnotator(catalog);
    this.preprocessor = new LogicalPlanPreprocessor(catalog, exprAnnotator);
    this.normalizer = new ExprNormalizer();
  }

  public static class PlanContext {
    Session session;
    LogicalPlan plan;

    // transient data for each query block
    QueryBlock queryBlock;

    boolean debugOrUnitTests;

    public PlanContext(Session session, LogicalPlan plan, QueryBlock block, boolean debugOrUnitTests) {
      this.session = session;
      this.plan = plan;
      this.queryBlock = block;
      this.debugOrUnitTests = debugOrUnitTests;
    }

    public PlanContext(PlanContext context, QueryBlock block) {
      this.session = context.session;
      this.plan = context.plan;
      this.queryBlock = block;
      this.debugOrUnitTests = context.debugOrUnitTests;
    }

    public String toString() {
      return "block=" + queryBlock.getName() + ", relNum=" + queryBlock.getRelations().size() + ", "+
          queryBlock.namedExprsMgr.toString();
    }
  }

  /**
   * This generates a logical plan.
   *
   * @param expr A relational algebraic expression for a query.
   * @return A logical plan
   */
  public LogicalPlan createPlan(Session session, Expr expr) throws PlanningException {
    return createPlan(session, expr, false);
  }

  @VisibleForTesting
  public LogicalPlan createPlan(Session session, Expr expr, boolean debug) throws PlanningException {

    LogicalPlan plan = new LogicalPlan(session.getCurrentDatabase(), this);

    QueryBlock rootBlock = plan.newAndGetBlock(LogicalPlan.ROOT_BLOCK);
    PreprocessContext preProcessorCtx = new PreprocessContext(session, plan, rootBlock);
    preprocessor.visit(preProcessorCtx, new Stack<Expr>(), expr);

    PlanContext context = new PlanContext(session, plan, plan.getRootBlock(), debug);
    LogicalNode topMostNode = this.visit(context, new Stack<Expr>(), expr);

    // Add Root Node
    LogicalRootNode root = plan.createNode(LogicalRootNode.class);
    root.setInSchema(topMostNode.getOutSchema());
    root.setChild(topMostNode);
    root.setOutSchema(topMostNode.getOutSchema());
    plan.getRootBlock().setRoot(root);

    return plan;
  }

  public ExprAnnotator getExprAnnotator() {
    return this.exprAnnotator;
  }

  public void preHook(PlanContext context, Stack<Expr> stack, Expr expr) throws PlanningException {
    context.queryBlock.updateCurrentNode(expr);
  }

  public LogicalNode postHook(PlanContext context, Stack<Expr> stack, Expr expr, LogicalNode current)
      throws PlanningException {


    // Some generated logical nodes (e.g., implicit aggregation) without exprs will pass NULL as a expr parameter.
    // We should skip them.
    if (expr != null) {
      // A relation list including a single ScanNode will return a ScanNode instance that already passed postHook.
      // So, it skips the already-visited ScanNode instance.
      if (expr.getType() == OpType.RelationList && current.getType() == NodeType.SCAN) {
        return current;
      }
    }

    QueryBlock queryBlock = context.queryBlock;
    queryBlock.updateLatestNode(current);

    // if this node is the topmost
    if (stack.size() == 0) {
      queryBlock.setRoot(current);
    }

    if (!stack.empty()) {
      queryBlock.updateCurrentNode(stack.peek());
    }
    return current;
  }

  public LogicalNode visitExplain(PlanContext ctx, Stack<Expr> stack, Explain expr) throws PlanningException {
    ctx.plan.setExplain();
    return visit(ctx, stack, expr.getChild());
  }

  /*===============================================================================================
    Data Manupulation Language (DML) SECTION
   ===============================================================================================*/


  /*===============================================================================================
    PROJECTION SECTION
   ===============================================================================================*/
  @Override
  public LogicalNode visitProjection(PlanContext context, Stack<Expr> stack, Projection projection)
      throws PlanningException {


    LogicalPlan plan = context.plan;
    QueryBlock block = context.queryBlock;

    // If a non-from statement is given
    if (!projection.hasChild()) {
      return buildPlanForNoneFromStatement(context, stack, projection);
    }

    String [] referenceNames;
    // in prephase, insert all target list into NamedExprManagers.
    // Then it gets reference names, each of which points an expression in target list.
    referenceNames = doProjectionPrephase(context, projection);

    ////////////////////////////////////////////////////////
    // Visit and Build Child Plan
    ////////////////////////////////////////////////////////
    stack.push(projection);
    LogicalNode child = visit(context, stack, projection.getChild());

    // check if it is implicit aggregation. If so, it inserts group-by node to its child.
    if (block.isAggregationRequired()) {
      child = insertGroupbyNode(context, child, stack);
    }
    stack.pop();
    ////////////////////////////////////////////////////////

    ProjectionNode projectionNode;
    Target [] targets;
    targets = buildTargets(plan, block, referenceNames);

    // Set ProjectionNode
    projectionNode = context.queryBlock.getNodeFromExpr(projection);
    projectionNode.setInSchema(child.getOutSchema());
    projectionNode.setTargets(targets);
    projectionNode.setChild(child);

    if (projection.isDistinct() && block.hasNode(NodeType.GROUP_BY)) {
      throw new VerifyException("Cannot support grouping and distinct at the same time yet");
    } else {
      if (projection.isDistinct()) {
        insertDistinctOperator(context, projectionNode, child, stack);
      }
    }

    // It's for debugging and unit tests purpose.
    // It sets raw targets, all of them are raw expressions instead of references.
    if (context.debugOrUnitTests) {
      setRawTargets(context, targets, referenceNames, projection);
    }

    verifyProjectedFields(block, projectionNode);
    return projectionNode;
  }

  private void setRawTargets(PlanContext context, Target[] targets, String[] referenceNames,
                             Projection projection) throws PlanningException {
    LogicalPlan plan = context.plan;
    QueryBlock block = context.queryBlock;

    // It's for debugging or unit tests.
    Target [] rawTargets = new Target[projection.getNamedExprs().length];
    for (int i = 0; i < projection.getNamedExprs().length; i++) {
      NamedExpr namedExpr = projection.getNamedExprs()[i];
      EvalNode evalNode = exprAnnotator.createEvalNode(plan, block, namedExpr.getExpr());
      rawTargets[i] = new Target(evalNode, referenceNames[i]);
    }
    // it's for debugging or unit testing
    block.setRawTargets(rawTargets);
  }

  private void insertDistinctOperator(PlanContext context, ProjectionNode projectionNode, LogicalNode child,
                                      Stack<Expr> stack) throws PlanningException {
    LogicalPlan plan = context.plan;
    QueryBlock block = context.queryBlock;

    Schema outSchema = projectionNode.getOutSchema();
    GroupbyNode dupRemoval = context.plan.createNode(GroupbyNode.class);
    dupRemoval.setChild(child);
    dupRemoval.setInSchema(projectionNode.getInSchema());
    dupRemoval.setTargets(PlannerUtil.schemaToTargets(outSchema));
    dupRemoval.setGroupingColumns(outSchema.toArray());

    block.registerNode(dupRemoval);
    postHook(context, stack, null, dupRemoval);

    projectionNode.setChild(dupRemoval);
    projectionNode.setInSchema(dupRemoval.getOutSchema());
  }

  private String [] doProjectionPrephase(PlanContext context, Projection projection) throws PlanningException {
    QueryBlock block = context.queryBlock;

    int finalTargetNum = projection.size();
    String [] referenceNames = new String[finalTargetNum];
    ExprNormalizedResult [] normalizedExprList = new ExprNormalizedResult[finalTargetNum];
    NamedExpr namedExpr;
    for (int i = 0; i < finalTargetNum; i++) {
      namedExpr = projection.getNamedExprs()[i];

      if (PlannerUtil.existsAggregationFunction(namedExpr)) {
        block.setAggregationRequire();
      }
      // dissect an expression into multiple parts (at most dissected into three parts)
      normalizedExprList[i] = normalizer.normalize(context, namedExpr.getExpr());
    }

    // Note: Why separate normalization and add(Named)Expr?
    //
    // ExprNormalizer internally makes use of the named exprs in NamedExprsManager.
    // If we don't separate normalization work and addExprWithName, addExprWithName will find named exprs evaluated
    // the same logical node. It will cause impossible evaluation in physical executors.
    for (int i = 0; i < finalTargetNum; i++) {
      namedExpr = projection.getNamedExprs()[i];
      // Get all projecting references
      if (namedExpr.hasAlias()) {
        NamedExpr aliasedExpr = new NamedExpr(normalizedExprList[i].baseExpr, namedExpr.getAlias());
        referenceNames[i] = block.namedExprsMgr.addNamedExpr(aliasedExpr);
      } else {
        referenceNames[i] = block.namedExprsMgr.addExpr(normalizedExprList[i].baseExpr);
      }

      // Add sub-expressions (i.e., aggregation part and scalar part) from dissected parts.
      block.namedExprsMgr.addNamedExprArray(normalizedExprList[i].aggExprs);
      block.namedExprsMgr.addNamedExprArray(normalizedExprList[i].scalarExprs);
    }

    return referenceNames;
  }

  /**
   * It builds non-from statement (only expressions) like '<code>SELECT 1+3 as plus</code>'.
   */
  private EvalExprNode buildPlanForNoneFromStatement(PlanContext context, Stack<Expr> stack, Projection projection)
      throws PlanningException {
    LogicalPlan plan = context.plan;
    QueryBlock block = context.queryBlock;

    int finalTargetNum = projection.getNamedExprs().length;
    Target [] targets = new Target[finalTargetNum];

    for (int i = 0; i < targets.length; i++) {
      NamedExpr namedExpr = projection.getNamedExprs()[i];
      EvalNode evalNode = exprAnnotator.createEvalNode(plan, block, namedExpr.getExpr());
      if (namedExpr.hasAlias()) {
        targets[i] = new Target(evalNode, namedExpr.getAlias());
      } else {
        targets[i] = new Target(evalNode, context.plan.generateUniqueColumnName(namedExpr.getExpr()));
      }
    }
    EvalExprNode evalExprNode = context.queryBlock.getNodeFromExpr(projection);
    evalExprNode.setTargets(targets);
    evalExprNode.setOutSchema(PlannerUtil.targetToSchema(targets));
    // it's for debugging or unit testing
    block.setRawTargets(targets);
    return evalExprNode;
  }

  private Target [] buildTargets(LogicalPlan plan, QueryBlock block, String[] referenceNames)
      throws PlanningException {
    Target [] targets = new Target[referenceNames.length];

    for (int i = 0; i < referenceNames.length; i++) {
      if (block.namedExprsMgr.isEvaluated(referenceNames[i])) {
        targets[i] = block.namedExprsMgr.getTarget(referenceNames[i]);
      } else {
        NamedExpr namedExpr = block.namedExprsMgr.getNamedExpr(referenceNames[i]);
        EvalNode evalNode = exprAnnotator.createEvalNode(plan, block, namedExpr.getExpr());
        block.namedExprsMgr.markAsEvaluated(referenceNames[i], evalNode);
        targets[i] = new Target(evalNode, referenceNames[i]);
      }
    }
    return targets;
  }

  public static void verifyProjectedFields(QueryBlock block, Projectable projectable) throws PlanningException {
    if (projectable instanceof ProjectionNode && block.hasNode(NodeType.GROUP_BY)) {
      for (Target target : projectable.getTargets()) {
        Set<Column> columns = EvalTreeUtil.findUniqueColumns(target.getEvalTree());
        for (Column c : columns) {
          if (!projectable.getInSchema().contains(c)) {
            throw new PlanningException(c.getQualifiedName()
                + " must appear in the GROUP BY clause or be used in an aggregate function at node ("
                + projectable.getPID() + ")" );
          }
        }
      }
    } else  if (projectable instanceof GroupbyNode) {
      GroupbyNode groupbyNode = (GroupbyNode) projectable;
      // It checks if all column references within each target can be evaluated with the input schema.
      int groupingColumnNum = groupbyNode.getGroupingColumns().length;
      for (int i = 0; i < groupingColumnNum; i++) {
        Set<Column> columns = EvalTreeUtil.findUniqueColumns(groupbyNode.getTargets()[i].getEvalTree());
        if (!projectable.getInSchema().containsAll(columns)) {
          throw new PlanningException(String.format("Cannot get the field(s) \"%s\" at node (%d)",
              TUtil.collectionToString(columns), projectable.getPID()));
        }
      }
      if (groupbyNode.hasAggFunctions()) {
        for (AggregationFunctionCallEval f : groupbyNode.getAggFunctions()) {
          Set<Column> columns = EvalTreeUtil.findUniqueColumns(f);
          for (Column c : columns) {
            if (!projectable.getInSchema().contains(c)) {
              throw new PlanningException(String.format("Cannot get the field \"%s\" at node (%d)",
                  c, projectable.getPID()));
            }
          }
        }
      }
    } else if (projectable instanceof RelationNode) {
      RelationNode relationNode = (RelationNode) projectable;
      for (Target target : projectable.getTargets()) {
        Set<Column> columns = EvalTreeUtil.findUniqueColumns(target.getEvalTree());
        for (Column c : columns) {
          if (!relationNode.getTableSchema().contains(c)) {
            throw new PlanningException(String.format("Cannot get the field \"%s\" at node (%d)",
                c, projectable.getPID()));
          }
        }
      }
    } else {
      for (Target target : projectable.getTargets()) {
        Set<Column> columns = EvalTreeUtil.findUniqueColumns(target.getEvalTree());
        for (Column c : columns) {
          if (!projectable.getInSchema().contains(c)) {
            throw new PlanningException(String.format("Cannot get the field \"%s\" at node (%d)",
                c, projectable.getPID()));
          }
        }
      }
    }
  }

  /**
   * Insert a group-by operator before a sort or a projection operator.
   * It is used only when a group-by clause is not given.
   */
  private LogicalNode insertGroupbyNode(PlanContext context, LogicalNode child, Stack<Expr> stack)
      throws PlanningException {

    LogicalPlan plan = context.plan;
    QueryBlock block = context.queryBlock;
    GroupbyNode groupbyNode = context.plan.createNode(GroupbyNode.class);
    groupbyNode.setChild(child);
    groupbyNode.setInSchema(child.getOutSchema());

    groupbyNode.setGroupingColumns(new Column[] {});

    Set<String> aggEvalNames = new LinkedHashSet<String>();
    Set<AggregationFunctionCallEval> aggEvals = new LinkedHashSet<AggregationFunctionCallEval>();
    boolean includeDistinctFunction = false;
    for (Iterator<NamedExpr> it = block.namedExprsMgr.getIteratorForUnevaluatedExprs(); it.hasNext();) {
      NamedExpr rawTarget = it.next();
      try {
        includeDistinctFunction = PlannerUtil.existsDistinctAggregationFunction(rawTarget.getExpr());
        EvalNode evalNode = exprAnnotator.createEvalNode(context.plan, context.queryBlock, rawTarget.getExpr());
        if (evalNode.getType() == EvalType.AGG_FUNCTION) {
          aggEvalNames.add(rawTarget.getAlias());
          aggEvals.add((AggregationFunctionCallEval) evalNode);
          block.namedExprsMgr.markAsEvaluated(rawTarget.getAlias(), evalNode);
        }
      } catch (VerifyException ve) {
      }
    }

    groupbyNode.setDistinct(includeDistinctFunction);
    groupbyNode.setAggFunctions(aggEvals.toArray(new AggregationFunctionCallEval[aggEvals.size()]));
    Target [] targets = ProjectionPushDownRule.buildGroupByTarget(groupbyNode, null,
        aggEvalNames.toArray(new String[aggEvalNames.size()]));
    groupbyNode.setTargets(targets);

    // this inserted group-by node doesn't pass through preprocessor. So manually added.
    block.registerNode(groupbyNode);
    postHook(context, stack, null, groupbyNode);
    return groupbyNode;
  }

  /*===============================================================================================
    SORT SECTION
  ===============================================================================================*/
  @Override
  public LimitNode visitLimit(PlanContext context, Stack<Expr> stack, Limit limit) throws PlanningException {
    QueryBlock block = context.queryBlock;

    EvalNode firstFetNum;
    LogicalNode child;
    if (limit.getFetchFirstNum().getType() == OpType.Literal) {
      firstFetNum = exprAnnotator.createEvalNode(context.plan, block, limit.getFetchFirstNum());

      ////////////////////////////////////////////////////////
      // Visit and Build Child Plan
      ////////////////////////////////////////////////////////
      stack.push(limit);
      child = visit(context, stack, limit.getChild());
      stack.pop();
      ////////////////////////////////////////////////////////
    } else {
      ExprNormalizedResult normalizedResult = normalizer.normalize(context, limit.getFetchFirstNum());
      String referName = block.namedExprsMgr.addExpr(normalizedResult.baseExpr);
      block.namedExprsMgr.addNamedExprArray(normalizedResult.aggExprs);
      block.namedExprsMgr.addNamedExprArray(normalizedResult.scalarExprs);

      ////////////////////////////////////////////////////////
      // Visit and Build Child Plan
      ////////////////////////////////////////////////////////
      stack.push(limit);
      child = visit(context, stack, limit.getChild());
      stack.pop();
      ////////////////////////////////////////////////////////

      if (block.namedExprsMgr.isEvaluated(referName)) {
        firstFetNum = block.namedExprsMgr.getTarget(referName).getEvalTree();
      } else {
        NamedExpr namedExpr = block.namedExprsMgr.getNamedExpr(referName);
        firstFetNum = exprAnnotator.createEvalNode(context.plan, block, namedExpr.getExpr());
        block.namedExprsMgr.markAsEvaluated(referName, firstFetNum);
      }
    }
    LimitNode limitNode = block.getNodeFromExpr(limit);
    limitNode.setChild(child);
    limitNode.setInSchema(child.getOutSchema());
    limitNode.setOutSchema(child.getOutSchema());

    limitNode.setFetchFirst(firstFetNum.eval(null, null).asInt8());

    return limitNode;
  }

  @Override
  public SortNode visitSort(PlanContext context, Stack<Expr> stack, Sort sort) throws PlanningException {
    QueryBlock block = context.queryBlock;

    int sortKeyNum = sort.getSortSpecs().length;
    Sort.SortSpec[] sortSpecs = sort.getSortSpecs();
    String [] referNames = new String[sortKeyNum];

    ExprNormalizedResult [] normalizedExprList = new ExprNormalizedResult[sortKeyNum];
    for (int i = 0; i < sortKeyNum; i++) {
      normalizedExprList[i] = normalizer.normalize(context, sortSpecs[i].getKey());
    }
    for (int i = 0; i < sortKeyNum; i++) {
      referNames[i] = block.namedExprsMgr.addExpr(normalizedExprList[i].baseExpr);
      block.namedExprsMgr.addNamedExprArray(normalizedExprList[i].aggExprs);
      block.namedExprsMgr.addNamedExprArray(normalizedExprList[i].scalarExprs);
    }

    ////////////////////////////////////////////////////////
    // Visit and Build Child Plan
    ////////////////////////////////////////////////////////
    stack.push(sort);
    LogicalNode child = visit(context, stack, sort.getChild());
    if (block.isAggregationRequired()) {
      child = insertGroupbyNode(context, child, stack);
    }
    stack.pop();
    ////////////////////////////////////////////////////////

    SortNode sortNode = block.getNodeFromExpr(sort);
    sortNode.setChild(child);
    sortNode.setInSchema(child.getOutSchema());
    sortNode.setOutSchema(child.getOutSchema());


    // Building sort keys
    sortNode.setSortSpecs(annotateSortSpecs(block, referNames, sortSpecs));
    return sortNode;
  }

  private static SortSpec[] annotateSortSpecs(QueryBlock block, String [] referNames, Sort.SortSpec[] rawSortSpecs) {
    int sortKeyNum = rawSortSpecs.length;
    Column column;
    SortSpec [] annotatedSortSpecs = new SortSpec[sortKeyNum];
    for (int i = 0; i < sortKeyNum; i++) {
      if (block.namedExprsMgr.isEvaluated(referNames[i])) {
        column = block.namedExprsMgr.getTarget(referNames[i]).getNamedColumn();
      } else {
        throw new IllegalStateException("Unexpected State: " + TUtil.arrayToString(rawSortSpecs));
      }
      annotatedSortSpecs[i] = new SortSpec(column, rawSortSpecs[i].isAscending(), rawSortSpecs[i].isNullFirst());
    }
    return annotatedSortSpecs;
  }

  /*===============================================================================================
    GROUP BY SECTION
   ===============================================================================================*/

  @Override
  public LogicalNode visitHaving(PlanContext context, Stack<Expr> stack, Having expr) throws PlanningException {
    QueryBlock block = context.queryBlock;

    ExprNormalizedResult normalizedResult = normalizer.normalize(context, expr.getQual());
    String referName = block.namedExprsMgr.addExpr(normalizedResult.baseExpr);
    block.namedExprsMgr.addNamedExprArray(normalizedResult.aggExprs);
    block.namedExprsMgr.addNamedExprArray(normalizedResult.scalarExprs);

    ////////////////////////////////////////////////////////
    // Visit and Build Child Plan
    ////////////////////////////////////////////////////////
    stack.push(expr);
    LogicalNode child = visit(context, stack, expr.getChild());
    stack.pop();
    ////////////////////////////////////////////////////////

    HavingNode having = context.queryBlock.getNodeFromExpr(expr);
    having.setChild(child);
    having.setInSchema(child.getOutSchema());
    having.setOutSchema(child.getOutSchema());

    EvalNode havingCondition;
    if (block.namedExprsMgr.isEvaluated(referName)) {
      havingCondition = block.namedExprsMgr.getTarget(referName).getEvalTree();
    } else {
      NamedExpr namedExpr = block.namedExprsMgr.getNamedExpr(referName);
      havingCondition = exprAnnotator.createEvalNode(context.plan, block, namedExpr.getExpr());
      block.namedExprsMgr.markAsEvaluated(referName, havingCondition);
    }

    // set having condition
    having.setQual(havingCondition);

    return having;
  }

  @Override
  public LogicalNode visitGroupBy(PlanContext context, Stack<Expr> stack, Aggregation aggregation)
      throws PlanningException {

    // Initialization Phase:
    LogicalPlan plan = context.plan;
    QueryBlock block = context.queryBlock;

    // Normalize grouping keys and add normalized grouping keys to NamedExprManager
    int groupingKeyNum = aggregation.getGroupSet()[0].getGroupingSets().length;
    ExprNormalizedResult [] normalizedResults = new ExprNormalizedResult[groupingKeyNum];
    for (int i = 0; i < groupingKeyNum; i++) {
      Expr groupingKey = aggregation.getGroupSet()[0].getGroupingSets()[i];
      normalizedResults[i] = normalizer.normalize(context, groupingKey);
    }

    String [] groupingKeyRefNames = new String[groupingKeyNum];
    for (int i = 0; i < groupingKeyNum; i++) {
      groupingKeyRefNames[i] = block.namedExprsMgr.addExpr(normalizedResults[i].baseExpr);
      block.namedExprsMgr.addNamedExprArray(normalizedResults[i].aggExprs);
      block.namedExprsMgr.addNamedExprArray(normalizedResults[i].scalarExprs);
    }

    ////////////////////////////////////////////////////////
    // Visit and Build Child Plan
    ////////////////////////////////////////////////////////
    stack.push(aggregation);
    LogicalNode child = visit(context, stack, aggregation.getChild());
    stack.pop();
    ////////////////////////////////////////////////////////
    GroupbyNode groupingNode = context.queryBlock.getNodeFromExpr(aggregation);
    groupingNode.setChild(child);
    groupingNode.setInSchema(child.getOutSchema());

    // Set grouping sets
    Column [] groupingColumns = new Column[aggregation.getGroupSet()[0].getGroupingSets().length];
    for (int i = 0; i < groupingColumns.length; i++) {
      if (block.namedExprsMgr.isEvaluated(groupingKeyRefNames[i])) {
        groupingColumns[i] = block.namedExprsMgr.getTarget(groupingKeyRefNames[i]).getNamedColumn();
      } else {
        throw new PlanningException("Each grouping column expression must be a scalar expression.");
      }
    }
    groupingNode.setGroupingColumns(groupingColumns);

    ////////////////////////////////////////////////////////
    // Visit and Build Child Plan
    ////////////////////////////////////////////////////////

    // create EvalNodes and check if each EvalNode can be evaluated here.
    List<String> aggEvalNames = TUtil.newList();
    List<AggregationFunctionCallEval> aggEvalNodes = TUtil.newList();
    boolean includeDistinctFunction = false;
    for (Iterator<NamedExpr> iterator = block.namedExprsMgr.getIteratorForUnevaluatedExprs(); iterator.hasNext();) {
      NamedExpr namedExpr = iterator.next();
      try {
        includeDistinctFunction |= PlannerUtil.existsDistinctAggregationFunction(namedExpr.getExpr());
        EvalNode evalNode = exprAnnotator.createEvalNode(context.plan, context.queryBlock, namedExpr.getExpr());
        if (evalNode.getType() == EvalType.AGG_FUNCTION) {
          block.namedExprsMgr.markAsEvaluated(namedExpr.getAlias(), evalNode);
          aggEvalNames.add(namedExpr.getAlias());
          aggEvalNodes.add((AggregationFunctionCallEval) evalNode);
        }
      } catch (VerifyException ve) {
      }
    }
    // if there is at least one distinct aggregation function
    groupingNode.setDistinct(includeDistinctFunction);
    groupingNode.setAggFunctions(aggEvalNodes.toArray(new AggregationFunctionCallEval[aggEvalNodes.size()]));

    Target [] targets = new Target[groupingKeyNum + aggEvalNames.size()];

    // In target, grouping columns will be followed by aggregation evals.
    //
    // col1, col2, col3,   sum(..),  agv(..)
    // ^^^^^^^^^^^^^^^    ^^^^^^^^^^^^^^^^^^
    //  grouping keys      aggregation evals

    // Build grouping keys
    for (int i = 0; i < groupingKeyNum; i++) {
      Target target = block.namedExprsMgr.getTarget(groupingNode.getGroupingColumns()[i].getQualifiedName());
      targets[i] = target;
    }

    for (int i = 0, targetIdx = groupingKeyNum; i < aggEvalNodes.size(); i++, targetIdx++) {
      targets[targetIdx] = block.namedExprsMgr.getTarget(aggEvalNames.get(i));
    }

    groupingNode.setTargets(targets);
    block.unsetAggregationRequire();

    verifyProjectedFields(block, groupingNode);
    return groupingNode;
  }

  private static final Column[] ALL= Lists.newArrayList().toArray(new Column[0]);

  public static List<Column[]> generateCuboids(Column[] columns) {
    int numCuboids = (int) Math.pow(2, columns.length);
    int maxBits = columns.length;

    List<Column[]> cube = Lists.newArrayList();
    List<Column> cuboidCols;

    cube.add(ALL);
    for (int cuboidId = 1; cuboidId < numCuboids; cuboidId++) {
      cuboidCols = Lists.newArrayList();
      for (int j = 0; j < maxBits; j++) {
        int bit = 1 << j;
        if ((cuboidId & bit) == bit) {
          cuboidCols.add(columns[j]);
        }
      }
      cube.add(cuboidCols.toArray(new Column[cuboidCols.size()]));
    }
    return cube;
  }

  @Override
  public SelectionNode visitFilter(PlanContext context, Stack<Expr> stack, Selection selection)
      throws PlanningException {
    QueryBlock block = context.queryBlock;

    ExprNormalizedResult normalizedResult = normalizer.normalize(context, selection.getQual());
    block.namedExprsMgr.addExpr(normalizedResult.baseExpr);
    if (normalizedResult.aggExprs.size() > 0 || normalizedResult.scalarExprs.size() > 0) {
      throw new VerifyException("Filter condition cannot include aggregation function");
    }

    ////////////////////////////////////////////////////////
    // Visit and Build Child Plan
    ////////////////////////////////////////////////////////
    stack.push(selection);
    LogicalNode child = visit(context, stack, selection.getChild());
    stack.pop();
    ////////////////////////////////////////////////////////

    SelectionNode selectionNode = context.queryBlock.getNodeFromExpr(selection);
    selectionNode.setChild(child);
    selectionNode.setInSchema(child.getOutSchema());
    selectionNode.setOutSchema(child.getOutSchema());

    // Create EvalNode for a search condition.
    EvalNode searchCondition = exprAnnotator.createEvalNode(context.plan, block, selection.getQual());
    EvalNode simplified = AlgebraicUtil.eliminateConstantExprs(searchCondition);
    // set selection condition
    selectionNode.setQual(simplified);

    return selectionNode;
  }

  /*===============================================================================================
    JOIN SECTION
   ===============================================================================================*/

  @Override
  public LogicalNode visitJoin(PlanContext context, Stack<Expr> stack, Join join)
      throws PlanningException {
    // Phase 1: Init
    LogicalPlan plan = context.plan;
    QueryBlock block = context.queryBlock;

    if (join.hasQual()) {
      ExprNormalizedResult normalizedResult = normalizer.normalize(context, join.getQual());
      block.namedExprsMgr.addExpr(normalizedResult.baseExpr);
      if (normalizedResult.aggExprs.size() > 0 || normalizedResult.scalarExprs.size() > 0) {
        throw new VerifyException("Filter condition cannot include aggregation function");
      }
    }

    ////////////////////////////////////////////////////////
    // Visit and Build Child Plan
    ////////////////////////////////////////////////////////
    stack.push(join);
    LogicalNode left = visit(context, stack, join.getLeft());
    LogicalNode right = visit(context, stack, join.getRight());
    stack.pop();
    ////////////////////////////////////////////////////////

    JoinNode joinNode = context.queryBlock.getNodeFromExpr(join);
    joinNode.setJoinType(join.getJoinType());
    joinNode.setLeftChild(left);
    joinNode.setRightChild(right);

    // Set A merged input schema
    Schema merged;
    if (join.isNatural()) {
      merged = getNaturalJoinSchema(left, right);
    } else {
      merged = SchemaUtil.merge(left.getOutSchema(), right.getOutSchema());
    }
    joinNode.setInSchema(merged);

    // Create EvalNode for a search condition.
    EvalNode joinCondition = null;
    if (join.hasQual()) {
      EvalNode evalNode = exprAnnotator.createEvalNode(context.plan, block, join.getQual());
      joinCondition = AlgebraicUtil.eliminateConstantExprs(evalNode);
    }

    List<String> newlyEvaluatedExprs = getNewlyEvaluatedExprsForJoin(plan, block, joinNode, stack);
    List<Target> targets = TUtil.newList(PlannerUtil.schemaToTargets(merged));

    for (String newAddedExpr : newlyEvaluatedExprs) {
      targets.add(block.namedExprsMgr.getTarget(newAddedExpr, true));
    }
    joinNode.setTargets(targets.toArray(new Target[targets.size()]));

    // Determine join conditions
    if (join.isNatural()) { // if natural join, it should have the equi-join conditions by common column names
      EvalNode njCond = getNaturalJoinCondition(joinNode);
      joinNode.setJoinQual(njCond);
    } else if (join.hasQual()) { // otherwise, the given join conditions are set
      joinNode.setJoinQual(joinCondition);
    }

    return joinNode;
  }

  private List<String> getNewlyEvaluatedExprsForJoin(LogicalPlan plan, QueryBlock block, JoinNode joinNode,
                                                   Stack<Expr> stack) {
    EvalNode evalNode;
    List<String> newlyEvaluatedExprs = TUtil.newList();
    for (Iterator<NamedExpr> it = block.namedExprsMgr.getIteratorForUnevaluatedExprs(); it.hasNext();) {
      NamedExpr namedExpr = it.next();
      try {
        evalNode = exprAnnotator.createEvalNode(plan, block, namedExpr.getExpr());
        if (LogicalPlanner.checkIfBeEvaluatedAtJoin(block, evalNode, joinNode, stack.peek().getType() != OpType.Join)) {
          block.namedExprsMgr.markAsEvaluated(namedExpr.getAlias(), evalNode);
          newlyEvaluatedExprs.add(namedExpr.getAlias());
        }
      } catch (VerifyException ve) {} catch (PlanningException e) {
        e.printStackTrace();
      }
    }
    return newlyEvaluatedExprs;
  }

  private static Schema getNaturalJoinSchema(LogicalNode left, LogicalNode right) {
    Schema joinSchema = new Schema();
    Schema commons = SchemaUtil.getNaturalJoinColumns(left.getOutSchema(), right.getOutSchema());
    joinSchema.addColumns(commons);
    for (Column c : left.getOutSchema().getColumns()) {
      if (!joinSchema.contains(c.getQualifiedName())) {
        joinSchema.addColumn(c);
      }
    }

    for (Column c : right.getOutSchema().getColumns()) {
      if (!joinSchema.contains(c.getQualifiedName())) {
        joinSchema.addColumn(c);
      }
    }
    return joinSchema;
  }

  private static EvalNode getNaturalJoinCondition(JoinNode joinNode) {
    Schema leftSchema = joinNode.getLeftChild().getInSchema();
    Schema rightSchema = joinNode.getRightChild().getInSchema();
    Schema commons = SchemaUtil.getNaturalJoinColumns(leftSchema, rightSchema);

    EvalNode njQual = null;
    EvalNode equiQual;
    Column leftJoinKey;
    Column rightJoinKey;

    for (Column common : commons.getColumns()) {
      leftJoinKey = leftSchema.getColumn(common.getQualifiedName());
      rightJoinKey = rightSchema.getColumn(common.getQualifiedName());
      equiQual = new BinaryEval(EvalType.EQUAL,
          new FieldEval(leftJoinKey), new FieldEval(rightJoinKey));
      if (njQual == null) {
        njQual = equiQual;
      } else {
        njQual = new BinaryEval(EvalType.AND, njQual, equiQual);
      }
    }

    return njQual;
  }

  private LogicalNode createCartesianProduct(PlanContext context, LogicalNode left, LogicalNode right)
      throws PlanningException {
    LogicalPlan plan = context.plan;
    QueryBlock block = context.queryBlock;

    Schema merged = SchemaUtil.merge(left.getOutSchema(), right.getOutSchema());
    JoinNode join = plan.createNode(JoinNode.class);
    join.init(JoinType.CROSS, left, right);
    join.setInSchema(merged);

    EvalNode evalNode;
    List<String> newlyEvaluatedExprs = TUtil.newList();
    for (Iterator<NamedExpr> it = block.namedExprsMgr.getIteratorForUnevaluatedExprs(); it.hasNext();) {
      NamedExpr namedExpr = it.next();
      try {
        evalNode = exprAnnotator.createEvalNode(plan, block, namedExpr.getExpr());
        if (EvalTreeUtil.findDistinctAggFunction(evalNode).size() == 0) {
          block.namedExprsMgr.markAsEvaluated(namedExpr.getAlias(), evalNode);
          newlyEvaluatedExprs.add(namedExpr.getAlias());
        }
      } catch (VerifyException ve) {}
    }

    List<Target> targets = TUtil.newList(PlannerUtil.schemaToTargets(merged));
    for (String newAddedExpr : newlyEvaluatedExprs) {
      targets.add(block.namedExprsMgr.getTarget(newAddedExpr, true));
    }
    join.setTargets(targets.toArray(new Target[targets.size()]));
    return join;
  }

  @Override
  public LogicalNode visitRelationList(PlanContext context, Stack<Expr> stack, RelationList relations)
      throws PlanningException {

    LogicalNode current = visit(context, stack, relations.getRelations()[0]);

    LogicalNode left;
    LogicalNode right;
    if (relations.size() > 1) {

      for (int i = 1; i < relations.size(); i++) {
        left = current;
        right = visit(context, stack, relations.getRelations()[i]);
        current = createCartesianProduct(context, left, right);
      }
    }
    context.queryBlock.registerNode(current);

    return current;
  }

  @Override
  public ScanNode visitRelation(PlanContext context, Stack<Expr> stack, Relation expr)
      throws PlanningException {
    QueryBlock block = context.queryBlock;

    ScanNode scanNode = block.getNodeFromExpr(expr);
    updatePhysicalInfo(scanNode.getTableDesc());

    // Find expression which can be evaluated at this relation node.
    // Except for column references, additional expressions used in select list, where clause, order-by clauses
    // can be evaluated here. Their reference names are kept in newlyEvaluatedExprsRef.
    Set<String> newlyEvaluatedExprsReferences = new LinkedHashSet<String>();
    for (Iterator<NamedExpr> iterator = block.namedExprsMgr.getIteratorForUnevaluatedExprs(); iterator.hasNext();) {
      NamedExpr rawTarget = iterator.next();
      try {
        EvalNode evalNode = exprAnnotator.createEvalNode(context.plan, context.queryBlock, rawTarget.getExpr());
        if (checkIfBeEvaluatedAtRelation(block, evalNode, scanNode)) {
          block.namedExprsMgr.markAsEvaluated(rawTarget.getAlias(), evalNode);
          newlyEvaluatedExprsReferences.add(rawTarget.getAlias()); // newly added exr
        }
      } catch (VerifyException ve) {
      }
    }

    // Assume that each unique expr is evaluated once.
    LinkedHashSet<Target> targets = createFieldTargetsFromRelation(block, scanNode, newlyEvaluatedExprsReferences);

    // The fact the some expr is included in newlyEvaluatedExprsReferences means that it is already evaluated.
    // So, we get a raw expression and then creates a target.
    for (String reference : newlyEvaluatedExprsReferences) {
      NamedExpr refrrer = block.namedExprsMgr.getNamedExpr(reference);
      EvalNode evalNode = exprAnnotator.createEvalNode(context.plan, block, refrrer.getExpr());
      targets.add(new Target(evalNode, reference));
    }

    scanNode.setTargets(targets.toArray(new Target[targets.size()]));

    verifyProjectedFields(block, scanNode);
    return scanNode;
  }

  private static LinkedHashSet<Target> createFieldTargetsFromRelation(QueryBlock block, RelationNode relationNode,
                                                      Set<String> newlyEvaluatedRefNames) {
    LinkedHashSet<Target> targets = Sets.newLinkedHashSet();
    for (Column column : relationNode.getTableSchema().getColumns()) {
      String aliasName = block.namedExprsMgr.checkAndGetIfAliasedColumn(column.getQualifiedName());
      if (aliasName != null) {
        targets.add(new Target(new FieldEval(column), aliasName));
        newlyEvaluatedRefNames.remove(aliasName);
      } else {
        targets.add(new Target(new FieldEval(column)));
      }
    }
    return targets;
  }

  private void updatePhysicalInfo(TableDesc desc) {
    if (desc.getPath() != null) {
      try {
        FileSystem fs = desc.getPath().getFileSystem(new Configuration());
        FileStatus status = fs.getFileStatus(desc.getPath());
        if (desc.getStats() != null && (status.isDirectory() || status.isFile())) {
          ContentSummary summary = fs.getContentSummary(desc.getPath());
          if (summary != null) {
            long volume = summary.getLength();
            desc.getStats().setNumBytes(volume);
          }
        }
      } catch (Throwable t) {
        LOG.warn(t);
      }
    }
  }

  public TableSubQueryNode visitTableSubQuery(PlanContext context, Stack<Expr> stack, TablePrimarySubQuery expr)
      throws PlanningException {
    QueryBlock block = context.queryBlock;

    QueryBlock childBlock = context.plan.getBlock(context.plan.getBlockNameByExpr(expr.getSubQuery()));
    PlanContext newContext = new PlanContext(context, childBlock);
    LogicalNode child = visit(newContext, new Stack<Expr>(), expr.getSubQuery());
    TableSubQueryNode subQueryNode = context.queryBlock.getNodeFromExpr(expr);
    context.plan.connectBlocks(childBlock, context.queryBlock, BlockType.TableSubQuery);
    subQueryNode.setSubQuery(child);

    // Add additional expressions required in upper nodes.
    Set<String> newlyEvaluatedExprs = TUtil.newHashSet();
    for (NamedExpr rawTarget : block.namedExprsMgr.getAllNamedExprs()) {
      try {
        EvalNode evalNode = exprAnnotator.createEvalNode(context.plan, context.queryBlock, rawTarget.getExpr());
        if (checkIfBeEvaluatedAtRelation(block, evalNode, subQueryNode)) {
          block.namedExprsMgr.markAsEvaluated(rawTarget.getAlias(), evalNode);
          newlyEvaluatedExprs.add(rawTarget.getAlias()); // newly added exr
        }
      } catch (VerifyException ve) {
      }
    }

    // Assume that each unique expr is evaluated once.
    LinkedHashSet<Target> targets = createFieldTargetsFromRelation(block, subQueryNode, newlyEvaluatedExprs);

    for (String newAddedExpr : newlyEvaluatedExprs) {
      targets.add(block.namedExprsMgr.getTarget(newAddedExpr, true));
    }

    subQueryNode.setTargets(targets.toArray(new Target[targets.size()]));

    return subQueryNode;
  }

    /*===============================================================================================
    SET OPERATION SECTION
   ===============================================================================================*/

  @Override
  public LogicalNode visitUnion(PlanContext context, Stack<Expr> stack, SetOperation setOperation)
      throws PlanningException {
    return buildSetPlan(context, stack, setOperation);
  }

  @Override
  public LogicalNode visitExcept(PlanContext context, Stack<Expr> stack, SetOperation setOperation)
      throws PlanningException {
    return buildSetPlan(context, stack, setOperation);
  }

  @Override
  public LogicalNode visitIntersect(PlanContext context, Stack<Expr> stack, SetOperation setOperation)
      throws PlanningException {
    return buildSetPlan(context, stack, setOperation);
  }

  private LogicalNode buildSetPlan(PlanContext context, Stack<Expr> stack, SetOperation setOperation)
      throws PlanningException {

    // 1. Init Phase
    LogicalPlan plan = context.plan;
    QueryBlock block = context.queryBlock;

    ////////////////////////////////////////////////////////
    // Visit and Build Left Child Plan
    ////////////////////////////////////////////////////////
    QueryBlock leftBlock = context.plan.getBlockByExpr(setOperation.getLeft());
    PlanContext leftContext = new PlanContext(context, leftBlock);
    stack.push(setOperation);
    LogicalNode leftChild = visit(leftContext, new Stack<Expr>(), setOperation.getLeft());
    stack.pop();
    // Connect left child and current blocks
    context.plan.connectBlocks(leftContext.queryBlock, context.queryBlock, BlockType.TableSubQuery);

    ////////////////////////////////////////////////////////
    // Visit and Build Right Child Plan
    ////////////////////////////////////////////////////////
    QueryBlock rightBlock = context.plan.getBlockByExpr(setOperation.getRight());
    PlanContext rightContext = new PlanContext(context, rightBlock);
    stack.push(setOperation);
    LogicalNode rightChild = visit(rightContext, new Stack<Expr>(), setOperation.getRight());
    stack.pop();
    // Connect right child and current blocks
    context.plan.connectBlocks(rightContext.queryBlock, context.queryBlock, BlockType.TableSubQuery);

    BinaryNode setOp;
    if (setOperation.getType() == OpType.Union) {
      setOp = block.getNodeFromExpr(setOperation);
    } else if (setOperation.getType() == OpType.Except) {
      setOp = block.getNodeFromExpr(setOperation);
    } else if (setOperation.getType() == OpType.Intersect) {
      setOp = block.getNodeFromExpr(setOperation);
    } else {
      throw new VerifyException("Invalid Type: " + setOperation.getType());
    }
    setOp.setLeftChild(leftChild);
    setOp.setRightChild(rightChild);

    // An union statement can be derived from two query blocks.
    // For one union statement between both relations, we can ensure that each corresponding data domain of both
    // relations are the same. However, if necessary, the schema of left query block will be used as a base schema.
    Target [] leftStrippedTargets = PlannerUtil.stripTarget(
        PlannerUtil.schemaToTargets(leftBlock.getRoot().getOutSchema()));

    setOp.setInSchema(leftChild.getOutSchema());
    Schema outSchema = PlannerUtil.targetToSchema(leftStrippedTargets);
    setOp.setOutSchema(outSchema);

    return setOp;
  }

  /*===============================================================================================
    INSERT SECTION
   ===============================================================================================*/

  public LogicalNode visitInsert(PlanContext context, Stack<Expr> stack, Insert expr) throws PlanningException {
    stack.push(expr);
    LogicalNode subQuery = super.visitInsert(context, stack, expr);
    stack.pop();

    InsertNode insertNode = context.queryBlock.getNodeFromExpr(expr);
    insertNode.setOverwrite(expr.isOverwrite());
    insertNode.setSubQuery(subQuery);

    if (expr.hasTableName()) { // INSERT (OVERWRITE) INTO TABLE ...
      return buildInsertIntoTablePlan(context, insertNode, expr);
    } else if (expr.hasLocation()) { // INSERT (OVERWRITE) INTO LOCATION ...
      return buildInsertIntoLocationPlan(context, insertNode, expr);
    } else {
      throw new IllegalStateException("Invalid Query");
    }
  }

  /**
   * Builds a InsertNode with a target table.
   *
   * ex) INSERT OVERWRITE INTO TABLE ...
   * <br />
   *
   * We use the following terms, such target table, target column
   * <pre>
   * INSERT INTO    [DATABASE_NAME.]TB_NAME        (col1, col2)          SELECT    c1,   c2        FROM ...
   *                 ^^^^^^^^^^^^^^ ^^^^^^^        ^^^^^^^^^^^^                  ^^^^^^^^^^^^
   *               target database target table  target columns (or schema)     projected columns (or schema)
   * </pre>
   */
  private InsertNode buildInsertIntoTablePlan(PlanContext context, InsertNode insertNode, Insert expr)
      throws PlanningException {
    // Get and set a target table
    String databaseName;
    String tableName;
    if (CatalogUtil.isFQTableName(expr.getTableName())) {
      databaseName = CatalogUtil.extractQualifier(expr.getTableName());
      tableName = CatalogUtil.extractSimpleName(expr.getTableName());
    } else {
      databaseName = context.session.getCurrentDatabase();
      tableName = expr.getTableName();
    }
    TableDesc desc = catalog.getTableDesc(databaseName, tableName);
    insertNode.setTargetTable(desc);

    //
    // When we use 'INSERT (OVERWIRTE) INTO TABLE statements, there are two cases.
    //
    // First, when a user specified target columns
    // INSERT (OVERWRITE)? INTO table_name (col1 type, col2 type) SELECT ...
    //
    // Second, when a user do not specified target columns
    // INSERT (OVERWRITE)? INTO table_name SELECT ...
    //
    // In the former case is, target columns' schema and corresponding projected columns' schema
    // must be equivalent or be available to cast implicitly.
    //
    // In the later case, the target table's schema and projected column's
    // schema of select clause can be different to each other. In this case,
    // we use only a sequence of preceding columns of target table's schema
    // as target columns.
    //
    // For example, consider a target table and an 'insert into' query are give as follows:
    //
    // CREATE TABLE TB1                  (col1 int,  col2 int, col3 long);
    //                                      ||          ||
    // INSERT OVERWRITE INTO TB1 SELECT  order_key,  part_num               FROM ...
    //
    // In this example, only col1 and col2 are used as target columns.

    if (expr.hasTargetColumns()) { // when a user specified target columns

      if (expr.getTargetColumns().length > insertNode.getChild().getOutSchema().size()) {
        throw new PlanningException("Target columns and projected columns are mismatched to each other");
      }

      // See PreLogicalPlanVerifier.visitInsert.
      // It guarantees that the equivalence between the numbers of target and projected columns.
      ScanNode scanNode = context.plan.createNode(ScanNode.class);
      scanNode.init(desc);
      context.queryBlock.addRelation(scanNode);
      String [] targets = expr.getTargetColumns();
      Schema targetColumns = new Schema();
      for (int i = 0; i < targets.length; i++) {
        Column targetColumn = context.plan.resolveColumn(context.queryBlock, new ColumnReferenceExpr(targets[i]));
        targetColumns.addColumn(targetColumn);
      }
      insertNode.setTargetSchema(targetColumns);
      insertNode.setOutSchema(targetColumns);
      buildProjectedInsert(context, insertNode);

    } else { // when a user do not specified target columns

      // The output schema of select clause determines the target columns.
      Schema tableSchema = desc.getLogicalSchema();
      Schema projectedSchema = insertNode.getChild().getOutSchema();

      Schema targetColumns = new Schema();
      for (int i = 0; i < projectedSchema.size(); i++) {
        targetColumns.addColumn(tableSchema.getColumn(i));
      }
      insertNode.setTargetSchema(targetColumns);
      buildProjectedInsert(context, insertNode);
    }

    if (desc.hasPartition()) {
      insertNode.setPartitionMethod(desc.getPartitionMethod());
    }
    return insertNode;
  }

  private void buildProjectedInsert(PlanContext context, InsertNode insertNode) {
    Schema tableSchema = insertNode.getTableSchema();
    Schema targetColumns = insertNode.getTargetSchema();

    LogicalNode child = insertNode.getChild();

    if (child.getType() == NodeType.UNION) {
      child = makeProjectionForInsertUnion(context, insertNode);
    }

    if (child instanceof Projectable) {
      Projectable projectionNode = (Projectable) insertNode.getChild();

      // Modifying projected columns by adding NULL constants
      // It is because that table appender does not support target columns to be written.
      List<Target> targets = TUtil.newList();
      for (int i = 0, j = 0; i < tableSchema.size(); i++) {
        Column column = tableSchema.getColumn(i);

        if(targetColumns.contains(column) && j < projectionNode.getTargets().length) {
          targets.add(projectionNode.getTargets()[j++]);
        } else {
          targets.add(new Target(new ConstEval(NullDatum.get()), column.getSimpleName()));
        }
      }
      projectionNode.setTargets(targets.toArray(new Target[targets.size()]));

      insertNode.setInSchema(projectionNode.getOutSchema());
      insertNode.setOutSchema(projectionNode.getOutSchema());
      insertNode.setProjectedSchema(PlannerUtil.targetToSchema(targets));
    } else {
      throw new RuntimeException("Wrong child node type: " +  child.getType() + " for insert");
    }
  }

  private ProjectionNode makeProjectionForInsertUnion(PlanContext context, InsertNode insertNode) {
    LogicalNode child = insertNode.getChild();
    // add (projection - subquery) to RootBlock and create new QueryBlock for UnionNode
    TableSubQueryNode subQueryNode = context.plan.createNode(TableSubQueryNode.class);
    subQueryNode.init(context.queryBlock.getName(), child);
    subQueryNode.setTargets(PlannerUtil.schemaToTargets(subQueryNode.getOutSchema()));

    ProjectionNode projectionNode = context.plan.createNode(ProjectionNode.class);
    projectionNode.setChild(subQueryNode);
    projectionNode.setInSchema(subQueryNode.getInSchema());
    projectionNode.setTargets(subQueryNode.getTargets());

    context.queryBlock.registerNode(projectionNode);
    context.queryBlock.registerNode(subQueryNode);

    // add child QueryBlock to the UnionNode's QueryBlock
    UnionNode unionNode = (UnionNode)child;
    context.queryBlock.unregisterNode(unionNode);

    QueryBlock unionBlock = context.plan.newQueryBlock();
    unionBlock.registerNode(unionNode);
    unionBlock.setRoot(unionNode);

    QueryBlock leftBlock = context.plan.getBlock(unionNode.getLeftChild());
    QueryBlock rightBlock = context.plan.getBlock(unionNode.getRightChild());

    context.plan.disconnectBlocks(leftBlock, context.queryBlock);
    context.plan.disconnectBlocks(rightBlock, context.queryBlock);

    context.plan.connectBlocks(unionBlock, context.queryBlock, BlockType.TableSubQuery);
    context.plan.connectBlocks(leftBlock, unionBlock, BlockType.TableSubQuery);
    context.plan.connectBlocks(rightBlock, unionBlock, BlockType.TableSubQuery);

    // set InsertNode's child with ProjectionNode which is created.
    insertNode.setChild(projectionNode);

    return projectionNode;
  }

  /**
   * Build a InsertNode with a location.
   *
   * ex) INSERT OVERWRITE INTO LOCATION 'hdfs://....' ..
   */
  private InsertNode buildInsertIntoLocationPlan(PlanContext context, InsertNode insertNode, Insert expr) {
    // INSERT (OVERWRITE)? INTO LOCATION path (USING file_type (param_clause)?)? query_expression

    LogicalNode child = insertNode.getChild();

    if (child.getType() == NodeType.UNION) {
      child = makeProjectionForInsertUnion(context, insertNode);
    }

    Schema childSchema = child.getOutSchema();
    insertNode.setInSchema(childSchema);
    insertNode.setOutSchema(childSchema);
    insertNode.setTableSchema(childSchema);
    insertNode.setTargetLocation(new Path(expr.getLocation()));

    if (expr.hasStorageType()) {
      insertNode.setStorageType(CatalogUtil.getStoreType(expr.getStorageType()));
    }
    if (expr.hasParams()) {
      KeyValueSet options = new KeyValueSet();
      options.putAll(expr.getParams());
      insertNode.setOptions(options);
    }
    return insertNode;
  }

  /*===============================================================================================
    Data Definition Language (DDL) SECTION
   ===============================================================================================*/

  @Override
  public LogicalNode visitCreateDatabase(PlanContext context, Stack<Expr> stack, CreateDatabase expr)
      throws PlanningException {
    CreateDatabaseNode createDatabaseNode = context.queryBlock.getNodeFromExpr(expr);
    createDatabaseNode.init(expr.getDatabaseName(), expr.isIfNotExists());
    return createDatabaseNode;
  }

  @Override
  public LogicalNode visitDropDatabase(PlanContext context, Stack<Expr> stack, DropDatabase expr)
      throws PlanningException {
    DropDatabaseNode dropDatabaseNode = context.queryBlock.getNodeFromExpr(expr);
    dropDatabaseNode.init(expr.getDatabaseName(), expr.isIfExists());
    return dropDatabaseNode;
  }

  public LogicalNode handleCreateTableLike(PlanContext context, CreateTable expr, CreateTableNode createTableNode)
    throws PlanningException {
    String parentTableName = expr.getLikeParentTableName();

    if (CatalogUtil.isFQTableName(parentTableName) == false) {
      parentTableName =
	CatalogUtil.buildFQName(context.session.getCurrentDatabase(),
				parentTableName);
    }
    TableDesc parentTableDesc = catalog.getTableDesc(parentTableName);
    if(parentTableDesc == null)
      throw new PlanningException("Table '"+parentTableName+"' does not exist");
    PartitionMethodDesc partitionDesc = parentTableDesc.getPartitionMethod();
    createTableNode.setTableSchema(parentTableDesc.getSchema());
    createTableNode.setPartitionMethod(partitionDesc);

    createTableNode.setStorageType(parentTableDesc.getMeta().getStoreType());
    createTableNode.setOptions(parentTableDesc.getMeta().getOptions());

    createTableNode.setExternal(parentTableDesc.isExternal());
    if(parentTableDesc.isExternal()) {
      createTableNode.setPath(parentTableDesc.getPath());
    }
    return createTableNode;
  }


  @Override
  public LogicalNode visitCreateTable(PlanContext context, Stack<Expr> stack, CreateTable expr)
      throws PlanningException {

    CreateTableNode createTableNode = context.queryBlock.getNodeFromExpr(expr);
    createTableNode.setIfNotExists(expr.isIfNotExists());

    // Set a table name to be created.
    if (CatalogUtil.isFQTableName(expr.getTableName())) {
      createTableNode.setTableName(expr.getTableName());
    } else {
      createTableNode.setTableName(
          CatalogUtil.buildFQName(context.session.getCurrentDatabase(), expr.getTableName()));
    }
    // This is CREATE TABLE <tablename> LIKE <parentTable>
    if(expr.getLikeParentTableName() != null)
      return handleCreateTableLike(context, expr, createTableNode);

    if (expr.hasStorageType()) { // If storage type (using clause) is specified
      createTableNode.setStorageType(CatalogUtil.getStoreType(expr.getStorageType()));
    } else { // otherwise, default type
      createTableNode.setStorageType(CatalogProtos.StoreType.CSV);
    }

    // Set default storage properties to be created.
    KeyValueSet keyValueSet = StorageUtil.newPhysicalProperties(createTableNode.getStorageType());
    if (expr.hasParams()) {
      keyValueSet.putAll(expr.getParams());
    }

    createTableNode.setOptions(keyValueSet);

    if (expr.hasPartition()) {
      if (expr.getPartitionMethod().getPartitionType().equals(PartitionType.COLUMN)) {
        createTableNode.setPartitionMethod(getPartitionMethod(context, expr.getTableName(), expr.getPartitionMethod()));
      } else {
        throw new PlanningException(String.format("Not supported PartitonType: %s",
            expr.getPartitionMethod().getPartitionType()));
      }
    }

    if (expr.hasSubQuery()) { // CREATE TABLE .. AS SELECT
      stack.add(expr);
      LogicalNode subQuery = visit(context, stack, expr.getSubQuery());
      stack.pop();
      createTableNode.setChild(subQuery);
      createTableNode.setInSchema(subQuery.getOutSchema());

      // If the table schema is defined
      // ex) CREATE TABLE tbl(col1 type, col2 type) AS SELECT ...
      if (expr.hasTableElements()) {
        createTableNode.setOutSchema(convertTableElementsSchema(expr.getTableElements()));
        createTableNode.setTableSchema(convertTableElementsSchema(expr.getTableElements()));
      } else {
        // if no table definition, the select clause's output schema will be used.
        // ex) CREATE TABLE tbl AS SELECT ...

        if (expr.hasPartition()) {
          PartitionMethodDesc partitionMethod = createTableNode.getPartitionMethod();

          Schema queryOutputSchema = subQuery.getOutSchema();
          Schema partitionExpressionSchema = partitionMethod.getExpressionSchema();
          if (partitionMethod.getPartitionType() == CatalogProtos.PartitionType.COLUMN &&
              queryOutputSchema.size() < partitionExpressionSchema.size()) {
            throw new VerifyException("Partition columns cannot be more than table columns.");
          }
          Schema tableSchema = new Schema();
          for (int i = 0; i < queryOutputSchema.size() - partitionExpressionSchema.size(); i++) {
            tableSchema.addColumn(queryOutputSchema.getColumn(i));
          }
          createTableNode.setOutSchema(tableSchema);
          createTableNode.setTableSchema(tableSchema);
        } else {
          // Convert the schema of subquery into the target table's one.
          Schema schema = new Schema(subQuery.getOutSchema());
          schema.setQualifier(createTableNode.getTableName());
          createTableNode.setOutSchema(schema);
          createTableNode.setTableSchema(schema);
        }
      }

      return createTableNode;

    } else { // if CREATE AN EMPTY TABLE
      Schema tableSchema = convertColumnsToSchema(expr.getTableElements());
      createTableNode.setTableSchema(tableSchema);

      if (expr.isExternal()) {
        createTableNode.setExternal(true);
      }

      if (expr.hasLocation()) {
        createTableNode.setPath(new Path(expr.getLocation()));
      }

      return createTableNode;
    }
  }

  private PartitionMethodDesc getPartitionMethod(PlanContext context,
                                                 String tableName,
                                                 CreateTable.PartitionMethodDescExpr expr) throws PlanningException {
    PartitionMethodDesc partitionMethodDesc;

    if(expr.getPartitionType() == PartitionType.COLUMN) {
      CreateTable.ColumnPartition partition = (CreateTable.ColumnPartition) expr;
      String partitionExpression = Joiner.on(',').join(partition.getColumns());

      partitionMethodDesc = new PartitionMethodDesc(context.session.getCurrentDatabase(), tableName,
          CatalogProtos.PartitionType.COLUMN, partitionExpression, convertColumnsToSchema(partition.getColumns()));
    } else {
      throw new PlanningException(String.format("Not supported PartitonType: %s", expr.getPartitionType()));
    }
    return partitionMethodDesc;
  }

  /**
   * It transforms table definition elements to schema.
   *
   * @param elements to be transformed
   * @return schema transformed from table definition elements
   */
  private Schema convertColumnsToSchema(ColumnDefinition[] elements) {
    Schema schema = new Schema();

    for (ColumnDefinition columnDefinition: elements) {
      schema.addColumn(convertColumn(columnDefinition));
    }

    return schema;
  }

  /**
   * It transforms table definition elements to schema.
   *
   * @param elements to be transformed
   * @return schema transformed from table definition elements
   */
  private Schema convertTableElementsSchema(ColumnDefinition[] elements) {
    Schema schema = new Schema();

    for (ColumnDefinition columnDefinition: elements) {
      schema.addColumn(convertColumn(columnDefinition));
    }

    return schema;
  }

  private Column convertColumn(ColumnDefinition columnDefinition) {
    return new Column(columnDefinition.getColumnName(), convertDataType(columnDefinition));
  }

  static TajoDataTypes.DataType convertDataType(DataTypeExpr dataType) {
    TajoDataTypes.Type type = TajoDataTypes.Type.valueOf(dataType.getTypeName());

    TajoDataTypes.DataType.Builder builder = TajoDataTypes.DataType.newBuilder();
    builder.setType(type);
    if (dataType.hasLengthOrPrecision()) {
      builder.setLength(dataType.getLengthOrPrecision());
    }
    return builder.build();
  }


  @Override
  public LogicalNode visitDropTable(PlanContext context, Stack<Expr> stack, DropTable dropTable) {
    DropTableNode dropTableNode = context.queryBlock.getNodeFromExpr(dropTable);
    String qualified;
    if (CatalogUtil.isFQTableName(dropTable.getTableName())) {
      qualified = dropTable.getTableName();
    } else {
      qualified = CatalogUtil.buildFQName(context.session.getCurrentDatabase(), dropTable.getTableName());
    }
    dropTableNode.init(qualified, dropTable.isIfExists(), dropTable.isPurge());
    return dropTableNode;
  }

  public LogicalNode visitAlterTablespace(PlanContext context, Stack<Expr> stack, AlterTablespace alterTablespace) {
    AlterTablespaceNode alter = context.queryBlock.getNodeFromExpr(alterTablespace);
    alter.setTablespaceName(alterTablespace.getTablespaceName());
    alter.setLocation(alterTablespace.getLocation());
    return alter;
  }

  @Override
  public LogicalNode visitAlterTable(PlanContext context, Stack<Expr> stack, AlterTable alterTable) {
    AlterTableNode alterTableNode = context.queryBlock.getNodeFromExpr(alterTable);
    alterTableNode.setTableName(alterTable.getTableName());
    alterTableNode.setNewTableName(alterTable.getNewTableName());
    alterTableNode.setColumnName(alterTable.getColumnName());
    alterTableNode.setNewColumnName(alterTable.getNewColumnName());

    if (null != alterTable.getAddNewColumn()) {
      alterTableNode.setAddNewColumn(convertColumn(alterTable.getAddNewColumn()));
    }
    alterTableNode.setAlterTableOpType(alterTable.getAlterTableOpType());
    return alterTableNode;
  }

  @Override
<<<<<<< HEAD
  public LogicalNode visitCreateIndex(PlanContext context, Stack<Expr> stack, CreateIndex createIndex)
      throws PlanningException {
    stack.push(createIndex);
    LogicalNode child = visit(context, stack, createIndex.getChild());
    stack.pop();

    QueryBlock block = context.queryBlock;
    CreateIndexNode createIndexNode = block.getNodeFromExpr(createIndex);
    createIndexNode.setIndexName(createIndex.getIndexName());
    createIndexNode.setUnique(createIndex.isUnique());
    Sort.SortSpec[] sortSpecs = createIndex.getSortSpecs();
    int sortKeyNum = sortSpecs.length;
    String [] referNames = new String[sortKeyNum];

    ExprNormalizedResult [] normalizedExprList = new ExprNormalizedResult[sortKeyNum];
    for (int i = 0; i < sortKeyNum; i++) {
      normalizedExprList[i] = normalizer.normalize(context, sortSpecs[i].getKey());
    }
    for (int i = 0; i < sortKeyNum; i++) {
      referNames[i] = block.namedExprsMgr.addExpr(normalizedExprList[i].baseExpr);
      block.namedExprsMgr.addNamedExprArray(normalizedExprList[i].aggExprs);
      block.namedExprsMgr.addNamedExprArray(normalizedExprList[i].scalarExprs);
    }

    createIndexNode.setSortSpecs(annotateSortSpecs(block, referNames, sortSpecs));
    createIndexNode.setIndexType(IndexMethod.valueOf(createIndex.getMethodSpec().getName().toUpperCase()));

    if (createIndex.getParams() != null) {
      KeyValueSet keyValueSet = new KeyValueSet();
      keyValueSet.putAll(createIndex.getParams());
      createIndexNode.setOptions(keyValueSet);
    }

    createIndexNode.setChild(child);
    return createIndexNode;
=======
  public LogicalNode visitTruncateTable(PlanContext context, Stack<Expr> stack, TruncateTable truncateTable)
      throws PlanningException {
    TruncateTableNode truncateTableNode = context.queryBlock.getNodeFromExpr(truncateTable);
    truncateTableNode.setTableNames(truncateTable.getTableNames());
    return truncateTableNode;
>>>>>>> 500c683b
  }

  /*===============================================================================================
    Util SECTION
  ===============================================================================================*/

  public static boolean checkIfBeEvaluatedAtGroupBy(EvalNode evalNode, GroupbyNode node) {
    Set<Column> columnRefs = EvalTreeUtil.findUniqueColumns(evalNode);

    if (columnRefs.size() > 0 && !node.getInSchema().containsAll(columnRefs)) {
      return false;
    }

    return true;
  }

  public static boolean checkIfBeEvaluatedAtJoin(QueryBlock block, EvalNode evalNode, JoinNode node,
                                                 boolean isTopMostJoin) {
    Set<Column> columnRefs = EvalTreeUtil.findUniqueColumns(evalNode);

    if (EvalTreeUtil.findDistinctAggFunction(evalNode).size() > 0) {
      return false;
    }

    if (columnRefs.size() > 0 && !node.getInSchema().containsAll(columnRefs)) {
      return false;
    }

    // When a 'case-when' is used with outer join, the case-when expression must be evaluated
    // at the topmost join operator.
    // TODO - It's also valid that case-when is evalauted at the topmost outer operator.
    //        But, how can we know there is no further outer join operator after this node?
    if (!checkIfCaseWhenWithOuterJoinBeEvaluated(block, evalNode, isTopMostJoin)) {
      return false;
    }

    return true;
  }

  private static boolean checkIfCaseWhenWithOuterJoinBeEvaluated(QueryBlock block, EvalNode evalNode,
                                                                 boolean isTopMostJoin) {
    if (block.containsJoinType(JoinType.LEFT_OUTER) || block.containsJoinType(JoinType.RIGHT_OUTER)) {
      Collection<CaseWhenEval> caseWhenEvals = EvalTreeUtil.findEvalsByType(evalNode, EvalType.CASE);
      if (caseWhenEvals.size() > 0 && !isTopMostJoin) {
        return false;
      }
    }
    return true;
  }

  /**
   * It checks if evalNode can be evaluated at this @{link RelationNode}.
   */
  public static boolean checkIfBeEvaluatedAtRelation(QueryBlock block, EvalNode evalNode, RelationNode node) {
    Set<Column> columnRefs = EvalTreeUtil.findUniqueColumns(evalNode);

    // aggregation functions cannot be evaluated in scan node
    if (EvalTreeUtil.findDistinctAggFunction(evalNode).size() > 0) {
      return false;
    }

    if (columnRefs.size() > 0 && !node.getTableSchema().containsAll(columnRefs)) {
      return false;
    }

    // Why? - When a {case when} is used with outer join, case when must be evaluated at topmost outer join.
    if (block.containsJoinType(JoinType.LEFT_OUTER) || block.containsJoinType(JoinType.RIGHT_OUTER)) {
      Collection<CaseWhenEval> found = EvalTreeUtil.findEvalsByType(evalNode, EvalType.CASE);
      if (found.size() > 0) {
        return false;
      }
    }

    return true;
  }

  public static boolean checkIfBeEvaluatedAtThis(EvalNode evalNode, LogicalNode node) {
    Set<Column> columnRefs = EvalTreeUtil.findUniqueColumns(evalNode);
    if (columnRefs.size() > 0 && !node.getInSchema().containsAll(columnRefs)) {
      return false;
    }

    return true;
  }
}<|MERGE_RESOLUTION|>--- conflicted
+++ resolved
@@ -1597,7 +1597,6 @@
   }
 
   @Override
-<<<<<<< HEAD
   public LogicalNode visitCreateIndex(PlanContext context, Stack<Expr> stack, CreateIndex createIndex)
       throws PlanningException {
     stack.push(createIndex);
@@ -1610,9 +1609,9 @@
     createIndexNode.setUnique(createIndex.isUnique());
     Sort.SortSpec[] sortSpecs = createIndex.getSortSpecs();
     int sortKeyNum = sortSpecs.length;
-    String [] referNames = new String[sortKeyNum];
-
-    ExprNormalizedResult [] normalizedExprList = new ExprNormalizedResult[sortKeyNum];
+    String[] referNames = new String[sortKeyNum];
+
+    ExprNormalizedResult[] normalizedExprList = new ExprNormalizedResult[sortKeyNum];
     for (int i = 0; i < sortKeyNum; i++) {
       normalizedExprList[i] = normalizer.normalize(context, sortSpecs[i].getKey());
     }
@@ -1633,13 +1632,14 @@
 
     createIndexNode.setChild(child);
     return createIndexNode;
-=======
+  }
+
+  @Override
   public LogicalNode visitTruncateTable(PlanContext context, Stack<Expr> stack, TruncateTable truncateTable)
       throws PlanningException {
     TruncateTableNode truncateTableNode = context.queryBlock.getNodeFromExpr(truncateTable);
     truncateTableNode.setTableNames(truncateTable.getTableNames());
     return truncateTableNode;
->>>>>>> 500c683b
   }
 
   /*===============================================================================================
