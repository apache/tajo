--- conflicted
+++ resolved
@@ -186,11 +186,7 @@
     fetches.add(fetch);
   }
 
-<<<<<<< HEAD
-  public QueryContext getQueryContext(TajoConf baseConf) {
-=======
   public QueryContext getQueryContext(TajoConf conf) {
->>>>>>> 514ed847
     QueryUnitRequestProtoOrBuilder p = viaProto ? proto : builder;
     if (queryContext != null) {
       return queryContext;
@@ -198,11 +194,7 @@
     if (!p.hasQueryContext()) {
       return null;
     }
-<<<<<<< HEAD
-    this.queryContext = new QueryContext(new TajoConf(baseConf), p.getQueryContext());
-=======
     this.queryContext = new QueryContext(conf, p.getQueryContext());
->>>>>>> 514ed847
     return this.queryContext;
   }
 
