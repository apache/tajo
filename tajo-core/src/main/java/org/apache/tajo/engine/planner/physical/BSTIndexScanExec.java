/**
 * Licensed to the Apache Software Foundation (ASF) under one
 * or more contributor license agreements.  See the NOTICE file
 * distributed with this work for additional information
 * regarding copyright ownership.  The ASF licenses this file
 * to you under the Apache License, Version 2.0 (the
 * "License"); you may not use this file except in compliance
 * with the License.  You may obtain a copy of the License at
 *
 *     http://www.apache.org/licenses/LICENSE-2.0
 *
 * Unless required by applicable law or agreed to in writing, software
 * distributed under the License is distributed on an "AS IS" BASIS,
 * WITHOUT WARRANTIES OR CONDITIONS OF ANY KIND, either express or implied.
 * See the License for the specific language governing permissions and
 * limitations under the License.
 */

package org.apache.tajo.engine.planner.physical;

<<<<<<< HEAD
import org.apache.commons.logging.Log;
import org.apache.commons.logging.LogFactory;
=======
import org.apache.hadoop.fs.FileSystem;
>>>>>>> e05cd298
import org.apache.hadoop.fs.Path;
import org.apache.hadoop.io.IOUtils;
import org.apache.tajo.catalog.Column;
import org.apache.tajo.catalog.Schema;
import org.apache.tajo.catalog.SortSpec;
import org.apache.tajo.catalog.statistics.TableStats;
import org.apache.tajo.datum.Datum;
import org.apache.tajo.engine.planner.Projector;
import org.apache.tajo.plan.Target;
import org.apache.tajo.plan.expr.EvalNode;
import org.apache.tajo.plan.expr.EvalTreeUtil;
import org.apache.tajo.plan.logical.IndexScanNode;
import org.apache.tajo.plan.rewrite.rules.IndexScanInfo.SimplePredicate;
import org.apache.tajo.storage.*;
import org.apache.tajo.storage.fragment.FileFragment;
import org.apache.tajo.storage.index.bst.BSTIndex;
import org.apache.tajo.util.TUtil;
import org.apache.tajo.worker.TaskAttemptContext;
import org.apache.tools.ant.taskdefs.Tar;

import java.io.IOException;
import java.net.URI;
import java.util.Arrays;
import java.util.Comparator;
import java.util.Map;
import java.util.Set;

public class BSTIndexScanExec extends PhysicalExec {
  private final static Log LOG = LogFactory.getLog(BSTIndexScanExec.class);
  private IndexScanNode scanNode;
  private SeekableScanner fileScanner;
  
  private EvalNode qual;
  private BSTIndex.BSTIndexReader reader;
  
  private Projector projector;
  
  private Datum[] values = null;

  private boolean initialize = true;

  private float progress;

<<<<<<< HEAD
  private TableStats inputStats;

  public BSTIndexScanExec(TaskAttemptContext context,
                          StorageManager sm , IndexScanNode scanNode ,
       FileFragment fragment, URI indexPrefix , Schema keySchema,
       SimplePredicate [] predicates) throws IOException {
=======
  public BSTIndexScanExec(TaskAttemptContext context, ScanNode scanNode ,
       FileFragment fragment, Path fileName , Schema keySchema,
       TupleComparator comparator , Datum[] datum) throws IOException {
>>>>>>> e05cd298
    super(context, scanNode.getInSchema(), scanNode.getOutSchema());
    this.scanNode = scanNode;
    this.qual = scanNode.getQual();

    SortSpec[] keySortSpecs = new SortSpec[predicates.length];
    values = new Datum[predicates.length];
    for (int i = 0; i < predicates.length; i++) {
      keySortSpecs[i] = predicates[i].getSortSpec();
      values[i] = predicates[i].getValue();
    }

    TupleComparator comparator = new BaseTupleComparator(keySchema,
        keySortSpecs);

    Schema fileScanOutSchema = mergeSubSchemas(inSchema, keySchema, scanNode.getTargets(), qual);

    this.fileScanner = StorageManager.getSeekableScanner(context.getConf(),
        scanNode.getTableDesc().getMeta(), inSchema, fragment, fileScanOutSchema);
    this.fileScanner.init();
    this.projector = new Projector(context, inSchema, outSchema, scanNode.getTargets());

<<<<<<< HEAD
    Path indexPath = new Path(indexPrefix.toString(), context.getUniqueKeyFromFragments());
    this.reader = new BSTIndex(sm.getFileSystem().getConf()).
        getIndexReader(indexPath, keySchema, comparator);
=======
    FileSystem fs = fileName.getFileSystem(context.getConf());
    this.reader = new BSTIndex(fs.getConf()).
        getIndexReader(fileName, keySchema, comparator);
>>>>>>> e05cd298
    this.reader.open();
  }

  private static Schema mergeSubSchemas(Schema originalSchema, Schema subSchema, Target[] targets, EvalNode qual) {
    Schema mergedSchema = new Schema();
    Set<Column> qualAndTargets = TUtil.newHashSet();
    qualAndTargets.addAll(EvalTreeUtil.findUniqueColumns(qual));
    for (Target target : targets) {
      qualAndTargets.addAll(EvalTreeUtil.findUniqueColumns(target.getEvalTree()));
    }
    for (Column column : originalSchema.getColumns()) {
      if (subSchema.contains(column)
          || qualAndTargets.contains(column)
          || qualAndTargets.contains(column)) {
        mergedSchema.addColumn(column);
      }
    }
    return mergedSchema;
  }

  @Override
  public void init() throws IOException {
    progress = 0.0f;
  }

  @Override
  public Tuple next() throws IOException {
    if(initialize) {
      //TODO : more complicated condition
      Tuple key = new VTuple(values.length);
      key.put(values);
      long offset = reader.find(key);
      if (offset == -1) {
        reader.close();
        fileScanner.close();
        return null;
      }else {
        fileScanner.seek(offset);
      }
      initialize = false;
    } else {
      if(!reader.isCurInMemory()) {
        return null;
      }
      long offset = reader.next();
      if(offset == -1 ) {
        reader.close();
        fileScanner.close();
        return null;
      } else { 
      fileScanner.seek(offset);
      }
    }
    Tuple tuple;
    Tuple outTuple = new VTuple(this.outSchema.size());
    if (!scanNode.hasQual()) {
      if ((tuple = fileScanner.next()) != null) {
        projector.eval(tuple, outTuple);
        return outTuple;
      } else {
        return null;
      }
    } else {
       while(reader.isCurInMemory() && (tuple = fileScanner.next()) != null) {
         if (qual.eval(inSchema, tuple).isTrue()) {
           projector.eval(tuple, outTuple);
           return outTuple;
         } else {
           long offset = reader.next();
           if (offset == -1) {
             return null;
           }
           else fileScanner.seek(offset);
           return null;
         }
       }
     }

    return null;
  }
  @Override
  public void rescan() throws IOException {
    fileScanner.reset();
  }

  @Override
  public void close() throws IOException {
    IOUtils.cleanup(null, reader, fileScanner);
    if (fileScanner != null) {
      try {
        TableStats stats = fileScanner.getInputStats();
        if (stats != null) {
          inputStats = (TableStats) stats.clone();
        }
      } catch (CloneNotSupportedException e) {
        e.printStackTrace();
      }
    }
    reader = null;
    fileScanner = null;
    scanNode = null;
    qual = null;
    projector = null;
  }

  @Override
  public float getProgress() {
    return progress;
  }

  @Override
  public TableStats getInputStats() {
    if (fileScanner != null) {
      return fileScanner.getInputStats();
    } else {
      return inputStats;
    }
  }
}<|MERGE_RESOLUTION|>--- conflicted
+++ resolved
@@ -18,12 +18,9 @@
 
 package org.apache.tajo.engine.planner.physical;
 
-<<<<<<< HEAD
 import org.apache.commons.logging.Log;
 import org.apache.commons.logging.LogFactory;
-=======
 import org.apache.hadoop.fs.FileSystem;
->>>>>>> e05cd298
 import org.apache.hadoop.fs.Path;
 import org.apache.hadoop.io.IOUtils;
 import org.apache.tajo.catalog.Column;
@@ -42,13 +39,9 @@
 import org.apache.tajo.storage.index.bst.BSTIndex;
 import org.apache.tajo.util.TUtil;
 import org.apache.tajo.worker.TaskAttemptContext;
-import org.apache.tools.ant.taskdefs.Tar;
 
 import java.io.IOException;
 import java.net.URI;
-import java.util.Arrays;
-import java.util.Comparator;
-import java.util.Map;
 import java.util.Set;
 
 public class BSTIndexScanExec extends PhysicalExec {
@@ -67,18 +60,17 @@
 
   private float progress;
 
-<<<<<<< HEAD
   private TableStats inputStats;
 
   public BSTIndexScanExec(TaskAttemptContext context,
-                          StorageManager sm , IndexScanNode scanNode ,
+                          IndexScanNode scanNode ,
        FileFragment fragment, URI indexPrefix , Schema keySchema,
        SimplePredicate [] predicates) throws IOException {
-=======
-  public BSTIndexScanExec(TaskAttemptContext context, ScanNode scanNode ,
-       FileFragment fragment, Path fileName , Schema keySchema,
-       TupleComparator comparator , Datum[] datum) throws IOException {
->>>>>>> e05cd298
+//=======
+//  public BSTIndexScanExec(TaskAttemptContext context, ScanNode scanNode ,
+//       FileFragment fragment, Path fileName , Schema keySchema,
+//       TupleComparator comparator , Datum[] datum) throws IOException {
+//>>>>>>> e05cd29886f9a9b177bf5b955dda494eebeb12ca
     super(context, scanNode.getInSchema(), scanNode.getOutSchema());
     this.scanNode = scanNode;
     this.qual = scanNode.getQual();
@@ -100,15 +92,14 @@
     this.fileScanner.init();
     this.projector = new Projector(context, inSchema, outSchema, scanNode.getTargets());
 
-<<<<<<< HEAD
     Path indexPath = new Path(indexPrefix.toString(), context.getUniqueKeyFromFragments());
-    this.reader = new BSTIndex(sm.getFileSystem().getConf()).
+    this.reader = new BSTIndex(context.getConf()).
         getIndexReader(indexPath, keySchema, comparator);
-=======
-    FileSystem fs = fileName.getFileSystem(context.getConf());
-    this.reader = new BSTIndex(fs.getConf()).
-        getIndexReader(fileName, keySchema, comparator);
->>>>>>> e05cd298
+//=======
+//    FileSystem fs = fileName.getFileSystem(context.getConf());
+//    this.reader = new BSTIndex(fs.getConf()).
+//        getIndexReader(fileName, keySchema, comparator);
+//>>>>>>> e05cd29886f9a9b177bf5b955dda494eebeb12ca
     this.reader.open();
   }
 
