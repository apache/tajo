/**
 * Licensed to the Apache Software Foundation (ASF) under one
 * or more contributor license agreements.  See the NOTICE file
 * distributed with this work for additional information
 * regarding copyright ownership.  The ASF licenses this file
 * to you under the Apache License, Version 2.0 (the
 * "License"); you may not use this file except in compliance
 * with the License.  You may obtain a copy of the License at
 *
 *     http://www.apache.org/licenses/LICENSE-2.0
 *
 * Unless required by applicable law or agreed to in writing, software
 * distributed under the License is distributed on an "AS IS" BASIS,
 * WITHOUT WARRANTIES OR CONDITIONS OF ANY KIND, either express or implied.
 * See the License for the specific language governing permissions and
 * limitations under the License.
 */

package org.apache.tajo.engine.planner.physical;

import org.apache.commons.logging.Log;
import org.apache.commons.logging.LogFactory;
import org.apache.hadoop.fs.Path;
import org.apache.hadoop.io.IOUtils;
import org.apache.tajo.catalog.Column;
import org.apache.tajo.catalog.Schema;
import org.apache.tajo.catalog.SortSpec;
import org.apache.tajo.catalog.TableMeta;
import org.apache.tajo.catalog.proto.CatalogProtos;
import org.apache.tajo.catalog.statistics.TableStats;
import org.apache.tajo.datum.Datum;
import org.apache.tajo.engine.planner.Projector;
import org.apache.tajo.plan.Target;
import org.apache.tajo.plan.expr.EvalNode;
import org.apache.tajo.plan.expr.EvalTreeUtil;
import org.apache.tajo.plan.logical.IndexScanNode;
import org.apache.tajo.plan.rewrite.rules.IndexScanInfo.SimplePredicate;
import org.apache.tajo.plan.util.PlannerUtil;
import org.apache.tajo.storage.*;
import org.apache.tajo.storage.index.bst.BSTIndex;
import org.apache.tajo.util.TUtil;
import org.apache.tajo.worker.TaskAttemptContext;

import java.io.IOException;
import java.net.URI;
import java.util.HashSet;
import java.util.Set;

public class BSTIndexScanExec extends PhysicalExec {
  private final static Log LOG = LogFactory.getLog(BSTIndexScanExec.class);
  private IndexScanNode plan;
  private SeekableScanner fileScanner;
  
  private EvalNode qual;
  private BSTIndex.BSTIndexReader reader;
  
  private Projector projector;
<<<<<<< HEAD
  
  private Datum[] values = null;
=======
>>>>>>> 6d852081

  private boolean initialize = true;

  private float progress;

<<<<<<< HEAD
  private TableStats inputStats;

  private CatalogProtos.FragmentProto fragment;

  private Schema keySchema;

  public BSTIndexScanExec(TaskAttemptContext context, IndexScanNode plan,
                          CatalogProtos.FragmentProto fragment, URI indexPrefix , Schema keySchema,
                          SimplePredicate [] predicates) throws IOException {
    super(context, plan.getInSchema(), plan.getOutSchema());
    this.plan = plan;
    this.qual = plan.getQual();
    this.fragment = fragment;
    this.keySchema = keySchema;

    SortSpec[] keySortSpecs = new SortSpec[predicates.length];
    values = new Datum[predicates.length];
    for (int i = 0; i < predicates.length; i++) {
      keySortSpecs[i] = predicates[i].getKeySortSpec();
      values[i] = predicates[i].getValue();
    }

    TupleComparator comparator = new BaseTupleComparator(keySchema,
        keySortSpecs);


    this.projector = new Projector(context, inSchema, outSchema, plan.getTargets());

    Path indexPath = new Path(indexPrefix.toString(), context.getUniqueKeyFromFragments());
    this.reader = new BSTIndex(context.getConf()).
        getIndexReader(indexPath, keySchema, comparator);
=======
  private Tuple indexLookupKey;

  public BSTIndexScanExec(TaskAttemptContext context, ScanNode scanNode ,
       FileFragment fragment, Path fileName , Schema keySchema,
       TupleComparator comparator , Datum[] datum) throws IOException {
    super(context, scanNode.getInSchema(), scanNode.getOutSchema());
    this.scanNode = scanNode;
    this.qual = scanNode.getQual();
    indexLookupKey = new VTuple(datum);

    this.fileScanner = OldStorageManager.getSeekableScanner(context.getConf(),
        scanNode.getTableDesc().getMeta(), scanNode.getInSchema(), fragment, outSchema);
    this.fileScanner.init();
    this.projector = new Projector(context, inSchema, outSchema, scanNode.getTargets());

    FileSystem fs = fileName.getFileSystem(context.getConf());
    this.reader = new BSTIndex(fs.getConf()).
        getIndexReader(fileName, keySchema, comparator);
>>>>>>> 6d852081
    this.reader.open();
  }

  private static Schema mergeSubSchemas(Schema originalSchema, Schema subSchema, Target[] targets, EvalNode qual) {
    Schema mergedSchema = new Schema();
    Set<Column> qualAndTargets = TUtil.newHashSet();
    qualAndTargets.addAll(EvalTreeUtil.findUniqueColumns(qual));
    for (Target target : targets) {
      qualAndTargets.addAll(EvalTreeUtil.findUniqueColumns(target.getEvalTree()));
    }
    for (Column column : originalSchema.getRootColumns()) {
      if (subSchema.contains(column)
          || qualAndTargets.contains(column)
          || qualAndTargets.contains(column)) {
        mergedSchema.addColumn(column);
      }
    }
    return mergedSchema;
  }

  @Override
  public void init() throws IOException {
    Schema projected;

    // in the case where projected column or expression are given
    // the target can be an empty list.
    if (plan.hasTargets()) {
      projected = new Schema();
      Set<Column> columnSet = new HashSet<Column>();

      if (plan.hasQual()) {
        columnSet.addAll(EvalTreeUtil.findUniqueColumns(qual));
      }

      for (Target t : plan.getTargets()) {
        columnSet.addAll(EvalTreeUtil.findUniqueColumns(t.getEvalTree()));
      }

      for (Column column : inSchema.getAllColumns()) {
        if (columnSet.contains(column)) {
          projected.addColumn(column);
        }
      }

    } else {
      // no any projected columns, meaning that all columns should be projected.
      // TODO - this implicit rule makes code readability bad. So, we should remove it later
      projected = outSchema;
    }

    initScanner(projected);
    super.init();
    progress = 0.0f;

    if (plan.hasQual()) {
      if (fileScanner.isProjectable()) {
        qual.bind(context.getEvalContext(), projected);
      } else {
        qual.bind(context.getEvalContext(), inSchema);
      }
    }
  }

  private void initScanner(Schema projected) throws IOException {

    // Why we should check nullity? See https://issues.apache.org/jira/browse/TAJO-1422
    if (fragment != null) {

      Schema fileScanOutSchema = mergeSubSchemas(projected, keySchema, plan.getTargets(), qual);

      this.fileScanner = OldStorageManager.getStorageManager(context.getConf(),
          plan.getTableDesc().getMeta().getStoreType())
          .getSeekableScanner(plan.getTableDesc().getMeta(), plan.getPhysicalSchema(), fragment, fileScanOutSchema);
      this.fileScanner.init();

      // See Scanner.isProjectable() method Depending on the result of isProjectable(),
      // the width of retrieved tuple is changed.
      //
      // If TRUE, the retrieved tuple will contain only projected fields.
      // If FALSE, the retrieved tuple will contain projected fields and NullDatum for non-projected fields.
      if (fileScanner.isProjectable()) {
        this.projector = new Projector(context, projected, outSchema, plan.getTargets());
      } else {
        this.projector = new Projector(context, inSchema, outSchema, plan.getTargets());
      }
    }
  }

  @Override
  public Tuple next() throws IOException {
    if(initialize) {
      //TODO : more complicated condition
<<<<<<< HEAD
      Tuple key = new VTuple(values.length);
      key.put(values);
      long offset = reader.find(key);
=======
      long offset = reader.find(indexLookupKey);
>>>>>>> 6d852081
      if (offset == -1) {
        reader.close();
        fileScanner.close();
        return null;
      }else {
        fileScanner.seek(offset);
      }
      initialize = false;
    } else {
      if(!reader.isCurInMemory()) {
        return null;
      }
      long offset = reader.next();
      if(offset == -1 ) {
        reader.close();
        fileScanner.close();
        return null;
      } else { 
      fileScanner.seek(offset);
      }
    }

    Tuple tuple;
<<<<<<< HEAD
    Tuple outTuple = new VTuple(outColumnNum);
    if (!plan.hasQual()) {
=======
    if (!scanNode.hasQual()) {
>>>>>>> 6d852081
      if ((tuple = fileScanner.next()) != null) {
        return projector.eval(tuple);
      } else {
        return null;
      }
    } else {
       while(reader.isCurInMemory() && (tuple = fileScanner.next()) != null) {
         if (qual.eval(tuple).isTrue()) {
           return projector.eval(tuple);
         } else {
           long offset = reader.next();
           if (offset == -1) {
             return null;
           }
           else fileScanner.seek(offset);
           return null;
         }
       }
     }

    return null;
  }
  @Override
  public void rescan() throws IOException {
    fileScanner.reset();
  }

  @Override
  public void close() throws IOException {
    IOUtils.cleanup(null, reader, fileScanner);
    if (fileScanner != null) {
      try {
        TableStats stats = fileScanner.getInputStats();
        if (stats != null) {
          inputStats = (TableStats) stats.clone();
        }
      } catch (CloneNotSupportedException e) {
        e.printStackTrace();
      }
    }
    reader = null;
    fileScanner = null;
<<<<<<< HEAD
=======
    scanNode = null;
    qual = null;
    projector = null;
    indexLookupKey = null;
>>>>>>> 6d852081
  }

  @Override
  public float getProgress() {
    return progress;
  }

  @Override
  public TableStats getInputStats() {
    if (fileScanner != null) {
      return fileScanner.getInputStats();
    } else {
      return inputStats;
    }
  }
}<|MERGE_RESOLUTION|>--- conflicted
+++ resolved
@@ -18,14 +18,11 @@
 
 package org.apache.tajo.engine.planner.physical;
 
-import org.apache.commons.logging.Log;
-import org.apache.commons.logging.LogFactory;
 import org.apache.hadoop.fs.Path;
 import org.apache.hadoop.io.IOUtils;
 import org.apache.tajo.catalog.Column;
 import org.apache.tajo.catalog.Schema;
 import org.apache.tajo.catalog.SortSpec;
-import org.apache.tajo.catalog.TableMeta;
 import org.apache.tajo.catalog.proto.CatalogProtos;
 import org.apache.tajo.catalog.statistics.TableStats;
 import org.apache.tajo.datum.Datum;
@@ -35,7 +32,6 @@
 import org.apache.tajo.plan.expr.EvalTreeUtil;
 import org.apache.tajo.plan.logical.IndexScanNode;
 import org.apache.tajo.plan.rewrite.rules.IndexScanInfo.SimplePredicate;
-import org.apache.tajo.plan.util.PlannerUtil;
 import org.apache.tajo.storage.*;
 import org.apache.tajo.storage.index.bst.BSTIndex;
 import org.apache.tajo.util.TUtil;
@@ -47,7 +43,6 @@
 import java.util.Set;
 
 public class BSTIndexScanExec extends PhysicalExec {
-  private final static Log LOG = LogFactory.getLog(BSTIndexScanExec.class);
   private IndexScanNode plan;
   private SeekableScanner fileScanner;
   
@@ -55,17 +50,13 @@
   private BSTIndex.BSTIndexReader reader;
   
   private Projector projector;
-<<<<<<< HEAD
-  
-  private Datum[] values = null;
-=======
->>>>>>> 6d852081
 
   private boolean initialize = true;
 
   private float progress;
 
-<<<<<<< HEAD
+  private Tuple indexLookupKey;
+
   private TableStats inputStats;
 
   private CatalogProtos.FragmentProto fragment;
@@ -82,41 +73,21 @@
     this.keySchema = keySchema;
 
     SortSpec[] keySortSpecs = new SortSpec[predicates.length];
-    values = new Datum[predicates.length];
+    Datum[] values = new Datum[predicates.length];
     for (int i = 0; i < predicates.length; i++) {
       keySortSpecs[i] = predicates[i].getKeySortSpec();
       values[i] = predicates[i].getValue();
     }
+    indexLookupKey = new VTuple(values);
 
     TupleComparator comparator = new BaseTupleComparator(keySchema,
         keySortSpecs);
-
 
     this.projector = new Projector(context, inSchema, outSchema, plan.getTargets());
 
     Path indexPath = new Path(indexPrefix.toString(), context.getUniqueKeyFromFragments());
     this.reader = new BSTIndex(context.getConf()).
         getIndexReader(indexPath, keySchema, comparator);
-=======
-  private Tuple indexLookupKey;
-
-  public BSTIndexScanExec(TaskAttemptContext context, ScanNode scanNode ,
-       FileFragment fragment, Path fileName , Schema keySchema,
-       TupleComparator comparator , Datum[] datum) throws IOException {
-    super(context, scanNode.getInSchema(), scanNode.getOutSchema());
-    this.scanNode = scanNode;
-    this.qual = scanNode.getQual();
-    indexLookupKey = new VTuple(datum);
-
-    this.fileScanner = OldStorageManager.getSeekableScanner(context.getConf(),
-        scanNode.getTableDesc().getMeta(), scanNode.getInSchema(), fragment, outSchema);
-    this.fileScanner.init();
-    this.projector = new Projector(context, inSchema, outSchema, scanNode.getTargets());
-
-    FileSystem fs = fileName.getFileSystem(context.getConf());
-    this.reader = new BSTIndex(fs.getConf()).
-        getIndexReader(fileName, keySchema, comparator);
->>>>>>> 6d852081
     this.reader.open();
   }
 
@@ -209,13 +180,7 @@
   public Tuple next() throws IOException {
     if(initialize) {
       //TODO : more complicated condition
-<<<<<<< HEAD
-      Tuple key = new VTuple(values.length);
-      key.put(values);
-      long offset = reader.find(key);
-=======
       long offset = reader.find(indexLookupKey);
->>>>>>> 6d852081
       if (offset == -1) {
         reader.close();
         fileScanner.close();
@@ -239,12 +204,7 @@
     }
 
     Tuple tuple;
-<<<<<<< HEAD
-    Tuple outTuple = new VTuple(outColumnNum);
     if (!plan.hasQual()) {
-=======
-    if (!scanNode.hasQual()) {
->>>>>>> 6d852081
       if ((tuple = fileScanner.next()) != null) {
         return projector.eval(tuple);
       } else {
@@ -287,13 +247,10 @@
     }
     reader = null;
     fileScanner = null;
-<<<<<<< HEAD
-=======
-    scanNode = null;
+    plan = null;
     qual = null;
     projector = null;
     indexLookupKey = null;
->>>>>>> 6d852081
   }
 
   @Override
