--- conflicted
+++ resolved
@@ -45,11 +45,7 @@
 	public List<FetchImpl> getFetches();
   public boolean shouldDie();
   public void setShouldDie();
-<<<<<<< HEAD
-  public QueryContext getQueryContext(TajoConf baseConf);
-=======
   public QueryContext getQueryContext(TajoConf conf);
->>>>>>> 514ed847
   public DataChannel getDataChannel();
   public Enforcer getEnforcer();
 }