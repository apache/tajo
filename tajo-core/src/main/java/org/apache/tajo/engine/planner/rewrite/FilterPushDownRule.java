/**
 * Licensed to the Apache Software Foundation (ASF) under one
 * or more contributor license agreements.  See the NOTICE file
 * distributed with this work for additional information
 * regarding copyright ownership.  The ASF licenses this file
 * to you under the Apache License, Version 2.0 (the
 * "License"); you may not use this file except in compliance
 * with the License.  You may obtain a copy of the License at
 *
 *     http://www.apache.org/licenses/LICENSE-2.0
 *
 * Unless required by applicable law or agreed to in writing, software
 * distributed under the License is distributed on an "AS IS" BASIS,
 * WITHOUT WARRANTIES OR CONDITIONS OF ANY KIND, either express or implied.
 * See the License for the specific language governing permissions and
 * limitations under the License.
 */

package org.apache.tajo.engine.planner.rewrite;

import com.google.common.collect.Lists;
import com.google.common.collect.Sets;
import org.apache.commons.logging.Log;
import org.apache.commons.logging.LogFactory;
import org.apache.tajo.algebra.JoinType;
import org.apache.tajo.catalog.Column;
import org.apache.tajo.catalog.Schema;
import org.apache.tajo.catalog.TableDesc;
import org.apache.tajo.engine.eval.*;
import org.apache.tajo.engine.exception.InvalidQueryException;
import org.apache.tajo.engine.planner.*;
import org.apache.tajo.engine.planner.logical.*;
import org.apache.tajo.engine.planner.rewrite.FilterPushDownRule.FilterPushDownContext;
import org.apache.tajo.util.TUtil;

import java.util.*;

<<<<<<< HEAD
=======
/**
 * This rule tries to push down all filter conditions into logical nodes as lower as possible.
 * It is likely to significantly reduces the intermediate data.
 */
>>>>>>> e2d04647
public class FilterPushDownRule extends BasicLogicalPlanVisitor<FilterPushDownContext, LogicalNode>
    implements RewriteRule {
  private final static Log LOG = LogFactory.getLog(FilterPushDownRule.class);
  private static final String NAME = "FilterPushDown";

  static class FilterPushDownContext {
<<<<<<< HEAD
    Set<EvalNode> workingEvals = new HashSet<EvalNode>();

    public void clear() {
      workingEvals.clear();
    }
    public void setWorkingEvals(Collection<EvalNode> workingEvals) {
      this.workingEvals.clear();
      this.workingEvals.addAll(workingEvals);
    }
    public void addWorkingEvals(Collection<EvalNode> workingEvals) {
      this.workingEvals.addAll(workingEvals);
=======
    Set<EvalNode> pushingDownFilters = new HashSet<EvalNode>();

    public void clear() {
      pushingDownFilters.clear();
    }
    public void setFiltersTobePushed(Collection<EvalNode> workingEvals) {
      this.pushingDownFilters.clear();
      this.pushingDownFilters.addAll(workingEvals);
    }
    public void addFiltersTobePushed(Collection<EvalNode> workingEvals) {
      this.pushingDownFilters.addAll(workingEvals);
>>>>>>> e2d04647
    }

    public void setToOrigin(Map<EvalNode, EvalNode> evalMap) {
      //evalMap: copy -> origin
      List<EvalNode> origins = new ArrayList<EvalNode>();
<<<<<<< HEAD
      for (EvalNode eval : workingEvals) {
=======
      for (EvalNode eval : pushingDownFilters) {
>>>>>>> e2d04647
        EvalNode origin = evalMap.get(eval);
        if (origin != null) {
          origins.add(origin);
        }
      }
<<<<<<< HEAD
      setWorkingEvals(origins);
=======
      setFiltersTobePushed(origins);
>>>>>>> e2d04647
    }
  }

  @Override
  public String getName() {
    return NAME;
  }

  @Override
  public boolean isEligible(LogicalPlan plan) {
    for (LogicalPlan.QueryBlock block : plan.getQueryBlocks()) {
      if (block.hasNode(NodeType.SELECTION) || block.hasNode(NodeType.JOIN)) {
        return true;
      }
    }
    return false;
  }

  @Override
  public LogicalPlan rewrite(LogicalPlan plan) throws PlanningException {
    /*
    FilterPushDown rule: processing when visits each node
      - If a target which is corresponding on a filter EvalNode's column is not FieldEval, do not PushDown.
      - Replace filter EvalNode's column with child node's output column.
        If there is no child node's output column, do not PushDown.
      - When visit ScanNode, add filter eval to ScanNode's qual
      - When visit GroupByNode, Find aggregation column in a filter EvalNode and
        . If a parent is HavingNode, add filter eval to parent HavingNode.
        . It not, create new HavingNode and set parent's child.
     */
    FilterPushDownContext context = new FilterPushDownContext();
    for (LogicalPlan.QueryBlock block : plan.getQueryBlocks()) {
      context.clear();
      this.visit(context, plan, block, block.getRoot(), new Stack<LogicalNode>());
    }

    if (LOG.isDebugEnabled()) {
      LOG.debug("=============================================");
      LOG.debug("FilterPushDown Optimized Query: \n" + plan.toString());
      LOG.debug("=============================================");
    }
    return plan;
  }

  @Override
  public LogicalNode visitFilter(FilterPushDownContext context, LogicalPlan plan, LogicalPlan.QueryBlock block,
                                 SelectionNode selNode, Stack<LogicalNode> stack) throws PlanningException {
<<<<<<< HEAD
    context.workingEvals.addAll(Sets.newHashSet(AlgebraicUtil.toConjunctiveNormalFormArray(selNode.getQual())));
=======
    context.pushingDownFilters.addAll(Sets.newHashSet(AlgebraicUtil.toConjunctiveNormalFormArray(selNode.getQual())));
>>>>>>> e2d04647

    stack.push(selNode);
    visit(context, plan, block, selNode.getChild(), stack);
    stack.pop();

<<<<<<< HEAD
    if(context.workingEvals.size() == 0) {
=======
    if(context.pushingDownFilters.size() == 0) {
>>>>>>> e2d04647
      // remove the selection operator if there is no search condition after selection push.
      LogicalNode node = stack.peek();
      if (node instanceof UnaryNode) {
        UnaryNode unary = (UnaryNode) node;
        unary.setChild(selNode.getChild());
      } else {
        throw new InvalidQueryException("Unexpected Logical Query Plan");
      }
    } else { // if there remain search conditions

      // check if it can be evaluated here
      Set<EvalNode> matched = TUtil.newHashSet();
<<<<<<< HEAD
      for (EvalNode eachEval : context.workingEvals) {
=======
      for (EvalNode eachEval : context.pushingDownFilters) {
>>>>>>> e2d04647
        if (LogicalPlanner.checkIfBeEvaluatedAtThis(eachEval, selNode)) {
          matched.add(eachEval);
        }
      }

      // if there are search conditions which can be evaluated here,
<<<<<<< HEAD
      // push down them and remove them from context.workingEvals.
      if (matched.size() > 0) {
        selNode.setQual(AlgebraicUtil.createSingletonExprFromCNF(matched.toArray(new EvalNode[matched.size()])));
        context.workingEvals.removeAll(matched);
=======
      // push down them and remove them from context.pushingDownFilters.
      if (matched.size() > 0) {
        selNode.setQual(AlgebraicUtil.createSingletonExprFromCNF(matched.toArray(new EvalNode[matched.size()])));
        context.pushingDownFilters.removeAll(matched);
>>>>>>> e2d04647
      }
    }

    return selNode;
  }

  private boolean isOuterJoin(JoinType joinType) {
    return joinType == JoinType.LEFT_OUTER || joinType == JoinType.RIGHT_OUTER || joinType==JoinType.FULL_OUTER;
  }

  @Override
  public LogicalNode visitJoin(FilterPushDownContext context, LogicalPlan plan, LogicalPlan.QueryBlock block, JoinNode joinNode,
                               Stack<LogicalNode> stack) throws PlanningException {
    LogicalNode left = joinNode.getRightChild();
    LogicalNode right = joinNode.getLeftChild();

    // here we should stop selection pushdown on the null supplying side(s) of an outer join
    // get the two operands of the join operation as well as the join type
    JoinType joinType = joinNode.getJoinType();
    EvalNode joinQual = joinNode.getJoinQual();
    if (joinQual != null && isOuterJoin(joinType)) {
      BinaryEval binaryEval = (BinaryEval) joinQual;
      // if both are fields
      if (binaryEval.getLeftExpr().getType() == EvalType.FIELD &&
          binaryEval.getRightExpr().getType() == EvalType.FIELD) {

        String leftTableName = ((FieldEval) binaryEval.getLeftExpr()).getQualifier();
        String rightTableName = ((FieldEval) binaryEval.getRightExpr()).getQualifier();
        List<String> nullSuppliers = Lists.newArrayList();
        Set<String> leftTableSet = Sets.newHashSet(PlannerUtil.getRelationLineageWithinQueryBlock(plan,
            joinNode.getLeftChild()));
        Set<String> rightTableSet = Sets.newHashSet(PlannerUtil.getRelationLineageWithinQueryBlock(plan,
            joinNode.getRightChild()));

        // some verification
        if (joinType == JoinType.FULL_OUTER) {
          nullSuppliers.add(leftTableName);
          nullSuppliers.add(rightTableName);

          // verify that these null suppliers are indeed in the left and right sets
          if (!rightTableSet.contains(nullSuppliers.get(0)) && !leftTableSet.contains(nullSuppliers.get(0))) {
            throw new InvalidQueryException("Incorrect Logical Query Plan with regard to outer join");
          }
          if (!rightTableSet.contains(nullSuppliers.get(1)) && !leftTableSet.contains(nullSuppliers.get(1))) {
            throw new InvalidQueryException("Incorrect Logical Query Plan with regard to outer join");
          }

        } else if (joinType == JoinType.LEFT_OUTER) {
          nullSuppliers.add(((RelationNode)joinNode.getRightChild()).getCanonicalName());
          //verify that this null supplier is indeed in the right sub-tree
          if (!rightTableSet.contains(nullSuppliers.get(0))) {
            throw new InvalidQueryException("Incorrect Logical Query Plan with regard to outer join");
          }
        } else if (joinType == JoinType.RIGHT_OUTER) {
          if (((RelationNode)joinNode.getRightChild()).getCanonicalName().equals(rightTableName)) {
            nullSuppliers.add(leftTableName);
          } else {
            nullSuppliers.add(rightTableName);
          }

          // verify that this null supplier is indeed in the left sub-tree
          if (!leftTableSet.contains(nullSuppliers.get(0))) {
            throw new InvalidQueryException("Incorrect Logical Query Plan with regard to outer join");
          }
        }

        // retain in this outer join node's JoinQual those selection predicates
        // related to the outer join's null supplier(s)
        List<EvalNode> matched2 = Lists.newArrayList();
<<<<<<< HEAD
        for (EvalNode eval : context.workingEvals) {
//          if (LogicalPlanner.checkIfBeEvaluatedAtOnlySelection(block, eval)) {
//            continue;
//          }
=======
        for (EvalNode eval : context.pushingDownFilters) {

>>>>>>> e2d04647
          Set<Column> columnRefs = EvalTreeUtil.findUniqueColumns(eval);
          Set<String> tableNames = Sets.newHashSet();
          // getting distinct table references
          for (Column col : columnRefs) {
            if (!tableNames.contains(col.getQualifier())) {
              tableNames.add(col.getQualifier());
            }
          }

          //if the predicate involves any of the null suppliers
          boolean shouldKeep=false;
          Iterator<String> it2 = nullSuppliers.iterator();
          while(it2.hasNext()){
            if(tableNames.contains(it2.next()) == true) {
              shouldKeep = true;
            }
          }

          if(shouldKeep == true) {
            matched2.add(eval);
          }

        }

        // merge the retained predicates and establish them in the current outer join node.
<<<<<<< HEAD
        // Then remove them from the workingEvals
=======
        // Then remove them from the pushingDownFilters
>>>>>>> e2d04647
        EvalNode qual2 = null;
        if (matched2.size() > 1) {
          // merged into one eval tree
          qual2 = AlgebraicUtil.createSingletonExprFromCNF(
              matched2.toArray(new EvalNode[matched2.size()]));
        } else if (matched2.size() == 1) {
          // if the number of matched expr is one
          qual2 = matched2.get(0);
        }

        if (qual2 != null) {
          EvalNode conjQual2 = AlgebraicUtil.createSingletonExprFromCNF(joinNode.getJoinQual(), qual2);
          joinNode.setJoinQual(conjQual2);
<<<<<<< HEAD
          context.workingEvals.removeAll(matched2);
        } // for the remaining context.workingEvals, push it as usual
=======
          context.pushingDownFilters.removeAll(matched2);
        } // for the remaining context.pushingDownFilters, push it as usual
>>>>>>> e2d04647
      }
    }

    if (joinNode.hasJoinQual()) {
<<<<<<< HEAD
      context.addWorkingEvals(Sets.newHashSet(AlgebraicUtil.toConjunctiveNormalFormArray(joinNode.getJoinQual())));
=======
      context.addFiltersTobePushed(Sets.newHashSet(AlgebraicUtil.toConjunctiveNormalFormArray(joinNode.getJoinQual())));
>>>>>>> e2d04647
    }

    List<EvalNode> notMatched = new ArrayList<EvalNode>();
    // Join's input schema = right child output columns + left child output columns
    Map<EvalNode, EvalNode> transformedMap = findCanPushdownAndTransform(context, joinNode, left, notMatched, true,
        right.getOutSchema().size());
<<<<<<< HEAD
    context.setWorkingEvals(transformedMap.keySet());
    visit(context, plan, block, left, stack);

    context.setToOrigin(transformedMap);
    context.addWorkingEvals(notMatched);

    transformedMap = findCanPushdownAndTransform(context, joinNode, right, notMatched, true, 0);
    context.setWorkingEvals(new HashSet<EvalNode>(transformedMap.keySet()));
=======
    context.setFiltersTobePushed(transformedMap.keySet());
    visit(context, plan, block, left, stack);

    context.setToOrigin(transformedMap);
    context.addFiltersTobePushed(notMatched);

    transformedMap = findCanPushdownAndTransform(context, joinNode, right, notMatched, true, 0);
    context.setFiltersTobePushed(new HashSet<EvalNode>(transformedMap.keySet()));
>>>>>>> e2d04647

    visit(context, plan, block, right, stack);

    context.setToOrigin(transformedMap);
<<<<<<< HEAD
    context.addWorkingEvals(notMatched);

    List<EvalNode> matched = Lists.newArrayList();
    for (EvalNode eval : context.workingEvals) {
=======
    context.addFiltersTobePushed(notMatched);

    List<EvalNode> matched = Lists.newArrayList();
    for (EvalNode eval : context.pushingDownFilters) {
>>>>>>> e2d04647
      if (LogicalPlanner.checkIfBeEvaluatedAtJoin(block, eval, joinNode, stack.peek().getType() != NodeType.JOIN)) {
        matched.add(eval);
      }
    }

    EvalNode qual = null;
    if (matched.size() > 1) {
      // merged into one eval tree
      qual = AlgebraicUtil.createSingletonExprFromCNF(
          matched.toArray(new EvalNode[matched.size()]));
    } else if (matched.size() == 1) {
      // if the number of matched expr is one
      qual = matched.get(0);
    }

    if (qual != null) {
      joinNode.setJoinQual(qual);

      if (joinNode.getJoinType() == JoinType.CROSS) {
        joinNode.setJoinType(JoinType.INNER);
      }
<<<<<<< HEAD
      context.workingEvals.removeAll(matched);
=======
      context.pushingDownFilters.removeAll(matched);
>>>>>>> e2d04647
    }

    return joinNode;
  }

  private Map<EvalNode, EvalNode> transformEvalsWidthByPassNode(
      Collection<EvalNode> originEvals, LogicalPlan plan,
      LogicalPlan.QueryBlock block,
      LogicalNode node, LogicalNode childNode) throws PlanningException {
<<<<<<< HEAD
    // transformed -> workingEvals
=======
    // transformed -> pushingDownFilters
>>>>>>> e2d04647
    Map<EvalNode, EvalNode> transformedMap = new HashMap<EvalNode, EvalNode>();

    if (originEvals.isEmpty()) {
      return transformedMap;
    }

    if (node.getType() == NodeType.UNION) {
      // If node is union, All eval's columns are simple name and matched with child's output schema.
      Schema childOutSchema = childNode.getOutSchema();
      for (EvalNode eval : originEvals) {
        EvalNode copy;
        try {
          copy = (EvalNode) eval.clone();
        } catch (CloneNotSupportedException e) {
          throw new PlanningException(e);
        }

        Set<Column> columns = EvalTreeUtil.findUniqueColumns(copy);
        for (Column c : columns) {
          Column column = childOutSchema.getColumn(c.getSimpleName());
          if (column == null) {
            throw new PlanningException(
                "Invalid Filter PushDown on SubQuery: No such a corresponding column '"
                    + c.getQualifiedName() + " for FilterPushDown(" + eval + "), " +
                    "(PID=" + node.getPID() + ", Child=" + childNode.getPID() + ")");
          }
          EvalTreeUtil.changeColumnRef(copy, c.getSimpleName(), column.getQualifiedName());
        }

        transformedMap.put(copy, eval);
      }
      return transformedMap;
    }

    if (childNode.getType() == NodeType.UNION) {
      // If child is union, remove qualifier from eval's column
      for (EvalNode eval : originEvals) {
        EvalNode copy;
        try {
          copy = (EvalNode) eval.clone();
        } catch (CloneNotSupportedException e) {
          throw new PlanningException(e);
        }

        Set<Column> columns = EvalTreeUtil.findUniqueColumns(copy);
        for (Column c : columns) {
          if (c.hasQualifier()) {
            EvalTreeUtil.changeColumnRef(copy, c.getQualifiedName(), c.getSimpleName());
          }
        }

        transformedMap.put(copy, eval);
      }

      return transformedMap;
    }

    // node in column -> child out column
    Map<String, String> columnMap = new HashMap<String, String>();

    for (int i = 0; i < node.getInSchema().size(); i++) {
      String inColumnName = node.getInSchema().getColumn(i).getQualifiedName();
      Column childOutColumn = childNode.getOutSchema().getColumn(i);
      columnMap.put(inColumnName, childOutColumn.getQualifiedName());
    }

    // Rename from upper block's one to lower block's one
    for (EvalNode matchedEval : originEvals) {
      EvalNode copy;
      try {
        copy = (EvalNode) matchedEval.clone();
      } catch (CloneNotSupportedException e) {
        throw new PlanningException(e);
      }

      Set<Column> columns = EvalTreeUtil.findUniqueColumns(copy);
      boolean allMatched = true;
      for (Column c : columns) {
        if (columnMap.containsKey(c.getQualifiedName())) {
          EvalTreeUtil.changeColumnRef(copy, c.getQualifiedName(), columnMap.get(c.getQualifiedName()));
        } else {
          if (childNode.getType() == NodeType.GROUP_BY) {
            if (((GroupbyNode) childNode).isAggregationColumn(c.getSimpleName())) {
              allMatched = false;
              break;
            }
          } else {
            throw new PlanningException(
                "Invalid Filter PushDown on SubQuery: No such a corresponding column '"
                    + c.getQualifiedName() + " for FilterPushDown(" + matchedEval + "), " +
                    "(PID=" + node.getPID() + ", Child=" + childNode.getPID() + ")"
            );
          }
        }
      }
      if (allMatched) {
        transformedMap.put(copy, matchedEval);
      }
    }
<<<<<<< HEAD

    return transformedMap;
  }

=======

    return transformedMap;
  }

>>>>>>> e2d04647
  @Override
  public LogicalNode visitTableSubQuery(FilterPushDownContext context, LogicalPlan plan, LogicalPlan.QueryBlock block,
                                        TableSubQueryNode node, Stack<LogicalNode> stack) throws PlanningException {
    List<EvalNode> matched = Lists.newArrayList();
<<<<<<< HEAD
    for (EvalNode eval : context.workingEvals) {
=======
    for (EvalNode eval : context.pushingDownFilters) {
>>>>>>> e2d04647
      if (LogicalPlanner.checkIfBeEvaluatedAtRelation(block, eval, node)) {
        matched.add(eval);
      }
    }

<<<<<<< HEAD
    // transformed -> workingEvals
    Map<EvalNode, EvalNode> transformedMap =
        transformEvalsWidthByPassNode(matched, plan, block, node, node.getSubQuery());

    context.setWorkingEvals(new HashSet<EvalNode>(transformedMap.keySet()));
=======
    // transformed -> pushingDownFilters
    Map<EvalNode, EvalNode> transformedMap =
        transformEvalsWidthByPassNode(matched, plan, block, node, node.getSubQuery());

    context.setFiltersTobePushed(new HashSet<EvalNode>(transformedMap.keySet()));
>>>>>>> e2d04647
    visit(context, plan, plan.getBlock(node.getSubQuery()));

    context.setToOrigin(transformedMap);

    return node;
  }

  @Override
  public LogicalNode visitUnion(FilterPushDownContext context, LogicalPlan plan,
                                LogicalPlan.QueryBlock block, UnionNode unionNode,
                                Stack<LogicalNode> stack) throws PlanningException {
    LogicalNode leftNode = unionNode.getLeftChild();

<<<<<<< HEAD
    List<EvalNode> origins = new ArrayList<EvalNode>(context.workingEvals);

    // transformed -> workingEvals
    Map<EvalNode, EvalNode> transformedMap = transformEvalsWidthByPassNode(origins, plan, block, unionNode, leftNode);
    context.setWorkingEvals(new HashSet<EvalNode>(transformedMap.keySet()));
    visit(context, plan, plan.getBlock(leftNode));

    if (!context.workingEvals.isEmpty()) {
=======
    List<EvalNode> origins = new ArrayList<EvalNode>(context.pushingDownFilters);

    // transformed -> pushingDownFilters
    Map<EvalNode, EvalNode> transformedMap = transformEvalsWidthByPassNode(origins, plan, block, unionNode, leftNode);
    context.setFiltersTobePushed(new HashSet<EvalNode>(transformedMap.keySet()));
    visit(context, plan, plan.getBlock(leftNode));

    if (!context.pushingDownFilters.isEmpty()) {
>>>>>>> e2d04647
      errorFilterPushDown(plan, leftNode, context);
    }

    LogicalNode rightNode = unionNode.getRightChild();
    transformedMap = transformEvalsWidthByPassNode(origins, plan, block, unionNode, rightNode);
<<<<<<< HEAD
    context.setWorkingEvals(new HashSet<EvalNode>(transformedMap.keySet()));
    visit(context, plan, plan.getBlock(rightNode), rightNode, stack);

    if (!context.workingEvals.isEmpty()) {
=======
    context.setFiltersTobePushed(new HashSet<EvalNode>(transformedMap.keySet()));
    visit(context, plan, plan.getBlock(rightNode), rightNode, stack);

    if (!context.pushingDownFilters.isEmpty()) {
>>>>>>> e2d04647
      errorFilterPushDown(plan, rightNode, context);
    }

    // notify all filter matched to upper
<<<<<<< HEAD
    context.workingEvals.clear();
=======
    context.pushingDownFilters.clear();
>>>>>>> e2d04647
    return unionNode;
  }

  @Override
  public LogicalNode visitProjection(FilterPushDownContext context,
                                     LogicalPlan plan,
                                     LogicalPlan.QueryBlock block,
                                     ProjectionNode projectionNode,
                                     Stack<LogicalNode> stack) throws PlanningException {
    LogicalNode childNode = projectionNode.getChild();

    List<EvalNode> notMatched = new ArrayList<EvalNode>();

    //copy -> origin
    Map<EvalNode, EvalNode> matched = findCanPushdownAndTransform(
        context, projectionNode, childNode, notMatched, false, 0);

<<<<<<< HEAD
    context.setWorkingEvals(matched.keySet());
=======
    context.setFiltersTobePushed(matched.keySet());
>>>>>>> e2d04647

    stack.push(projectionNode);
    LogicalNode current = visit(context, plan, plan.getBlock(childNode), childNode, stack);
    stack.pop();

    // find not matched after visiting child
<<<<<<< HEAD
    for (EvalNode eval: context.workingEvals) {
=======
    for (EvalNode eval: context.pushingDownFilters) {
>>>>>>> e2d04647
      notMatched.add(matched.get(eval));
    }

    EvalNode qual = null;
    if (notMatched.size() > 1) {
      // merged into one eval tree
      qual = AlgebraicUtil.createSingletonExprFromCNF(notMatched.toArray(new EvalNode[notMatched.size()]));
    } else if (notMatched.size() == 1) {
      // if the number of matched expr is one
      qual = notMatched.get(0);
    }

<<<<<<< HEAD
    // If there is not matched node add SelectionNode and clear context.workingEvals
=======
    // If there is not matched node add SelectionNode and clear context.pushingDownFilters
>>>>>>> e2d04647
    if (qual != null) {
      SelectionNode selectionNode = plan.createNode(SelectionNode.class);
      selectionNode.setInSchema(current.getOutSchema());
      selectionNode.setOutSchema(current.getOutSchema());
      selectionNode.setQual(qual);
      block.registerNode(selectionNode);

      projectionNode.setChild(selectionNode);
      selectionNode.setChild(current);
    }

    //notify all eval matched to upper
<<<<<<< HEAD
    context.workingEvals.clear();
=======
    context.pushingDownFilters.clear();
>>>>>>> e2d04647

    return current;
  }

  private Map<EvalNode, EvalNode> findCanPushdownAndTransform(
      FilterPushDownContext context, Projectable node,
      LogicalNode childNode, List<EvalNode> notMatched,
      boolean ignoreJoin, int columnOffset) throws PlanningException {
    // canonical name -> target
    Map<String, Target> nodeTargetMap = new HashMap<String, Target>();
    for (Target target : node.getTargets()) {
      nodeTargetMap.put(target.getCanonicalName(), target);
    }

    // copy -> origin
    Map<EvalNode, EvalNode> matched = new HashMap<EvalNode, EvalNode>();

<<<<<<< HEAD
    for (EvalNode eval : context.workingEvals) {
=======
    for (EvalNode eval : context.pushingDownFilters) {
>>>>>>> e2d04647
      if (ignoreJoin && EvalTreeUtil.isJoinQual(eval, true)) {
        notMatched.add(eval);
        continue;
      }
      // If all column is field eval, can push down.
      Set<Column> evalColumns = EvalTreeUtil.findUniqueColumns(eval);
      boolean columnMatched = true;
      for (Column c : evalColumns) {
        Target target = nodeTargetMap.get(c.getQualifiedName());
        if (target == null) {
          columnMatched = false;
          break;
        }
        if (target.getEvalTree().getType() != EvalType.FIELD) {
          columnMatched = false;
          break;
        }
      }

      if (columnMatched) {
        // transform eval column to child's output column
        EvalNode copyEvalNode = transformEval(node, childNode, eval, nodeTargetMap, columnOffset);
        if (copyEvalNode != null) {
          matched.put(copyEvalNode, eval);
        } else {
          notMatched.add(eval);
        }
      } else {
        notMatched.add(eval);
      }
    }

    return matched;
  }

  private EvalNode transformEval(Projectable node, LogicalNode childNode, EvalNode origin,
                                 Map<String, Target> targetMap, int columnOffset) throws PlanningException {
    Schema outputSchema = childNode != null ? childNode.getOutSchema() : node.getInSchema();
    EvalNode copy;
    try {
      copy = (EvalNode) origin.clone();
    } catch (CloneNotSupportedException e) {
      throw new PlanningException(e);
    }
    Set<Column> columns = EvalTreeUtil.findUniqueColumns(copy);
    for (Column c: columns) {
      Target target = targetMap.get(c.getQualifiedName());
      if (target == null) {
        throw new PlanningException(
            "Invalid Filter PushDown: No such a corresponding target '"
                + c.getQualifiedName() + " for FilterPushDown(" + origin + "), " +
                "(PID=" + node.getPID() + ")"
        );
      }
      EvalNode targetEvalNode = target.getEvalTree();
      if (targetEvalNode.getType() != EvalType.FIELD) {
        throw new PlanningException(
            "Invalid Filter PushDown: '" + c.getQualifiedName() + "' target is not FieldEval " +
                "(PID=" + node.getPID() + ")"
        );
      }

      FieldEval fieldEval = (FieldEval)targetEvalNode;
      Column targetInputColumn = fieldEval.getColumnRef();

      int index;
      if (targetInputColumn.hasQualifier()) {
        index = node.getInSchema().getColumnId(targetInputColumn.getQualifiedName());
      } else {
        index = node.getInSchema().getColumnIdByName(targetInputColumn.getQualifiedName());
      }
      if (columnOffset > 0) {
        index = index - columnOffset;
      }
      if (index < 0 || index >= outputSchema.size()) {
        return null;
      }
      Column outputColumn = outputSchema.getColumn(index);

      EvalTreeUtil.changeColumnRef(copy, c.getQualifiedName(), outputColumn.getQualifiedName());
    }

    return copy;
  }

  /**
   * Find aggregation columns in filter eval and add having clause or add HavingNode.
   * @param context
   * @param plan
   * @param block
   * @param parentNode  If null, having is parent
   * @param havingNode      If null, projection is parent
   * @param groupByNode
   * @return matched origin eval
   * @throws PlanningException
   */
  private List<EvalNode> addHavingNode(FilterPushDownContext context, LogicalPlan plan,
                                       LogicalPlan.QueryBlock block,
                                       UnaryNode parentNode,
                                       HavingNode havingNode,
                                       GroupbyNode groupByNode) throws PlanningException {
    // find aggregation column
    Set<Column> groupingColumns = new HashSet<Column>(Arrays.asList(groupByNode.getGroupingColumns()));
    Set<String> aggrFunctionOutColumns = new HashSet<String>();
    for (Column column : groupByNode.getOutSchema().getColumns()) {
      if (!groupingColumns.contains(column)) {
        aggrFunctionOutColumns.add(column.getQualifiedName());
      }
    }

    List<EvalNode> aggrEvalOrigins = new ArrayList<EvalNode>();
    List<EvalNode> aggrEvals = new ArrayList<EvalNode>();

<<<<<<< HEAD
    for (EvalNode eval : context.workingEvals) {
=======
    for (EvalNode eval : context.pushingDownFilters) {
>>>>>>> e2d04647
      EvalNode copy = null;
      try {
        copy = (EvalNode)eval.clone();
      } catch (CloneNotSupportedException e) {
      }
      boolean isEvalAggrFunction = false;
      for (Column evalColumn : EvalTreeUtil.findUniqueColumns(copy)) {
        if (aggrFunctionOutColumns.contains(evalColumn.getSimpleName())) {
          EvalTreeUtil.changeColumnRef(copy, evalColumn.getQualifiedName(), evalColumn.getSimpleName());
          isEvalAggrFunction = true;
          break;
        }
      }
      if (isEvalAggrFunction) {
        aggrEvals.add(copy);
        aggrEvalOrigins.add(eval);
      }
    }

    if (aggrEvals.isEmpty()) {
      return aggrEvalOrigins;
    }

    // transform

    HavingNode workingHavingNode;
    if (havingNode != null) {
      workingHavingNode = havingNode;
      aggrEvals.add(havingNode.getQual());
    } else {
      workingHavingNode = plan.createNode(HavingNode.class);
      block.registerNode(workingHavingNode);
      parentNode.setChild(workingHavingNode);
      workingHavingNode.setChild(groupByNode);
    }

    EvalNode qual = null;
    if (aggrEvals.size() > 1) {
      // merged into one eval tree
      qual = AlgebraicUtil.createSingletonExprFromCNF(aggrEvals.toArray(new EvalNode[aggrEvals.size()]));
    } else if (aggrEvals.size() == 1) {
      // if the number of matched expr is one
      qual = aggrEvals.get(0);
    }

<<<<<<< HEAD
    // If there is not matched node add SelectionNode and clear context.workingEvals
=======
    // If there is not matched node add SelectionNode and clear context.pushingDownFilters
>>>>>>> e2d04647
    if (qual != null) {
      workingHavingNode.setQual(qual);
    }

    return aggrEvalOrigins;
  }

  @Override
  public LogicalNode visitGroupBy(FilterPushDownContext context, LogicalPlan plan,
                                  LogicalPlan.QueryBlock block, GroupbyNode groupbyNode,
                                  Stack<LogicalNode> stack) throws PlanningException {
    LogicalNode parentNode = stack.peek();
    List<EvalNode> aggrEvals;
    if (parentNode.getType() == NodeType.HAVING) {
      aggrEvals = addHavingNode(context, plan, block, null, (HavingNode)parentNode, groupbyNode);
    } else {
      aggrEvals = addHavingNode(context, plan, block, (UnaryNode)parentNode, null, groupbyNode);
    }

    if (aggrEvals != null) {
      // remove aggregation eval from conext
<<<<<<< HEAD
      context.workingEvals.removeAll(aggrEvals);
=======
      context.pushingDownFilters.removeAll(aggrEvals);
>>>>>>> e2d04647
    }

    List<EvalNode> notMatched = new ArrayList<EvalNode>();
    // transform
    Map<EvalNode, EvalNode> tranformed =
        findCanPushdownAndTransform(context, groupbyNode,groupbyNode.getChild(), notMatched, false, 0);

<<<<<<< HEAD
    context.setWorkingEvals(tranformed.keySet());
    LogicalNode current = super.visitGroupBy(context, plan, block, groupbyNode, stack);

    context.setToOrigin(tranformed);
    context.addWorkingEvals(notMatched);
=======
    context.setFiltersTobePushed(tranformed.keySet());
    LogicalNode current = super.visitGroupBy(context, plan, block, groupbyNode, stack);

    context.setToOrigin(tranformed);
    context.addFiltersTobePushed(notMatched);
>>>>>>> e2d04647

    return current;
  }

  @Override
  public LogicalNode visitScan(FilterPushDownContext context, LogicalPlan plan,
                               LogicalPlan.QueryBlock block, ScanNode scanNode,
                               Stack<LogicalNode> stack) throws PlanningException {
    List<EvalNode> matched = Lists.newArrayList();

    // find partition column and check matching
    Set<String> partitionColumns = new HashSet<String>();
    TableDesc table = scanNode.getTableDesc();
    if (table.hasPartition()) {
      for (Column c: table.getPartitionMethod().getExpressionSchema().getColumns()) {
        partitionColumns.add(c.getQualifiedName());
      }
    }
    Set<EvalNode> partitionEvals = new HashSet<EvalNode>();
<<<<<<< HEAD
    for (EvalNode eval : context.workingEvals) {
=======
    for (EvalNode eval : context.pushingDownFilters) {
>>>>>>> e2d04647
      if (table.hasPartition()) {
        Set<Column> columns = EvalTreeUtil.findUniqueColumns(eval);
        if (columns.size() != 1) {
          continue;
        }
        Column column = columns.iterator().next();

        if (partitionColumns.contains(column.getSimpleName())) {
          EvalNode copy;
          try {
            copy = (EvalNode) eval.clone();
          } catch (CloneNotSupportedException e) {
            throw new PlanningException(e);
          }
          EvalTreeUtil.changeColumnRef(copy, column.getQualifiedName(),
              scanNode.getCanonicalName() + "." + column.getSimpleName());
          matched.add(copy);
          partitionEvals.add(eval);
        }
      }
    }

<<<<<<< HEAD
    context.workingEvals.removeAll(partitionEvals);
=======
    context.pushingDownFilters.removeAll(partitionEvals);
>>>>>>> e2d04647

    List<EvalNode> notMatched = new ArrayList<EvalNode>();

    // transform
    Map<EvalNode, EvalNode> transformed =
        findCanPushdownAndTransform(context, scanNode, null, notMatched, true, 0);

    for (EvalNode eval : transformed.keySet()) {
      if (LogicalPlanner.checkIfBeEvaluatedAtRelation(block, eval, scanNode)) {
        matched.add(eval);
      }
    }

    EvalNode qual = null;
    if (matched.size() > 1) {
      // merged into one eval tree
      qual = AlgebraicUtil.createSingletonExprFromCNF(
          matched.toArray(new EvalNode[matched.size()]));
    } else if (matched.size() == 1) {
      // if the number of matched expr is one
      qual = matched.iterator().next();
    }

    if (qual != null) { // if a matched qual exists
      scanNode.setQual(qual);
    }

    for (EvalNode matchedEval: matched) {
      transformed.remove(matchedEval);
    }

    context.setToOrigin(transformed);
<<<<<<< HEAD
    context.addWorkingEvals(notMatched);
=======
    context.addFiltersTobePushed(notMatched);
>>>>>>> e2d04647

    return scanNode;
  }

  private void errorFilterPushDown(LogicalPlan plan, LogicalNode node,
                                   FilterPushDownContext context) throws PlanningException {
    String notMatchedNodeStr = "";
    String prefix = "";
<<<<<<< HEAD
    for (EvalNode notMatchedNode: context.workingEvals) {
=======
    for (EvalNode notMatchedNode: context.pushingDownFilters) {
>>>>>>> e2d04647
      notMatchedNodeStr += prefix + notMatchedNode;
      prefix = ", ";
    }
    throw new PlanningException("FilterPushDown failed cause some filters not matched: " + notMatchedNodeStr + "\n" +
        "Error node: " + node.getPlanString() + "\n" +
        plan.toString());
  }
}<|MERGE_RESOLUTION|>--- conflicted
+++ resolved
@@ -35,32 +35,16 @@
 
 import java.util.*;
 
-<<<<<<< HEAD
-=======
 /**
  * This rule tries to push down all filter conditions into logical nodes as lower as possible.
  * It is likely to significantly reduces the intermediate data.
  */
->>>>>>> e2d04647
 public class FilterPushDownRule extends BasicLogicalPlanVisitor<FilterPushDownContext, LogicalNode>
     implements RewriteRule {
   private final static Log LOG = LogFactory.getLog(FilterPushDownRule.class);
   private static final String NAME = "FilterPushDown";
 
   static class FilterPushDownContext {
-<<<<<<< HEAD
-    Set<EvalNode> workingEvals = new HashSet<EvalNode>();
-
-    public void clear() {
-      workingEvals.clear();
-    }
-    public void setWorkingEvals(Collection<EvalNode> workingEvals) {
-      this.workingEvals.clear();
-      this.workingEvals.addAll(workingEvals);
-    }
-    public void addWorkingEvals(Collection<EvalNode> workingEvals) {
-      this.workingEvals.addAll(workingEvals);
-=======
     Set<EvalNode> pushingDownFilters = new HashSet<EvalNode>();
 
     public void clear() {
@@ -72,27 +56,18 @@
     }
     public void addFiltersTobePushed(Collection<EvalNode> workingEvals) {
       this.pushingDownFilters.addAll(workingEvals);
->>>>>>> e2d04647
     }
 
     public void setToOrigin(Map<EvalNode, EvalNode> evalMap) {
       //evalMap: copy -> origin
       List<EvalNode> origins = new ArrayList<EvalNode>();
-<<<<<<< HEAD
-      for (EvalNode eval : workingEvals) {
-=======
       for (EvalNode eval : pushingDownFilters) {
->>>>>>> e2d04647
         EvalNode origin = evalMap.get(eval);
         if (origin != null) {
           origins.add(origin);
         }
       }
-<<<<<<< HEAD
-      setWorkingEvals(origins);
-=======
       setFiltersTobePushed(origins);
->>>>>>> e2d04647
     }
   }
 
@@ -140,21 +115,13 @@
   @Override
   public LogicalNode visitFilter(FilterPushDownContext context, LogicalPlan plan, LogicalPlan.QueryBlock block,
                                  SelectionNode selNode, Stack<LogicalNode> stack) throws PlanningException {
-<<<<<<< HEAD
-    context.workingEvals.addAll(Sets.newHashSet(AlgebraicUtil.toConjunctiveNormalFormArray(selNode.getQual())));
-=======
     context.pushingDownFilters.addAll(Sets.newHashSet(AlgebraicUtil.toConjunctiveNormalFormArray(selNode.getQual())));
->>>>>>> e2d04647
 
     stack.push(selNode);
     visit(context, plan, block, selNode.getChild(), stack);
     stack.pop();
 
-<<<<<<< HEAD
-    if(context.workingEvals.size() == 0) {
-=======
     if(context.pushingDownFilters.size() == 0) {
->>>>>>> e2d04647
       // remove the selection operator if there is no search condition after selection push.
       LogicalNode node = stack.peek();
       if (node instanceof UnaryNode) {
@@ -167,28 +134,17 @@
 
       // check if it can be evaluated here
       Set<EvalNode> matched = TUtil.newHashSet();
-<<<<<<< HEAD
-      for (EvalNode eachEval : context.workingEvals) {
-=======
       for (EvalNode eachEval : context.pushingDownFilters) {
->>>>>>> e2d04647
         if (LogicalPlanner.checkIfBeEvaluatedAtThis(eachEval, selNode)) {
           matched.add(eachEval);
         }
       }
 
       // if there are search conditions which can be evaluated here,
-<<<<<<< HEAD
-      // push down them and remove them from context.workingEvals.
-      if (matched.size() > 0) {
-        selNode.setQual(AlgebraicUtil.createSingletonExprFromCNF(matched.toArray(new EvalNode[matched.size()])));
-        context.workingEvals.removeAll(matched);
-=======
       // push down them and remove them from context.pushingDownFilters.
       if (matched.size() > 0) {
         selNode.setQual(AlgebraicUtil.createSingletonExprFromCNF(matched.toArray(new EvalNode[matched.size()])));
         context.pushingDownFilters.removeAll(matched);
->>>>>>> e2d04647
       }
     }
 
@@ -258,15 +214,8 @@
         // retain in this outer join node's JoinQual those selection predicates
         // related to the outer join's null supplier(s)
         List<EvalNode> matched2 = Lists.newArrayList();
-<<<<<<< HEAD
-        for (EvalNode eval : context.workingEvals) {
-//          if (LogicalPlanner.checkIfBeEvaluatedAtOnlySelection(block, eval)) {
-//            continue;
-//          }
-=======
         for (EvalNode eval : context.pushingDownFilters) {
 
->>>>>>> e2d04647
           Set<Column> columnRefs = EvalTreeUtil.findUniqueColumns(eval);
           Set<String> tableNames = Sets.newHashSet();
           // getting distinct table references
@@ -292,11 +241,7 @@
         }
 
         // merge the retained predicates and establish them in the current outer join node.
-<<<<<<< HEAD
-        // Then remove them from the workingEvals
-=======
         // Then remove them from the pushingDownFilters
->>>>>>> e2d04647
         EvalNode qual2 = null;
         if (matched2.size() > 1) {
           // merged into one eval tree
@@ -310,38 +255,19 @@
         if (qual2 != null) {
           EvalNode conjQual2 = AlgebraicUtil.createSingletonExprFromCNF(joinNode.getJoinQual(), qual2);
           joinNode.setJoinQual(conjQual2);
-<<<<<<< HEAD
-          context.workingEvals.removeAll(matched2);
-        } // for the remaining context.workingEvals, push it as usual
-=======
           context.pushingDownFilters.removeAll(matched2);
         } // for the remaining context.pushingDownFilters, push it as usual
->>>>>>> e2d04647
       }
     }
 
     if (joinNode.hasJoinQual()) {
-<<<<<<< HEAD
-      context.addWorkingEvals(Sets.newHashSet(AlgebraicUtil.toConjunctiveNormalFormArray(joinNode.getJoinQual())));
-=======
       context.addFiltersTobePushed(Sets.newHashSet(AlgebraicUtil.toConjunctiveNormalFormArray(joinNode.getJoinQual())));
->>>>>>> e2d04647
     }
 
     List<EvalNode> notMatched = new ArrayList<EvalNode>();
     // Join's input schema = right child output columns + left child output columns
     Map<EvalNode, EvalNode> transformedMap = findCanPushdownAndTransform(context, joinNode, left, notMatched, true,
         right.getOutSchema().size());
-<<<<<<< HEAD
-    context.setWorkingEvals(transformedMap.keySet());
-    visit(context, plan, block, left, stack);
-
-    context.setToOrigin(transformedMap);
-    context.addWorkingEvals(notMatched);
-
-    transformedMap = findCanPushdownAndTransform(context, joinNode, right, notMatched, true, 0);
-    context.setWorkingEvals(new HashSet<EvalNode>(transformedMap.keySet()));
-=======
     context.setFiltersTobePushed(transformedMap.keySet());
     visit(context, plan, block, left, stack);
 
@@ -350,22 +276,14 @@
 
     transformedMap = findCanPushdownAndTransform(context, joinNode, right, notMatched, true, 0);
     context.setFiltersTobePushed(new HashSet<EvalNode>(transformedMap.keySet()));
->>>>>>> e2d04647
 
     visit(context, plan, block, right, stack);
 
     context.setToOrigin(transformedMap);
-<<<<<<< HEAD
-    context.addWorkingEvals(notMatched);
-
-    List<EvalNode> matched = Lists.newArrayList();
-    for (EvalNode eval : context.workingEvals) {
-=======
     context.addFiltersTobePushed(notMatched);
 
     List<EvalNode> matched = Lists.newArrayList();
     for (EvalNode eval : context.pushingDownFilters) {
->>>>>>> e2d04647
       if (LogicalPlanner.checkIfBeEvaluatedAtJoin(block, eval, joinNode, stack.peek().getType() != NodeType.JOIN)) {
         matched.add(eval);
       }
@@ -387,11 +305,7 @@
       if (joinNode.getJoinType() == JoinType.CROSS) {
         joinNode.setJoinType(JoinType.INNER);
       }
-<<<<<<< HEAD
-      context.workingEvals.removeAll(matched);
-=======
       context.pushingDownFilters.removeAll(matched);
->>>>>>> e2d04647
     }
 
     return joinNode;
@@ -401,11 +315,7 @@
       Collection<EvalNode> originEvals, LogicalPlan plan,
       LogicalPlan.QueryBlock block,
       LogicalNode node, LogicalNode childNode) throws PlanningException {
-<<<<<<< HEAD
-    // transformed -> workingEvals
-=======
     // transformed -> pushingDownFilters
->>>>>>> e2d04647
     Map<EvalNode, EvalNode> transformedMap = new HashMap<EvalNode, EvalNode>();
 
     if (originEvals.isEmpty()) {
@@ -505,44 +415,25 @@
         transformedMap.put(copy, matchedEval);
       }
     }
-<<<<<<< HEAD
 
     return transformedMap;
   }
 
-=======
-
-    return transformedMap;
-  }
-
->>>>>>> e2d04647
   @Override
   public LogicalNode visitTableSubQuery(FilterPushDownContext context, LogicalPlan plan, LogicalPlan.QueryBlock block,
                                         TableSubQueryNode node, Stack<LogicalNode> stack) throws PlanningException {
     List<EvalNode> matched = Lists.newArrayList();
-<<<<<<< HEAD
-    for (EvalNode eval : context.workingEvals) {
-=======
     for (EvalNode eval : context.pushingDownFilters) {
->>>>>>> e2d04647
       if (LogicalPlanner.checkIfBeEvaluatedAtRelation(block, eval, node)) {
         matched.add(eval);
       }
     }
 
-<<<<<<< HEAD
-    // transformed -> workingEvals
-    Map<EvalNode, EvalNode> transformedMap =
-        transformEvalsWidthByPassNode(matched, plan, block, node, node.getSubQuery());
-
-    context.setWorkingEvals(new HashSet<EvalNode>(transformedMap.keySet()));
-=======
     // transformed -> pushingDownFilters
     Map<EvalNode, EvalNode> transformedMap =
         transformEvalsWidthByPassNode(matched, plan, block, node, node.getSubQuery());
 
     context.setFiltersTobePushed(new HashSet<EvalNode>(transformedMap.keySet()));
->>>>>>> e2d04647
     visit(context, plan, plan.getBlock(node.getSubQuery()));
 
     context.setToOrigin(transformedMap);
@@ -556,16 +447,6 @@
                                 Stack<LogicalNode> stack) throws PlanningException {
     LogicalNode leftNode = unionNode.getLeftChild();
 
-<<<<<<< HEAD
-    List<EvalNode> origins = new ArrayList<EvalNode>(context.workingEvals);
-
-    // transformed -> workingEvals
-    Map<EvalNode, EvalNode> transformedMap = transformEvalsWidthByPassNode(origins, plan, block, unionNode, leftNode);
-    context.setWorkingEvals(new HashSet<EvalNode>(transformedMap.keySet()));
-    visit(context, plan, plan.getBlock(leftNode));
-
-    if (!context.workingEvals.isEmpty()) {
-=======
     List<EvalNode> origins = new ArrayList<EvalNode>(context.pushingDownFilters);
 
     // transformed -> pushingDownFilters
@@ -574,32 +455,20 @@
     visit(context, plan, plan.getBlock(leftNode));
 
     if (!context.pushingDownFilters.isEmpty()) {
->>>>>>> e2d04647
       errorFilterPushDown(plan, leftNode, context);
     }
 
     LogicalNode rightNode = unionNode.getRightChild();
     transformedMap = transformEvalsWidthByPassNode(origins, plan, block, unionNode, rightNode);
-<<<<<<< HEAD
-    context.setWorkingEvals(new HashSet<EvalNode>(transformedMap.keySet()));
-    visit(context, plan, plan.getBlock(rightNode), rightNode, stack);
-
-    if (!context.workingEvals.isEmpty()) {
-=======
     context.setFiltersTobePushed(new HashSet<EvalNode>(transformedMap.keySet()));
     visit(context, plan, plan.getBlock(rightNode), rightNode, stack);
 
     if (!context.pushingDownFilters.isEmpty()) {
->>>>>>> e2d04647
       errorFilterPushDown(plan, rightNode, context);
     }
 
     // notify all filter matched to upper
-<<<<<<< HEAD
-    context.workingEvals.clear();
-=======
     context.pushingDownFilters.clear();
->>>>>>> e2d04647
     return unionNode;
   }
 
@@ -617,22 +486,14 @@
     Map<EvalNode, EvalNode> matched = findCanPushdownAndTransform(
         context, projectionNode, childNode, notMatched, false, 0);
 
-<<<<<<< HEAD
-    context.setWorkingEvals(matched.keySet());
-=======
     context.setFiltersTobePushed(matched.keySet());
->>>>>>> e2d04647
 
     stack.push(projectionNode);
     LogicalNode current = visit(context, plan, plan.getBlock(childNode), childNode, stack);
     stack.pop();
 
     // find not matched after visiting child
-<<<<<<< HEAD
-    for (EvalNode eval: context.workingEvals) {
-=======
     for (EvalNode eval: context.pushingDownFilters) {
->>>>>>> e2d04647
       notMatched.add(matched.get(eval));
     }
 
@@ -645,11 +506,7 @@
       qual = notMatched.get(0);
     }
 
-<<<<<<< HEAD
-    // If there is not matched node add SelectionNode and clear context.workingEvals
-=======
     // If there is not matched node add SelectionNode and clear context.pushingDownFilters
->>>>>>> e2d04647
     if (qual != null) {
       SelectionNode selectionNode = plan.createNode(SelectionNode.class);
       selectionNode.setInSchema(current.getOutSchema());
@@ -662,11 +519,7 @@
     }
 
     //notify all eval matched to upper
-<<<<<<< HEAD
-    context.workingEvals.clear();
-=======
     context.pushingDownFilters.clear();
->>>>>>> e2d04647
 
     return current;
   }
@@ -684,11 +537,7 @@
     // copy -> origin
     Map<EvalNode, EvalNode> matched = new HashMap<EvalNode, EvalNode>();
 
-<<<<<<< HEAD
-    for (EvalNode eval : context.workingEvals) {
-=======
     for (EvalNode eval : context.pushingDownFilters) {
->>>>>>> e2d04647
       if (ignoreJoin && EvalTreeUtil.isJoinQual(eval, true)) {
         notMatched.add(eval);
         continue;
@@ -802,11 +651,7 @@
     List<EvalNode> aggrEvalOrigins = new ArrayList<EvalNode>();
     List<EvalNode> aggrEvals = new ArrayList<EvalNode>();
 
-<<<<<<< HEAD
-    for (EvalNode eval : context.workingEvals) {
-=======
     for (EvalNode eval : context.pushingDownFilters) {
->>>>>>> e2d04647
       EvalNode copy = null;
       try {
         copy = (EvalNode)eval.clone();
@@ -852,11 +697,7 @@
       qual = aggrEvals.get(0);
     }
 
-<<<<<<< HEAD
-    // If there is not matched node add SelectionNode and clear context.workingEvals
-=======
     // If there is not matched node add SelectionNode and clear context.pushingDownFilters
->>>>>>> e2d04647
     if (qual != null) {
       workingHavingNode.setQual(qual);
     }
@@ -878,11 +719,7 @@
 
     if (aggrEvals != null) {
       // remove aggregation eval from conext
-<<<<<<< HEAD
-      context.workingEvals.removeAll(aggrEvals);
-=======
       context.pushingDownFilters.removeAll(aggrEvals);
->>>>>>> e2d04647
     }
 
     List<EvalNode> notMatched = new ArrayList<EvalNode>();
@@ -890,19 +727,11 @@
     Map<EvalNode, EvalNode> tranformed =
         findCanPushdownAndTransform(context, groupbyNode,groupbyNode.getChild(), notMatched, false, 0);
 
-<<<<<<< HEAD
-    context.setWorkingEvals(tranformed.keySet());
-    LogicalNode current = super.visitGroupBy(context, plan, block, groupbyNode, stack);
-
-    context.setToOrigin(tranformed);
-    context.addWorkingEvals(notMatched);
-=======
     context.setFiltersTobePushed(tranformed.keySet());
     LogicalNode current = super.visitGroupBy(context, plan, block, groupbyNode, stack);
 
     context.setToOrigin(tranformed);
     context.addFiltersTobePushed(notMatched);
->>>>>>> e2d04647
 
     return current;
   }
@@ -922,11 +751,7 @@
       }
     }
     Set<EvalNode> partitionEvals = new HashSet<EvalNode>();
-<<<<<<< HEAD
-    for (EvalNode eval : context.workingEvals) {
-=======
     for (EvalNode eval : context.pushingDownFilters) {
->>>>>>> e2d04647
       if (table.hasPartition()) {
         Set<Column> columns = EvalTreeUtil.findUniqueColumns(eval);
         if (columns.size() != 1) {
@@ -949,11 +774,7 @@
       }
     }
 
-<<<<<<< HEAD
-    context.workingEvals.removeAll(partitionEvals);
-=======
     context.pushingDownFilters.removeAll(partitionEvals);
->>>>>>> e2d04647
 
     List<EvalNode> notMatched = new ArrayList<EvalNode>();
 
@@ -986,11 +807,7 @@
     }
 
     context.setToOrigin(transformed);
-<<<<<<< HEAD
-    context.addWorkingEvals(notMatched);
-=======
     context.addFiltersTobePushed(notMatched);
->>>>>>> e2d04647
 
     return scanNode;
   }
@@ -999,11 +816,7 @@
                                    FilterPushDownContext context) throws PlanningException {
     String notMatchedNodeStr = "";
     String prefix = "";
-<<<<<<< HEAD
-    for (EvalNode notMatchedNode: context.workingEvals) {
-=======
     for (EvalNode notMatchedNode: context.pushingDownFilters) {
->>>>>>> e2d04647
       notMatchedNodeStr += prefix + notMatchedNode;
       prefix = ", ";
     }
