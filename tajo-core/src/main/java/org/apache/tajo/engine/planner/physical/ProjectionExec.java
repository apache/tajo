--- conflicted
+++ resolved
@@ -54,13 +54,9 @@
       return null;
     }
 
-<<<<<<< HEAD
-    projector.eval(tuple, outTuple);
+    Tuple outTuple = projector.eval(tuple);
     outTuple.setOffset(tuple.getOffset());
     return outTuple;
-=======
-    return projector.eval(tuple);
->>>>>>> 6d852081
   }
 
   @Override
