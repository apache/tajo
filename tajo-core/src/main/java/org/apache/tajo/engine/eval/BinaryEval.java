/**
 * Licensed to the Apache Software Foundation (ASF) under one
 * or more contributor license agreements.  See the NOTICE file
 * distributed with this work for additional information
 * regarding copyright ownership.  The ASF licenses this file
 * to you under the Apache License, Version 2.0 (the
 * "License"); you may not use this file except in compliance
 * with the License.  You may obtain a copy of the License at
 *
 *     http://www.apache.org/licenses/LICENSE-2.0
 *
 * Unless required by applicable law or agreed to in writing, software
 * distributed under the License is distributed on an "AS IS" BASIS,
 * WITHOUT WARRANTIES OR CONDITIONS OF ANY KIND, either express or implied.
 * See the License for the specific language governing permissions and
 * limitations under the License.
 */

package org.apache.tajo.engine.eval;

import com.google.common.base.Objects;
import com.google.gson.annotations.Expose;
import org.apache.tajo.catalog.CatalogUtil;
import org.apache.tajo.catalog.Schema;
import org.apache.tajo.common.TajoDataTypes.DataType;
import org.apache.tajo.datum.Datum;
import org.apache.tajo.datum.DatumFactory;
import org.apache.tajo.datum.NullDatum;
import org.apache.tajo.engine.utils.DataTypeUtil;
import org.apache.tajo.exception.InvalidOperationException;
import org.apache.tajo.storage.Tuple;

import static org.apache.tajo.common.TajoDataTypes.Type;

public class BinaryEval extends EvalNode implements Cloneable {
  @Expose protected EvalNode leftExpr;
  @Expose protected EvalNode rightExpr;

  protected BinaryEval(EvalType type) {
    super(type);
  }

  public BinaryEval(EvalType type, EvalNode left, EvalNode right) {
    super(type);
    this.leftExpr = left;
    this.rightExpr = right;

    if(
        type == EvalType.AND ||
            type == EvalType.OR ||
            type == EvalType.EQUAL ||
            type == EvalType.NOT_EQUAL ||
            type == EvalType.LTH ||
            type == EvalType.GTH ||
            type == EvalType.LEQ ||
            type == EvalType.GEQ ) {
      this.returnType = CatalogUtil.newSimpleDataType(Type.BOOLEAN);
    } else if (
        type == EvalType.PLUS ||
            type == EvalType.MINUS ||
            type == EvalType.MULTIPLY ||
            type == EvalType.DIVIDE ||
            type == EvalType.MODULAR ) {
      this.returnType = DataTypeUtil.determineType(left.getValueType(), right.getValueType());

    } else if (type == EvalType.CONCATENATE) {
      this.returnType = CatalogUtil.newSimpleDataType(Type.TEXT);
    }
  }

  public BinaryEval(PartialBinaryExpr expr) {
    this(expr.type, expr.leftExpr, expr.rightExpr);
  }

  public void setLeftExpr(EvalNode expr) {
    this.leftExpr = expr;
  }

  public <T extends EvalNode> T getLeftExpr() {
    return (T) this.leftExpr;
  }

  public void setRightExpr(EvalNode expr) {
    this.rightExpr = expr;
  }

  public <T extends EvalNode> T getRightExpr() {
    return (T) this.rightExpr;
  }

<<<<<<< HEAD
  @Override
  public EvalNode getExpr(int id) {
=======
  public EvalNode getChild(int id) {
>>>>>>> 23f81373
    if (id == 0) {
      return this.leftExpr;
    } else if (id == 1) {
      return this.rightExpr;
    } else {
      throw new ArrayIndexOutOfBoundsException("only 0 or 1 is available, but (" + id + ") is not available)");
    }
  }

  public void setChild(int id, EvalNode child) {
    if (id == 0) {
      this.leftExpr = child;
    } else if (id == 1) {
      this.rightExpr = child;
    } else {
      throw new ArrayIndexOutOfBoundsException("only 0 or 1 is available, but (" + id + ") is not available)");
    }
  }

  @Override
  public Datum eval(Schema schema, Tuple tuple) {
    Datum lhs = leftExpr.eval(schema, tuple);
    Datum rhs = rightExpr.eval(schema, tuple);

    switch(type) {
    case AND:
      return lhs.and(rhs);
    case OR:
      return lhs.or(rhs);

    case EQUAL:
      return lhs.equalsTo(rhs);
    case NOT_EQUAL:
      return lhs.notEqualsTo(rhs);
    case LTH:
      return lhs.lessThan(rhs);
    case LEQ:
      return lhs.lessThanEqual(rhs);
    case GTH:
      return lhs.greaterThan(rhs);
    case GEQ:
      return lhs.greaterThanEqual(rhs);

    case PLUS:
      return lhs.plus(rhs);
    case MINUS:
      return lhs.minus(rhs);
    case MULTIPLY:
      return lhs.multiply(rhs);
    case DIVIDE:
      return lhs.divide(rhs);
    case MODULAR:
      return lhs.modular(rhs);

    case CONCATENATE:
      if (lhs.type() == Type.NULL_TYPE || rhs.type() == Type.NULL_TYPE) {
        return NullDatum.get();
      }
      return DatumFactory.createText(lhs.asChars() + rhs.asChars());
    default:
      throw new InvalidOperationException("Unknown binary operation: " + type);
    }
  }

  @Override
	public String getName() {
		return type.name();
	}

	@Override
	public DataType getValueType() {
	  return returnType;
	}

  @Override
  public int childNum() {
    return 2;
  }

  @Deprecated
  public void preOrder(EvalNodeVisitor visitor) {
    visitor.visit(this);
    leftExpr.preOrder(visitor);
    rightExpr.preOrder(visitor);
  }

  @Deprecated
  public void postOrder(EvalNodeVisitor visitor) {
    leftExpr.postOrder(visitor);
    rightExpr.postOrder(visitor);
    visitor.visit(this);
  }

	public String toString() {
		return leftExpr +" " + type.getOperatorName() + " "+ rightExpr;
	}

  @Override
  public boolean equals(Object obj) {
    if (obj instanceof BinaryEval) {
      BinaryEval other = (BinaryEval) obj;

      boolean b1 = this.type == other.type;
      boolean b2 = leftExpr.equals(other.leftExpr);
      boolean b3 = rightExpr.equals(other.rightExpr);
      return b1 && b2 && b3;
    }
    return false;
  }

  public int hashCode() {
    return Objects.hashCode(this.type, leftExpr, rightExpr);
  }

  @Override
  public Object clone() throws CloneNotSupportedException {
    BinaryEval node = (BinaryEval) super.clone();
    node.type = type;
    node.leftExpr = leftExpr != null ? (EvalNode) leftExpr.clone() : null;
    node.rightExpr = rightExpr != null ? (EvalNode) rightExpr.clone() : null;

    return node;
  }
}<|MERGE_RESOLUTION|>--- conflicted
+++ resolved
@@ -88,12 +88,8 @@
     return (T) this.rightExpr;
   }
 
-<<<<<<< HEAD
   @Override
   public EvalNode getExpr(int id) {
-=======
-  public EvalNode getChild(int id) {
->>>>>>> 23f81373
     if (id == 0) {
       return this.leftExpr;
     } else if (id == 1) {
