/**
 * Licensed to the Apache Software Foundation (ASF) under one
 * or more contributor license agreements.  See the NOTICE file
 * distributed with this work for additional information
 * regarding copyright ownership.  The ASF licenses this file
 * to you under the Apache License, Version 2.0 (the
 * "License"); you may not use this file except in compliance
 * with the License.  You may obtain a copy of the License at
 *
 *     http://www.apache.org/licenses/LICENSE-2.0
 *
 * Unless required by applicable law or agreed to in writing, software
 * distributed under the License is distributed on an "AS IS" BASIS,
 * WITHOUT WARRANTIES OR CONDITIONS OF ANY KIND, either express or implied.
 * See the License for the specific language governing permissions and
 * limitations under the License.
 */

package org.apache.tajo.engine.eval;

import com.google.common.base.Objects;
import com.google.gson.annotations.Expose;
import org.apache.tajo.catalog.CatalogUtil;
import org.apache.tajo.catalog.Schema;
import org.apache.tajo.common.TajoDataTypes.DataType;
import org.apache.tajo.datum.Datum;
import org.apache.tajo.datum.DatumFactory;
import org.apache.tajo.datum.NullDatum;
import org.apache.tajo.engine.utils.DataTypeUtil;
import org.apache.tajo.exception.InvalidOperationException;
import org.apache.tajo.storage.Tuple;

import static org.apache.tajo.common.TajoDataTypes.Type;

public class BinaryEval extends EvalNode implements Cloneable {
  @Expose protected EvalNode leftExpr;
  @Expose protected EvalNode rightExpr;

  protected BinaryEval(EvalType type) {
    super(type);
  }

  public BinaryEval(EvalType type, EvalNode left, EvalNode right) {
    super(type);
    this.leftExpr = left;
    this.rightExpr = right;

    if(
        type == EvalType.AND ||
            type == EvalType.OR ||
            type == EvalType.EQUAL ||
            type == EvalType.NOT_EQUAL ||
            type == EvalType.LTH ||
            type == EvalType.GTH ||
            type == EvalType.LEQ ||
            type == EvalType.GEQ ) {
      this.returnType = CatalogUtil.newSimpleDataType(Type.BOOLEAN);
    } else if (
        type == EvalType.PLUS ||
            type == EvalType.MINUS ||
            type == EvalType.MULTIPLY ||
            type == EvalType.DIVIDE ||
            type == EvalType.MODULAR ) {
      this.returnType = DataTypeUtil.determineType(left.getValueType(), right.getValueType());

    } else if (type == EvalType.CONCATENATE) {
      this.returnType = CatalogUtil.newSimpleDataType(Type.TEXT);
    }
  }

  public BinaryEval(PartialBinaryExpr expr) {
    this(expr.type, expr.leftExpr, expr.rightExpr);
  }

  public void setLeftExpr(EvalNode expr) {
    this.leftExpr = expr;
  }

  public <T extends EvalNode> T getLeftExpr() {
    return (T) this.leftExpr;
  }

  public void setRightExpr(EvalNode expr) {
    this.rightExpr = expr;
  }

  public <T extends EvalNode> T getRightExpr() {
    return (T) this.rightExpr;
  }

  @Override
<<<<<<< HEAD
=======
  public int childNum() {
    return 2;
  }

  @Override
>>>>>>> ade69f78
  public EvalNode getChild(int id) {
    if (id == 0) {
      return this.leftExpr;
    } else if (id == 1) {
      return this.rightExpr;
    } else {
      throw new ArrayIndexOutOfBoundsException("only 0 or 1 is available, but (" + id + ") is not available)");
    }
  }

  public void setChild(int id, EvalNode child) {
    if (id == 0) {
      this.leftExpr = child;
    } else if (id == 1) {
      this.rightExpr = child;
    } else {
      throw new ArrayIndexOutOfBoundsException("only 0 or 1 is available, but (" + id + ") is not available)");
    }
  }

  @Override
  public Datum eval(Schema schema, Tuple tuple) {
    Datum lhs = leftExpr.eval(schema, tuple);
    Datum rhs = rightExpr.eval(schema, tuple);

    switch(type) {
    case AND:
      return lhs.and(rhs);
    case OR:
      return lhs.or(rhs);

    case EQUAL:
      return lhs.equalsTo(rhs);
    case NOT_EQUAL:
      return lhs.notEqualsTo(rhs);
    case LTH:
      return lhs.lessThan(rhs);
    case LEQ:
      return lhs.lessThanEqual(rhs);
    case GTH:
      return lhs.greaterThan(rhs);
    case GEQ:
      return lhs.greaterThanEqual(rhs);

    case PLUS:
      return lhs.plus(rhs);
    case MINUS:
      return lhs.minus(rhs);
    case MULTIPLY:
      return lhs.multiply(rhs);
    case DIVIDE:
      return lhs.divide(rhs);
    case MODULAR:
      return lhs.modular(rhs);

    case CONCATENATE:
      if (lhs.type() == Type.NULL_TYPE || rhs.type() == Type.NULL_TYPE) {
        return NullDatum.get();
      }
      return DatumFactory.createText(lhs.asChars() + rhs.asChars());
    default:
      throw new InvalidOperationException("Unknown binary operation: " + type);
    }
  }

  @Override
	public String getName() {
		return type.name();
	}

	@Override
	public DataType getValueType() {
	  return returnType;
	}

  @Override
  public int childNum() {
    return 2;
  }

  @Deprecated
  public void preOrder(EvalNodeVisitor visitor) {
    visitor.visit(this);
    leftExpr.preOrder(visitor);
    rightExpr.preOrder(visitor);
  }

  @Deprecated
  public void postOrder(EvalNodeVisitor visitor) {
    leftExpr.postOrder(visitor);
    rightExpr.postOrder(visitor);
    visitor.visit(this);
  }

	public String toString() {
		return leftExpr +" " + type.getOperatorName() + " "+ rightExpr;
	}

  @Override
  public boolean equals(Object obj) {
    if (obj instanceof BinaryEval) {
      BinaryEval other = (BinaryEval) obj;

      boolean b1 = this.type == other.type;
      boolean b2 = leftExpr.equals(other.leftExpr);
      boolean b3 = rightExpr.equals(other.rightExpr);
      return b1 && b2 && b3;
    }
    return false;
  }

  public int hashCode() {
    return Objects.hashCode(this.type, leftExpr, rightExpr);
  }

  @Override
  public Object clone() throws CloneNotSupportedException {
    BinaryEval node = (BinaryEval) super.clone();
    node.type = type;
    node.leftExpr = leftExpr != null ? (EvalNode) leftExpr.clone() : null;
    node.rightExpr = rightExpr != null ? (EvalNode) rightExpr.clone() : null;

    return node;
  }
}<|MERGE_RESOLUTION|>--- conflicted
+++ resolved
@@ -89,14 +89,11 @@
   }
 
   @Override
-<<<<<<< HEAD
-=======
   public int childNum() {
     return 2;
   }
 
   @Override
->>>>>>> ade69f78
   public EvalNode getChild(int id) {
     if (id == 0) {
       return this.leftExpr;
@@ -172,11 +169,6 @@
 	  return returnType;
 	}
 
-  @Override
-  public int childNum() {
-    return 2;
-  }
-
   @Deprecated
   public void preOrder(EvalNodeVisitor visitor) {
     visitor.visit(this);
