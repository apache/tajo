/**
 * Licensed to the Apache Software Foundation (ASF) under one
 * or more contributor license agreements.  See the NOTICE file
 * distributed with this work for additional information
 * regarding copyright ownership.  The ASF licenses this file
 * to you under the Apache License, Version 2.0 (the
 * "License"); you may not use this file except in compliance
 * with the License.  You may obtain a copy of the License at
 *
 *     http://www.apache.org/licenses/LICENSE-2.0
 *
 * Unless required by applicable law or agreed to in writing, software
 * distributed under the License is distributed on an "AS IS" BASIS,
 * WITHOUT WARRANTIES OR CONDITIONS OF ANY KIND, either express or implied.
 * See the License for the specific language governing permissions and
 * limitations under the License.
 */

package org.apache.tajo.engine.planner.global.rewriter.rules;

import org.apache.tajo.ExecutionBlockId;
import org.apache.tajo.OverridableConf;
import org.apache.tajo.SessionVars;
import org.apache.tajo.algebra.JoinType;
import org.apache.tajo.engine.planner.global.ExecutionBlock;
import org.apache.tajo.engine.planner.global.GlobalPlanner;
import org.apache.tajo.engine.planner.global.MasterPlan;
import org.apache.tajo.engine.planner.global.rewriter.GlobalPlanRewriteRule;
import org.apache.tajo.exception.TajoException;
import org.apache.tajo.exception.TajoInternalError;
import org.apache.tajo.plan.LogicalPlan;
import org.apache.tajo.plan.joinorder.GreedyHeuristicJoinOrderAlgorithm;
import org.apache.tajo.plan.logical.*;
import org.apache.tajo.plan.util.PlannerUtil;
import org.apache.tajo.unit.StorageUnit;
import org.apache.tajo.util.TUtil;
import org.apache.tajo.util.graph.DirectedGraphVisitor;

import java.util.*;

/**
 * {@link BroadcastJoinRule} converts repartition join plan into broadcast join plan.
 * Broadcast join rules can be defined as follows.
 *
 * <h3>Broadcastable relation</h3>
 * A relation is broadcastable when its size is smaller than a given threshold.
 *
 * <h3>Rules to convert repartition join into broadcast join</h3>
 * <ul>
 *   <li>Given an EB containing a join and its child EBs, those EBs can be merged into a single EB if at least one child EB's output is broadcastable.</li>
 *   <li>Given a user-defined threshold, the total size of broadcast relations of an EB cannot exceed such threshold.</li>
 *   <ul>
 *     <li>After merging EBs according to the first rule, the result EB may not satisfy the second rule. In this case, enforce repartition join for large relations to satisfy the second rule.</li>
 *   </ul>
 *   <li>Preserved-row relations cannot be broadcasted to avoid duplicated results. That is, full outer join cannot be executed with broadcast join.</li>
 *   <ul>
 *     <li>Here is brief backgrounds for this rule. Data of preserved-row relations will be appeared in the join result regardless of join conditions. If multiple tasks execute outer join with broadcasted preserved-row relations, they emit duplicates results.</li>
 *     <li>Even though a single task can execute outer join when every input is broadcastable, broadcast join is not allowed if one of input relation consists of multiple files.</li>
 *   </ul>
 * </ul>
 *
 */
public class BroadcastJoinRule implements GlobalPlanRewriteRule {

  private BroadcastJoinPlanBuilder planBuilder;
  private BroadcastJoinPlanFinalizer planFinalizer;

  protected void init(MasterPlan plan) {
    GlobalPlanRewriteUtil.ParentFinder parentFinder = new GlobalPlanRewriteUtil.ParentFinder();
    RelationSizeComparator relSizeComparator = new RelationSizeComparator();
    planBuilder = new BroadcastJoinPlanBuilder(plan, relSizeComparator, parentFinder);
    planFinalizer = new BroadcastJoinPlanFinalizer(plan, relSizeComparator);
  }

  @Override
  public String getName() {
    return "Broadcast join rule";
  }

  @Override
  public boolean isEligible(OverridableConf queryContext, MasterPlan plan) {
    long thresholdForNonCrossJoin = queryContext.getLong(SessionVars.BROADCAST_NON_CROSS_JOIN_THRESHOLD) *
        StorageUnit.KB;
    long thresholdForCrossJoin = queryContext.getLong(SessionVars.BROADCAST_CROSS_JOIN_THRESHOLD) *
        StorageUnit.KB;
    boolean broadcastJoinEnabled = queryContext.getBool(SessionVars.TEST_BROADCAST_JOIN_ENABLED);
    if (broadcastJoinEnabled &&
        (thresholdForNonCrossJoin > 0 || thresholdForCrossJoin > 0)) {
      for (LogicalPlan.QueryBlock block : plan.getLogicalPlan().getQueryBlocks()) {
        if (block.hasNode(NodeType.JOIN)) {
          init(plan);
          return true;
        }
      }
    }
    return false;
  }

  @Override
  public MasterPlan rewrite(OverridableConf queryContext, MasterPlan plan) throws TajoException {
    long thresholdForNonCrossJoin = queryContext.getLong(SessionVars.BROADCAST_NON_CROSS_JOIN_THRESHOLD) *
        StorageUnit.KB;
    long thresholdForCrossJoin = queryContext.getLong(SessionVars.BROADCAST_CROSS_JOIN_THRESHOLD) *
        StorageUnit.KB;
    plan.accept(new Context(thresholdForNonCrossJoin, thresholdForCrossJoin), plan.getRoot().getId(), planBuilder);
    plan.accept(null, plan.getRoot().getId(), planFinalizer);
    return plan;
  }

  private static class RelationSizeComparator implements Comparator<ScanNode> {

    @Override
    public int compare(ScanNode o1, ScanNode o2) {
      long compare = GlobalPlanRewriteUtil.getTableVolume(o1) - GlobalPlanRewriteUtil.getTableVolume(o2);
      if (compare == 0) {
        return 0;
      } else if (compare > 0) {
        return 1;
      } else {
        return -1;
      }
    }
  }

  /**
   * If a plan contains only broadcast relations, it will be executed at multiple workers who store any broadcast relations.
   * {@Link BroadcastJoinPlanFinalizer} checks whether every input is the broadcast candidate or not.
   * If so, it removes the broadcast property from the largest relation.
   */
  private class BroadcastJoinPlanFinalizer implements DirectedGraphVisitor<Object, ExecutionBlockId> {
    private final MasterPlan plan;
    private final RelationSizeComparator relSizeComparator;

    public BroadcastJoinPlanFinalizer(MasterPlan plan, RelationSizeComparator relationSizeComparator) {
      this.plan = plan;
      this.relSizeComparator = relationSizeComparator;
    }

    @Override
    public void visit(Object context, Stack<ExecutionBlockId> stack, ExecutionBlockId currentId) {
      ExecutionBlock current = plan.getExecBlock(currentId);
      if (!plan.isTerminal(current)) {
        // When every child is a broadcast candidate, enforce non-broadcast for the largest relation for the join to be
        // computed at the node who stores such largest relation.
        if (isFullyBroadcastable(current)) {
          List<ScanNode> broadcastCandidates = TUtil.newList(current.getBroadcastRelations());
          Collections.sort(broadcastCandidates, relSizeComparator);

          current.removeBroadcastRelation(broadcastCandidates.remove(broadcastCandidates.size()-1));
        }
      }
    }
  }

  private static class Context {
    private final long thresholdForNonCrossJoin;
    private final long thresholdForCrossJoin;
<<<<<<< HEAD
    private final Map<ExecutionBlockId, Long> estimatedEbOutputSize = TUtil.newHashMap();
=======
    private final boolean broadcastForNonCrossJoinEnabled;
    private final GlobalPlanRewriteUtil.ParentFinder parentFinder;
    private final Map<ExecutionBlockId, Long> estimatedEbOutputSize = new HashMap<>();
>>>>>>> 4189f91d

    public Context(long thresholdForNonCrossJoin, long thresholdForCrossJoin) {
      this.thresholdForNonCrossJoin = thresholdForNonCrossJoin;
      this.thresholdForCrossJoin = thresholdForCrossJoin;
    }
  }

  private class BroadcastJoinPlanBuilder implements DirectedGraphVisitor<Context, ExecutionBlockId> {
    private final MasterPlan plan;
    private final RelationSizeComparator relSizeComparator;
    private final GlobalPlanRewriteUtil.ParentFinder parentFinder;

    public BroadcastJoinPlanBuilder(MasterPlan plan, RelationSizeComparator relationSizeComparator,
                                    GlobalPlanRewriteUtil.ParentFinder parentFinder) {
      this.plan = plan;
      this.relSizeComparator = relationSizeComparator;
      this.parentFinder = parentFinder;
    }

    @Override
    public void visit(Context context, Stack<ExecutionBlockId> stack, ExecutionBlockId executionBlockId) {
      ExecutionBlock current = plan.getExecBlock(executionBlockId);

      if (plan.isLeaf(current)) {
        visitLeafNode(context, current);
      } else {
        visitNonLeafNode(context, current);
      }
    }

    /**
     * Estimate the result size of leaf blocks.
     *
     * @param current
     */
    private void visitLeafNode(Context context, ExecutionBlock current) {
      // Preserved-row relations must not be broadcasted to avoid data duplication.
      if (!current.isPreservedRow()) {
        long totalVolume = 0;
        for (ScanNode scanNode : current.getScanNodes()) {
          totalVolume += GlobalPlanRewriteUtil.getTableVolume(scanNode);
        }
        context.estimatedEbOutputSize.put(current.getId(), totalVolume);
      }
    }

    /**
     * 1. Based on the join type, find broadcastable relations of the child execution blocks.
     * 2. Update the current block's inputs based on the broadcastability of the child blocks.
     * 3. Merge child blocks and the current block if the scan to the corresponding child block is broadcastable.
     * 4. Estimate the result size of the current block.
     *
     * @param current
     */
    private void visitNonLeafNode(Context context, ExecutionBlock current) {
      // At non-leaf execution blocks, merge broadcastable children's plan with the current plan.

      if (!plan.isTerminal(current)) {
        if (current.hasJoin()) {
          List<ExecutionBlock> childs = plan.getChilds(current);
          Map<ExecutionBlockId, ExecutionBlockId> unionScanMap = current.getUnionScanMap();
          LogicalNode found = PlannerUtil.findTopNode(current.getPlan(), NodeType.JOIN);
          if (found == null) {
            throw new TajoInternalError("ExecutionBlock " + current.getId() + " doesn't have any join operator, " +
                "but the master plan indicates that it has.");
          }
          JoinType joinType = ((JoinNode)found).getJoinType();

          for (ExecutionBlock child : childs) {
            if (!child.isPreservedRow()) {
              updateBroadcastableRelForChildEb(context, child, joinType);
              updateInputBasedOnChildEb(child, current);
            }
          }

          if (current.hasBroadcastRelation()) {
            // The current execution block and its every child are able to be merged.
            for (ExecutionBlock child : childs) {
              addUnionNodeIfNecessary(unionScanMap, plan, child, current);
              mergeTwoPhaseJoinIfPossible(plan, child, current);
            }

            checkTotalSizeOfBroadcastableRelations(context, current);

            long outputVolume = estimateOutputVolume(current);
            context.estimatedEbOutputSize.put(current.getId(), outputVolume);
          }
        } else {
          List<ScanNode> relations = TUtil.newList(current.getBroadcastRelations());
          for (ScanNode eachRelation : relations) {
            current.removeBroadcastRelation(eachRelation);
          }
        }
      }
    }

    private void updateInputBasedOnChildEb(ExecutionBlock child, ExecutionBlock parent) {
      if (isFullyBroadcastable(child)) {
        if (plan.isLeaf(child) && child.getScanNodes().length == 1) {
          try {
            updateScanOfParentAsBroadcastable(plan, child, parent);
          } catch (NoScanNodeForChildEbException e) {
            // This case is when the current has two or more inputs via union, and simply ignored.
          }
        } else {
          updateScanOfParentAsBroadcastable(plan, child, parent);
        }
      }
    }

    private void updateBroadcastableRelForChildEb(Context context, ExecutionBlock child, JoinType joinType) {
      long threshold = joinType == JoinType.CROSS ? context.thresholdForCrossJoin : context.thresholdForNonCrossJoin;
      for (ScanNode scanNode : child.getScanNodes()) {
        long volume = GlobalPlanRewriteUtil.getTableVolume(scanNode);
        if (volume >= 0 && volume <= threshold) {
          // If the child eb is already visited, the below line may update its broadcast relations.
          // Furthermore, this operation might mark the preserved-row relation as the broadcast relation with outer join.
          // However, the rewriting result is still valid. Please consider the following query:
          //
          // EX) SELECT ... FROM a LEFT OUTER JOIN b on ... LEFT OUTER JOIN c on ...
          //
          // and assume that three relations of a, b, and c are all broadcastable.
          // The initial global plan will be as follow:
          //
          // EB 2)
          //     LEFT OUTER JOIN
          //        /       \
          //       c        EB_1
          // EB 1)
          //     LEFT OUTER JOIN
          //        /       \
          //       a         b
          //
          // When visiting EB_1, the bellow line marks only b as the broadcast relation because a is the preserved-row
          // relation. However, when visiting EB_2, it marks both a and b as the broadcast relations because EB_1 is
          // the null-supplying relation which has a and b as its inputs.
          // Thus, the rewriting result will be like
          //
          // EB 2) broadcast: a, b
          //     LEFT OUTER JOIN
          //        /       \
          //       c     LEFT OUTER JOIN
          //                /       \
          //               a         b
          //
          // This plan returns the same result as a plan that broadcasts the result of the first join.
          // Obviously, the result must be valid.
          child.addBroadcastRelation(scanNode);
        }
      }
    }

    private long estimateOutputVolume(ExecutionBlock block) {
      return estimateOutputVolumeInternal(PlannerUtil.<JoinNode>findTopNode(block.getPlan(), NodeType.JOIN));
    }

    private long estimateOutputVolumeInternal(LogicalNode node) throws TajoInternalError {

      if (node instanceof RelationNode) {
        switch (node.getType()) {
          case INDEX_SCAN:
          case SCAN:
            ScanNode scanNode = (ScanNode) node;
            if (scanNode.getTableDesc().getStats() == null) {
              // TODO - this case means that data is not located in HDFS. So, we need additional
              // broadcast method.
              return Long.MAX_VALUE;
            } else {
              return scanNode.getTableDesc().getStats().getNumBytes();
            }
          case PARTITIONS_SCAN:
            PartitionedTableScanNode pScanNode = (PartitionedTableScanNode) node;
            if (pScanNode.getTableDesc().getStats() == null) {
              // TODO - this case means that data is not located in HDFS. So, we need additional
              // broadcast method.
              return Long.MAX_VALUE;
            } else {
              // if there is no selected partition
              if (pScanNode.getInputPaths() == null || pScanNode.getInputPaths().length == 0) {
                return 0;
              } else {
                return pScanNode.getTableDesc().getStats().getNumBytes();
              }
            }
          case TABLE_SUBQUERY:
            return estimateOutputVolumeInternal(((TableSubQueryNode) node).getSubQuery());
        }
      } else if (node instanceof UnaryNode) {
        return estimateOutputVolumeInternal(((UnaryNode) node).getChild());
      } else if (node instanceof UnionNode) {
        UnionNode binaryNode = (UnionNode) node;
        return estimateOutputVolumeInternal(binaryNode.getLeftChild()) +
            estimateOutputVolumeInternal(binaryNode.getRightChild());
      } else if (node instanceof JoinNode) {
        JoinNode joinNode = (JoinNode) node;
        JoinSpec joinSpec = joinNode.getJoinSpec();
        long leftChildVolume = estimateOutputVolumeInternal(joinNode.getLeftChild());
        long rightChildVolume = estimateOutputVolumeInternal(joinNode.getRightChild());
        switch (joinNode.getJoinType()) {
          case CROSS:
            return leftChildVolume * rightChildVolume;
          case INNER:
            return (long) (leftChildVolume * rightChildVolume *
                Math.pow(GreedyHeuristicJoinOrderAlgorithm.DEFAULT_SELECTION_FACTOR, joinSpec.getPredicates().size()));
          case LEFT_OUTER:
            return leftChildVolume;
          case RIGHT_OUTER:
            return rightChildVolume;
          case FULL_OUTER:
            return leftChildVolume < rightChildVolume ? leftChildVolume : rightChildVolume;
          case LEFT_ANTI:
          case LEFT_SEMI:
            return (long) (leftChildVolume *
                Math.pow(GreedyHeuristicJoinOrderAlgorithm.DEFAULT_SELECTION_FACTOR, joinSpec.getPredicates().size()));
          case RIGHT_ANTI:
          case RIGHT_SEMI:
            return (long) (rightChildVolume *
                Math.pow(GreedyHeuristicJoinOrderAlgorithm.DEFAULT_SELECTION_FACTOR, joinSpec.getPredicates().size()));
        }
      }

      throw new TajoInternalError("Invalid State at node " + node.getPID());
    }

    /**
     * When the total size of broadcastable relations exceeds the threshold, enforce repartition join for large ones
     * in order to broadcast as many relations as possible.
     *
     * @param block
     */
    private void checkTotalSizeOfBroadcastableRelations(Context context, ExecutionBlock block) {
      List<ScanNode> broadcastCandidates = TUtil.newList(block.getBroadcastRelations());
      Collections.sort(broadcastCandidates, relSizeComparator);

      // Enforce broadcast for candidates in ascending order of relation size
      long totalBroadcastVolume = 0;
      long largeThreshold = context.thresholdForCrossJoin > context.thresholdForNonCrossJoin ?
          context.thresholdForCrossJoin : context.thresholdForNonCrossJoin;
      int i;
      for (i = 0; i < broadcastCandidates.size(); i++) {
        long volumeOfCandidate = GlobalPlanRewriteUtil.getTableVolume(broadcastCandidates.get(i));
        if (totalBroadcastVolume + volumeOfCandidate > largeThreshold) {
          break;
        }
        totalBroadcastVolume += volumeOfCandidate;
      }

      for (; i < broadcastCandidates.size(); ) {
        ScanNode nonBroadcast = broadcastCandidates.remove(i);
        block.removeBroadcastRelation(nonBroadcast);
      }
    }

    private void updateScanOfParentAsBroadcastable(MasterPlan plan, ExecutionBlock current, ExecutionBlock parent) {
      if (parent != null && !plan.isTerminal(parent)) {
        ScanNode scanForCurrent = findScanForChildEb(current, parent);
        parent.addBroadcastRelation(scanForCurrent);
      }
    }

    /**
     * Merge child execution blocks.
     *
     * @param plan master plan
     * @param child child block
     * @param parent parent block who has join nodes
     * @return
     */
    private ExecutionBlock mergeTwoPhaseJoinIfPossible(MasterPlan plan, ExecutionBlock child, ExecutionBlock parent) {
      ScanNode scanForChild = findScanForChildEb(child, parent);

      parentFinder.set(scanForChild);
      parentFinder.find(parent.getPlan());
      LogicalNode parentOfScanForChild = parentFinder.getFound();

      LogicalNode rootOfChild = child.getPlan();
      if (rootOfChild.getType() == NodeType.STORE) {
        rootOfChild = ((StoreTableNode)rootOfChild).getChild();
      }

      GlobalPlanRewriteUtil.replaceChild(rootOfChild, scanForChild, parentOfScanForChild);

      parent = GlobalPlanRewriteUtil.mergeExecutionBlocks(plan, child, parent);
      parent.removeBroadcastRelation(scanForChild);

      parent.setPlan(parent.getPlan());

      return parent;
    }

    private void addUnionNodeIfNecessary(Map<ExecutionBlockId, ExecutionBlockId> unionScanMap, MasterPlan plan,
                                         ExecutionBlock child, ExecutionBlock current) {
      if (unionScanMap != null) {
        List<ExecutionBlockId> unionScans = TUtil.newList();
        ExecutionBlockId representativeId = null;
        if (unionScanMap.containsKey(child.getId())) {
          representativeId = unionScanMap.get(child.getId());
        } else if (unionScanMap.containsValue(child.getId())) {
          representativeId = child.getId();
        }

        if (representativeId != null) {
          for (Map.Entry<ExecutionBlockId, ExecutionBlockId> entry : unionScanMap.entrySet()) {
            if (entry.getValue().equals(representativeId)) {
              unionScans.add(entry.getKey());
            }
          }

          // add unions
          LogicalNode left, topUnion = null;
          left = GlobalPlanner.buildInputExecutor(plan.getLogicalPlan(), plan.getChannel(unionScans.get(0), current.getId()));
          for (int i = 1; i < unionScans.size(); i++) {
            // left must not be null
            UnionNode unionNode = plan.getLogicalPlan().createNode(UnionNode.class);
            unionNode.setLeftChild(left);
            unionNode.setRightChild(GlobalPlanner.buildInputExecutor(plan.getLogicalPlan(),
                plan.getChannel(unionScans.get(i), current.getId())));
            unionNode.setInSchema(left.getOutSchema());
            unionNode.setOutSchema(left.getOutSchema());
            topUnion = unionNode;
            left = unionNode;
          }

          ScanNode scanForChild = findScanForChildEb(plan.getExecBlock(representativeId), current);
          PlannerUtil.replaceNode(plan.getLogicalPlan(), current.getPlan(), scanForChild, topUnion);

          current.getUnionScanMap().clear();
          current.setPlan(current.getPlan());
        }
      }
    }
  }

  private static boolean isFullyBroadcastable(ExecutionBlock block) {
    return block.getBroadcastRelations().size() == block.getScanNodes().length;
  }

  /**
   * Find a scan node in the plan of the parent EB corresponding to the output of the child EB.
   *
   * @param child
   * @param parent
   * @return ScanNode
   */
  private static ScanNode findScanForChildEb(ExecutionBlock child, ExecutionBlock parent) {
    ScanNode scanForChild = null;
    for (ScanNode scanNode : parent.getScanNodes()) {
      if (scanNode.getTableName().equals(child.getId().toString())) {
        scanForChild = scanNode;
        break;
      }
    }
    if (scanForChild == null) {
      throw new NoScanNodeForChildEbException(
          "cannot find any scan nodes for " + child.getId() + " in " + parent.getId());
    }
    return scanForChild;
  }

  private static class NoScanNodeForChildEbException extends RuntimeException  {
    NoScanNodeForChildEbException(String message) {
      super(message);
    }
  }
}<|MERGE_RESOLUTION|>--- conflicted
+++ resolved
@@ -155,13 +155,7 @@
   private static class Context {
     private final long thresholdForNonCrossJoin;
     private final long thresholdForCrossJoin;
-<<<<<<< HEAD
-    private final Map<ExecutionBlockId, Long> estimatedEbOutputSize = TUtil.newHashMap();
-=======
-    private final boolean broadcastForNonCrossJoinEnabled;
-    private final GlobalPlanRewriteUtil.ParentFinder parentFinder;
     private final Map<ExecutionBlockId, Long> estimatedEbOutputSize = new HashMap<>();
->>>>>>> 4189f91d
 
     public Context(long thresholdForNonCrossJoin, long thresholdForCrossJoin) {
       this.thresholdForNonCrossJoin = thresholdForNonCrossJoin;
