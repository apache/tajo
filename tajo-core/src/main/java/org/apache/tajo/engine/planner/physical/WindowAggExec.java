--- conflicted
+++ resolved
@@ -19,24 +19,19 @@
 package org.apache.tajo.engine.planner.physical;
 
 import com.google.common.collect.Lists;
-import org.antlr.v4.runtime.atn.RangeTransition;
 import org.apache.tajo.algebra.WindowSpec;
 import org.apache.tajo.catalog.Column;
 import org.apache.tajo.catalog.Schema;
 import org.apache.tajo.catalog.SortSpec;
 import org.apache.tajo.datum.Datum;
-<<<<<<< HEAD
 import org.apache.tajo.datum.NullDatum;
-=======
 import org.apache.tajo.plan.expr.EvalNode;
->>>>>>> 72948b63
 import org.apache.tajo.plan.expr.WindowFunctionEval;
 import org.apache.tajo.plan.function.FunctionContext;
 import org.apache.tajo.plan.logical.LogicalWindowSpec;
 import org.apache.tajo.plan.logical.WindowAggNode;
 import org.apache.tajo.storage.BaseTupleComparator;
 import org.apache.tajo.storage.Tuple;
-import org.apache.tajo.storage.TupleComparator;
 import org.apache.tajo.storage.VTuple;
 import org.apache.tajo.worker.TaskAttemptContext;
 
@@ -321,6 +316,7 @@
       int frameStart = 0, frameEnd = accumulatedInTuples.size() - 1;
       int startOffset = functions[idx].getLogicalWindowFrame().getStartBound().getNumber();
       int endOffset = functions[idx].getLogicalWindowFrame().getEndBound().getNumber();
+      functions[idx].bind(inSchema);
 
       /*
          Following code handles evaluation of window functions with two nested switch statements
@@ -347,7 +343,7 @@
             Tuple inTuple = accumulatedInTuples.get(i);
             Tuple outTuple = evaluatedTuples.get(i);
 
-            functions[idx].merge(contexts[idx], inSchema, inTuple);
+            functions[idx].merge(contexts[idx], inTuple);
 
             if (windowFuncFlags[idx]) {
               Datum result = functions[idx].terminate(contexts[idx]);
@@ -355,7 +351,6 @@
             }
           }
 
-<<<<<<< HEAD
           if (aggFuncFlags[idx]) {
             for (int i = 0; i < evaluatedTuples.size(); i++) {
               Datum result = functions[idx].terminate(contexts[idx]);
@@ -422,12 +417,9 @@
                 inTuple = accumulatedInTuples.get(frameEnd);
               }
             }
-=======
-        functions[idx].merge(contexts[idx], inTuple);
->>>>>>> 72948b63
 
             if (inTuple != null) {
-              functions[idx].merge(contexts[idx], inSchema, inTuple);
+              functions[idx].merge(contexts[idx], inTuple);
               result = functions[idx].terminate(contexts[idx]);
             }
             outTuple.put(nonFunctionColumnNum + idx, result);
@@ -442,7 +434,7 @@
               for (int i = 0; i < accumulatedInTuples.size(); i++) {
                 Tuple inTuple = accumulatedInTuples.get(i);
 
-                functions[idx].merge(contexts[idx], inSchema, inTuple);
+                functions[idx].merge(contexts[idx], inTuple);
               }
 
               Datum result = functions[idx].terminate(contexts[idx]);
@@ -468,7 +460,7 @@
                     do {
                       sameEndRange++;
                       inTuple = accumulatedInTuples.get(advance);
-                      functions[idx].merge(contexts[idx], inSchema, inTuple);
+                      functions[idx].merge(contexts[idx], inTuple);
                       advance++;
                     } while (advance < accumulatedInTuples.size() && comp.compare(accumulatedInTuples.get(advance), inTuple) == 0);
                   }
@@ -483,14 +475,14 @@
                   for (; i < Math.min(accumulatedInTuples.size(), endOffset); i++) {
                     Tuple inTuple = accumulatedInTuples.get(i);
 
-                    functions[idx].merge(contexts[idx], inSchema, inTuple);
+                    functions[idx].merge(contexts[idx], inTuple);
                   }
 
                   for (; i < accumulatedInTuples.size(); i++, j++) {
                     Tuple inTuple = accumulatedInTuples.get(i);
                     Tuple outTuple = evaluatedTuples.get(j);
 
-                    functions[idx].merge(contexts[idx], inSchema, inTuple);
+                    functions[idx].merge(contexts[idx], inTuple);
                     Datum result = functions[idx].terminate(contexts[idx]);
                     outTuple.put(nonFunctionColumnNum + idx, result);
                   }
@@ -511,7 +503,7 @@
                     Tuple inTuple = accumulatedInTuples.get(i);
                     Tuple outTuple = evaluatedTuples.get(j);
 
-                    functions[idx].merge(contexts[idx], inSchema, inTuple);
+                    functions[idx].merge(contexts[idx], inTuple);
                     result = functions[idx].terminate(contexts[idx]);
                     outTuple.put(nonFunctionColumnNum + idx, result);
                   }
@@ -533,7 +525,7 @@
                     do {
                       sameStartRange ++;
                       inTuple = accumulatedInTuples.get(rewind - 1);
-                      functions[idx].merge(contexts[idx], inSchema, inTuple);
+                      functions[idx].merge(contexts[idx], inTuple);
                       rewind --;
                     } while (rewind > 0 && comp.compare(accumulatedInTuples.get(rewind - 1), inTuple) == 0);
                   }
@@ -553,7 +545,7 @@
 
                   for (i = accumulatedInTuples.size(); j > 0; i--, j--) {
                     Tuple inTuple = accumulatedInTuples.get(i-1);
-                    functions[idx].merge(contexts[idx], inSchema, inTuple);
+                    functions[idx].merge(contexts[idx], inTuple);
 
                     Tuple outTuple = evaluatedTuples.get(j-1);
                     Datum result = functions[idx].terminate(contexts[idx]);
@@ -563,14 +555,14 @@
                   int i = accumulatedInTuples.size(); int j = evaluatedTuples.size();
                   for (; i > Math.max(0, accumulatedInTuples.size() + startOffset); i--) {
                     Tuple inTuple = accumulatedInTuples.get(i-1);
-                    functions[idx].merge(contexts[idx], inSchema, inTuple);
+                    functions[idx].merge(contexts[idx], inTuple);
                   }
 
                   for (; i > 0; i--, j--) {
                     Tuple inTuple = accumulatedInTuples.get(i-1);
                     Tuple outTuple = evaluatedTuples.get(j-1);
 
-                    functions[idx].merge(contexts[idx], inSchema, inTuple);
+                    functions[idx].merge(contexts[idx], inTuple);
                     Datum result = functions[idx].terminate(contexts[idx]);
                     outTuple.put(nonFunctionColumnNum + idx, result);
                   }
@@ -606,7 +598,7 @@
 
                   contexts[idx] = functions[idx].newContext();
                   for (int j = actualStart; j <= actualEnd; j++) {
-                    functions[idx].merge(contexts[idx], inSchema, accumulatedInTuples.get(j));
+                    functions[idx].merge(contexts[idx], accumulatedInTuples.get(j));
                   }
                   Tuple outTuple = evaluatedTuples.get(i);
                   Datum result = functions[idx].terminate(contexts[idx]);
@@ -619,7 +611,7 @@
                   contexts[idx] = functions[idx].newContext();
                   for (int j = Math.max(frameStart, 0); j < Math.min(frameEnd + 1, accumulatedInTuples.size()); j++) {
                     Tuple inTuple = accumulatedInTuples.get(j);
-                    functions[idx].merge(contexts[idx], inSchema, inTuple);
+                    functions[idx].merge(contexts[idx], inTuple);
                   }
                   Tuple outTuple = evaluatedTuples.get(i);
                   Datum result = functions[idx].terminate(contexts[idx]);
