/**
 * Licensed to the Apache Software Foundation (ASF) under one
 * or more contributor license agreements.  See the NOTICE file
 * distributed with this work for additional information
 * regarding copyright ownership.  The ASF licenses this file
 * to you under the Apache License, Version 2.0 (the
 * "License"); you may not use this file except in compliance
 * with the License.  You may obtain a copy of the License at
 *
 *     http://www.apache.org/licenses/LICENSE-2.0
 *
 * Unless required by applicable law or agreed to in writing, software
 * distributed under the License is distributed on an "AS IS" BASIS,
 * WITHOUT WARRANTIES OR CONDITIONS OF ANY KIND, either express or implied.
 * See the License for the specific language governing permissions and
 * limitations under the License.
 */

package org.apache.tajo.engine.query;

import org.apache.commons.logging.Log;
import org.apache.commons.logging.LogFactory;
import org.apache.hadoop.fs.Path;
import org.apache.tajo.ConfigKey;
import org.apache.tajo.OverridableConf;
import org.apache.tajo.SessionVars;
import org.apache.tajo.catalog.partition.PartitionMethodDesc;
import org.apache.tajo.conf.TajoConf;
import org.apache.tajo.engine.planner.logical.NodeType;
import org.apache.tajo.master.session.Session;

import static org.apache.tajo.rpc.protocolrecords.PrimitiveProtos.KeyValueSetProto;

<<<<<<< HEAD
public class QueryContext extends KeyValueSet {
  private static final Log LOG = LogFactory.getLog(QueryContext.class);

  public static final String COMMAND_TYPE = "tajo.query.command";

  public static final String STAGING_DIR = "tajo.query.staging_dir";

  public static final String USER_NAME = "tajo.query.username";

  public static final String OUTPUT_TABLE_NAME = "tajo.query.output.table";
  public static final String OUTPUT_TABLE_PATH = "tajo.query.output.path";
  public static final String OUTPUT_PARTITIONS = "tajo.query.output.partitions";
  public static final String OUTPUT_OVERWRITE = "tajo.query.output.overwrite";
  public static final String OUTPUT_AS_DIRECTORY = "tajo.query.output.asdirectory";
  public static final String OUTPUT_PER_FILE_SIZE = "tajo.query.output.perfile-size-bytes";

  public static final String TRUE_VALUE = "true";
  public static final String FALSE_VALUE = "false";
=======
/**
 * QueryContent is a overridable config, and it provides a set of various configs for a query instance.
 */
public class QueryContext extends OverridableConf {
  public static enum QueryVars implements ConfigKey {
    COMMAND_TYPE,
    STAGING_DIR,
    OUTPUT_TABLE_NAME,
    OUTPUT_TABLE_PATH,
    OUTPUT_PARTITIONS,
    OUTPUT_OVERWRITE,
    OUTPUT_AS_DIRECTORY,
    OUTPUT_PER_FILE_SIZE,
    ;

    QueryVars() {
    }
>>>>>>> fbf71668

    @Override
    public String keyname() {
      return name().toLowerCase();
    }

    @Override
    public ConfigType type() {
      return ConfigType.QUERY;
    }
  }

  public QueryContext(TajoConf conf) {
    super(conf, ConfigKey.ConfigType.QUERY);
  }

  public QueryContext(TajoConf conf, Session session) {
    super(conf);
    putAll(session.getAllVariables());
  }

  public QueryContext(TajoConf conf, KeyValueSetProto proto) {
    super(conf, proto, ConfigKey.ConfigType.QUERY);
  }

  //-----------------------------------------------------------------------------------------------
  // Query Config Specified Section
  //-----------------------------------------------------------------------------------------------

<<<<<<< HEAD
  public boolean getBool(String key) {
    String strVal = get(key);
    return strVal != null ? strVal.equalsIgnoreCase(TRUE_VALUE) : false;
=======
  public String getCurrentDatabase() {
    return get(SessionVars.CURRENT_DATABASE);
>>>>>>> fbf71668
  }

  public void setUser(String username) {
    put(SessionVars.USERNAME, username);
  }

  public String getUser() {
    return get(SessionVars.USERNAME);
  }

  public void setStagingDir(Path path) {
    put(QueryVars.STAGING_DIR, path.toUri().toString());
  }

  public Path getStagingDir() {
    String strVal = get(QueryVars.STAGING_DIR);
    return strVal != null ? new Path(strVal) : null;
  }

  /**
   * Set a target table name
   *
   * @param tableName The target table name
   */
  public void setOutputTable(String tableName) {
    put(QueryVars.OUTPUT_TABLE_NAME, tableName);
  }

  /**
   * The fact that QueryContext has an output path means this query will write the output to a specific directory.
   * In other words, this query is 'CREATE TABLE' or 'INSERT (OVERWRITE) INTO (<table name>|LOCATION)' statement.
   *
   * @return
   */
  public boolean hasOutputPath() {
    return containsKey(QueryVars.OUTPUT_TABLE_PATH);
  }

  public void setOutputPath(Path path) {
    put(QueryVars.OUTPUT_TABLE_PATH, path.toUri().toString());
  }

  public Path getOutputPath() {
    String strVal = get(QueryVars.OUTPUT_TABLE_PATH);
    return strVal != null ? new Path(strVal) : null;
  }

  public boolean hasPartition() {
    return containsKey(QueryVars.OUTPUT_PARTITIONS);
  }

  public void setPartitionMethod(PartitionMethodDesc partitionMethodDesc) {
    put(QueryVars.OUTPUT_PARTITIONS, partitionMethodDesc != null ? partitionMethodDesc.toJson() : null);
  }

  public PartitionMethodDesc getPartitionMethod() {
    return PartitionMethodDesc.fromJson(get(QueryVars.OUTPUT_PARTITIONS));
  }

  public void setOutputOverwrite() {
    setBool(QueryVars.OUTPUT_OVERWRITE, true);
  }

  public boolean isOutputOverwrite() {
    return getBool(QueryVars.OUTPUT_OVERWRITE);
  }

  public void setFileOutput() {
    setBool(QueryVars.OUTPUT_AS_DIRECTORY, true);
  }

  public boolean containsKey(ConfigKey key) {
    return containsKey(key.keyname());
  }

  public boolean equalKey(ConfigKey key, String another) {
    if (containsKey(key)) {
      return get(key).equals(another);
    } else {
      return false;
    }
  }

  public boolean isCommandType(NodeType commandType) {
    return equalKey(QueryVars.COMMAND_TYPE, commandType.name());
  }

  public void setCommandType(NodeType nodeType) {
    put(QueryVars.COMMAND_TYPE, nodeType.name());
  }

  public NodeType getCommandType() {
    String strVal = get(QueryVars.COMMAND_TYPE);
    return strVal != null ? NodeType.valueOf(strVal) : null;
  }

  public void setCreateTable() {
    setCommandType(NodeType.CREATE_TABLE);
  }

  public boolean isCreateTable() {
    return isCommandType(NodeType.CREATE_TABLE);
  }

  public void setInsert() {
    setCommandType(NodeType.INSERT);
  }

  public boolean isInsert() {
    return isCommandType(NodeType.INSERT);
  }

  public static boolean getBoolVar(QueryContext context, TajoConf conf, TajoConf.ConfVars key) {
    if (context.get(key.varname) != null) {
      return context.getBool(key.varname);
    } else {
      return conf.getBoolVar(key);
    }
  }

  public static Integer getIntVar(QueryContext context, TajoConf conf, TajoConf.ConfVars key) {
    if (context.get(key.varname) != null) {
      String val = context.get(key.varname);
      try {
        return Integer.valueOf(val);
      } catch (NumberFormatException nfe) {
        LOG.warn(nfe.getMessage());
        return conf.getIntVar(key);
      }
    } else {
      return conf.getIntVar(key);
    }
  }

  public static Long getLongVar(QueryContext context, TajoConf conf, TajoConf.ConfVars key) {
    if (context.get(key.varname) != null) {
      String val = context.get(key.varname);
      try {
        return Long.valueOf(val);
      } catch (NumberFormatException nfe) {
        LOG.warn(nfe.getMessage());
        return conf.getLongVar(key);
      }
    } else {
      return conf.getLongVar(key);
    }
  }
}<|MERGE_RESOLUTION|>--- conflicted
+++ resolved
@@ -18,8 +18,6 @@
 
 package org.apache.tajo.engine.query;
 
-import org.apache.commons.logging.Log;
-import org.apache.commons.logging.LogFactory;
 import org.apache.hadoop.fs.Path;
 import org.apache.tajo.ConfigKey;
 import org.apache.tajo.OverridableConf;
@@ -31,26 +29,6 @@
 
 import static org.apache.tajo.rpc.protocolrecords.PrimitiveProtos.KeyValueSetProto;
 
-<<<<<<< HEAD
-public class QueryContext extends KeyValueSet {
-  private static final Log LOG = LogFactory.getLog(QueryContext.class);
-
-  public static final String COMMAND_TYPE = "tajo.query.command";
-
-  public static final String STAGING_DIR = "tajo.query.staging_dir";
-
-  public static final String USER_NAME = "tajo.query.username";
-
-  public static final String OUTPUT_TABLE_NAME = "tajo.query.output.table";
-  public static final String OUTPUT_TABLE_PATH = "tajo.query.output.path";
-  public static final String OUTPUT_PARTITIONS = "tajo.query.output.partitions";
-  public static final String OUTPUT_OVERWRITE = "tajo.query.output.overwrite";
-  public static final String OUTPUT_AS_DIRECTORY = "tajo.query.output.asdirectory";
-  public static final String OUTPUT_PER_FILE_SIZE = "tajo.query.output.perfile-size-bytes";
-
-  public static final String TRUE_VALUE = "true";
-  public static final String FALSE_VALUE = "false";
-=======
 /**
  * QueryContent is a overridable config, and it provides a set of various configs for a query instance.
  */
@@ -68,7 +46,6 @@
 
     QueryVars() {
     }
->>>>>>> fbf71668
 
     @Override
     public String keyname() {
@@ -98,14 +75,8 @@
   // Query Config Specified Section
   //-----------------------------------------------------------------------------------------------
 
-<<<<<<< HEAD
-  public boolean getBool(String key) {
-    String strVal = get(key);
-    return strVal != null ? strVal.equalsIgnoreCase(TRUE_VALUE) : false;
-=======
   public String getCurrentDatabase() {
     return get(SessionVars.CURRENT_DATABASE);
->>>>>>> fbf71668
   }
 
   public void setUser(String username) {
@@ -217,40 +188,4 @@
   public boolean isInsert() {
     return isCommandType(NodeType.INSERT);
   }
-
-  public static boolean getBoolVar(QueryContext context, TajoConf conf, TajoConf.ConfVars key) {
-    if (context.get(key.varname) != null) {
-      return context.getBool(key.varname);
-    } else {
-      return conf.getBoolVar(key);
-    }
-  }
-
-  public static Integer getIntVar(QueryContext context, TajoConf conf, TajoConf.ConfVars key) {
-    if (context.get(key.varname) != null) {
-      String val = context.get(key.varname);
-      try {
-        return Integer.valueOf(val);
-      } catch (NumberFormatException nfe) {
-        LOG.warn(nfe.getMessage());
-        return conf.getIntVar(key);
-      }
-    } else {
-      return conf.getIntVar(key);
-    }
-  }
-
-  public static Long getLongVar(QueryContext context, TajoConf conf, TajoConf.ConfVars key) {
-    if (context.get(key.varname) != null) {
-      String val = context.get(key.varname);
-      try {
-        return Long.valueOf(val);
-      } catch (NumberFormatException nfe) {
-        LOG.warn(nfe.getMessage());
-        return conf.getLongVar(key);
-      }
-    } else {
-      return conf.getLongVar(key);
-    }
-  }
 }