/**
 * Licensed to the Apache Software Foundation (ASF) under one
 * or more contributor license agreements.  See the NOTICE file
 * distributed with this work for additional information
 * regarding copyright ownership.  The ASF licenses this file
 * to you under the Apache License, Version 2.0 (the
 * "License"); you may not use this file except in compliance
 * with the License.  You may obtain a copy of the License at
 *
 *     http://www.apache.org/licenses/LICENSE-2.0
 *
 * Unless required by applicable law or agreed to in writing, software
 * distributed under the License is distributed on an "AS IS" BASIS,
 * WITHOUT WARRANTIES OR CONDITIONS OF ANY KIND, either express or implied.
 * See the License for the specific language governing permissions and
 * limitations under the License.
 */

package org.apache.tajo.engine.eval;

import com.sun.xml.bind.v2.runtime.reflect.opt.Const;
import org.apache.tajo.catalog.Column;

import java.util.ArrayList;
import java.util.List;
import java.util.Map;
import java.util.Stack;

public class AlgebraicUtil {
  
  /**
   * Transpose a given comparison expression into the expression 
   * where the variable corresponding to the target is placed 
   * on the left-hand side.
   * 
   * @param evalNode
   * @param target
   * @return Transposed expression
   */
  public static EvalNode transpose(EvalNode evalNode, Column target) {
    BinaryEval commutated = null;

    if (evalNode instanceof BinaryEval) { // if it is binary
      BinaryEval binaryEval = (BinaryEval) evalNode;
      // If the variable is in the right term, inverse the expr.
      if (!EvalTreeUtil.containColumnRef(binaryEval.getLeftExpr(), target)) {
        // the commutate method works with a copy of the expr
        commutated = commutate(binaryEval);
      } else {
        try {
          commutated = (BinaryEval) evalNode.clone();
        } catch (CloneNotSupportedException e) {
          throw new AlgebraicException(e);
        }
      }

      return _transpose(commutated, target);
    } else {
      return evalNode;
    }
  }
  
  private static EvalNode _transpose(BinaryEval _expr, Column target) {
     EvalNode expr = eliminateConstantExprs(_expr);

    if (expr instanceof BinaryEval) { // only if expr is a binary operator
      BinaryEval binaryEval = (BinaryEval) expr;
      if (isSingleVar(binaryEval.getLeftExpr())) {
        return expr;
      }

      EvalNode left = binaryEval.getLeftExpr();
      EvalNode lTerm = null;
      EvalNode rTerm = null;

<<<<<<< HEAD
      if (left.getType() == EvalType.PLUS
          || left.getType() == EvalType.MINUS
          || left.getType() == EvalType.MULTIPLY
          || left.getType() == EvalType.DIVIDE) { // we can ensure that left is binary.
=======
      if (EvalType.isArithmeticOperator(left)) { // we can ensure that left is binary.
>>>>>>> 08bcc2d8

        // If the left-left term is a variable, the left-right term is transposed.
        if (EvalTreeUtil.containColumnRef(((BinaryEval)left).getLeftExpr(), target)) {
          PartialBinaryExpr tmpTerm = splitRightTerm((BinaryEval) left);
          tmpTerm.type = inverseOperator(tmpTerm.type);
          tmpTerm.setLeftExpr(((BinaryEval)expr).getRightExpr());
          lTerm = ((BinaryEval)left).getLeftExpr();
          rTerm = new BinaryEval(tmpTerm);
        } else {
          // Otherwise, the left-right term is transposed into the left-left term.
          PartialBinaryExpr tmpTerm = splitLeftTerm((BinaryEval) left);
          tmpTerm.type = inverseOperator(tmpTerm.type);
          tmpTerm.setLeftExpr(((BinaryEval)expr).getRightExpr());
          lTerm = ((BinaryEval)left).getRightExpr();
          rTerm = new BinaryEval(tmpTerm);
        }
      }

      return _transpose(new BinaryEval(expr.getType(), lTerm, rTerm), target);
    } else {
      return _expr;
    }
  }
  
  /**
   * Inverse a given operator (+, -, *, /)
   * 
   * @param type
   * @return inversed operator type
   */
  public static EvalType inverseOperator(EvalType type) {
    switch (type) {
    case PLUS:
      return EvalType.MINUS;
    case MINUS:
      return EvalType.PLUS;
    case MULTIPLY:
      return EvalType.DIVIDE;
    case DIVIDE:
      return EvalType.MULTIPLY;
    default : throw new AlgebraicException("ERROR: cannot inverse the operator: " 
      + type);
    }
  }
  
  /**
   * Examine if a given expr is a variable.
   * 
   * @param node
   * @return true if a given expr is a variable.
   */
  private static boolean isSingleVar(EvalNode node) {
    if (node.getType() == EvalType.FIELD) {
      return true;
    } else {
      return false;
    }
  }

  private static class AlgebraicOptimizer extends SimpleEvalNodeVisitor<Object> {

    @Override
    public EvalNode visitBinaryEval(Object context, Stack<EvalNode> stack, BinaryEval binaryEval) {
      stack.push(binaryEval);
      EvalNode lhs = visit(context, binaryEval.getLeftExpr(), stack);
      EvalNode rhs = visit(context, binaryEval.getRightExpr(), stack);
      stack.pop();

      if (!binaryEval.getLeftExpr().equals(lhs)) {
        binaryEval.setLeftExpr(lhs);
      }
      if (!binaryEval.getRightExpr().equals(rhs)) {
        binaryEval.setRightExpr(rhs);
      }

      if (lhs.getType() == EvalType.CONST && rhs.getType() == EvalType.CONST) {
        return new ConstEval(binaryEval.eval(null, null));
      }

      return binaryEval;
    }

    @Override
    public EvalNode visitUnaryEval(Object context, Stack<EvalNode> stack, UnaryEval unaryEval) {
      stack.push(unaryEval);
      EvalNode child = visit(context, unaryEval.getChild(), stack);
      stack.pop();

      if (child.getType() == EvalType.CONST) {
        return new ConstEval(unaryEval.eval(null, null));
      }

      return unaryEval;
    }

    public EvalNode visitFuncCall(Object context, GeneralFunctionEval evalNode, Stack<EvalNode> stack) {
      boolean constant = true;

      for (EvalNode arg : evalNode.getArgs()) {
        constant &= (arg.getType() == EvalType.CONST);
      }

      if (constant) {
        return new ConstEval(evalNode.eval(null, null));
      } else {
        return evalNode;
      }
    }
  }

  private final static AlgebraicOptimizer algebraicOptimizer = new AlgebraicOptimizer();
  
  /**
   * Simplify the given expr. That is, all subexprs consisting of only constants
   * are calculated immediately.
   * 
   * @param expr to be simplified
   * @return the simplified expr
   */
  public static EvalNode eliminateConstantExprs(EvalNode expr) {
    return algebraicOptimizer.visit(null, expr, new Stack<EvalNode>());
  }
  
  /** 
   * @param expr to be evaluated if the expr includes one variable
   * @return true if expr has only one field
   */
  public static boolean containSingleVar(EvalNode expr) {
    Map<EvalType, Integer> counter = EvalTreeUtil.getExprCounters(expr);
    
    int sum = 0;
    for (Integer cnt : counter.values()) {      
      sum += cnt;
    }
    
    if (sum == 1 && counter.get(EvalType.FIELD) == 1) {
      return true;
    } else {
      return false;
    }
  }
  
  /**
   * Split the left term and transform it into the right deep expression.
   * 
<<<<<<< HEAD
   * @param binEvalNode - notice the left term of this expr will be eliminated
=======
   * @param binary - notice the left term of this expr will be eliminated
>>>>>>> 08bcc2d8
   * after done.
   * @return the separated expression changed into the right deep expression.  
   * For example, the expr 'x * y' is transformed into '* x'.  
   *
   */
<<<<<<< HEAD
  public static PartialBinaryExpr splitLeftTerm(BinaryEval binEvalNode) {
    
    if (!(binEvalNode.getType() == EvalType.PLUS
        || binEvalNode.getType() == EvalType.MINUS
        || binEvalNode.getType() == EvalType.MULTIPLY
        || binEvalNode.getType() == EvalType.DIVIDE)) {
      throw new AlgebraicException("Invalid algebraic operation: " + binEvalNode);
    }
    
    if (binEvalNode.getLeftExpr() instanceof BinaryEval) {
      return splitLeftTerm((BinaryEval) binEvalNode.getLeftExpr());
    }
    
    PartialBinaryExpr splitted = 
        new PartialBinaryExpr(binEvalNode.getType(), null, binEvalNode.getLeftExpr());
    binEvalNode.setLeftExpr(null);
=======
  public static PartialBinaryExpr splitLeftTerm(BinaryEval binary) {
    
    if (!(EvalType.isArithmeticOperator(binary))) {
      throw new AlgebraicException("Invalid algebraic operation: " + binary);
    }
    
    if (binary.getLeftExpr() instanceof BinaryEval) {
      return splitLeftTerm((BinaryEval) binary.getLeftExpr());
    }
    
    PartialBinaryExpr splitted = 
        new PartialBinaryExpr(binary.getType(), null, binary.getLeftExpr());
    binary.setLeftExpr(null);
>>>>>>> 08bcc2d8
    return splitted;
  }
  
  /**
   * Split the left term and transform it into the right deep expression.
   * 
   * @param binary - to be splited
   * @return the separated expression changed into the right deep expression.
   * For example, the expr 'x * y' is transformed into '* y'. 
   *
   * @throws CloneNotSupportedException
   */
<<<<<<< HEAD
  public static PartialBinaryExpr splitRightTerm(BinaryEval expr) {
=======
  public static PartialBinaryExpr splitRightTerm(BinaryEval binary) {
>>>>>>> 08bcc2d8
    
    if (!(EvalType.isArithmeticOperator(binary))) {
      throw new AlgebraicException("Invalid algebraic operation: " + binary);
    }
    
<<<<<<< HEAD
    if (expr.getRightExpr() instanceof BinaryEval) {
      return splitRightTerm((BinaryEval) expr.getRightExpr());
=======
    if (binary.getRightExpr() instanceof BinaryEval) {
      return splitRightTerm((BinaryEval) binary.getRightExpr());
>>>>>>> 08bcc2d8
    }
    
    PartialBinaryExpr splitted = 
        new PartialBinaryExpr(binary.getType(), null, binary.getRightExpr());
    binary.setRightExpr(null);
    return splitted;
  }
  
  /**
   * Commutate two terms which are added, subtracted and multiplied.
   * 
   * @param inputExpr
   * @return
   */
  public static BinaryEval commutate(BinaryEval inputExpr) {
    BinaryEval rewritten;
    switch (inputExpr.getType()) {
    case AND:
    case OR:
    case EQUAL:
    case PLUS:
    case MINUS:
    case MULTIPLY: // these types can be commutated w/o any change
      rewritten = EvalTreeFactory.create(inputExpr.getType(),
          inputExpr.getRightExpr(), inputExpr.getLeftExpr());
      break;
      
    case GTH:
      rewritten = EvalTreeFactory.create(EvalType.LTH,
          inputExpr.getRightExpr(), inputExpr.getLeftExpr());
      break;
    case GEQ:
      rewritten = EvalTreeFactory.create(EvalType.LEQ,
          inputExpr.getRightExpr(), inputExpr.getLeftExpr());
      break;
    case LTH:
      rewritten = EvalTreeFactory.create(EvalType.GTH,
          inputExpr.getRightExpr(), inputExpr.getLeftExpr());
      break;
    case LEQ:
      rewritten = EvalTreeFactory.create(EvalType.GEQ,
          inputExpr.getRightExpr(), inputExpr.getLeftExpr());
      break;
      
    default :
      throw new AlgebraicException("Cannot commutate the expr: " + inputExpr);
    }
    
    return rewritten;
<<<<<<< HEAD
  }

  public static boolean isComparisonOperator(EvalNode expr) {
    return expr.getType() == EvalType.EQUAL ||
        expr.getType() == EvalType.LEQ ||
        expr.getType() == EvalType.LTH ||
        expr.getType() == EvalType.GEQ ||
        expr.getType() == EvalType.GTH ||
        expr.getType() == EvalType.BETWEEN;
=======
>>>>>>> 08bcc2d8
  }

  public static boolean isIndexableOperator(EvalNode expr) {
    return expr.getType() == EvalType.EQUAL ||
        expr.getType() == EvalType.LEQ ||
        expr.getType() == EvalType.LTH ||
        expr.getType() == EvalType.GEQ ||
        expr.getType() == EvalType.GTH ||
        expr.getType() == EvalType.BETWEEN ||
        expr.getType() == EvalType.IN ||
        (expr.getType() == EvalType.LIKE && !((LikePredicateEval)expr).isLeadingWildCard());
  }

  /**
   * Convert a list of conjunctive normal forms into a singleton expression.
   *
   * @param cnfExprs
   * @return The EvalNode object that merges all CNF-formed expressions.
   */
  public static EvalNode createSingletonExprFromCNF(EvalNode... cnfExprs) {
    if (cnfExprs.length == 1) {
      return cnfExprs[0];
    }

    return createSingletonExprFromCNFRecursive(cnfExprs, 0);
  }

  private static EvalNode createSingletonExprFromCNFRecursive(EvalNode[] evalNode, int idx) {
    if (idx == evalNode.length - 2) {
      return new BinaryEval(EvalType.AND, evalNode[idx], evalNode[idx + 1]);
    } else {
      return new BinaryEval(EvalType.AND, evalNode[idx], createSingletonExprFromCNFRecursive(evalNode, idx + 1));
    }
  }

  /**
   * Transforms a expression to an array of conjunctive normal formed expressions.
   *
   * @param expr The expression to be transformed to an array of CNF-formed expressions.
   * @return An array of CNF-formed expressions
   */
  public static EvalNode [] toConjunctiveNormalFormArray(EvalNode expr) {
    List<EvalNode> list = new ArrayList<EvalNode>();
    toConjunctiveNormalFormArrayRecursive(expr, list);
    return list.toArray(new EvalNode[list.size()]);
  }

  private static void toConjunctiveNormalFormArrayRecursive(EvalNode node, List<EvalNode> found) {
    if (node.getType() == EvalType.AND) {
      toConjunctiveNormalFormArrayRecursive(((BinaryEval)node).getLeftExpr(), found);
      toConjunctiveNormalFormArrayRecursive(((BinaryEval)node).getRightExpr(), found);
    } else {
      found.add(node);
    }
  }

  /**
   * Convert a list of conjunctive normal forms into a singleton expression.
   *
   * @param cnfExprs
   * @return The EvalNode object that merges all CNF-formed expressions.
   */
  public static EvalNode createSingletonExprFromDNF(EvalNode... cnfExprs) {
    if (cnfExprs.length == 1) {
      return cnfExprs[0];
    }

    return createSingletonExprFromDNFRecursive(cnfExprs, 0);
  }

  private static EvalNode createSingletonExprFromDNFRecursive(EvalNode[] evalNode, int idx) {
    if (idx == evalNode.length - 2) {
      return new BinaryEval(EvalType.OR, evalNode[idx], evalNode[idx + 1]);
    } else {
      return new BinaryEval(EvalType.OR, evalNode[idx], createSingletonExprFromDNFRecursive(evalNode, idx + 1));
    }
  }

  /**
   * Transforms a expression to an array of disjunctive normal formed expressions.
   *
   * @param exprs The expressions to be transformed to an array of CNF-formed expressions.
   * @return An array of CNF-formed expressions
   */
  public static EvalNode [] toDisjunctiveNormalFormArray(EvalNode...exprs) {
    List<EvalNode> list = new ArrayList<EvalNode>();
    for (EvalNode expr : exprs) {
      toDisjunctiveNormalFormArrayRecursive(expr, list);
    }
    return list.toArray(new EvalNode[list.size()]);
  }

  private static void toDisjunctiveNormalFormArrayRecursive(EvalNode node, List<EvalNode> found) {
    if (node.getType() == EvalType.OR) {
      toDisjunctiveNormalFormArrayRecursive(((BinaryEval)node).getLeftExpr(), found);
      toDisjunctiveNormalFormArrayRecursive(((BinaryEval)node).getRightExpr(), found);
    } else {
      found.add(node);
    }
  }
}<|MERGE_RESOLUTION|>--- conflicted
+++ resolved
@@ -18,7 +18,6 @@
 
 package org.apache.tajo.engine.eval;
 
-import com.sun.xml.bind.v2.runtime.reflect.opt.Const;
 import org.apache.tajo.catalog.Column;
 
 import java.util.ArrayList;
@@ -73,14 +72,7 @@
       EvalNode lTerm = null;
       EvalNode rTerm = null;
 
-<<<<<<< HEAD
-      if (left.getType() == EvalType.PLUS
-          || left.getType() == EvalType.MINUS
-          || left.getType() == EvalType.MULTIPLY
-          || left.getType() == EvalType.DIVIDE) { // we can ensure that left is binary.
-=======
       if (EvalType.isArithmeticOperator(left)) { // we can ensure that left is binary.
->>>>>>> 08bcc2d8
 
         // If the left-left term is a variable, the left-right term is transposed.
         if (EvalTreeUtil.containColumnRef(((BinaryEval)left).getLeftExpr(), target)) {
@@ -226,34 +218,12 @@
   /**
    * Split the left term and transform it into the right deep expression.
    * 
-<<<<<<< HEAD
-   * @param binEvalNode - notice the left term of this expr will be eliminated
-=======
    * @param binary - notice the left term of this expr will be eliminated
->>>>>>> 08bcc2d8
    * after done.
    * @return the separated expression changed into the right deep expression.  
    * For example, the expr 'x * y' is transformed into '* x'.  
    *
    */
-<<<<<<< HEAD
-  public static PartialBinaryExpr splitLeftTerm(BinaryEval binEvalNode) {
-    
-    if (!(binEvalNode.getType() == EvalType.PLUS
-        || binEvalNode.getType() == EvalType.MINUS
-        || binEvalNode.getType() == EvalType.MULTIPLY
-        || binEvalNode.getType() == EvalType.DIVIDE)) {
-      throw new AlgebraicException("Invalid algebraic operation: " + binEvalNode);
-    }
-    
-    if (binEvalNode.getLeftExpr() instanceof BinaryEval) {
-      return splitLeftTerm((BinaryEval) binEvalNode.getLeftExpr());
-    }
-    
-    PartialBinaryExpr splitted = 
-        new PartialBinaryExpr(binEvalNode.getType(), null, binEvalNode.getLeftExpr());
-    binEvalNode.setLeftExpr(null);
-=======
   public static PartialBinaryExpr splitLeftTerm(BinaryEval binary) {
     
     if (!(EvalType.isArithmeticOperator(binary))) {
@@ -267,7 +237,6 @@
     PartialBinaryExpr splitted = 
         new PartialBinaryExpr(binary.getType(), null, binary.getLeftExpr());
     binary.setLeftExpr(null);
->>>>>>> 08bcc2d8
     return splitted;
   }
   
@@ -280,23 +249,14 @@
    *
    * @throws CloneNotSupportedException
    */
-<<<<<<< HEAD
-  public static PartialBinaryExpr splitRightTerm(BinaryEval expr) {
-=======
   public static PartialBinaryExpr splitRightTerm(BinaryEval binary) {
->>>>>>> 08bcc2d8
     
     if (!(EvalType.isArithmeticOperator(binary))) {
       throw new AlgebraicException("Invalid algebraic operation: " + binary);
     }
     
-<<<<<<< HEAD
-    if (expr.getRightExpr() instanceof BinaryEval) {
-      return splitRightTerm((BinaryEval) expr.getRightExpr());
-=======
     if (binary.getRightExpr() instanceof BinaryEval) {
       return splitRightTerm((BinaryEval) binary.getRightExpr());
->>>>>>> 08bcc2d8
     }
     
     PartialBinaryExpr splitted = 
@@ -346,18 +306,6 @@
     }
     
     return rewritten;
-<<<<<<< HEAD
-  }
-
-  public static boolean isComparisonOperator(EvalNode expr) {
-    return expr.getType() == EvalType.EQUAL ||
-        expr.getType() == EvalType.LEQ ||
-        expr.getType() == EvalType.LTH ||
-        expr.getType() == EvalType.GEQ ||
-        expr.getType() == EvalType.GTH ||
-        expr.getType() == EvalType.BETWEEN;
-=======
->>>>>>> 08bcc2d8
   }
 
   public static boolean isIndexableOperator(EvalNode expr) {
