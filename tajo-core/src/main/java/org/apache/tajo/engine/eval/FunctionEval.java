--- conflicted
+++ resolved
@@ -97,10 +97,7 @@
     return argEvals[idx];
   }
 
-<<<<<<< HEAD
-=======
 
->>>>>>> 15450e86
 	public DataType getValueType() {
 		return this.funcDesc.getReturnType();
 	}
