/**
 * Licensed to the Apache Software Foundation (ASF) under one
 * or more contributor license agreements.  See the NOTICE file
 * distributed with this work for additional information
 * regarding copyright ownership.  The ASF licenses this file
 * to you under the Apache License, Version 2.0 (the
 * "License"); you may not use this file except in compliance
 * with the License.  You may obtain a copy of the License at
 *
 *     http://www.apache.org/licenses/LICENSE-2.0
 *
 * Unless required by applicable law or agreed to in writing, software
 * distributed under the License is distributed on an "AS IS" BASIS,
 * WITHOUT WARRANTIES OR CONDITIONS OF ANY KIND, either express or implied.
 * See the License for the specific language governing permissions and
 * limitations under the License.
 */

package org.apache.tajo.engine.eval;

import com.google.common.base.Objects;
import com.google.common.base.Preconditions;
import com.google.gson.annotations.Expose;
import org.apache.tajo.catalog.FunctionDesc;
import org.apache.tajo.catalog.Schema;
import org.apache.tajo.common.TajoDataTypes;
import org.apache.tajo.common.TajoDataTypes.DataType;
import org.apache.tajo.datum.Datum;
import org.apache.tajo.storage.Tuple;
import org.apache.tajo.util.TUtil;

import static org.apache.tajo.catalog.proto.CatalogProtos.FunctionType.DISTINCT_AGGREGATION;
import static org.apache.tajo.catalog.proto.CatalogProtos.FunctionType.DISTINCT_UDA;

public abstract class FunctionEval extends EvalNode implements Cloneable {
  public static enum ParamType {
    CONSTANT, VARIABLE, NULL
  }

  @Expose protected FunctionDesc funcDesc;
	@Expose protected EvalNode [] argEvals;

	public FunctionEval(EvalType type, FunctionDesc funcDesc, EvalNode[] argEvals) {
		super(type);
		this.funcDesc = funcDesc;
    Preconditions.checkArgument(argEvals != null, "argEvals cannot be null");
    this.argEvals = argEvals;
	}

  public FunctionDesc getFuncDesc() {
    return funcDesc;
  }

  public ParamType [] getParamType() {
    ParamType [] paramTypes = new ParamType[argEvals.length];
    for (int i = 0; i < argEvals.length; i++) {
      if (argEvals[i].getType() == EvalType.CONST) {
        if (argEvals[i].getValueType().getType() == TajoDataTypes.Type.NULL_TYPE) {
          paramTypes[i] = ParamType.NULL;
        } else {
          paramTypes[i] = ParamType.CONSTANT;
        }
      } else {
        paramTypes[i] = ParamType.VARIABLE;
      }
    }
    return paramTypes;
  }

  public boolean isDistinct() {
    return funcDesc.getFuncType() == DISTINCT_AGGREGATION || funcDesc.getFuncType() == DISTINCT_UDA;
  }

	public EvalNode [] getArgs() {
	  return this.argEvals;
	}

  public void setArg(int idx, EvalNode arg) {
    this.argEvals[idx] = arg;
  }

  public void setArgs(EvalNode [] args) {
    this.argEvals = args;
  }

<<<<<<< HEAD
=======
  @Override
  public int childNum() {
    if (argEvals != null) {
      return argEvals.length;
    } else {
      return 0;
    }
  }

  @Override
  public EvalNode getChild(int idx) {
    return argEvals[idx];
  }

>>>>>>> ea5ce54d
	public DataType getValueType() {
		return this.funcDesc.getReturnType();
	}

	@Override
	public abstract Datum eval(Schema schema, Tuple tuple);

	@Override
	public String getName() {
		return funcDesc.getSignature();
	}

  @Override
	public String toString() {
		StringBuilder sb = new StringBuilder();
		for(int i=0; i < argEvals.length; i++) {
			sb.append(argEvals[i]);
			if(i+1 < argEvals.length)
				sb.append(",");
		}
		return funcDesc.getSignature() + "(" + (isDistinct() ? " distinct" : "") + sb+")";
	}
	
	@Override
	public boolean equals(Object obj) {
	  if (obj instanceof FunctionEval) {
      FunctionEval other = (FunctionEval) obj;

      boolean b1 = this.type == other.type;
      boolean b2 = TUtil.checkEquals(funcDesc, other.funcDesc);
      boolean b3 = TUtil.checkEquals(argEvals, other.argEvals);
      return b1 && b2 && b3;
	  }
	  
	  return false;
	}
	
	@Override
	public int hashCode() {
	  return Objects.hashCode(funcDesc, argEvals);
	}
	
	@Override
  public Object clone() throws CloneNotSupportedException {
    FunctionEval eval = (FunctionEval) super.clone();
    eval.funcDesc = (FunctionDesc) funcDesc.clone();
    if (argEvals != null) {
      eval.argEvals = new EvalNode[argEvals.length];
      for (int i = 0; i < argEvals.length; i++) {
        eval.argEvals[i] = (EvalNode) argEvals[i].clone();
      }
    }
    return eval;
  }
	
	@Override
  public void preOrder(EvalNodeVisitor visitor) {
    if (argEvals != null) {
      for (EvalNode eval : argEvals) {
        eval.postOrder(visitor);
      }
    }
    visitor.visit(this);
  }
	
	@Override
	public void postOrder(EvalNodeVisitor visitor) {
    if (argEvals != null) {
      for (EvalNode eval : argEvals) {
        eval.postOrder(visitor);
      }
    }
	  visitor.visit(this);
	}
}<|MERGE_RESOLUTION|>--- conflicted
+++ resolved
@@ -83,8 +83,6 @@
     this.argEvals = args;
   }
 
-<<<<<<< HEAD
-=======
   @Override
   public int childNum() {
     if (argEvals != null) {
@@ -99,7 +97,7 @@
     return argEvals[idx];
   }
 
->>>>>>> ea5ce54d
+
 	public DataType getValueType() {
 		return this.funcDesc.getReturnType();
 	}
