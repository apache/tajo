/**
 * Licensed to the Apache Software Foundation (ASF) under one
 * or more contributor license agreements.  See the NOTICE file
 * distributed with this work for additional information
 * regarding copyright ownership.  The ASF licenses this file
 * to you under the Apache License, Version 2.0 (the
 * "License"); you may not use this file except in compliance
 * with the License.  You may obtain a copy of the License at
 *
 *     http://www.apache.org/licenses/LICENSE-2.0
 *
 * Unless required by applicable law or agreed to in writing, software
 * distributed under the License is distributed on an "AS IS" BASIS,
 * WITHOUT WARRANTIES OR CONDITIONS OF ANY KIND, either express or implied.
 * See the License for the specific language governing permissions and
 * limitations under the License.
 */

package org.apache.tajo.engine.eval;

import com.google.common.base.Objects;
import com.google.common.base.Preconditions;
import com.google.gson.annotations.Expose;
import org.apache.tajo.catalog.FunctionDesc;
import org.apache.tajo.catalog.Schema;
import org.apache.tajo.common.TajoDataTypes;
import org.apache.tajo.common.TajoDataTypes.DataType;
import org.apache.tajo.datum.Datum;
import org.apache.tajo.storage.Tuple;
import org.apache.tajo.util.TUtil;

import static org.apache.tajo.catalog.proto.CatalogProtos.FunctionType.DISTINCT_AGGREGATION;
import static org.apache.tajo.catalog.proto.CatalogProtos.FunctionType.DISTINCT_UDA;

public abstract class FunctionEval extends EvalNode implements Cloneable {
  public static enum ParamType {
    CONSTANT, VARIABLE, NULL
  }

  @Expose protected FunctionDesc funcDesc;
	@Expose protected EvalNode [] argEvals;

	public FunctionEval(EvalType type, FunctionDesc funcDesc, EvalNode[] argEvals) {
		super(type);
		this.funcDesc = funcDesc;
    Preconditions.checkArgument(argEvals != null, "argEvals cannot be null");
    this.argEvals = argEvals;
	}

  public ParamType [] getParamType() {
    ParamType [] paramTypes = new ParamType[argEvals.length];
    for (int i = 0; i < argEvals.length; i++) {
      if (argEvals[i].getType() == EvalType.CONST) {
        if (argEvals[i].getValueType().getType() == TajoDataTypes.Type.NULL_TYPE) {
          paramTypes[i] = ParamType.NULL;
        } else {
          paramTypes[i] = ParamType.CONSTANT;
        }
      } else {
        paramTypes[i] = ParamType.VARIABLE;
      }
    }
    return paramTypes;
  }

  public boolean isDistinct() {
    return funcDesc.getFuncType() == DISTINCT_AGGREGATION || funcDesc.getFuncType() == DISTINCT_UDA;
  }

	public EvalNode [] getArgs() {
	  return this.argEvals;
	}

  public void setArg(int idx, EvalNode arg) {
    this.argEvals[idx] = arg;
  }

  public void setArgs(EvalNode [] args) {
    this.argEvals = args;
  }

<<<<<<< HEAD
  @Override
  public int childNum() {
    if (argEvals != null) {
      return argEvals.length;
    } else {
      return 0;
    }
  }

  @Override
  public EvalNode getExpr(int idx) {
    return argEvals[idx];
  }
	
=======
>>>>>>> 23f81373
	public DataType getValueType() {
		return this.funcDesc.getReturnType();
	}

	@Override
	public abstract Datum eval(Schema schema, Tuple tuple);

	@Override
	public String getName() {
		return funcDesc.getSignature();
	}

  public FunctionDesc getFuncDesc() {
    return this.funcDesc;
  }

  @Override
	public String toString() {
		StringBuilder sb = new StringBuilder();
		for(int i=0; i < argEvals.length; i++) {
			sb.append(argEvals[i]);
			if(i+1 < argEvals.length)
				sb.append(",");
		}
		return funcDesc.getSignature() + "(" + (isDistinct() ? " distinct" : "") + sb+")";
	}
	
	@Override
	public boolean equals(Object obj) {
	  if (obj instanceof FunctionEval) {
      FunctionEval other = (FunctionEval) obj;

      boolean b1 = this.type == other.type;
      boolean b2 = TUtil.checkEquals(funcDesc, other.funcDesc);
      boolean b3 = TUtil.checkEquals(argEvals, other.argEvals);
      return b1 && b2 && b3;
	  }
	  
	  return false;
	}
	
	@Override
	public int hashCode() {
	  return Objects.hashCode(funcDesc, argEvals);
	}
	
	@Override
  public Object clone() throws CloneNotSupportedException {
    FunctionEval eval = (FunctionEval) super.clone();
    eval.funcDesc = (FunctionDesc) funcDesc.clone();
    if (argEvals != null) {
      eval.argEvals = new EvalNode[argEvals.length];
      for (int i = 0; i < argEvals.length; i++) {
        eval.argEvals[i] = (EvalNode) argEvals[i].clone();
      }
    }
    return eval;
  }
	
	@Override
  public void preOrder(EvalNodeVisitor visitor) {
    if (argEvals != null) {
      for (EvalNode eval : argEvals) {
        eval.postOrder(visitor);
      }
    }
    visitor.visit(this);
  }
	
	@Override
	public void postOrder(EvalNodeVisitor visitor) {
    if (argEvals != null) {
      for (EvalNode eval : argEvals) {
        eval.postOrder(visitor);
      }
    }
	  visitor.visit(this);
	}
}<|MERGE_RESOLUTION|>--- conflicted
+++ resolved
@@ -79,7 +79,6 @@
     this.argEvals = args;
   }
 
-<<<<<<< HEAD
   @Override
   public int childNum() {
     if (argEvals != null) {
@@ -93,9 +92,7 @@
   public EvalNode getExpr(int idx) {
     return argEvals[idx];
   }
-	
-=======
->>>>>>> 23f81373
+
 	public DataType getValueType() {
 		return this.funcDesc.getReturnType();
 	}
