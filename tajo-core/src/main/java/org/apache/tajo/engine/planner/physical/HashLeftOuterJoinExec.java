--- conflicted
+++ resolved
@@ -25,7 +25,8 @@
 import org.apache.tajo.worker.TaskAttemptContext;
 
 import java.io.IOException;
-import java.util.*;
+import java.util.Iterator;
+import java.util.List;
 
 public class HashLeftOuterJoinExec extends HashJoinExec {
 
@@ -37,19 +38,6 @@
   }
 
   @Override
-<<<<<<< HEAD
-  protected void compile() {
-    joinQual = context.getPrecompiledEval(inSchema, joinQual);
-  }
-
-  protected void getKeyLeftTuple(final Tuple outerTuple, Tuple keyTuple) {
-    for (int i = 0; i < leftKeyList.length; i++) {
-      keyTuple.put(i, outerTuple.asDatum(leftKeyList[i]));
-    }
-  }
-
-=======
->>>>>>> 03294e14
   public Tuple next() throws IOException {
     if (first) {
       loadRightToHashTable();
@@ -68,21 +56,9 @@
       }
       frameTuple.setLeft(leftTuple);
 
-<<<<<<< HEAD
-  private Map<Tuple, List<Tuple>> buildRightToHashTable() throws IOException {
-    Tuple tuple;
-    Tuple keyTuple;
-    Map<Tuple, List<Tuple>> map = new HashMap<Tuple, List<Tuple>>(100000);
-
-    while (!context.isStopped() && (tuple = rightChild.next()) != null) {
-      keyTuple = new VTuple(joinKeyPairs.size());
-      for (int i = 0; i < rightKeyList.length; i++) {
-        keyTuple.put(i, tuple.asDatum(rightKeyList[i]));
-=======
       if (leftFiltered(leftTuple)) {
         iterator = nullIterator(rightNumCols);
         continue;
->>>>>>> 03294e14
       }
 
       // getting corresponding right
