/**
 * Licensed to the Apache Software Foundation (ASF) under one
 * or more contributor license agreements.  See the NOTICE file
 * distributed with this work for additional information
 * regarding copyright ownership.  The ASF licenses this file
 * to you under the Apache License, Version 2.0 (the
 * "License"); you may not use this file except in compliance
 * with the License.  You may obtain a copy of the License at
 *
 *     http://www.apache.org/licenses/LICENSE-2.0
 *
 * Unless required by applicable law or agreed to in writing, software
 * distributed under the License is distributed on an "AS IS" BASIS,
 * WITHOUT WARRANTIES OR CONDITIONS OF ANY KIND, either express or implied.
 * See the License for the specific language governing permissions and
 * limitations under the License.
 */

package org.apache.tajo.engine.planner.physical;

import org.apache.commons.logging.Log;
import org.apache.commons.logging.LogFactory;
import org.apache.tajo.plan.logical.JoinNode;
import org.apache.tajo.storage.Tuple;
import org.apache.tajo.worker.TaskAttemptContext;

import java.io.IOException;
import java.util.*;

public class HashLeftOuterJoinExec extends HashJoinExec {

  private static final Log LOG = LogFactory.getLog(HashLeftOuterJoinExec.class);

  public HashLeftOuterJoinExec(TaskAttemptContext context, JoinNode plan, PhysicalExec leftChild,
                               PhysicalExec rightChild) {
    super(context, plan, leftChild, rightChild);
  }

  @Override
  public Tuple next() throws IOException {
    if (first) {
      loadRightToHashTable();
    }

    while (!context.isStopped() && !finished) {
      if (iterator != null && iterator.hasNext()) {
        frameTuple.setRight(iterator.next());
        projector.eval(frameTuple, outTuple);
        return outTuple;
      }
      Tuple leftTuple = leftChild.next(); // it comes from a disk
      if (leftTuple == null) { // if no more tuples in left tuples on disk, a join is completed.
        finished = true;
        return null;
      }
      frameTuple.setLeft(leftTuple);

<<<<<<< HEAD
  /**
   * Build a hash table for right input relation.
   * If the right child is not scan exec,
   *
   * @return
   * @throws IOException
   */
  private Map<Tuple, List<Tuple>> buildRightToHashTable() throws IOException {
    Tuple tuple;
    Tuple keyTuple;
    Map<Tuple, List<Tuple>> map = new HashMap<Tuple, List<Tuple>>(100000);

    while (!context.isStopped() && (tuple = rightChild.next()) != null) {
      keyTuple = new VTuple(joinKeyPairs.size());
      for (int i = 0; i < rightKeyList.length; i++) {
        keyTuple.put(i, tuple.get(rightKeyList[i]));
      }

      List<Tuple> newValue = map.get(keyTuple);

      /*
       * TODO
       * Currently, some physical executors can return new instances of tuple, but others not.
       * This sometimes causes wrong results due to the singleton Tuple instance.
       * The below line is a temporal solution to fix this problem.
       * This will be improved at https://issues.apache.org/jira/browse/TAJO-1343.
       */
      try {
        tuple = tuple.clone();
      } catch (CloneNotSupportedException e) {
        throw new IOException(e);
      }
      if (newValue != null) {
        newValue.add(tuple);
      } else {
        newValue = new ArrayList<Tuple>();
        newValue.add(tuple);
        map.put(keyTuple, newValue);
=======
      if (leftFiltered(leftTuple)) {
        iterator = nullIterator(rightNumCols);
        continue;
      }

      // getting corresponding right
      List<Tuple> hashed = tupleSlots.get(toKey(leftTuple));
      Iterator<Tuple> rightTuples = rightFiltered(hashed);
      if (!rightTuples.hasNext()) {
        //this left tuple doesn't have a match on the right.But full outer join => we should keep it anyway
        //output a tuple with the nulls padded rightTuple
        iterator = nullIterator(rightNumCols);
        continue;
>>>>>>> 5491f0e7
      }
      iterator = rightTuples;
    }

    return null;
  }
}
<|MERGE_RESOLUTION|>--- conflicted
+++ resolved
@@ -55,46 +55,46 @@
       }
       frameTuple.setLeft(leftTuple);
 
-<<<<<<< HEAD
-  /**
-   * Build a hash table for right input relation.
-   * If the right child is not scan exec,
-   *
-   * @return
-   * @throws IOException
-   */
-  private Map<Tuple, List<Tuple>> buildRightToHashTable() throws IOException {
-    Tuple tuple;
-    Tuple keyTuple;
-    Map<Tuple, List<Tuple>> map = new HashMap<Tuple, List<Tuple>>(100000);
-
-    while (!context.isStopped() && (tuple = rightChild.next()) != null) {
-      keyTuple = new VTuple(joinKeyPairs.size());
-      for (int i = 0; i < rightKeyList.length; i++) {
-        keyTuple.put(i, tuple.get(rightKeyList[i]));
-      }
-
-      List<Tuple> newValue = map.get(keyTuple);
-
-      /*
-       * TODO
-       * Currently, some physical executors can return new instances of tuple, but others not.
-       * This sometimes causes wrong results due to the singleton Tuple instance.
-       * The below line is a temporal solution to fix this problem.
-       * This will be improved at https://issues.apache.org/jira/browse/TAJO-1343.
-       */
-      try {
-        tuple = tuple.clone();
-      } catch (CloneNotSupportedException e) {
-        throw new IOException(e);
-      }
-      if (newValue != null) {
-        newValue.add(tuple);
-      } else {
-        newValue = new ArrayList<Tuple>();
-        newValue.add(tuple);
-        map.put(keyTuple, newValue);
-=======
+//<<<<<<< HEAD
+//  /**
+//   * Build a hash table for right input relation.
+//   * If the right child is not scan exec,
+//   *
+//   * @return
+//   * @throws IOException
+//   */
+//  private Map<Tuple, List<Tuple>> buildRightToHashTable() throws IOException {
+//    Tuple tuple;
+//    Tuple keyTuple;
+//    Map<Tuple, List<Tuple>> map = new HashMap<Tuple, List<Tuple>>(100000);
+//
+//    while (!context.isStopped() && (tuple = rightChild.next()) != null) {
+//      keyTuple = new VTuple(joinKeyPairs.size());
+//      for (int i = 0; i < rightKeyList.length; i++) {
+//        keyTuple.put(i, tuple.get(rightKeyList[i]));
+//      }
+//
+//      List<Tuple> newValue = map.get(keyTuple);
+//
+//      /*
+//       * TODO
+//       * Currently, some physical executors can return new instances of tuple, but others not.
+//       * This sometimes causes wrong results due to the singleton Tuple instance.
+//       * The below line is a temporal solution to fix this problem.
+//       * This will be improved at https://issues.apache.org/jira/browse/TAJO-1343.
+//       */
+//      try {
+//        tuple = tuple.clone();
+//      } catch (CloneNotSupportedException e) {
+//        throw new IOException(e);
+//      }
+//      if (newValue != null) {
+//        newValue.add(tuple);
+//      } else {
+//        newValue = new ArrayList<Tuple>();
+//        newValue.add(tuple);
+//        map.put(keyTuple, newValue);
+//=======
       if (leftFiltered(leftTuple)) {
         iterator = nullIterator(rightNumCols);
         continue;
@@ -108,7 +108,7 @@
         //output a tuple with the nulls padded rightTuple
         iterator = nullIterator(rightNumCols);
         continue;
->>>>>>> 5491f0e7
+//>>>>>>> 5491f0e7507c7efa1b2306d4c1f1d25240e482a9
       }
       iterator = rightTuples;
     }
