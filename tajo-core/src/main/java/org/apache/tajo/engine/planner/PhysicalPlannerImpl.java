/**
 * Licensed to the Apache Software Foundation (ASF) under one
 * or more contributor license agreements.  See the NOTICE file
 * distributed with this work for additional information
 * regarding copyright ownership.  The ASF licenses this file
 * to you under the Apache License, Version 2.0 (the
 * "License"); you may not use this file except in compliance
 * with the License.  You may obtain a copy of the License at
 *
 *     http://www.apache.org/licenses/LICENSE-2.0
 *
 * Unless required by applicable law or agreed to in writing, software
 * distributed under the License is distributed on an "AS IS" BASIS,
 * WITHOUT WARRANTIES OR CONDITIONS OF ANY KIND, either express or implied.
 * See the License for the specific language governing permissions and
 * limitations under the License.
 */

/**
 *
 */
package org.apache.tajo.engine.planner;

import com.google.common.annotations.VisibleForTesting;
import com.google.common.base.Preconditions;
import com.google.common.collect.Lists;
import com.google.common.collect.ObjectArrays;
import org.apache.commons.logging.Log;
import org.apache.commons.logging.LogFactory;
import org.apache.hadoop.fs.Path;
import org.apache.tajo.SessionVars;
import org.apache.tajo.catalog.Column;
import org.apache.tajo.catalog.Schema;
import org.apache.tajo.catalog.SortSpec;
import org.apache.tajo.catalog.proto.CatalogProtos;
import org.apache.tajo.catalog.proto.CatalogProtos.SortSpecProto;
import org.apache.tajo.conf.TajoConf;
import org.apache.tajo.datum.Datum;
import org.apache.tajo.engine.planner.enforce.Enforcer;
import org.apache.tajo.engine.planner.global.DataChannel;
import org.apache.tajo.engine.planner.physical.*;
import org.apache.tajo.engine.query.QueryContext;
import org.apache.tajo.exception.InternalException;
import org.apache.tajo.ipc.TajoWorkerProtocol;
import org.apache.tajo.ipc.TajoWorkerProtocol.DistinctGroupbyEnforcer;
import org.apache.tajo.ipc.TajoWorkerProtocol.DistinctGroupbyEnforcer.DistinctAggregationAlgorithm;
import org.apache.tajo.ipc.TajoWorkerProtocol.DistinctGroupbyEnforcer.MultipleAggregationStage;
import org.apache.tajo.ipc.TajoWorkerProtocol.DistinctGroupbyEnforcer.SortSpecArray;
import org.apache.tajo.plan.LogicalPlan;
import org.apache.tajo.plan.logical.*;
import org.apache.tajo.plan.rewrite.rules.IndexScanInfo.SimplePredicate;
import org.apache.tajo.plan.util.PlannerUtil;
import org.apache.tajo.storage.*;
import org.apache.tajo.storage.fragment.FileFragment;
import org.apache.tajo.storage.fragment.Fragment;
import org.apache.tajo.storage.fragment.FragmentConvertor;
import org.apache.tajo.util.FileUtil;
import org.apache.tajo.util.TUtil;
import org.apache.tajo.worker.TaskAttemptContext;

import java.io.IOException;
import java.util.*;

import static org.apache.tajo.catalog.proto.CatalogProtos.FragmentProto;
import static org.apache.tajo.catalog.proto.CatalogProtos.PartitionType;
import static org.apache.tajo.ipc.TajoWorkerProtocol.ColumnPartitionEnforcer.ColumnPartitionAlgorithm;
import static org.apache.tajo.ipc.TajoWorkerProtocol.EnforceProperty;
import static org.apache.tajo.ipc.TajoWorkerProtocol.EnforceProperty.EnforceType;
import static org.apache.tajo.ipc.TajoWorkerProtocol.GroupbyEnforce.GroupbyAlgorithm;
import static org.apache.tajo.ipc.TajoWorkerProtocol.JoinEnforce.JoinAlgorithm;
import static org.apache.tajo.ipc.TajoWorkerProtocol.SortEnforce;

public class PhysicalPlannerImpl implements PhysicalPlanner {
  private static final Log LOG = LogFactory.getLog(PhysicalPlannerImpl.class);
  private static final int UNGENERATED_PID = -1;

  protected final TajoConf conf;

  public PhysicalPlannerImpl(final TajoConf conf) {
    this.conf = conf;
  }

  public PhysicalExec createPlan(final TaskAttemptContext context, final LogicalNode logicalPlan)
      throws InternalException {

    PhysicalExec execPlan;

    try {
      execPlan = createPlanRecursive(context, logicalPlan, new Stack<LogicalNode>());
      if (execPlan instanceof StoreTableExec
          || execPlan instanceof RangeShuffleFileWriteExec
          || execPlan instanceof HashShuffleFileWriteExec
          || execPlan instanceof ColPartitionStoreExec) {
        return execPlan;
      } else if (context.getDataChannel() != null) {
        return buildOutputOperator(context, logicalPlan, execPlan);
      } else {
        return execPlan;
      }
    } catch (IOException ioe) {
      throw new InternalException(ioe);
    }
  }

  private PhysicalExec buildOutputOperator(TaskAttemptContext context, LogicalNode plan,
                                           PhysicalExec execPlan) throws IOException {
    DataChannel channel = context.getDataChannel();
    ShuffleFileWriteNode shuffleFileWriteNode = LogicalPlan.createNodeWithoutPID(ShuffleFileWriteNode.class);
    shuffleFileWriteNode.setStorageType(context.getDataChannel().getStoreType());
    shuffleFileWriteNode.setInSchema(plan.getOutSchema());
    shuffleFileWriteNode.setOutSchema(plan.getOutSchema());
    shuffleFileWriteNode.setShuffle(channel.getShuffleType(), channel.getShuffleKeys(), channel.getShuffleOutputNum());
    shuffleFileWriteNode.setChild(plan);

    PhysicalExec outExecPlan = createShuffleFileWritePlan(context, shuffleFileWriteNode, execPlan);
    return outExecPlan;
  }

  private PhysicalExec createPlanRecursive(TaskAttemptContext ctx, LogicalNode logicalNode, Stack<LogicalNode> stack)
      throws IOException {
    PhysicalExec leftExec;
    PhysicalExec rightExec;

    switch (logicalNode.getType()) {

      case ROOT:
        LogicalRootNode rootNode = (LogicalRootNode) logicalNode;
        stack.push(rootNode);
        leftExec = createPlanRecursive(ctx, rootNode.getChild(), stack);
        stack.pop();
        return leftExec;

      case EXPRS:
        EvalExprNode evalExpr = (EvalExprNode) logicalNode;
        return new EvalExprExec(ctx, evalExpr);

      case CREATE_TABLE:
      case INSERT:
      case STORE:
        StoreTableNode storeNode = (StoreTableNode) logicalNode;
        stack.push(storeNode);
        leftExec = createPlanRecursive(ctx, storeNode.getChild(), stack);
        stack.pop();
        return createStorePlan(ctx, storeNode, leftExec);

      case SELECTION:
        SelectionNode selNode = (SelectionNode) logicalNode;
        stack.push(selNode);
        leftExec = createPlanRecursive(ctx, selNode.getChild(), stack);
        stack.pop();

        return new SelectionExec(ctx, selNode, leftExec);

      case PROJECTION:
        ProjectionNode prjNode = (ProjectionNode) logicalNode;
        stack.push(prjNode);
        leftExec = createPlanRecursive(ctx, prjNode.getChild(), stack);
        stack.pop();

        return new ProjectionExec(ctx, prjNode, leftExec);

      case TABLE_SUBQUERY: {
        TableSubQueryNode subQueryNode = (TableSubQueryNode) logicalNode;
        stack.push(subQueryNode);
        leftExec = createPlanRecursive(ctx, subQueryNode.getSubQuery(), stack);
        stack.pop();
        return new ProjectionExec(ctx, subQueryNode, leftExec);
      }

      case PARTITIONS_SCAN:
      case SCAN:
        leftExec = createScanPlan(ctx, (ScanNode) logicalNode, stack);
        return leftExec;

      case GROUP_BY:
        GroupbyNode grpNode = (GroupbyNode) logicalNode;
        stack.push(grpNode);
        leftExec = createPlanRecursive(ctx, grpNode.getChild(), stack);
        stack.pop();
        return createGroupByPlan(ctx, grpNode, leftExec);

      case WINDOW_AGG:
        WindowAggNode windowAggNode = (WindowAggNode) logicalNode;
        stack.push(windowAggNode);
        leftExec = createPlanRecursive(ctx, windowAggNode.getChild(), stack);
        stack.pop();
        return createWindowAgg(ctx, windowAggNode, leftExec);

      case DISTINCT_GROUP_BY:
        DistinctGroupbyNode distinctNode = (DistinctGroupbyNode) logicalNode;
        stack.push(distinctNode);
        leftExec = createPlanRecursive(ctx, distinctNode.getChild(), stack);
        stack.pop();
        return createDistinctGroupByPlan(ctx, distinctNode, leftExec);

      case HAVING:
        HavingNode havingNode = (HavingNode) logicalNode;
        stack.push(havingNode);
        leftExec = createPlanRecursive(ctx, havingNode.getChild(), stack);
        stack.pop();
        return new HavingExec(ctx, havingNode, leftExec);

      case SORT:
        SortNode sortNode = (SortNode) logicalNode;
        stack.push(sortNode);
        leftExec = createPlanRecursive(ctx, sortNode.getChild(), stack);
        stack.pop();
        return createSortPlan(ctx, sortNode, leftExec);

      case JOIN:
        JoinNode joinNode = (JoinNode) logicalNode;
        stack.push(joinNode);
        leftExec = createPlanRecursive(ctx, joinNode.getLeftChild(), stack);
        rightExec = createPlanRecursive(ctx, joinNode.getRightChild(), stack);
        stack.pop();

        return createJoinPlan(ctx, joinNode, leftExec, rightExec);

      case UNION:
        UnionNode unionNode = (UnionNode) logicalNode;
        stack.push(unionNode);
        leftExec = createPlanRecursive(ctx, unionNode.getLeftChild(), stack);
        rightExec = createPlanRecursive(ctx, unionNode.getRightChild(), stack);
        stack.pop();
        return new UnionExec(ctx, leftExec, rightExec);

      case LIMIT:
        LimitNode limitNode = (LimitNode) logicalNode;
        stack.push(limitNode);
        leftExec = createPlanRecursive(ctx, limitNode.getChild(), stack);
        stack.pop();
        return new LimitExec(ctx, limitNode.getInSchema(),
            limitNode.getOutSchema(), leftExec, limitNode);

      case INDEX_SCAN:
        IndexScanNode indexScanNode = (IndexScanNode) logicalNode;
        leftExec = createIndexScanExec(ctx, indexScanNode);
        return leftExec;

      case CREATE_INDEX:
        CreateIndexNode createIndexNode = (CreateIndexNode) logicalNode;
        stack.push(createIndexNode);
        leftExec = createPlanRecursive(ctx, createIndexNode.getChild(), stack);
        stack.pop();
        return new StoreIndexExec(ctx, createIndexNode, leftExec);

      default:
        return null;
    }
  }

  @VisibleForTesting
  public long estimateSizeRecursive(TaskAttemptContext ctx, String [] tableIds) throws IOException {
    long size = 0;
    for (String tableId : tableIds) {
      FragmentProto[] fragmentProtos = ctx.getTables(tableId);
      List<Fragment> fragments = FragmentConvertor.convert(ctx.getConf(), fragmentProtos);
      for (Fragment frag : fragments) {
        size += StorageManager.getFragmentLength(ctx.getConf(), frag);
      }
    }
    return size;
  }

  @VisibleForTesting
  public boolean checkIfInMemoryInnerJoinIsPossible(TaskAttemptContext context, LogicalNode node, boolean left)
      throws IOException {
    String [] lineage = PlannerUtil.getRelationLineage(node);
    long volume = estimateSizeRecursive(context, lineage);
    boolean inMemoryInnerJoinFlag = false;

    QueryContext queryContext = context.getQueryContext();

    if (queryContext.containsKey(SessionVars.INNER_HASH_JOIN_SIZE_LIMIT)) {
      inMemoryInnerJoinFlag = volume <= context.getQueryContext().getLong(SessionVars.INNER_HASH_JOIN_SIZE_LIMIT);
    } else {
      inMemoryInnerJoinFlag = volume <= context.getQueryContext().getLong(SessionVars.HASH_JOIN_SIZE_LIMIT);
    }

    LOG.info(String.format("[%s] the volume of %s relations (%s) is %s and is %sfit to main maemory.",
        context.getTaskId().toString(),
        (left ? "Left" : "Right"),
        TUtil.arrayToString(lineage),
        FileUtil.humanReadableByteCount(volume, false),
        (inMemoryInnerJoinFlag ? "" : "not ")));
    return inMemoryInnerJoinFlag;
  }

  public PhysicalExec createJoinPlan(TaskAttemptContext context, JoinNode joinNode, PhysicalExec leftExec,
                                     PhysicalExec rightExec) throws IOException {

    switch (joinNode.getJoinType()) {
      case CROSS:
        return createCrossJoinPlan(context, joinNode, leftExec, rightExec);

      case INNER:
        return createInnerJoinPlan(context, joinNode, leftExec, rightExec);

      case LEFT_OUTER:
        return createLeftOuterJoinPlan(context, joinNode, leftExec, rightExec);

      case RIGHT_OUTER:
        return createRightOuterJoinPlan(context, joinNode, leftExec, rightExec);

      case FULL_OUTER:
        return createFullOuterJoinPlan(context, joinNode, leftExec, rightExec);

      case LEFT_SEMI:
        return createLeftSemiJoinPlan(context, joinNode, leftExec, rightExec);

      case RIGHT_SEMI:
        return createRightSemiJoinPlan(context, joinNode, leftExec, rightExec);

      case LEFT_ANTI:
        return createLeftAntiJoinPlan(context, joinNode, leftExec, rightExec);

      case RIGHT_ANTI:
        return createRightAntiJoinPlan(context, joinNode, leftExec, rightExec);

      default:
        throw new PhysicalPlanningException("Cannot support join type: " + joinNode.getJoinType().name());
    }
  }

  private PhysicalExec createCrossJoinPlan(TaskAttemptContext context, JoinNode plan,
                                           PhysicalExec leftExec, PhysicalExec rightExec) throws IOException {
    Enforcer enforcer = context.getEnforcer();
    EnforceProperty property = getAlgorithmEnforceProperty(enforcer, plan);

    if (property != null) {
      JoinAlgorithm algorithm = property.getJoin().getAlgorithm();

      switch (algorithm) {
        case NESTED_LOOP_JOIN:
          LOG.info("Join (" + plan.getPID() +") chooses [Nested Loop Join]");
          return new NLJoinExec(context, plan, leftExec, rightExec);
        case BLOCK_NESTED_LOOP_JOIN:
          LOG.info("Join (" + plan.getPID() +") chooses [Block Nested Loop Join]");
          return new BNLJoinExec(context, plan, leftExec, rightExec);
        default:
          // fallback algorithm
          LOG.error("Invalid Cross Join Algorithm Enforcer: " + algorithm.name());
          return new BNLJoinExec(context, plan, leftExec, rightExec);
      }

    } else {
      return new BNLJoinExec(context, plan, leftExec, rightExec);
    }
  }

  private PhysicalExec createInnerJoinPlan(TaskAttemptContext context, JoinNode plan,
                                           PhysicalExec leftExec, PhysicalExec rightExec) throws IOException {
    Enforcer enforcer = context.getEnforcer();
    EnforceProperty property = getAlgorithmEnforceProperty(enforcer, plan);

    if (property != null) {
      JoinAlgorithm algorithm = property.getJoin().getAlgorithm();

      switch (algorithm) {
        case NESTED_LOOP_JOIN:
          LOG.info("Join (" + plan.getPID() +") chooses [Nested Loop Join]");
          return new NLJoinExec(context, plan, leftExec, rightExec);
        case BLOCK_NESTED_LOOP_JOIN:
          LOG.info("Join (" + plan.getPID() +") chooses [Block Nested Loop Join]");
          return new BNLJoinExec(context, plan, leftExec, rightExec);
        case IN_MEMORY_HASH_JOIN:
          LOG.info("Join (" + plan.getPID() +") chooses [In-memory Hash Join]");
          // returns two PhysicalExec. smaller one is 0, and larger one is 1.
          PhysicalExec [] orderedChilds = switchJoinSidesIfNecessary(context, plan, leftExec, rightExec);
          return new HashJoinExec(context, plan, orderedChilds[1], orderedChilds[0]);
        case MERGE_JOIN:
          LOG.info("Join (" + plan.getPID() +") chooses [Sort Merge Join]");
          return createMergeInnerJoin(context, plan, leftExec, rightExec);
        case HYBRID_HASH_JOIN:

        default:
          LOG.error("Invalid Inner Join Algorithm Enforcer: " + algorithm.name());
          LOG.error("Choose a fallback inner join algorithm: " + JoinAlgorithm.MERGE_JOIN.name());
          return createMergeInnerJoin(context, plan, leftExec, rightExec);
      }
    } else {
      return createBestInnerJoinPlan(context, plan, leftExec, rightExec);
    }
  }

  /**
   * It returns two {@link org.apache.tajo.engine.planner.physical.PhysicalExec}s sorted in an ascending order of
   * their child relations' total volume. In other words, the smaller side is returned as 0's PhysicalExec, and
   * the larger side is returned as 1's PhysicalExec.
   */
  @VisibleForTesting
  public PhysicalExec [] switchJoinSidesIfNecessary(TaskAttemptContext context, JoinNode plan,
                                                     PhysicalExec left, PhysicalExec right) throws IOException {
    String [] leftLineage = PlannerUtil.getRelationLineage(plan.getLeftChild());
    String [] rightLineage = PlannerUtil.getRelationLineage(plan.getRightChild());
    long leftSize = estimateSizeRecursive(context, leftLineage);
    long rightSize = estimateSizeRecursive(context, rightLineage);

    PhysicalExec smaller;
    PhysicalExec larger;
    if (leftSize <= rightSize) {
      smaller = left;
      larger = right;
      LOG.info(String.format("[%s] Left relations %s (%s) is smaller than Right relations %s (%s).",
          context.getTaskId().toString(),
          TUtil.arrayToString(leftLineage),
          FileUtil.humanReadableByteCount(leftSize, false),
          TUtil.arrayToString(rightLineage),
          FileUtil.humanReadableByteCount(rightSize, false)));
    } else {
      smaller = right;
      larger = left;
      LOG.info(String.format("[%s] Right relations %s (%s) is smaller than Left relations %s (%s).",
          context.getTaskId().toString(),
          TUtil.arrayToString(rightLineage),
          FileUtil.humanReadableByteCount(rightSize, false),
          TUtil.arrayToString(leftLineage),
          FileUtil.humanReadableByteCount(leftSize, false)));
    }

    return new PhysicalExec [] {smaller, larger};
  }

  private PhysicalExec createBestInnerJoinPlan(TaskAttemptContext context, JoinNode plan,
                                               PhysicalExec leftExec, PhysicalExec rightExec) throws IOException {
    boolean inMemoryHashJoin = false;
    if (checkIfInMemoryInnerJoinIsPossible(context, plan.getLeftChild(), true)
        || checkIfInMemoryInnerJoinIsPossible(context, plan.getRightChild(), false)) {
      inMemoryHashJoin = true;
    }

    if (inMemoryHashJoin) {
      LOG.info("Join (" + plan.getPID() +") chooses [In-memory Hash Join]");
      // returns two PhysicalExec. smaller one is 0, and larger one is 1.
      PhysicalExec [] orderedChilds = switchJoinSidesIfNecessary(context, plan, leftExec, rightExec);
      return new HashJoinExec(context, plan, orderedChilds[1], orderedChilds[0]);
    } else {
      return createMergeInnerJoin(context, plan, leftExec, rightExec);
    }
  }

  private MergeJoinExec createMergeInnerJoin(TaskAttemptContext context, JoinNode plan,
                                             PhysicalExec leftExec, PhysicalExec rightExec) throws IOException {
    SortSpec[][] sortSpecs = PlannerUtil.getSortKeysFromJoinQual(
        plan.getJoinQual(), leftExec.getSchema(), rightExec.getSchema());

    SortNode leftSortNode = LogicalPlan.createNodeWithoutPID(SortNode.class);
    leftSortNode.setSortSpecs(sortSpecs[0]);
    leftSortNode.setInSchema(leftExec.getSchema());
    leftSortNode.setOutSchema(leftExec.getSchema());
    ExternalSortExec outerSort = new ExternalSortExec(context, leftSortNode, leftExec);

    SortNode rightSortNode = LogicalPlan.createNodeWithoutPID(SortNode.class);
    rightSortNode.setSortSpecs(sortSpecs[1]);
    rightSortNode.setInSchema(rightExec.getSchema());
    rightSortNode.setOutSchema(rightExec.getSchema());
    ExternalSortExec innerSort = new ExternalSortExec(context, rightSortNode, rightExec);

    LOG.info("Join (" + plan.getPID() +") chooses [Merge Join]");
    return new MergeJoinExec(context, plan, outerSort, innerSort, sortSpecs[0], sortSpecs[1]);
  }

  private PhysicalExec createLeftOuterJoinPlan(TaskAttemptContext context, JoinNode plan,
                                               PhysicalExec leftExec, PhysicalExec rightExec) throws IOException {
    Enforcer enforcer = context.getEnforcer();
    EnforceProperty property = getAlgorithmEnforceProperty(enforcer, plan);
    if (property != null) {
      JoinAlgorithm algorithm = property.getJoin().getAlgorithm();
      switch (algorithm) {
        case IN_MEMORY_HASH_JOIN:
          LOG.info("Left Outer Join (" + plan.getPID() +") chooses [Hash Join].");
          return new HashLeftOuterJoinExec(context, plan, leftExec, rightExec);
        case NESTED_LOOP_JOIN:
          //the right operand is too large, so we opt for NL implementation of left outer join
          LOG.info("Left Outer Join (" + plan.getPID() +") chooses [Nested Loop Join].");
          return new NLLeftOuterJoinExec(context, plan, leftExec, rightExec);
        default:
          LOG.error("Invalid Left Outer Join Algorithm Enforcer: " + algorithm.name());
          LOG.error("Choose a fallback inner join algorithm: " + JoinAlgorithm.IN_MEMORY_HASH_JOIN.name());
          return new HashLeftOuterJoinExec(context, plan, leftExec, rightExec);
      }
    } else {
      return createBestLeftOuterJoinPlan(context, plan, leftExec, rightExec);
    }
  }

  private PhysicalExec createBestLeftOuterJoinPlan(TaskAttemptContext context, JoinNode plan,
                                                   PhysicalExec leftExec, PhysicalExec rightExec) throws IOException {
    String [] rightLineage = PlannerUtil.getRelationLineage(plan.getRightChild());
    long rightTableVolume = estimateSizeRecursive(context, rightLineage);
    boolean hashJoin;

    QueryContext queryContext = context.getQueryContext();

    if (queryContext.containsKey(SessionVars.OUTER_HASH_JOIN_SIZE_LIMIT)) {
      hashJoin = rightTableVolume <  queryContext.getLong(SessionVars.OUTER_HASH_JOIN_SIZE_LIMIT);
    } else {
      hashJoin = rightTableVolume <  queryContext.getLong(SessionVars.HASH_JOIN_SIZE_LIMIT);
    }

    if (hashJoin) {
      // we can implement left outer join using hash join, using the right operand as the build relation
      LOG.info("Left Outer Join (" + plan.getPID() +") chooses [Hash Join].");
      return new HashLeftOuterJoinExec(context, plan, leftExec, rightExec);
    }
    else {
      //the right operand is too large, so we opt for NL implementation of left outer join
      LOG.info("Left Outer Join (" + plan.getPID() +") chooses [Nested Loop Join].");
      return new NLLeftOuterJoinExec(context, plan, leftExec, rightExec);
    }
  }

  private PhysicalExec createBestRightJoinPlan(TaskAttemptContext context, JoinNode plan,
                                               PhysicalExec leftExec, PhysicalExec rightExec) throws IOException {
    //if the left operand is small enough => implement it as a left outer hash join with exchanged operators (note:
    // blocking, but merge join is blocking as well)
    String [] outerLineage4 = PlannerUtil.getRelationLineage(plan.getLeftChild());
    long leftTableVolume = estimateSizeRecursive(context, outerLineage4);
    boolean hashJoin;

    QueryContext queryContext = context.getQueryContext();

    if (queryContext.containsKey(SessionVars.OUTER_HASH_JOIN_SIZE_LIMIT)) {
      hashJoin = leftTableVolume <  queryContext.getLong(SessionVars.OUTER_HASH_JOIN_SIZE_LIMIT);
    } else {
      hashJoin = leftTableVolume <  queryContext.getLong(SessionVars.HASH_JOIN_SIZE_LIMIT);
    }

    if (hashJoin){
      LOG.info("Right Outer Join (" + plan.getPID() +") chooses [Hash Join].");
      return new HashLeftOuterJoinExec(context, plan, rightExec, leftExec);
    } else {
      return createRightOuterMergeJoinPlan(context, plan, leftExec, rightExec);
    }
  }

  private PhysicalExec createRightOuterMergeJoinPlan(TaskAttemptContext context, JoinNode plan,
                                                     PhysicalExec leftExec, PhysicalExec rightExec) throws IOException {
    //the left operand is too large, so opt for merge join implementation
    LOG.info("Right Outer Join (" + plan.getPID() +") chooses [Merge Join].");
    SortSpec[][] sortSpecs2 = PlannerUtil.getSortKeysFromJoinQual(
        plan.getJoinQual(), leftExec.getSchema(), rightExec.getSchema());

    SortNode leftSortNode2 = LogicalPlan.createNodeWithoutPID(SortNode.class);
    leftSortNode2.setSortSpecs(sortSpecs2[0]);
    leftSortNode2.setInSchema(leftExec.getSchema());
    leftSortNode2.setOutSchema(leftExec.getSchema());
    ExternalSortExec outerSort2 = new ExternalSortExec(context, leftSortNode2, leftExec);

    SortNode rightSortNode2 = LogicalPlan.createNodeWithoutPID(SortNode.class);
    rightSortNode2.setSortSpecs(sortSpecs2[1]);
    rightSortNode2.setInSchema(rightExec.getSchema());
    rightSortNode2.setOutSchema(rightExec.getSchema());
    ExternalSortExec innerSort2 = new ExternalSortExec(context, rightSortNode2, rightExec);

    return new RightOuterMergeJoinExec(context, plan, outerSort2, innerSort2, sortSpecs2[0], sortSpecs2[1]);
  }

  private PhysicalExec createRightOuterJoinPlan(TaskAttemptContext context, JoinNode plan,
                                                PhysicalExec leftExec, PhysicalExec rightExec) throws IOException {
    Enforcer enforcer = context.getEnforcer();
    EnforceProperty property = getAlgorithmEnforceProperty(enforcer, plan);
    if (property != null) {
      JoinAlgorithm algorithm = property.getJoin().getAlgorithm();
      switch (algorithm) {
        case IN_MEMORY_HASH_JOIN:
          LOG.info("Right Outer Join (" + plan.getPID() +") chooses [Hash Join].");
          return new HashLeftOuterJoinExec(context, plan, rightExec, leftExec);
        case MERGE_JOIN:
          return createRightOuterMergeJoinPlan(context, plan, leftExec, rightExec);
        default:
          LOG.error("Invalid Right Outer Join Algorithm Enforcer: " + algorithm.name());
          LOG.error("Choose a fallback merge join algorithm: " + JoinAlgorithm.MERGE_JOIN.name());
          return createRightOuterMergeJoinPlan(context, plan, leftExec, rightExec);
      }
    } else {
      return createBestRightJoinPlan(context, plan, leftExec, rightExec);
    }
  }

  private PhysicalExec createFullOuterJoinPlan(TaskAttemptContext context, JoinNode plan,
                                               PhysicalExec leftExec, PhysicalExec rightExec) throws IOException {
    Enforcer enforcer = context.getEnforcer();
    EnforceProperty property = getAlgorithmEnforceProperty(enforcer, plan);
    if (property != null) {
      JoinAlgorithm algorithm = property.getJoin().getAlgorithm();
      switch (algorithm) {
        case IN_MEMORY_HASH_JOIN:
          return createFullOuterHashJoinPlan(context, plan, leftExec, rightExec);

        case MERGE_JOIN:
          return createFullOuterMergeJoinPlan(context, plan, leftExec, rightExec);

        default:
          LOG.error("Invalid Full Outer Join Algorithm Enforcer: " + algorithm.name());
          LOG.error("Choose a fallback merge join algorithm: " + JoinAlgorithm.MERGE_JOIN.name());
          return createFullOuterMergeJoinPlan(context, plan, leftExec, rightExec);
      }
    } else {
      return createBestFullOuterJoinPlan(context, plan, leftExec, rightExec);
    }
  }

  private HashFullOuterJoinExec createFullOuterHashJoinPlan(TaskAttemptContext context, JoinNode plan,
                                                            PhysicalExec leftExec, PhysicalExec rightExec)
      throws IOException {
    String [] leftLineage = PlannerUtil.getRelationLineage(plan.getLeftChild());
    String [] rightLineage = PlannerUtil.getRelationLineage(plan.getRightChild());
    long outerSize2 = estimateSizeRecursive(context, leftLineage);
    long innerSize2 = estimateSizeRecursive(context, rightLineage);

    PhysicalExec selectedRight;
    PhysicalExec selectedLeft;

    // HashJoinExec loads the smaller relation to memory.
    if (outerSize2 <= innerSize2) {
      selectedLeft = leftExec;
      selectedRight = rightExec;
    } else {
      selectedLeft = rightExec;
      selectedRight = leftExec;
    }
    LOG.info("Full Outer Join (" + plan.getPID() +") chooses [Hash Join]");
    return new HashFullOuterJoinExec(context, plan, selectedRight, selectedLeft);
  }

  private MergeFullOuterJoinExec createFullOuterMergeJoinPlan(TaskAttemptContext context, JoinNode plan,
                                                              PhysicalExec leftExec, PhysicalExec rightExec)
      throws IOException {
    // if size too large, full outer merge join implementation
    LOG.info("Full Outer Join (" + plan.getPID() +") chooses [Merge Join]");
    SortSpec[][] sortSpecs3 = PlannerUtil.getSortKeysFromJoinQual(plan.getJoinQual(),
        leftExec.getSchema(), rightExec.getSchema());

    SortNode leftSortNode = LogicalPlan.createNodeWithoutPID(SortNode.class);
    leftSortNode.setSortSpecs(sortSpecs3[0]);
    leftSortNode.setInSchema(leftExec.getSchema());
    leftSortNode.setOutSchema(leftExec.getSchema());
    ExternalSortExec outerSort3 = new ExternalSortExec(context, leftSortNode, leftExec);

    SortNode rightSortNode = LogicalPlan.createNodeWithoutPID(SortNode.class);
    rightSortNode.setSortSpecs(sortSpecs3[1]);
    rightSortNode.setInSchema(rightExec.getSchema());
    rightSortNode.setOutSchema(rightExec.getSchema());
    ExternalSortExec innerSort3 = new ExternalSortExec(context, rightSortNode, rightExec);

    return new MergeFullOuterJoinExec(context, plan, outerSort3, innerSort3, sortSpecs3[0], sortSpecs3[1]);
  }

  private PhysicalExec createBestFullOuterJoinPlan(TaskAttemptContext context, JoinNode plan,
                                                   PhysicalExec leftExec, PhysicalExec rightExec) throws IOException {
    String [] leftLineage = PlannerUtil.getRelationLineage(plan.getLeftChild());
    String [] rightLineage = PlannerUtil.getRelationLineage(plan.getRightChild());
    long outerSize2 = estimateSizeRecursive(context, leftLineage);
    long innerSize2 = estimateSizeRecursive(context, rightLineage);
    final long threshold = 1048576 * 128;
    if (outerSize2 < threshold || innerSize2 < threshold) {
      return createFullOuterHashJoinPlan(context, plan, leftExec, rightExec);
    } else {
      return createFullOuterMergeJoinPlan(context, plan, leftExec, rightExec);
    }
  }

  /**
   *  Left semi join means that the left side is the IN side table, and the right side is the FROM side table.
   */
  private PhysicalExec createLeftSemiJoinPlan(TaskAttemptContext context, JoinNode plan,
                                              PhysicalExec leftExec, PhysicalExec rightExec) throws IOException {
    Enforcer enforcer = context.getEnforcer();
    EnforceProperty property = getAlgorithmEnforceProperty(enforcer, plan);
    if (property != null) {
      JoinAlgorithm algorithm = property.getJoin().getAlgorithm();
      switch (algorithm) {
        case IN_MEMORY_HASH_JOIN:
          LOG.info("Left Semi Join (" + plan.getPID() +") chooses [In Memory Hash Join].");
          return new HashLeftSemiJoinExec(context, plan, leftExec, rightExec);

        default:
          LOG.error("Invalid Left Semi Join Algorithm Enforcer: " + algorithm.name());
          LOG.error("Choose a fallback inner join algorithm: " + JoinAlgorithm.IN_MEMORY_HASH_JOIN.name());
          return new HashLeftOuterJoinExec(context, plan, leftExec, rightExec);
      }
    } else {
      LOG.info("Left Semi Join (" + plan.getPID() +") chooses [In Memory Hash Join].");
      return new HashLeftSemiJoinExec(context, plan, leftExec, rightExec);
    }
  }

  /**
   *  Left semi join means that the left side is the FROM side table, and the right side is the IN side table.
   */
  private PhysicalExec createRightSemiJoinPlan(TaskAttemptContext context, JoinNode plan,
                                               PhysicalExec leftExec, PhysicalExec rightExec) throws IOException {
    Enforcer enforcer = context.getEnforcer();
    EnforceProperty property = getAlgorithmEnforceProperty(enforcer, plan);
    if (property != null) {
      JoinAlgorithm algorithm = property.getJoin().getAlgorithm();
      switch (algorithm) {
        case IN_MEMORY_HASH_JOIN:
          LOG.info("Left Semi Join (" + plan.getPID() +") chooses [In Memory Hash Join].");
          return new HashLeftSemiJoinExec(context, plan, rightExec, leftExec);

        default:
          LOG.error("Invalid Left Semi Join Algorithm Enforcer: " + algorithm.name());
          LOG.error("Choose a fallback inner join algorithm: " + JoinAlgorithm.IN_MEMORY_HASH_JOIN.name());
          return new HashLeftOuterJoinExec(context, plan, rightExec, leftExec);
      }
    } else {
      LOG.info("Left Semi Join (" + plan.getPID() +") chooses [In Memory Hash Join].");
      return new HashLeftSemiJoinExec(context, plan, rightExec, leftExec);
    }
  }

  /**
   *  Left semi join means that the left side is the FROM side table, and the right side is the IN side table.
   */
  private PhysicalExec createLeftAntiJoinPlan(TaskAttemptContext context, JoinNode plan,
                                              PhysicalExec leftExec, PhysicalExec rightExec) throws IOException {
    Enforcer enforcer = context.getEnforcer();
    EnforceProperty property = getAlgorithmEnforceProperty(enforcer, plan);
    if (property != null) {
      JoinAlgorithm algorithm = property.getJoin().getAlgorithm();
      switch (algorithm) {
        case IN_MEMORY_HASH_JOIN:
          LOG.info("Left Semi Join (" + plan.getPID() +") chooses [In Memory Hash Join].");
          return new HashLeftAntiJoinExec(context, plan, leftExec, rightExec);

        default:
          LOG.error("Invalid Left Semi Join Algorithm Enforcer: " + algorithm.name());
          LOG.error("Choose a fallback inner join algorithm: " + JoinAlgorithm.IN_MEMORY_HASH_JOIN.name());
          return new HashLeftAntiJoinExec(context, plan, leftExec, rightExec);
      }
    } else {
      LOG.info("Left Semi Join (" + plan.getPID() +") chooses [In Memory Hash Join].");
      return new HashLeftAntiJoinExec(context, plan, leftExec, rightExec);
    }
  }

  /**
   *  Left semi join means that the left side is the FROM side table, and the right side is the IN side table.
   */
  private PhysicalExec createRightAntiJoinPlan(TaskAttemptContext context, JoinNode plan,
                                               PhysicalExec leftExec, PhysicalExec rightExec) throws IOException {
    Enforcer enforcer = context.getEnforcer();
    EnforceProperty property = getAlgorithmEnforceProperty(enforcer, plan);
    if (property != null) {
      JoinAlgorithm algorithm = property.getJoin().getAlgorithm();
      switch (algorithm) {
        case IN_MEMORY_HASH_JOIN:
          LOG.info("Left Semi Join (" + plan.getPID() +") chooses [In Memory Hash Join].");
          return new HashLeftSemiJoinExec(context, plan, rightExec, leftExec);

        default:
          LOG.error("Invalid Left Semi Join Algorithm Enforcer: " + algorithm.name());
          LOG.error("Choose a fallback inner join algorithm: " + JoinAlgorithm.IN_MEMORY_HASH_JOIN.name());
          return new HashLeftOuterJoinExec(context, plan, rightExec, leftExec);
      }
    } else {
      LOG.info("Left Semi Join (" + plan.getPID() +") chooses [In Memory Hash Join].");
      return new HashLeftSemiJoinExec(context, plan, rightExec, leftExec);
    }
  }


  /**
   * Create a shuffle file write executor to store intermediate data into local disks.
   */
  public PhysicalExec createShuffleFileWritePlan(TaskAttemptContext ctx,
                                                 ShuffleFileWriteNode plan, PhysicalExec subOp) throws IOException {
    switch (plan.getShuffleType()) {
    case HASH_SHUFFLE:
    case SCATTERED_HASH_SHUFFLE:
      return new HashShuffleFileWriteExec(ctx, plan, subOp);

    case RANGE_SHUFFLE:
      SortExec sortExec = PhysicalPlanUtil.findExecutor(subOp, SortExec.class);

      SortSpec [] sortSpecs = null;
      if (sortExec != null) {
        sortSpecs = sortExec.getSortSpecs();
      } else {
        Column[] columns = ctx.getDataChannel().getShuffleKeys();
        SortSpec specs[] = new SortSpec[columns.length];
        for (int i = 0; i < columns.length; i++) {
          specs[i] = new SortSpec(columns[i]);
        }
      }
      return new RangeShuffleFileWriteExec(ctx, subOp, plan.getInSchema(), plan.getInSchema(), sortSpecs);

    case NONE_SHUFFLE:
      // if there is no given NULL CHAR property in the table property and the query is neither CTAS or INSERT,
      // we set DEFAULT NULL CHAR to the table property.
      if (!ctx.getQueryContext().containsKey(SessionVars.NULL_CHAR)) {
        plan.getOptions().set(StorageConstants.TEXT_NULL, TajoConf.ConfVars.$TEXT_NULL.defaultVal);
      }
      return new StoreTableExec(ctx, plan, subOp);

    default:
      throw new IllegalStateException(ctx.getDataChannel().getShuffleType() + " is not supported yet.");
    }
  }

  /**
   * Create a executor to store a table into HDFS. This is used for CREATE TABLE ..
   * AS or INSERT (OVERWRITE) INTO statement.
   */
  public PhysicalExec createStorePlan(TaskAttemptContext ctx,
                                      StoreTableNode plan, PhysicalExec subOp) throws IOException {

    if (plan.getPartitionMethod() != null) {
      switch (plan.getPartitionMethod().getPartitionType()) {
      case COLUMN:
        return createColumnPartitionStorePlan(ctx, plan, subOp);
      default:
        throw new IllegalStateException(plan.getPartitionMethod().getPartitionType() + " is not supported yet.");
      }
    } else {
      return new StoreTableExec(ctx, plan, subOp);
    }
  }

  private PhysicalExec createColumnPartitionStorePlan(TaskAttemptContext context,
                                                      StoreTableNode storeTableNode,
                                                      PhysicalExec child) throws IOException {
    Enforcer enforcer = context.getEnforcer();
    EnforceProperty property = getAlgorithmEnforceProperty(enforcer, storeTableNode);
    if (property != null) {
      ColumnPartitionAlgorithm algorithm = property.getColumnPartition().getAlgorithm();
      switch (algorithm) {
      case HASH_PARTITION:
        return createHashColumnPartitionStorePlan(context, storeTableNode, child);
      case SORT_PARTITION: // default algorithm
      default:
        return createSortBasedColumnPartitionStorePlan(context, storeTableNode, child);
      }
    } else { // default algorithm is sorted-based column partition
      return createSortBasedColumnPartitionStorePlan(context, storeTableNode, child);
    }
  }

  private PhysicalExec createHashColumnPartitionStorePlan(TaskAttemptContext context,
                                                          StoreTableNode storeTableNode,
                                                          PhysicalExec child) throws IOException {
    LOG.info("The planner chooses [Hash-based Column Partitioned Store] algorithm");
    return new HashBasedColPartitionStoreExec(context, storeTableNode, child);
  }

  private PhysicalExec createSortBasedColumnPartitionStorePlan(TaskAttemptContext context,
                                                               StoreTableNode storeTableNode,
                                                               PhysicalExec child) throws IOException {

    Column[] partitionKeyColumns = storeTableNode.getPartitionMethod().getExpressionSchema().toArray();
    SortSpec[] sortSpecs = new SortSpec[partitionKeyColumns.length];

    if (storeTableNode.getType() == NodeType.INSERT) {
      InsertNode insertNode = (InsertNode) storeTableNode;
      for (int i = 0; i < partitionKeyColumns.length; i++) {
        for (Column column : partitionKeyColumns) {
          int id = insertNode.getTableSchema().getColumnId(column.getQualifiedName());
          sortSpecs[i++] = new SortSpec(insertNode.getProjectedSchema().getColumn(id), true, false);
        }
      }
    } else {
      for (int i = 0; i < partitionKeyColumns.length; i++) {
        sortSpecs[i] = new SortSpec(partitionKeyColumns[i], true, false);
      }
    }

    SortNode sortNode = LogicalPlan.createNodeWithoutPID(SortNode.class);
    sortNode.setSortSpecs(sortSpecs);
    sortNode.setInSchema(child.getSchema());
    sortNode.setOutSchema(child.getSchema());

    ExternalSortExec sortExec = new ExternalSortExec(context, sortNode, child);
    LOG.info("The planner chooses [Sort-based Column Partitioned Store] algorithm");
    return new SortBasedColPartitionStoreExec(context, storeTableNode, sortExec);
  }

  private boolean checkIfSortEquivalance(TaskAttemptContext ctx, ScanNode scanNode, Stack<LogicalNode> node) {
    Enforcer enforcer = ctx.getEnforcer();
    List<EnforceProperty> property = enforcer.getEnforceProperties(EnforceType.SORTED_INPUT);
    if (property != null && property.size() > 0 && node.peek().getType() == NodeType.SORT) {
      SortNode sortNode = (SortNode) node.peek();
      TajoWorkerProtocol.SortedInputEnforce sortEnforcer = property.get(0).getSortedInput();

      boolean condition = scanNode.getTableName().equals(sortEnforcer.getTableName());
      SortSpec [] sortSpecs = PlannerUtil.convertSortSpecs(sortEnforcer.getSortSpecsList());
      return condition && TUtil.checkEquals(sortNode.getSortKeys(), sortSpecs);
    } else {
      return false;
    }
  }

  public PhysicalExec createScanPlan(TaskAttemptContext ctx, ScanNode scanNode, Stack<LogicalNode> node)
      throws IOException {
    // check if an input is sorted in the same order to the subsequence sort operator.
    // TODO - it works only if input files are raw files. We should check the file format.
    // Since the default intermediate file format is raw file, it is not problem right now.
    if (checkIfSortEquivalance(ctx, scanNode, node)) {
      if (ctx.getTable(scanNode.getCanonicalName()) == null) {
        return new SeqScanExec(ctx, scanNode, null);
      }
      FragmentProto [] fragments = ctx.getTables(scanNode.getCanonicalName());
      return new ExternalSortExec(ctx, (SortNode) node.peek(), fragments);
    } else {
      Enforcer enforcer = ctx.getEnforcer();

      // check if this table is broadcasted one or not.
      boolean broadcastFlag = false;
      if (enforcer != null && enforcer.hasEnforceProperty(EnforceType.BROADCAST)) {
        List<EnforceProperty> properties = enforcer.getEnforceProperties(EnforceType.BROADCAST);
        for (EnforceProperty property : properties) {
          broadcastFlag |= scanNode.getCanonicalName().equals(property.getBroadcast().getTableName());
        }
      }

      if (scanNode instanceof PartitionedTableScanNode
          && ((PartitionedTableScanNode)scanNode).getInputPaths() != null &&
          ((PartitionedTableScanNode)scanNode).getInputPaths().length > 0) {

        if (scanNode instanceof PartitionedTableScanNode) {
          if (broadcastFlag) {
            PartitionedTableScanNode partitionedTableScanNode = (PartitionedTableScanNode) scanNode;
            List<Fragment> fileFragments = TUtil.newList();
            FileStorageManager fileStorageManager = (FileStorageManager)StorageManager.getFileStorageManager(ctx.getConf());
            for (Path path : partitionedTableScanNode.getInputPaths()) {
              fileFragments.addAll(TUtil.newList(fileStorageManager.split(scanNode.getCanonicalName(), path)));
            }

            FragmentProto[] fragments =
                FragmentConvertor.toFragmentProtoArray(fileFragments.toArray(new FileFragment[fileFragments.size()]));

            ctx.addFragments(scanNode.getCanonicalName(), fragments);
            return new PartitionMergeScanExec(ctx, scanNode, fragments);
          }
        }
      }

      if (ctx.getTable(scanNode.getCanonicalName()) == null) {
        return new SeqScanExec(ctx, scanNode, null);
      }
      FragmentProto [] fragments = ctx.getTables(scanNode.getCanonicalName());
      return new SeqScanExec(ctx, scanNode, fragments);
    }
  }

  public PhysicalExec createGroupByPlan(TaskAttemptContext context,GroupbyNode groupbyNode, PhysicalExec subOp)
      throws IOException {

    Enforcer enforcer = context.getEnforcer();
    EnforceProperty property = getAlgorithmEnforceProperty(enforcer, groupbyNode);
    if (property != null) {
      GroupbyAlgorithm algorithm = property.getGroupby().getAlgorithm();
      if (algorithm == GroupbyAlgorithm.HASH_AGGREGATION) {
        return createInMemoryHashAggregation(context, groupbyNode, subOp);
      } else {
        return createSortAggregation(context, property, groupbyNode, subOp);
      }
    }
    return createBestAggregationPlan(context, groupbyNode, subOp);
  }

  private PhysicalExec createInMemoryHashAggregation(TaskAttemptContext ctx,GroupbyNode groupbyNode, PhysicalExec subOp)
      throws IOException {
    LOG.info("The planner chooses [Hash Aggregation]");
    return new HashAggregateExec(ctx, groupbyNode, subOp);
  }

  private PhysicalExec createSortAggregation(TaskAttemptContext ctx, EnforceProperty property, GroupbyNode groupbyNode,
                                             PhysicalExec subOp) throws IOException {

    Column[] grpColumns = groupbyNode.getGroupingColumns();
    SortSpec[] sortSpecs = new SortSpec[grpColumns.length];
    for (int i = 0; i < grpColumns.length; i++) {
      sortSpecs[i] = new SortSpec(grpColumns[i], true, false);
    }

    if (property != null) {
      List<CatalogProtos.SortSpecProto> sortSpecProtos = property.getGroupby().getSortSpecsList();

      List<SortSpec> enforcedSortSpecList = Lists.newArrayList();
      int i = 0;
      outer:
      for (int j = 0; j < sortSpecProtos.size(); j++) {
        SortSpec enforcedSortSpecs = new SortSpec(sortSpecProtos.get(j));

        for (Column grpKey : grpColumns) { // if this sort key is included in grouping columns, skip it.
          if (enforcedSortSpecs.getSortKey().equals(grpKey)) {
            continue outer;
          }
        }

        enforcedSortSpecList.add(enforcedSortSpecs);
      }

      sortSpecs = ObjectArrays.concat(sortSpecs, TUtil.toArray(enforcedSortSpecList, SortSpec.class), SortSpec.class);
    }

    SortNode sortNode = LogicalPlan.createNodeWithoutPID(SortNode.class);
    sortNode.setSortSpecs(sortSpecs);
    sortNode.setInSchema(subOp.getSchema());
    sortNode.setOutSchema(subOp.getSchema());
    ExternalSortExec sortExec = new ExternalSortExec(ctx, sortNode, subOp);
    LOG.info("The planner chooses [Sort Aggregation] in (" + TUtil.arrayToString(sortSpecs) + ")");
    return new SortAggregateExec(ctx, groupbyNode, sortExec);
  }

  private PhysicalExec createBestAggregationPlan(TaskAttemptContext context, GroupbyNode groupbyNode,
                                                 PhysicalExec subOp) throws IOException {
    Column[] grpColumns = groupbyNode.getGroupingColumns();
    if (grpColumns.length == 0) {
      return createInMemoryHashAggregation(context, groupbyNode, subOp);
    }

    String [] outerLineage = PlannerUtil.getRelationLineage(groupbyNode.getChild());
    long estimatedSize = estimateSizeRecursive(context, outerLineage);
    final long threshold = context.getQueryContext().getLong(SessionVars.HASH_GROUPBY_SIZE_LIMIT);

    // if the relation size is less than the threshold,
    // the hash aggregation will be used.
    LOG.info("Aggregation:estimatedSize=" + estimatedSize + ", threshold=" + threshold);
    if (estimatedSize <= threshold) {
      LOG.info("The planner chooses [Hash Aggregation]");
      return createInMemoryHashAggregation(context, groupbyNode, subOp);
    } else {
      return createSortAggregation(context, null, groupbyNode, subOp);
    }
  }

  public PhysicalExec createWindowAgg(TaskAttemptContext context,WindowAggNode windowAggNode, PhysicalExec subOp)
      throws IOException {
    PhysicalExec child = subOp;
    if (windowAggNode.hasPartitionKeys()) {
      Column[] grpColumns = windowAggNode.getPartitionKeys();
      SortSpec[] sortSpecs = new SortSpec[grpColumns.length];
      for (int i = 0; i < grpColumns.length; i++) {
        sortSpecs[i] = new SortSpec(grpColumns[i], true, false);
      }

      SortNode sortNode = LogicalPlan.createNodeWithoutPID(SortNode.class);
      sortNode.setSortSpecs(sortSpecs);
      sortNode.setInSchema(subOp.getSchema());
      sortNode.setOutSchema(subOp.getSchema());
      child = new ExternalSortExec(context, sortNode, subOp);
      LOG.info("The planner chooses [Sort Aggregation] in (" + TUtil.arrayToString(sortSpecs) + ")");
    }

    return new WindowAggExec(context, windowAggNode, child);
  }

  public PhysicalExec createDistinctGroupByPlan(TaskAttemptContext context,
                                                DistinctGroupbyNode distinctNode, PhysicalExec subOp)
      throws IOException {
    Enforcer enforcer = context.getEnforcer();
    EnforceProperty property = getAlgorithmEnforceProperty(enforcer, distinctNode);
    if (property != null) {
      if (property.getDistinct().getIsMultipleAggregation()) {
        MultipleAggregationStage stage = property.getDistinct().getMultipleAggregationStage();

        if (stage == MultipleAggregationStage.FIRST_STAGE) {
          return new DistinctGroupbyFirstAggregationExec(context, distinctNode, subOp);
        } else if (stage == MultipleAggregationStage.SECOND_STAGE) {
          return new DistinctGroupbySecondAggregationExec(context, distinctNode,
              createSortExecForDistinctGroupby(context, distinctNode, subOp, 2));
        } else {
          return new DistinctGroupbyThirdAggregationExec(context, distinctNode,
              createSortExecForDistinctGroupby(context, distinctNode, subOp, 3));
        }
      } else {
        DistinctAggregationAlgorithm algorithm = property.getDistinct().getAlgorithm();
        if (algorithm == DistinctAggregationAlgorithm.HASH_AGGREGATION) {
          return createInMemoryDistinctGroupbyExec(context, distinctNode, subOp);
        } else {
          return createSortAggregationDistinctGroupbyExec(context, distinctNode, subOp, property.getDistinct());
        }
      }
    } else {
      return createInMemoryDistinctGroupbyExec(context, distinctNode, subOp);
    }
  }

  private SortExec createSortExecForDistinctGroupby(TaskAttemptContext context,
                                                    DistinctGroupbyNode distinctNode,
                                                    PhysicalExec subOp,
                                                    int phase) throws IOException {
    SortNode sortNode = LogicalPlan.createNodeWithoutPID(SortNode.class);
    //2 phase: seq, groupby columns, distinct1 keys, distinct2 keys,
    //3 phase: groupby columns, seq, distinct1 keys, distinct2 keys,
    List<SortSpec> sortSpecs = new ArrayList<SortSpec>();
    if (phase == 2) {
      sortSpecs.add(new SortSpec(distinctNode.getTargets()[0].getNamedColumn()));
    }
    for (Column eachColumn: distinctNode.getGroupingColumns()) {
      sortSpecs.add(new SortSpec(eachColumn));
    }
    if (phase == 3) {
      sortSpecs.add(new SortSpec(distinctNode.getTargets()[0].getNamedColumn()));
    }
    for (GroupbyNode eachGroupbyNode: distinctNode.getGroupByNodes()) {
      for (Column eachColumn: eachGroupbyNode.getGroupingColumns()) {
        sortSpecs.add(new SortSpec(eachColumn));
      }
    }
    sortNode.setSortSpecs(sortSpecs.toArray(new SortSpec[]{}));
    sortNode.setInSchema(distinctNode.getInSchema());
    sortNode.setOutSchema(distinctNode.getInSchema());
    ExternalSortExec sortExec = new ExternalSortExec(context, sortNode, subOp);

    return sortExec;
  }

  private PhysicalExec createInMemoryDistinctGroupbyExec(TaskAttemptContext ctx,
      DistinctGroupbyNode distinctGroupbyNode, PhysicalExec subOp) throws IOException {
    return new DistinctGroupbyHashAggregationExec(ctx, distinctGroupbyNode, subOp);
  }

  private PhysicalExec createSortAggregationDistinctGroupbyExec(TaskAttemptContext ctx,
      DistinctGroupbyNode distinctGroupbyNode, PhysicalExec subOp,
      DistinctGroupbyEnforcer enforcer) throws IOException {
    List<GroupbyNode> groupbyNodes = distinctGroupbyNode.getGroupByNodes();

    SortAggregateExec[] sortAggregateExec = new SortAggregateExec[groupbyNodes.size()];

    List<SortSpecArray> sortSpecArrays = enforcer.getSortSpecArraysList();

    int index = 0;
    for (GroupbyNode eachGroupbyNode: groupbyNodes) {
      SortSpecArray sortSpecArray = sortSpecArrays.get(index);
      SortSpec[] sortSpecs = new SortSpec[sortSpecArray.getSortSpecsList().size()];
      int sortIndex = 0;
      for (SortSpecProto eachProto: sortSpecArray.getSortSpecsList()) {
        sortSpecs[sortIndex++] = new SortSpec(eachProto);
      }
      SortNode sortNode = LogicalPlan.createNodeWithoutPID(SortNode.class);
      sortNode.setSortSpecs(sortSpecs);
      sortNode.setInSchema(subOp.getSchema());
      sortNode.setOutSchema(eachGroupbyNode.getInSchema());
      ExternalSortExec sortExec = new ExternalSortExec(ctx, sortNode, subOp);

      sortAggregateExec[index++] = new SortAggregateExec(ctx, eachGroupbyNode, sortExec);
    }

    return new DistinctGroupbySortAggregationExec(ctx, distinctGroupbyNode, sortAggregateExec);
  }

  public PhysicalExec createSortPlan(TaskAttemptContext context, SortNode sortNode,
                                     PhysicalExec child) throws IOException {

    // check if it is a distributed merge sort
    // If so, it does need to create a sort executor because
    // the sort executor is created at the scan planning
    if (child instanceof SortExec) {
      SortExec childSortExec = (SortExec) child;
      if (TUtil.checkEquals(sortNode.getSortKeys(), childSortExec.getSortSpecs())) {
        return child;
      }
    }

    Enforcer enforcer = context.getEnforcer();
    EnforceProperty property = getAlgorithmEnforceProperty(enforcer, sortNode);
    if (property != null) {
      SortEnforce.SortAlgorithm algorithm = property.getSort().getAlgorithm();
      if (algorithm == SortEnforce.SortAlgorithm.IN_MEMORY_SORT) {
        return new MemSortExec(context, sortNode, child);
      } else {
        return new ExternalSortExec(context, sortNode, child);
      }
    }

    return createBestSortPlan(context, sortNode, child);
  }

  public SortExec createBestSortPlan(TaskAttemptContext context, SortNode sortNode,
                                     PhysicalExec child) throws IOException {
    return new ExternalSortExec(context, sortNode, child);
  }

  public PhysicalExec createIndexScanExec(TaskAttemptContext ctx,
                                          IndexScanNode annotation)
      throws IOException {
    //TODO-general Type Index
    Preconditions.checkNotNull(ctx.getTable(annotation.getCanonicalName()),
        "Error: There is no table matched to %s", annotation.getCanonicalName());

    FragmentProto [] fragmentProtos = ctx.getTables(annotation.getTableName());
    List<FileFragment> fragments =
        FragmentConvertor.convert(ctx.getConf(), fragmentProtos);

<<<<<<< HEAD
    return new BSTIndexScanExec(ctx, sm, annotation, fragments.get(0), annotation.getIndexPath(),
        annotation.getKeySchema(), annotation.getPredicates());
=======
    String indexName = IndexUtil.getIndexNameOfFrag(fragments.get(0), annotation.getSortKeys());
    FileStorageManager sm = (FileStorageManager)StorageManager.getFileStorageManager(ctx.getConf());
    Path indexPath = new Path(sm.getTablePath(annotation.getTableName()), "index");

    TupleComparator comp = new BaseTupleComparator(annotation.getKeySchema(),
        annotation.getSortKeys());
    return new BSTIndexScanExec(ctx, annotation, fragments.get(0), new Path(indexPath, indexName),
        annotation.getKeySchema(), comp, annotation.getDatum());
>>>>>>> e05cd298

  }

  public static EnforceProperty getAlgorithmEnforceProperty(Enforcer enforcer, LogicalNode node) {
    if (enforcer == null) {
      return null;
    }

    EnforceType type;
    if (node.getType() == NodeType.JOIN) {
      type = EnforceType.JOIN;
    } else if (node.getType() == NodeType.GROUP_BY) {
      type = EnforceType.GROUP_BY;
    } else if (node.getType() == NodeType.DISTINCT_GROUP_BY) {
      type = EnforceType.DISTINCT_GROUP_BY;
    } else if (node.getType() == NodeType.SORT) {
      type = EnforceType.SORT;
    } else if (node instanceof StoreTableNode
        && ((StoreTableNode)node).hasPartition()
        && ((StoreTableNode)node).getPartitionMethod().getPartitionType() == PartitionType.COLUMN) {
      type = EnforceType.COLUMN_PARTITION;
    } else {
      return null;
    }

    if (enforcer.hasEnforceProperty(type)) {
      List<EnforceProperty> properties = enforcer.getEnforceProperties(type);
      EnforceProperty found = null;
      for (EnforceProperty property : properties) {
        if (type == EnforceType.JOIN && property.getJoin().getPid() == node.getPID()) {
          found = property;
        } else if (type == EnforceType.GROUP_BY && property.getGroupby().getPid() == node.getPID()) {
          found = property;
        } else if (type == EnforceType.DISTINCT_GROUP_BY && property.getDistinct().getPid() == node.getPID()) {
          found = property;
        } else if (type == EnforceType.SORT && property.getSort().getPid() == node.getPID()) {
          found = property;
        } else if (type == EnforceType.COLUMN_PARTITION && property.getColumnPartition().getPid() == node.getPID()) {
          found = property;
        }
      }
      return found;
    } else {
      return null;
    }
  }
}<|MERGE_RESOLUTION|>--- conflicted
+++ resolved
@@ -1186,19 +1186,18 @@
     List<FileFragment> fragments =
         FragmentConvertor.convert(ctx.getConf(), fragmentProtos);
 
-<<<<<<< HEAD
-    return new BSTIndexScanExec(ctx, sm, annotation, fragments.get(0), annotation.getIndexPath(),
+    return new BSTIndexScanExec(ctx, annotation, fragments.get(0), annotation.getIndexPath(),
         annotation.getKeySchema(), annotation.getPredicates());
-=======
-    String indexName = IndexUtil.getIndexNameOfFrag(fragments.get(0), annotation.getSortKeys());
-    FileStorageManager sm = (FileStorageManager)StorageManager.getFileStorageManager(ctx.getConf());
-    Path indexPath = new Path(sm.getTablePath(annotation.getTableName()), "index");
-
-    TupleComparator comp = new BaseTupleComparator(annotation.getKeySchema(),
-        annotation.getSortKeys());
-    return new BSTIndexScanExec(ctx, annotation, fragments.get(0), new Path(indexPath, indexName),
-        annotation.getKeySchema(), comp, annotation.getDatum());
->>>>>>> e05cd298
+
+//    String indexName = IndexUtil.getIndexNameOfFrag(fragments.get(0), annotation.getSortKeys());
+//    FileStorageManager sm = (FileStorageManager)StorageManager.getFileStorageManager(ctx.getConf());
+//    Path indexPath = new Path(sm.getTablePath(annotation.getTableName()), "index");
+//
+//    TupleComparator comp = new BaseTupleComparator(annotation.getKeySchema(),
+//        annotation.getSortKeys());
+//    return new BSTIndexScanExec(ctx, annotation, fragments.get(0), new Path(indexPath, indexName),
+//        annotation.getKeySchema(), comp, annotation.getDatum());
+//>>>>>>> e05cd29886f9a9b177bf5b955dda494eebeb12ca
 
   }
 
