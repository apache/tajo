--- conflicted
+++ resolved
@@ -22,6 +22,7 @@
 import org.apache.tajo.plan.LogicalPlan;
 import org.apache.tajo.plan.PlanningException;
 import org.apache.tajo.plan.rewrite.LogicalPlanRewriteRule;
+import org.apache.tajo.plan.rewrite.LogicalPlanRewriteRuleContext;
 
 @SuppressWarnings("unused")
 public class ErrorInjectionRewriter implements LogicalPlanRewriteRule {
@@ -31,20 +32,12 @@
   }
 
   @Override
-<<<<<<< HEAD
-  public boolean isEligible(OverridableConf conf, LogicalPlan plan) {
-=======
-  public boolean isEligible(OverridableConf queryContext, LogicalPlan plan) {
->>>>>>> 8e52ed43
+  public boolean isEligible(LogicalPlanRewriteRuleContext context) {
     return true;
   }
 
   @Override
-<<<<<<< HEAD
-  public LogicalPlan rewrite(OverridableConf conf, LogicalPlan plan) throws PlanningException {
-=======
-  public LogicalPlan rewrite(OverridableConf queryContext, LogicalPlan plan) throws PlanningException {
->>>>>>> 8e52ed43
+  public LogicalPlan rewrite(LogicalPlanRewriteRuleContext context) throws PlanningException {
     throw new NullPointerException();
   }
 }