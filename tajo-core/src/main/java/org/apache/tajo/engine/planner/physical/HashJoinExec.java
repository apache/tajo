--- conflicted
+++ resolved
@@ -23,7 +23,10 @@
 import org.apache.tajo.worker.TaskAttemptContext;
 
 import java.io.IOException;
-import java.util.*;
+import java.util.HashMap;
+import java.util.Iterator;
+import java.util.List;
+import java.util.Map;
 
 public class HashJoinExec extends CommonHashJoinExec<List<Tuple>> {
 
@@ -32,17 +35,10 @@
     super(context, plan, leftExec, rightExec);
   }
 
-<<<<<<< HEAD
-  protected void getKeyLeftTuple(final Tuple outerTuple, Tuple keyTuple) {
-    for (int i = 0; i < leftKeyList.length; i++) {
-      keyTuple.put(i, outerTuple.asDatum(leftKeyList[i]));
-    }
-=======
   @Override
   protected Map<Tuple, List<Tuple>> convert(Map<Tuple, List<Tuple>> hashed, boolean fromCache)
       throws IOException {
     return fromCache ? new HashMap<Tuple, List<Tuple>>(hashed) : hashed;
->>>>>>> 03294e14
   }
 
   @Override
@@ -57,25 +53,11 @@
         projector.eval(frameTuple, outTuple);
         return outTuple;
       }
-<<<<<<< HEAD
-    }
-  }
 
-  private Map<Tuple, List<Tuple>> buildRightToHashTable() throws IOException {
-    Tuple tuple;
-    Tuple keyTuple;
-    Map<Tuple, List<Tuple>> map = new HashMap<Tuple, List<Tuple>>(100000);
-
-    while (!context.isStopped() && (tuple = rightChild.next()) != null) {
-      keyTuple = new VTuple(joinKeyPairs.size());
-      for (int i = 0; i < rightKeyList.length; i++) {
-        keyTuple.put(i, tuple.asDatum(rightKeyList[i]));
-=======
       Tuple leftTuple = leftChild.next(); // it comes from a disk
       if (leftTuple == null || leftFiltered(leftTuple)) { // if no more tuples in left tuples on disk, a join is completed.
         finished = leftTuple == null;
         continue;
->>>>>>> 03294e14
       }
 
       frameTuple.setLeft(leftTuple);
