/**
 * Licensed to the Apache Software Foundation (ASF) under one
 * or more contributor license agreements.  See the NOTICE file
 * distributed with this work for additional information
 * regarding copyright ownership.  The ASF licenses this file
 * to you under the Apache License, Version 2.0 (the
 * "License"); you may not use this file except in compliance
 * with the License.  You may obtain a copy of the License at
 *
 *     http://www.apache.org/licenses/LICENSE-2.0
 *
 * Unless required by applicable law or agreed to in writing, software
 * distributed under the License is distributed on an "AS IS" BASIS,
 * WITHOUT WARRANTIES OR CONDITIONS OF ANY KIND, either express or implied.
 * See the License for the specific language governing permissions and
 * limitations under the License.
 */

package org.apache.tajo.engine.planner.physical;

import org.apache.tajo.plan.logical.JoinNode;
import org.apache.tajo.storage.Tuple;
import org.apache.tajo.worker.TaskAttemptContext;

import java.io.IOException;
import java.util.*;

public class HashJoinExec extends CommonHashJoinExec<List<Tuple>> {

  public HashJoinExec(TaskAttemptContext context, JoinNode plan, PhysicalExec leftExec,
      PhysicalExec rightExec) {
    super(context, plan, leftExec, rightExec);
  }

  @Override
  protected Map<Tuple, List<Tuple>> convert(Map<Tuple, List<Tuple>> hashed, boolean fromCache)
      throws IOException {
    return fromCache ? new HashMap<Tuple, List<Tuple>>(hashed) : hashed;
  }

  @Override
  public Tuple next() throws IOException {
    if (first) {
      loadRightToHashTable();
    }

    while (!context.isStopped() && !finished) {
      if (iterator != null && iterator.hasNext()) {
        frameTuple.setRight(iterator.next());
        projector.eval(frameTuple, outTuple);
        return outTuple;
      }
      Tuple leftTuple = leftChild.next(); // it comes from a disk
      if (leftTuple == null || leftFiltered(leftTuple)) { // if no more tuples in left tuples on disk, a join is completed.
        finished = leftTuple == null;
        continue;
      }

      frameTuple.setLeft(leftTuple);

<<<<<<< HEAD
      /*
       * TODO
       * Currently, some physical executors can return new instances of tuple, but others not.
       * This sometimes causes wrong results due to the singleton Tuple instance.
       * The below line is a temporal solution to fix this problem.
       * This will be improved at https://issues.apache.org/jira/browse/TAJO-1343.
       */
      try {
        tuple = tuple.clone();
      } catch (CloneNotSupportedException e) {
        throw new IOException(e);
      }
      if (newValue != null) {
        newValue.add(tuple);
      } else {
        newValue = new ArrayList<Tuple>();
        newValue.add(tuple);
        map.put(keyTuple, newValue);
=======
      // getting corresponding right
      Iterable<Tuple> hashed = getRights(toKey(leftTuple));
      Iterator<Tuple> rightTuples = rightFiltered(hashed);
      if (rightTuples.hasNext()) {
        iterator = rightTuples;
>>>>>>> 5491f0e7
      }
    }

    return null;
  }

  private Iterable<Tuple> getRights(Tuple key) {
    return tupleSlots.get(key);
  }

}<|MERGE_RESOLUTION|>--- conflicted
+++ resolved
@@ -58,32 +58,32 @@
 
       frameTuple.setLeft(leftTuple);
 
-<<<<<<< HEAD
-      /*
-       * TODO
-       * Currently, some physical executors can return new instances of tuple, but others not.
-       * This sometimes causes wrong results due to the singleton Tuple instance.
-       * The below line is a temporal solution to fix this problem.
-       * This will be improved at https://issues.apache.org/jira/browse/TAJO-1343.
-       */
-      try {
-        tuple = tuple.clone();
-      } catch (CloneNotSupportedException e) {
-        throw new IOException(e);
-      }
-      if (newValue != null) {
-        newValue.add(tuple);
-      } else {
-        newValue = new ArrayList<Tuple>();
-        newValue.add(tuple);
-        map.put(keyTuple, newValue);
-=======
+//<<<<<<< HEAD
+//      /*
+//       * TODO
+//       * Currently, some physical executors can return new instances of tuple, but others not.
+//       * This sometimes causes wrong results due to the singleton Tuple instance.
+//       * The below line is a temporal solution to fix this problem.
+//       * This will be improved at https://issues.apache.org/jira/browse/TAJO-1343.
+//       */
+//      try {
+//        tuple = tuple.clone();
+//      } catch (CloneNotSupportedException e) {
+//        throw new IOException(e);
+//      }
+//      if (newValue != null) {
+//        newValue.add(tuple);
+//      } else {
+//        newValue = new ArrayList<Tuple>();
+//        newValue.add(tuple);
+//        map.put(keyTuple, newValue);
+//=======
       // getting corresponding right
       Iterable<Tuple> hashed = getRights(toKey(leftTuple));
       Iterator<Tuple> rightTuples = rightFiltered(hashed);
       if (rightTuples.hasNext()) {
         iterator = rightTuples;
->>>>>>> 5491f0e7
+//>>>>>>> 5491f0e7507c7efa1b2306d4c1f1d25240e482a9
       }
     }
 
