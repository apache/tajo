--- conflicted
+++ resolved
@@ -238,13 +238,10 @@
     return planStr;
   }
 
-<<<<<<< HEAD
-=======
   /**
    * It checks if an alias name included in the target of this node is for aggregation function.
    * If so, it returns TRUE. Otherwise, it returns FALSE.
    */
->>>>>>> e2d04647
   public boolean isAggregationColumn(String simpleName) {
     for (int i = groupingColumns.length; i < targets.length; i++) {
       if (simpleName.equals(targets[i].getNamedColumn().getSimpleName()) ||
