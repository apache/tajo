/**
 * Licensed to the Apache Software Foundation (ASF) under one
 * or more contributor license agreements.  See the NOTICE file
 * distributed with this work for additional information
 * regarding copyright ownership.  The ASF licenses this file
 * to you under the Apache License, Version 2.0 (the
 * "License"); you may not use this file except in compliance
 * with the License.  You may obtain a copy of the License at
 *
 *     http://www.apache.org/licenses/LICENSE-2.0
 *
 * Unless required by applicable law or agreed to in writing, software
 * distributed under the License is distributed on an "AS IS" BASIS,
 * WITHOUT WARRANTIES OR CONDITIONS OF ANY KIND, either express or implied.
 * See the License for the specific language governing permissions and
 * limitations under the License.
 */

package org.apache.tajo.engine.planner;

import com.google.common.collect.Maps;
import com.google.common.collect.Sets;
import org.apache.tajo.algebra.*;
import org.apache.tajo.catalog.CatalogService;
import org.apache.tajo.catalog.CatalogUtil;
import org.apache.tajo.catalog.Column;
import org.apache.tajo.catalog.FunctionDesc;
import org.apache.tajo.catalog.exception.NoSuchFunctionException;
import org.apache.tajo.common.TajoDataTypes;
import org.apache.tajo.datum.*;
import org.apache.tajo.engine.eval.*;
import org.apache.tajo.engine.function.AggFunction;
import org.apache.tajo.engine.function.GeneralFunction;
import org.apache.tajo.engine.planner.logical.NodeType;
<<<<<<< HEAD
import org.apache.tajo.engine.planner.nameresolver.NameResolver;
import org.apache.tajo.engine.planner.nameresolver.NameResolveLevel;
=======
import org.apache.tajo.engine.planner.nameresolver.NameResolvingMode;
import org.apache.tajo.engine.planner.nameresolver.NameResolver;
>>>>>>> 03f7921c
import org.apache.tajo.exception.InternalException;
import org.apache.tajo.util.Pair;
import org.apache.tajo.util.TUtil;
import org.apache.tajo.util.datetime.DateTimeUtil;
import org.apache.tajo.util.datetime.TimeMeta;

import java.util.Map;
import java.util.Set;
import java.util.Stack;

import static org.apache.tajo.algebra.WindowSpec.WindowFrameEndBoundType;
import static org.apache.tajo.algebra.WindowSpec.WindowFrameStartBoundType;
import static org.apache.tajo.catalog.proto.CatalogProtos.FunctionType;
import static org.apache.tajo.common.TajoDataTypes.DataType;
import static org.apache.tajo.common.TajoDataTypes.Type;
import static org.apache.tajo.engine.planner.logical.WindowSpec.WindowEndBound;
import static org.apache.tajo.engine.planner.logical.WindowSpec.WindowFrame;
import static org.apache.tajo.engine.planner.logical.WindowSpec.WindowStartBound;

/**
 * <code>ExprAnnotator</code> makes an annotated expression called <code>EvalNode</code> from an
 * {@link org.apache.tajo.algebra.Expr}. It visits descendants recursively from a given expression, and finally
 * it returns an EvalNode.
 */
public class ExprAnnotator extends BaseAlgebraVisitor<ExprAnnotator.Context, EvalNode> {
  private CatalogService catalog;

  public ExprAnnotator(CatalogService catalog) {
    this.catalog = catalog;
  }

  static class Context {
    LogicalPlan plan;
    LogicalPlan.QueryBlock currentBlock;
<<<<<<< HEAD
    NameResolveLevel columnRsvLevel;

    public Context(LogicalPlan plan, LogicalPlan.QueryBlock block, NameResolveLevel colRsvLevel) {
=======
    NameResolvingMode columnRsvLevel;

    public Context(LogicalPlan plan, LogicalPlan.QueryBlock block, NameResolvingMode colRsvLevel) {
>>>>>>> 03f7921c
      this.plan = plan;
      this.currentBlock = block;
      this.columnRsvLevel = colRsvLevel;
    }
  }

  public EvalNode createEvalNode(LogicalPlan plan, LogicalPlan.QueryBlock block, Expr expr,
<<<<<<< HEAD
                                 NameResolveLevel colRsvLevel)
=======
                                 NameResolvingMode colRsvLevel)
>>>>>>> 03f7921c
      throws PlanningException {
    Context context = new Context(plan, block, colRsvLevel);
    return AlgebraicUtil.eliminateConstantExprs(visit(context, new Stack<Expr>(), expr));
  }

  public static void assertEval(boolean condition, String message) throws PlanningException {
    if (!condition) {
      throw new PlanningException(message);
    }
  }

  /**
   * It checks both terms in binary expression. If one of both needs type conversion, it inserts a cast expression.
   *
   * @param lhs left hand side term
   * @param rhs right hand side term
   * @return a pair including left/right hand side terms
   */
  public static Pair<EvalNode, EvalNode> convertTypesIfNecessary(EvalNode lhs, EvalNode rhs) {
    Type lhsType = lhs.getValueType().getType();
    Type rhsType = rhs.getValueType().getType();

    // If one of both is NULL, it just returns the original types without casting.
    if (lhsType == Type.NULL_TYPE || rhsType == Type.NULL_TYPE) {
      return new Pair<EvalNode, EvalNode>(lhs, rhs);
    }

    Type toBeCasted = TUtil.getFromNestedMap(TYPE_CONVERSION_MAP, lhsType, rhsType);
    if (toBeCasted != null) { // if not null, one of either should be converted to another type.
      // Overwrite lhs, rhs, or both with cast expression.
      if (lhsType != toBeCasted) {
        lhs = convertType(lhs, CatalogUtil.newSimpleDataType(toBeCasted));
      }
      if (rhsType != toBeCasted) {
        rhs = convertType(rhs, CatalogUtil.newSimpleDataType(toBeCasted));
      }
    }

    return new Pair<EvalNode, EvalNode>(lhs, rhs);
  }

  /**
   * It picks out the widest range type among given <code>types</code>.
   *
   * Example:
   * <ul>
   *   <li>int, int8  -> int8 </li>
   *   <li>int4, int8, float4  -> float4 </li>
   *   <li>float4, float8 -> float8</li>
   *   <li>float4, text -> exception!</li>
   * </ul>
   *
   * @param types A list of DataTypes
   * @return The widest DataType
   * @throws PlanningException when types are not compatible, it throws the exception.
   */
  public static DataType getWidestType(DataType...types) throws PlanningException {
    DataType widest = types[0];
    for (int i = 1; i < types.length; i++) {

      if (widest.getType() == Type.NULL_TYPE) { // if null, skip this type
        widest = types[i];
        continue;
      }

      if (types[i].getType() != Type.NULL_TYPE) {
        Type candidate = TUtil.getFromNestedMap(TYPE_CONVERSION_MAP, widest.getType(), types[i].getType());
        assertEval(candidate != null, "No matched operation for those types: " + TUtil.arrayToString(types));
        widest = CatalogUtil.newSimpleDataType(candidate);
      }
    }

    return widest;
  }

  /**
   * Insert a type conversion expression to a given expression.
   * If the type of expression and <code>toType</code> is already the same, it just returns the original expression.
   *
   * @param evalNode an expression
   * @param toType target type
   * @return type converted expression.
   */
  private static EvalNode convertType(EvalNode evalNode, DataType toType) {

    // if original and toType is the same, we don't need type conversion.
    if (evalNode.getValueType().equals(toType)) {
      return evalNode;
    }
    // the conversion to null is not allowed.
    if (evalNode.getValueType().getType() == Type.NULL_TYPE || toType.getType() == Type.NULL_TYPE) {
      return evalNode;
    }

    if (evalNode.getType() == EvalType.BETWEEN) {
      BetweenPredicateEval between = (BetweenPredicateEval) evalNode;

      between.setPredicand(convertType(between.getPredicand(), toType));
      between.setBegin(convertType(between.getBegin(), toType));
      between.setEnd(convertType(between.getEnd(), toType));

      return between;

    } else if (evalNode.getType() == EvalType.CASE) {

      CaseWhenEval caseWhenEval = (CaseWhenEval) evalNode;
      for (CaseWhenEval.IfThenEval ifThen : caseWhenEval.getIfThenEvals()) {
        ifThen.setResult(convertType(ifThen.getResult(), toType));
      }

      if (caseWhenEval.hasElse()) {
        caseWhenEval.setElseResult(convertType(caseWhenEval.getElse(), toType));
      }

      return caseWhenEval;

    } else if (evalNode.getType() == EvalType.ROW_CONSTANT) {
      RowConstantEval original = (RowConstantEval) evalNode;

      Datum[] datums = original.getValues();
      Datum[] convertedDatum = new Datum[datums.length];

      for (int i = 0; i < datums.length; i++) {
        convertedDatum[i] = DatumFactory.cast(datums[i], toType);
      }

      RowConstantEval convertedRowConstant = new RowConstantEval(convertedDatum);

      return convertedRowConstant;

    } else if (evalNode.getType() == EvalType.CONST) {
      ConstEval original = (ConstEval) evalNode;
      ConstEval newConst = new ConstEval(DatumFactory.cast(original.getValue(), toType));
      return newConst;

    } else {
      return new CastEval(evalNode, toType);
    }
  }

  ///////////////////////////////////////////////////////////////////////////////////////////////////////////
  // Logical Operator Section
  ///////////////////////////////////////////////////////////////////////////////////////////////////////////

  @Override
  public EvalNode visitAnd(Context ctx, Stack<Expr> stack, BinaryOperator expr) throws PlanningException {
    stack.push(expr);
    EvalNode left = visit(ctx, stack, expr.getLeft());
    EvalNode right = visit(ctx, stack, expr.getRight());
    stack.pop();

    return new BinaryEval(EvalType.AND, left, right);
  }

  @Override
  public EvalNode visitOr(Context ctx, Stack<Expr> stack, BinaryOperator expr) throws PlanningException {
    stack.push(expr);
    EvalNode left = visit(ctx, stack, expr.getLeft());
    EvalNode right = visit(ctx, stack, expr.getRight());
    stack.pop();

    return new BinaryEval(EvalType.OR, left, right);
  }

  @Override
  public EvalNode visitNot(Context ctx, Stack<Expr> stack, NotExpr expr) throws PlanningException {
    stack.push(expr);
    EvalNode child = visit(ctx, stack, expr.getChild());
    stack.pop();
    return new NotEval(child);
  }

  ///////////////////////////////////////////////////////////////////////////////////////////////////////////
  // Comparison Predicates Section
  ///////////////////////////////////////////////////////////////////////////////////////////////////////////
  @Override
  public EvalNode visitEquals(Context ctx, Stack<Expr> stack, BinaryOperator expr) throws PlanningException {
    return visitCommonComparison(ctx, stack, expr);
  }

  @Override
  public EvalNode visitNotEquals(Context ctx, Stack<Expr> stack, BinaryOperator expr) throws PlanningException {
    return visitCommonComparison(ctx, stack, expr);
  }

  @Override
  public EvalNode visitLessThan(Context ctx, Stack<Expr> stack, BinaryOperator expr) throws PlanningException {
    return visitCommonComparison(ctx, stack, expr);
  }

  @Override
  public EvalNode visitLessThanOrEquals(Context ctx, Stack<Expr> stack, BinaryOperator expr) throws PlanningException {
    return visitCommonComparison(ctx, stack, expr);
  }

  @Override
  public EvalNode visitGreaterThan(Context ctx, Stack<Expr> stack, BinaryOperator expr) throws PlanningException {
    return visitCommonComparison(ctx, stack, expr);
  }

  @Override
  public EvalNode visitGreaterThanOrEquals(Context ctx, Stack<Expr> stack, BinaryOperator expr)
      throws PlanningException {
    return visitCommonComparison(ctx, stack, expr);
  }

  public EvalNode visitCommonComparison(Context ctx, Stack<Expr> stack, BinaryOperator expr) throws PlanningException {
    stack.push(expr);
    EvalNode left = visit(ctx, stack, expr.getLeft());
    EvalNode right = visit(ctx, stack, expr.getRight());
    stack.pop();

    EvalType evalType;
    switch (expr.getType()) {
      case Equals:
        evalType = EvalType.EQUAL;
        break;
      case NotEquals:
        evalType = EvalType.NOT_EQUAL;
        break;
      case LessThan:
        evalType = EvalType.LTH;
        break;
      case LessThanOrEquals:
        evalType = EvalType.LEQ;
        break;
      case GreaterThan:
        evalType = EvalType.GTH;
        break;
      case GreaterThanOrEquals:
        evalType = EvalType.GEQ;
        break;
      default:
      throw new IllegalStateException("Wrong Expr Type: " + expr.getType());
    }

    return createBinaryNode(evalType, left, right);
  }

  ///////////////////////////////////////////////////////////////////////////////////////////////////////////
  // Other Predicates Section
  ///////////////////////////////////////////////////////////////////////////////////////////////////////////

  @Override
  public EvalNode visitBetween(Context ctx, Stack<Expr> stack, BetweenPredicate between) throws PlanningException {
    stack.push(between);
    EvalNode predicand = visit(ctx, stack, between.predicand());
    EvalNode begin = visit(ctx, stack, between.begin());
    EvalNode end = visit(ctx, stack, between.end());
    stack.pop();

    // implicit type conversion
    DataType widestType = getWidestType(predicand.getValueType(), begin.getValueType(), end.getValueType());

    BetweenPredicateEval betweenEval = new BetweenPredicateEval(
        between.isNot(),
        between.isSymmetric(),
        predicand, begin, end);

    betweenEval = (BetweenPredicateEval) convertType(betweenEval, widestType);
    return betweenEval;
  }

  @Override
  public EvalNode visitCaseWhen(Context ctx, Stack<Expr> stack, CaseWhenPredicate caseWhen) throws PlanningException {
    CaseWhenEval caseWhenEval = new CaseWhenEval();

    EvalNode condition;
    EvalNode result;

    for (CaseWhenPredicate.WhenExpr when : caseWhen.getWhens()) {
      condition = visit(ctx, stack, when.getCondition());
      result = visit(ctx, stack, when.getResult());
      caseWhenEval.addWhen(condition, result);
    }

    if (caseWhen.hasElseResult()) {
      caseWhenEval.setElseResult(visit(ctx, stack, caseWhen.getElseResult()));
    }

    // Getting the widest type from all if-then expressions and else expression.
    DataType widestType = caseWhenEval.getIfThenEvals().get(0).getResult().getValueType();
    for (int i = 1; i < caseWhenEval.getIfThenEvals().size(); i++) {
      widestType = getWidestType(caseWhenEval.getIfThenEvals().get(i).getResult().getValueType(), widestType);
    }
    if (caseWhen.hasElseResult()) {
      widestType = getWidestType(widestType, caseWhenEval.getElse().getValueType());
    }

    assertEval(widestType != null, "Invalid Type Conversion for CaseWhen");

    // implicit type conversion
    caseWhenEval = (CaseWhenEval) convertType(caseWhenEval, widestType);

    return caseWhenEval;
  }

  @Override
  public EvalNode visitIsNullPredicate(Context ctx, Stack<Expr> stack, IsNullPredicate expr) throws PlanningException {
    stack.push(expr);
    EvalNode child = visit(ctx, stack, expr.getPredicand());
    stack.pop();
    return new IsNullEval(expr.isNot(), child);
  }

  @Override
  public EvalNode visitInPredicate(Context ctx, Stack<Expr> stack, InPredicate expr) throws PlanningException {
    stack.push(expr);
    EvalNode lhs = visit(ctx, stack, expr.getLeft());
    RowConstantEval rowConstantEval = (RowConstantEval) visit(ctx, stack, expr.getInValue());
    stack.pop();

    Pair<EvalNode, EvalNode> pair = convertTypesIfNecessary(lhs, rowConstantEval);

    return new InEval(pair.getFirst(), (RowConstantEval) pair.getSecond(), expr.isNot());
  }

  @Override
  public EvalNode visitValueListExpr(Context ctx, Stack<Expr> stack, ValueListExpr expr) throws PlanningException {
    Datum[] values = new Datum[expr.getValues().length];
    EvalNode [] evalNodes = new EvalNode[expr.getValues().length];
    for (int i = 0; i < expr.getValues().length; i++) {
      evalNodes[i] = visit(ctx, stack, expr.getValues()[i]);
      if (!EvalTreeUtil.checkIfCanBeConstant(evalNodes[i])) {
        throw new PlanningException("Non constant values cannot be included in IN PREDICATE.");
      }
      values[i] = EvalTreeUtil.evaluateImmediately(evalNodes[i]);
    }
    return new RowConstantEval(values);
  }

  @Override
  public EvalNode visitExistsPredicate(Context ctx, Stack<Expr> stack, ExistsPredicate expr) throws PlanningException {
    throw new PlanningException("Cannot support EXISTS clause yet");
  }

  ///////////////////////////////////////////////////////////////////////////////////////////////////////////
  // String Operator or Pattern Matching Predicates Section
  ///////////////////////////////////////////////////////////////////////////////////////////////////////////
  @Override
  public EvalNode visitLikePredicate(Context ctx, Stack<Expr> stack, PatternMatchPredicate expr)
      throws PlanningException {
    return visitPatternMatchPredicate(ctx, stack, expr);
  }

  @Override
  public EvalNode visitSimilarToPredicate(Context ctx, Stack<Expr> stack, PatternMatchPredicate expr)
      throws PlanningException {
    return visitPatternMatchPredicate(ctx, stack, expr);
  }

  @Override
  public EvalNode visitRegexpPredicate(Context ctx, Stack<Expr> stack, PatternMatchPredicate expr)
      throws PlanningException {
    return visitPatternMatchPredicate(ctx, stack, expr);
  }

  @Override
  public EvalNode visitConcatenate(Context ctx, Stack<Expr> stack, BinaryOperator expr) throws PlanningException {
    stack.push(expr);
    EvalNode left = visit(ctx, stack, expr.getLeft());
    EvalNode right = visit(ctx, stack, expr.getRight());
    stack.pop();

    return new BinaryEval(EvalType.CONCATENATE, left, right);
  }

  private EvalNode visitPatternMatchPredicate(Context ctx, Stack<Expr> stack, PatternMatchPredicate expr)
      throws PlanningException {
    EvalNode field = visit(ctx, stack, expr.getPredicand());
    ConstEval pattern = (ConstEval) visit(ctx, stack, expr.getPattern());

    // A pattern is a const value in pattern matching predicates.
    // In a binary expression, the result is always null if a const value in left or right side is null.
    if (pattern.getValue() instanceof NullDatum) {
      return new ConstEval(NullDatum.get());
    } else {
      if (expr.getType() == OpType.LikePredicate) {
        return new LikePredicateEval(expr.isNot(), field, pattern, expr.isCaseInsensitive());
      } else if (expr.getType() == OpType.SimilarToPredicate) {
        return new SimilarToPredicateEval(expr.isNot(), field, pattern);
      } else {
        return new RegexPredicateEval(expr.isNot(), field, pattern, expr.isCaseInsensitive());
      }
    }
  }

  ///////////////////////////////////////////////////////////////////////////////////////////////////////////
  // Arithmetic Operators
  ///////////////////////////////////////////////////////////////////////////////////////////////////////////

  private static BinaryEval createBinaryNode(EvalType type, EvalNode lhs, EvalNode rhs) {
    Pair<EvalNode, EvalNode> pair = convertTypesIfNecessary(lhs, rhs); // implicit type conversion if necessary
    return new BinaryEval(type, pair.getFirst(), pair.getSecond());
  }

  @Override
  public EvalNode visitPlus(Context ctx, Stack<Expr> stack, BinaryOperator expr) throws PlanningException {
    stack.push(expr);
    EvalNode left = visit(ctx, stack, expr.getLeft());
    EvalNode right = visit(ctx, stack, expr.getRight());
    stack.pop();

    return createBinaryNode(EvalType.PLUS, left, right);
  }

  @Override
  public EvalNode visitMinus(Context ctx, Stack<Expr> stack, BinaryOperator expr) throws PlanningException {
    stack.push(expr);
    EvalNode left = visit(ctx, stack, expr.getLeft());
    EvalNode right = visit(ctx, stack, expr.getRight());
    stack.pop();

    return createBinaryNode(EvalType.MINUS, left, right);
  }

  @Override
  public EvalNode visitMultiply(Context ctx, Stack<Expr> stack, BinaryOperator expr) throws PlanningException {
    stack.push(expr);
    EvalNode left = visit(ctx, stack, expr.getLeft());
    EvalNode right = visit(ctx, stack, expr.getRight());
    stack.pop();

    return createBinaryNode(EvalType.MULTIPLY, left, right);
  }

  @Override
  public EvalNode visitDivide(Context ctx, Stack<Expr> stack, BinaryOperator expr) throws PlanningException {
    stack.push(expr);
    EvalNode left = visit(ctx, stack, expr.getLeft());
    EvalNode right = visit(ctx, stack, expr.getRight());
    stack.pop();

    return createBinaryNode(EvalType.DIVIDE, left, right);
  }

  @Override
  public EvalNode visitModular(Context ctx, Stack<Expr> stack, BinaryOperator expr) throws PlanningException {
    stack.push(expr);
    EvalNode left = visit(ctx, stack, expr.getLeft());
    EvalNode right = visit(ctx, stack, expr.getRight());
    stack.pop();

    return createBinaryNode(EvalType.MODULAR, left, right);
  }

  ///////////////////////////////////////////////////////////////////////////////////////////////////////////
  // Other Expressions
  ///////////////////////////////////////////////////////////////////////////////////////////////////////////

  @Override
  public EvalNode visitSign(Context ctx, Stack<Expr> stack, SignedExpr expr) throws PlanningException {
    stack.push(expr);
    EvalNode numericExpr = visit(ctx, stack, expr.getChild());
    stack.pop();

    if (expr.isNegative()) {
      return new SignedEval(expr.isNegative(), numericExpr);
    } else {
      return numericExpr;
    }
  }

  @Override
  public EvalNode visitColumnReference(Context ctx, Stack<Expr> stack, ColumnReferenceExpr expr)
      throws PlanningException {
    Column column;

    switch (ctx.columnRsvLevel) {
    case LEGACY:
      column = ctx.plan.resolveColumn(ctx.currentBlock, expr);
      break;
    case RELS_ONLY:
    case RELS_AND_SUBEXPRS:
    case SUBEXPRS_AND_RELS:
      column = NameResolver.resolve(ctx.plan, ctx.currentBlock, expr, ctx.columnRsvLevel);
      break;
    default:
      throw new PlanningException("Unsupported column resolving level: " + ctx.columnRsvLevel.name());
    }
    return new FieldEval(column);
  }

  @Override
  public EvalNode visitTargetExpr(Context ctx, Stack<Expr> stack, NamedExpr expr) throws PlanningException {
    throw new PlanningException("ExprAnnotator cannot take NamedExpr");
  }

  ///////////////////////////////////////////////////////////////////////////////////////////////////////////
  // Functions and General Set Functions Section
  ///////////////////////////////////////////////////////////////////////////////////////////////////////////

  @Override
  public EvalNode visitFunction(Context ctx, Stack<Expr> stack, FunctionExpr expr) throws PlanningException {
    stack.push(expr); // <--- Push

    // Given parameters
    Expr[] params = expr.getParams();
    if (params == null) {
      params = new Expr[0];
    }

    EvalNode[] givenArgs = new EvalNode[params.length];
    DataType[] paramTypes = new DataType[params.length];

    for (int i = 0; i < params.length; i++) {
      givenArgs[i] = visit(ctx, stack, params[i]);
      paramTypes[i] = givenArgs[i].getValueType();
    }

    stack.pop(); // <--- Pop

    if (!catalog.containFunction(expr.getSignature(), paramTypes)) {
      throw new NoSuchFunctionException(expr.getSignature(), paramTypes);
    }

    FunctionDesc funcDesc = catalog.getFunction(expr.getSignature(), paramTypes);

    // trying the implicit type conversion between actual parameter types and the definition types.
    if (CatalogUtil.checkIfVariableLengthParamDefinition(TUtil.newList(funcDesc.getParamTypes()))) {
      DataType lastDataType = null;
      for (int i = 0; i < givenArgs.length; i++) {
        if (i < (funcDesc.getParamTypes().length - 1)) { // variable length
          lastDataType = funcDesc.getParamTypes()[i];
        } else {
          lastDataType = CatalogUtil.newSimpleDataType(CatalogUtil.getPrimitiveTypeOf(lastDataType.getType()));
        }
        givenArgs[i] = convertType(givenArgs[i], lastDataType);
      }
    } else {
      assertEval(funcDesc.getParamTypes().length == givenArgs.length,
          "The number of parameters is mismatched to the function definition: " + funcDesc.toString());
      // According to our function matching method, each given argument can be casted to the definition parameter.
      for (int i = 0; i < givenArgs.length; i++) {
        givenArgs[i] = convertType(givenArgs[i], funcDesc.getParamTypes()[i]);
      }
    }


    try {
      FunctionType functionType = funcDesc.getFuncType();
      if (functionType == FunctionType.GENERAL
          || functionType == FunctionType.UDF) {
        return new GeneralFunctionEval(funcDesc, (GeneralFunction) funcDesc.newInstance(), givenArgs);
      } else if (functionType == FunctionType.AGGREGATION
          || functionType == FunctionType.UDA) {
        if (!ctx.currentBlock.hasNode(NodeType.GROUP_BY)) {
          ctx.currentBlock.setAggregationRequire();
        }
        return new AggregationFunctionCallEval(funcDesc, (AggFunction) funcDesc.newInstance(), givenArgs);
      } else if (functionType == FunctionType.DISTINCT_AGGREGATION
          || functionType == FunctionType.DISTINCT_UDA) {
        throw new PlanningException("Unsupported function: " + funcDesc.toString());
      } else {
        throw new PlanningException("Unsupported Function Type: " + functionType.name());
      }
    } catch (InternalException e) {
      throw new PlanningException(e);
    }
  }

  @Override
  public EvalNode visitCountRowsFunction(Context ctx, Stack<Expr> stack, CountRowsFunctionExpr expr)
      throws PlanningException {
    FunctionDesc countRows = catalog.getFunction("count", FunctionType.AGGREGATION,
        new DataType[] {});
    if (countRows == null) {
      throw new NoSuchFunctionException(expr.getSignature(), new DataType[]{});
    }

    try {
      ctx.currentBlock.setAggregationRequire();

      return new AggregationFunctionCallEval(countRows, (AggFunction) countRows.newInstance(),
          new EvalNode[] {});
    } catch (InternalException e) {
      throw new NoSuchFunctionException(countRows.getSignature(), new DataType[]{});
    }
  }

  @Override
  public EvalNode visitGeneralSetFunction(Context ctx, Stack<Expr> stack, GeneralSetFunctionExpr setFunction)
      throws PlanningException {

    Expr[] params = setFunction.getParams();
    EvalNode[] givenArgs = new EvalNode[params.length];
    DataType[] paramTypes = new DataType[params.length];

    FunctionType functionType = setFunction.isDistinct() ?
        FunctionType.DISTINCT_AGGREGATION : FunctionType.AGGREGATION;
    givenArgs[0] = visit(ctx, stack, params[0]);
    if (setFunction.getSignature().equalsIgnoreCase("count")) {
      paramTypes[0] = CatalogUtil.newSimpleDataType(Type.ANY);
    } else {
      paramTypes[0] = givenArgs[0].getValueType();
    }

    if (!catalog.containFunction(setFunction.getSignature(), functionType, paramTypes)) {
      throw new NoSuchFunctionException(setFunction.getSignature(), paramTypes);
    }

    FunctionDesc funcDesc = catalog.getFunction(setFunction.getSignature(), functionType, paramTypes);
    if (!ctx.currentBlock.hasNode(NodeType.GROUP_BY)) {
      ctx.currentBlock.setAggregationRequire();
    }

    try {
      return new AggregationFunctionCallEval(funcDesc, (AggFunction) funcDesc.newInstance(), givenArgs);
    } catch (InternalException e) {
      throw new PlanningException(e);
    }
  }

  public static final Set<String> WINDOW_FUNCTIONS =
      Sets.newHashSet("row_number", "rank", "dense_rank", "percent_rank", "cume_dist");

  public EvalNode visitWindowFunction(Context ctx, Stack<Expr> stack, WindowFunctionExpr windowFunc)
      throws PlanningException {

    WindowSpec windowSpec = windowFunc.getWindowSpec();

    Expr key;
    if (windowSpec.hasPartitionBy()) {
      for (int i = 0; i < windowSpec.getPartitionKeys().length; i++) {
        key = windowSpec.getPartitionKeys()[i];
        visit(ctx, stack, key);
      }
    }

    EvalNode [] sortKeys = null;
    if (windowSpec.hasOrderBy()) {
      sortKeys = new EvalNode[windowSpec.getSortSpecs().length];
      for (int i = 0; i < windowSpec.getSortSpecs().length; i++) {
        key = windowSpec.getSortSpecs()[i].getKey();
        sortKeys[i] = visit(ctx, stack, key);
      }
    }

    String funcName = windowFunc.getSignature();
    boolean distinct = windowFunc.isDistinct();
    Expr[] params = windowFunc.getParams();
    EvalNode[] givenArgs = new EvalNode[params.length];
    TajoDataTypes.DataType[] paramTypes = new TajoDataTypes.DataType[params.length];
    FunctionType functionType;

    WindowFrame frame = null;

    if (params.length > 0) {
      givenArgs[0] = visit(ctx, stack, params[0]);
      if (windowFunc.getSignature().equalsIgnoreCase("count")) {
        paramTypes[0] = CatalogUtil.newSimpleDataType(TajoDataTypes.Type.ANY);
      } else if (windowFunc.getSignature().equalsIgnoreCase("row_number")) {
        paramTypes[0] = CatalogUtil.newSimpleDataType(Type.INT8);
      } else {
        paramTypes[0] = givenArgs[0].getValueType();
      }
    } else {
      if (windowFunc.getSignature().equalsIgnoreCase("rank")) {
        givenArgs = sortKeys != null ? sortKeys : new EvalNode[0];
      }
    }

    if (frame == null) {
      if (windowSpec.hasOrderBy()) {
        frame = new WindowFrame(new WindowStartBound(WindowFrameStartBoundType.UNBOUNDED_PRECEDING),
            new WindowEndBound(WindowFrameEndBoundType.CURRENT_ROW));
      } else if (windowFunc.getSignature().equalsIgnoreCase("row_number")) {
        frame = new WindowFrame(new WindowStartBound(WindowFrameStartBoundType.UNBOUNDED_PRECEDING),
            new WindowEndBound(WindowFrameEndBoundType.UNBOUNDED_FOLLOWING));
      } else {
        frame = new WindowFrame();
      }
    }

    // TODO - containFunction and getFunction should support the function type mask which provides ORing multiple types.
    // the below checking against WINDOW_FUNCTIONS is a workaround code for the above problem.
    if (WINDOW_FUNCTIONS.contains(funcName.toLowerCase())) {
      if (distinct) {
        throw new NoSuchFunctionException("row_number() does not support distinct keyword.");
      }
      functionType = FunctionType.WINDOW;
    } else {
      functionType = distinct ? FunctionType.DISTINCT_AGGREGATION : FunctionType.AGGREGATION;
    }

    if (!catalog.containFunction(windowFunc.getSignature(), functionType, paramTypes)) {
      throw new NoSuchFunctionException(funcName, paramTypes);
    }

    FunctionDesc funcDesc = catalog.getFunction(funcName, functionType, paramTypes);

    try {
      return new WindowFunctionEval(funcDesc, (AggFunction) funcDesc.newInstance(), givenArgs, frame);
    } catch (InternalException e) {
      throw new PlanningException(e);
    }
  }

  ///////////////////////////////////////////////////////////////////////////////////////////////////////////
  // Literal Section
  ///////////////////////////////////////////////////////////////////////////////////////////////////////////

  @Override
  public EvalNode visitDataType(Context ctx, Stack<Expr> stack, DataTypeExpr expr) throws PlanningException {
    return super.visitDataType(ctx, stack, expr);
  }

  @Override
  public EvalNode visitCastExpr(Context ctx, Stack<Expr> stack, CastExpr expr) throws PlanningException {
    EvalNode child = super.visitCastExpr(ctx, stack, expr);

    if (child.getType() == EvalType.CONST) { // if it is a casting operation for a constant value
      ConstEval constEval = (ConstEval) child; // it will be pre-computed and casted to a constant value
      return new ConstEval(DatumFactory.cast(constEval.getValue(), LogicalPlanner.convertDataType(expr.getTarget())));
    } else {
      return new CastEval(child, LogicalPlanner.convertDataType(expr.getTarget()));
    }
  }

  @Override
  public EvalNode visitLiteral(Context ctx, Stack<Expr> stack, LiteralValue expr) throws PlanningException {
    switch (expr.getValueType()) {
    case Boolean:
      return new ConstEval(DatumFactory.createBool(((BooleanLiteral) expr).isTrue()));
    case String:
      return new ConstEval(DatumFactory.createText(expr.getValue()));
    case Unsigned_Integer:
      return new ConstEval(DatumFactory.createInt4(expr.getValue()));
    case Unsigned_Large_Integer:
      return new ConstEval(DatumFactory.createInt8(expr.getValue()));
    case Unsigned_Float:
      return new ConstEval(DatumFactory.createFloat8(expr.getValue()));
    default:
      throw new RuntimeException("Unsupported type: " + expr.getValueType());
    }
  }

  @Override
  public EvalNode visitNullLiteral(Context ctx, Stack<Expr> stack, NullLiteral expr) throws PlanningException {
    return new ConstEval(NullDatum.get());
  }

  @Override
  public EvalNode visitDateLiteral(Context context, Stack<Expr> stack, DateLiteral expr) throws PlanningException {
    DateValue dateValue = expr.getDate();
    int[] dates = dateToIntArray(dateValue.getYears(), dateValue.getMonths(), dateValue.getDays());

    TimeMeta tm = new TimeMeta();
    tm.years = dates[0];
    tm.monthOfYear = dates[1];
    tm.dayOfMonth = dates[2];

    DateTimeUtil.j2date(DateTimeUtil.date2j(dates[0], dates[1], dates[2]), tm);

    return new ConstEval(new DateDatum(DateTimeUtil.date2j(tm.years, tm.monthOfYear, tm.dayOfMonth)));
  }

  @Override
  public EvalNode visitTimestampLiteral(Context ctx, Stack<Expr> stack, TimestampLiteral expr)
      throws PlanningException {
    DateValue dateValue = expr.getDate();
    TimeValue timeValue = expr.getTime();

    int [] dates = dateToIntArray(dateValue.getYears(),
        dateValue.getMonths(),
        dateValue.getDays());
    int [] times = timeToIntArray(timeValue.getHours(),
        timeValue.getMinutes(),
        timeValue.getSeconds(),
        timeValue.getSecondsFraction());

    long timestamp;
    if (timeValue.hasSecondsFraction()) {
      timestamp = DateTimeUtil.toJulianTimestamp(dates[0], dates[1], dates[2], times[0], times[1], times[2],
          times[3] * 1000);
    } else {
      timestamp = DateTimeUtil.toJulianTimestamp(dates[0], dates[1], dates[2], times[0], times[1], times[2], 0);
    }

    TimeMeta tm = new TimeMeta();
    DateTimeUtil.toJulianTimeMeta(timestamp, tm);
    DateTimeUtil.toUTCTimezone(tm);

    return new ConstEval(new TimestampDatum(DateTimeUtil.toJulianTimestamp(tm)));
  }

  @Override
  public EvalNode visitIntervalLiteral(Context ctx, Stack<Expr> stack, IntervalLiteral expr) throws PlanningException {
    return new ConstEval(new IntervalDatum(expr.getExprStr()));
  }

  @Override
  public EvalNode visitTimeLiteral(Context ctx, Stack<Expr> stack, TimeLiteral expr) throws PlanningException {
    TimeValue timeValue = expr.getTime();
    int [] times = timeToIntArray(timeValue.getHours(),
        timeValue.getMinutes(),
        timeValue.getSeconds(),
        timeValue.getSecondsFraction());

    long time;
    if (timeValue.hasSecondsFraction()) {
      time = DateTimeUtil.toTime(times[0], times[1], times[2], times[3] * 1000);
    } else {
      time = DateTimeUtil.toTime(times[0], times[1], times[2], 0);
    }
    TimeDatum timeDatum = new TimeDatum(time);
    TimeMeta tm = timeDatum.toTimeMeta();
    DateTimeUtil.toUTCTimezone(tm);

    return new ConstEval(new TimeDatum(DateTimeUtil.toTime(tm)));
  }

  public static int [] dateToIntArray(String years, String months, String days)
      throws PlanningException {
    int year = Integer.valueOf(years);
    int month = Integer.valueOf(months);
    int day = Integer.valueOf(days);

    if (!(1 <= year && year <= 9999)) {
      throw new PlanningException(String.format("Years (%d) must be between 1 and 9999 integer value", year));
    }

    if (!(1 <= month && month <= 12)) {
      throw new PlanningException(String.format("Months (%d) must be between 1 and 12 integer value", month));
    }

    if (!(1<= day && day <= 31)) {
      throw new PlanningException(String.format("Days (%d) must be between 1 and 31 integer value", day));
    }

    int [] results = new int[3];
    results[0] = year;
    results[1] = month;
    results[2] = day;

    return results;
  }

  public static int [] timeToIntArray(String hours, String minutes, String seconds, String fractionOfSecond)
      throws PlanningException {
    int hour = Integer.valueOf(hours);
    int minute = Integer.valueOf(minutes);
    int second = Integer.valueOf(seconds);
    int fraction = 0;
    if (fractionOfSecond != null) {
      fraction = Integer.valueOf(fractionOfSecond);
    }

    if (!(0 <= hour && hour <= 23)) {
      throw new PlanningException(String.format("Hours (%d) must be between 0 and 24 integer value", hour));
    }

    if (!(0 <= minute && minute <= 59)) {
      throw new PlanningException(String.format("Minutes (%d) must be between 0 and 59 integer value", minute));
    }

    if (!(0 <= second && second <= 59)) {
      throw new PlanningException(String.format("Seconds (%d) must be between 0 and 59 integer value", second));
    }

    if (fraction != 0) {
      if (!(0 <= fraction && fraction <= 999)) {
        throw new PlanningException(String.format("Seconds (%d) must be between 0 and 999 integer value", fraction));
      }
    }

    int [] results = new int[4];
    results[0] = hour;
    results[1] = minute;
    results[2] = second;
    results[3] = fraction;

    return results;
  }

  /** It is the relationship graph of type conversions. It represents each type can be converted to which types. */
  static final Map<Type, Map<Type, Type>> TYPE_CONVERSION_MAP = Maps.newHashMap();
  static {
    TUtil.putToNestedMap(TYPE_CONVERSION_MAP, Type.INT1, Type.INT1, Type.INT1);
    TUtil.putToNestedMap(TYPE_CONVERSION_MAP, Type.INT1, Type.INT2, Type.INT2);
    TUtil.putToNestedMap(TYPE_CONVERSION_MAP, Type.INT1, Type.INT4, Type.INT4);
    TUtil.putToNestedMap(TYPE_CONVERSION_MAP, Type.INT1, Type.INT8, Type.INT8);
    TUtil.putToNestedMap(TYPE_CONVERSION_MAP, Type.INT1, Type.FLOAT4, Type.FLOAT4);
    TUtil.putToNestedMap(TYPE_CONVERSION_MAP, Type.INT1, Type.FLOAT8, Type.FLOAT8);
    TUtil.putToNestedMap(TYPE_CONVERSION_MAP, Type.INT1, Type.TEXT, Type.TEXT);

    TUtil.putToNestedMap(TYPE_CONVERSION_MAP, Type.INT2, Type.INT1, Type.INT2);
    TUtil.putToNestedMap(TYPE_CONVERSION_MAP, Type.INT2, Type.INT2, Type.INT2);
    TUtil.putToNestedMap(TYPE_CONVERSION_MAP, Type.INT2, Type.INT4, Type.INT4);
    TUtil.putToNestedMap(TYPE_CONVERSION_MAP, Type.INT2, Type.INT8, Type.INT8);
    TUtil.putToNestedMap(TYPE_CONVERSION_MAP, Type.INT2, Type.FLOAT4, Type.FLOAT4);
    TUtil.putToNestedMap(TYPE_CONVERSION_MAP, Type.INT2, Type.FLOAT8, Type.FLOAT8);
    TUtil.putToNestedMap(TYPE_CONVERSION_MAP, Type.INT2, Type.TEXT, Type.TEXT);

    TUtil.putToNestedMap(TYPE_CONVERSION_MAP, Type.INT4, Type.INT1, Type.INT4);
    TUtil.putToNestedMap(TYPE_CONVERSION_MAP, Type.INT4, Type.INT2, Type.INT4);
    TUtil.putToNestedMap(TYPE_CONVERSION_MAP, Type.INT4, Type.INT4, Type.INT4);
    TUtil.putToNestedMap(TYPE_CONVERSION_MAP, Type.INT4, Type.INT8, Type.INT8);
    TUtil.putToNestedMap(TYPE_CONVERSION_MAP, Type.INT4, Type.FLOAT4, Type.FLOAT4);
    TUtil.putToNestedMap(TYPE_CONVERSION_MAP, Type.INT4, Type.FLOAT8, Type.FLOAT8);
    TUtil.putToNestedMap(TYPE_CONVERSION_MAP, Type.INT4, Type.TEXT, Type.TEXT);

    TUtil.putToNestedMap(TYPE_CONVERSION_MAP, Type.INT8, Type.INT1, Type.INT8);
    TUtil.putToNestedMap(TYPE_CONVERSION_MAP, Type.INT8, Type.INT2, Type.INT8);
    TUtil.putToNestedMap(TYPE_CONVERSION_MAP, Type.INT8, Type.INT4, Type.INT8);
    TUtil.putToNestedMap(TYPE_CONVERSION_MAP, Type.INT8, Type.INT8, Type.INT8);
    TUtil.putToNestedMap(TYPE_CONVERSION_MAP, Type.INT8, Type.FLOAT4, Type.FLOAT4);
    TUtil.putToNestedMap(TYPE_CONVERSION_MAP, Type.INT8, Type.FLOAT8, Type.FLOAT8);
    TUtil.putToNestedMap(TYPE_CONVERSION_MAP, Type.INT8, Type.TEXT, Type.TEXT);

    TUtil.putToNestedMap(TYPE_CONVERSION_MAP, Type.FLOAT4, Type.INT1, Type.FLOAT4);
    TUtil.putToNestedMap(TYPE_CONVERSION_MAP, Type.FLOAT4, Type.INT2, Type.FLOAT4);
    TUtil.putToNestedMap(TYPE_CONVERSION_MAP, Type.FLOAT4, Type.INT4, Type.FLOAT4);
    TUtil.putToNestedMap(TYPE_CONVERSION_MAP, Type.FLOAT4, Type.INT8, Type.FLOAT4);
    TUtil.putToNestedMap(TYPE_CONVERSION_MAP, Type.FLOAT4, Type.FLOAT4, Type.FLOAT4);
    TUtil.putToNestedMap(TYPE_CONVERSION_MAP, Type.FLOAT4, Type.FLOAT8, Type.FLOAT8);
    TUtil.putToNestedMap(TYPE_CONVERSION_MAP, Type.FLOAT4, Type.TEXT, Type.TEXT);

    TUtil.putToNestedMap(TYPE_CONVERSION_MAP, Type.FLOAT8, Type.INT1, Type.FLOAT8);
    TUtil.putToNestedMap(TYPE_CONVERSION_MAP, Type.FLOAT8, Type.INT2, Type.FLOAT8);
    TUtil.putToNestedMap(TYPE_CONVERSION_MAP, Type.FLOAT8, Type.INT4, Type.FLOAT8);
    TUtil.putToNestedMap(TYPE_CONVERSION_MAP, Type.FLOAT8, Type.INT8, Type.FLOAT8);
    TUtil.putToNestedMap(TYPE_CONVERSION_MAP, Type.FLOAT8, Type.FLOAT4, Type.FLOAT8);
    TUtil.putToNestedMap(TYPE_CONVERSION_MAP, Type.FLOAT8, Type.FLOAT8, Type.FLOAT8);
    TUtil.putToNestedMap(TYPE_CONVERSION_MAP, Type.FLOAT8, Type.TEXT, Type.TEXT);

    TUtil.putToNestedMap(TYPE_CONVERSION_MAP, Type.TEXT, Type.TIMESTAMP, Type.TIMESTAMP);
    TUtil.putToNestedMap(TYPE_CONVERSION_MAP, Type.TIMESTAMP, Type.TIMESTAMP, Type.TIMESTAMP);
    TUtil.putToNestedMap(TYPE_CONVERSION_MAP, Type.TIMESTAMP, Type.TEXT, Type.TEXT);
    TUtil.putToNestedMap(TYPE_CONVERSION_MAP, Type.TEXT, Type.TEXT, Type.TEXT);

    TUtil.putToNestedMap(TYPE_CONVERSION_MAP, Type.INET4, Type.INET4, Type.INET4);
  }
}<|MERGE_RESOLUTION|>--- conflicted
+++ resolved
@@ -32,13 +32,8 @@
 import org.apache.tajo.engine.function.AggFunction;
 import org.apache.tajo.engine.function.GeneralFunction;
 import org.apache.tajo.engine.planner.logical.NodeType;
-<<<<<<< HEAD
-import org.apache.tajo.engine.planner.nameresolver.NameResolver;
-import org.apache.tajo.engine.planner.nameresolver.NameResolveLevel;
-=======
 import org.apache.tajo.engine.planner.nameresolver.NameResolvingMode;
 import org.apache.tajo.engine.planner.nameresolver.NameResolver;
->>>>>>> 03f7921c
 import org.apache.tajo.exception.InternalException;
 import org.apache.tajo.util.Pair;
 import org.apache.tajo.util.TUtil;
@@ -73,15 +68,9 @@
   static class Context {
     LogicalPlan plan;
     LogicalPlan.QueryBlock currentBlock;
-<<<<<<< HEAD
-    NameResolveLevel columnRsvLevel;
-
-    public Context(LogicalPlan plan, LogicalPlan.QueryBlock block, NameResolveLevel colRsvLevel) {
-=======
     NameResolvingMode columnRsvLevel;
 
     public Context(LogicalPlan plan, LogicalPlan.QueryBlock block, NameResolvingMode colRsvLevel) {
->>>>>>> 03f7921c
       this.plan = plan;
       this.currentBlock = block;
       this.columnRsvLevel = colRsvLevel;
@@ -89,11 +78,7 @@
   }
 
   public EvalNode createEvalNode(LogicalPlan plan, LogicalPlan.QueryBlock block, Expr expr,
-<<<<<<< HEAD
-                                 NameResolveLevel colRsvLevel)
-=======
                                  NameResolvingMode colRsvLevel)
->>>>>>> 03f7921c
       throws PlanningException {
     Context context = new Context(plan, block, colRsvLevel);
     return AlgebraicUtil.eliminateConstantExprs(visit(context, new Stack<Expr>(), expr));
