/**
 * Licensed to the Apache Software Foundation (ASF) under one
 * or more contributor license agreements.  See the NOTICE file
 * distributed with this work for additional information
 * regarding copyright ownership.  The ASF licenses this file
 * to you under the Apache License, Version 2.0 (the
 * "License"); you may not use this file except in compliance
 * with the License.  You may obtain a copy of the License at
 *
 *     http://www.apache.org/licenses/LICENSE-2.0
 *
 * Unless required by applicable law or agreed to in writing, software
 * distributed under the License is distributed on an "AS IS" BASIS,
 * WITHOUT WARRANTIES OR CONDITIONS OF ANY KIND, either express or implied.
 * See the License for the specific language governing permissions and
 * limitations under the License.
 */

package org.apache.tajo.engine.planner;

import org.apache.tajo.algebra.*;
import org.apache.tajo.catalog.*;
import org.apache.tajo.engine.eval.EvalNode;
import org.apache.tajo.engine.eval.EvalType;
import org.apache.tajo.engine.eval.FieldEval;
import org.apache.tajo.engine.exception.NoSuchColumnException;
import org.apache.tajo.engine.planner.LogicalPlan.QueryBlock;
import org.apache.tajo.engine.planner.logical.*;
import org.apache.tajo.engine.utils.SchemaUtil;
import org.apache.tajo.master.session.Session;
import org.apache.tajo.util.TUtil;

import java.util.*;

/**
 * It finds all relations for each block and builds base schema information.
 */
class LogicalPlanPreprocessor extends BaseAlgebraVisitor<LogicalPlanPreprocessor.PreprocessContext, LogicalNode> {
  private ExprAnnotator annotator;

  static class PreprocessContext {
    Session session;
    LogicalPlan plan;
    LogicalPlan.QueryBlock currentBlock;

    public PreprocessContext(Session session, LogicalPlan plan, LogicalPlan.QueryBlock currentBlock) {
      this.session = session;
      this.plan = plan;
      this.currentBlock = currentBlock;
    }

    public PreprocessContext(PreprocessContext context, LogicalPlan.QueryBlock currentBlock) {
      this.session = context.session;
      this.plan = context.plan;
      this.currentBlock = currentBlock;
    }
  }

  /** Catalog service */
  private CatalogService catalog;

  LogicalPlanPreprocessor(CatalogService catalog, ExprAnnotator annotator) {
    this.catalog = catalog;
    this.annotator = annotator;
  }

  @Override
  public void preHook(PreprocessContext ctx, Stack<Expr> stack, Expr expr) throws PlanningException {
    ctx.currentBlock.setAlgebraicExpr(expr);
    ctx.plan.mapExprToBlock(expr, ctx.currentBlock.getName());
  }

  @Override
  public LogicalNode postHook(PreprocessContext ctx, Stack<Expr> stack, Expr expr, LogicalNode result) throws PlanningException {
    // If non-from statement, result can be null. It avoids that case.
    if (result != null) {
      // setNode method registers each node to corresponding block and plan.
      ctx.currentBlock.registerNode(result);
      // It makes a map between an expr and a logical node.
      ctx.currentBlock.registerExprWithNode(expr, result);
    }
    return result;
  }

  /**
   * Get all columns of the relations correspondent to the asterisk expression.
   * @param ctx
   * @param asteriskExpr
   * @return array of columns
   * @throws PlanningException
   */
  public static Column[] getColumns(PreprocessContext ctx, QualifiedAsteriskExpr asteriskExpr)
      throws PlanningException {
    RelationNode relationOp = null;
    QueryBlock block = ctx.currentBlock;
    Collection<QueryBlock> queryBlocks = ctx.plan.getQueryBlocks();
    if (asteriskExpr.hasQualifier()) {
      String qualifier;

      if (CatalogUtil.isFQTableName(asteriskExpr.getQualifier())) {
        qualifier = asteriskExpr.getQualifier();
      } else {
        qualifier = CatalogUtil.buildFQName(ctx.session.getCurrentDatabase(), asteriskExpr.getQualifier());
      }

      relationOp = block.getRelation(qualifier);

      // if a column name is outside of this query block
      if (relationOp == null) {
        // TODO - nested query can only refer outer query block? or not?
        for (QueryBlock eachBlock : queryBlocks) {
          if (eachBlock.existsRelation(qualifier)) {
            relationOp = eachBlock.getRelation(qualifier);
          }
        }
      }

      // If we cannot find any relation against a qualified column name
      if (relationOp == null) {
        throw new NoSuchColumnException(CatalogUtil.buildFQName(qualifier, "*"));
      }

      Schema schema = relationOp.getTableSchema();
      Column[] resolvedColumns = new Column[schema.size()];
      return schema.getColumns().toArray(resolvedColumns);
    } else { // if a column reference is not qualified
      // columns of every relation should be resolved.
      Iterator<RelationNode> iterator = block.getRelations().iterator();
      Schema schema;
      List<Column> resolvedColumns = TUtil.newList();

      while (iterator.hasNext()) {
        relationOp = iterator.next();
        schema = relationOp.getTableSchema();
        resolvedColumns.addAll(schema.getColumns());
      }

      if (resolvedColumns.size() == 0) {
        throw new NoSuchColumnException(asteriskExpr.toString());
      }

      return resolvedColumns.toArray(new Column[resolvedColumns.size()]);
    }
  }

  /**
   * Resolve an asterisk expression to the real column reference expressions.
   * @param ctx context
   * @param asteriskExpr asterisk expression
   * @return a list of NamedExpr each of which has ColumnReferenceExprs as its child
   * @throws PlanningException
   */
  private static List<NamedExpr> resolveAsterisk(PreprocessContext ctx, QualifiedAsteriskExpr asteriskExpr)
      throws PlanningException {
    Column[] columns = getColumns(ctx, asteriskExpr);
    List<NamedExpr> newTargetExprs = new ArrayList<NamedExpr>(columns.length);
    int i;
    for (i = 0; i < columns.length; i++) {
      newTargetExprs.add(new NamedExpr(new ColumnReferenceExpr(columns[i].getQualifier(), columns[i].getSimpleName())));
    }
    return newTargetExprs;
  }

  private static boolean hasAsterisk(Projection projection) {
    for (NamedExpr eachTarget : projection.getNamedExprs()) {
      if (eachTarget.getExpr().getType() == OpType.Asterisk) {
        return true;
      }
    }
    return false;
  }

  @Override
  public LogicalNode visitProjection(PreprocessContext ctx, Stack<Expr> stack, Projection expr) throws PlanningException {
    // If Non-from statement, it immediately returns.
    if (!expr.hasChild()) {
      return ctx.plan.createNode(EvalExprNode.class);
    }

    stack.push(expr); // <--- push
    LogicalNode child = visit(ctx, stack, expr.getChild());

    // Resolve the asterisk expression
    if (hasAsterisk(expr)) {
      List<NamedExpr> rewrittenTargets = TUtil.newList();
      for (NamedExpr originTarget : expr.getNamedExprs()) {
        if (originTarget.getExpr().getType() == OpType.Asterisk) {
          // rewrite targets
          rewrittenTargets.addAll(resolveAsterisk(ctx, (QualifiedAsteriskExpr) originTarget.getExpr()));
        } else {
          rewrittenTargets.add(originTarget);
        }
      }
      expr.setNamedExprs(rewrittenTargets.toArray(new NamedExpr[rewrittenTargets.size()]));
    }

    NamedExpr[] projectTargetExprs = expr.getNamedExprs();

    Target [] targets;
    targets = new Target[projectTargetExprs.length];

    for (int i = 0; i < expr.getNamedExprs().length; i++) {
      NamedExpr namedExpr = expr.getNamedExprs()[i];
      EvalNode evalNode = annotator.createEvalNode(ctx.plan, ctx.currentBlock, namedExpr.getExpr());

      if (namedExpr.hasAlias()) {
        targets[i] = new Target(evalNode, namedExpr.getAlias());
      } else if (evalNode.getType() == EvalType.FIELD) {
        targets[i] = new Target((FieldEval) evalNode);
      } else {
        String generatedName = ctx.plan.generateUniqueColumnName(namedExpr.getExpr());
        targets[i] = new Target(evalNode, generatedName);
        namedExpr.setAlias(generatedName);
      }
    }
    stack.pop(); // <--- Pop

    ProjectionNode projectionNode = ctx.plan.createNode(ProjectionNode.class);
    projectionNode.setInSchema(child.getOutSchema());
    projectionNode.setOutSchema(PlannerUtil.targetToSchema(targets));
    return projectionNode;
  }

  @Override
  public LogicalNode visitLimit(PreprocessContext ctx, Stack<Expr> stack, Limit expr) throws PlanningException {
    stack.push(expr);
    LogicalNode child = visit(ctx, stack, expr.getChild());
    stack.pop();

    LimitNode limitNode = ctx.plan.createNode(LimitNode.class);
    limitNode.setInSchema(child.getOutSchema());
    limitNode.setOutSchema(child.getOutSchema());
    return limitNode;
  }

  @Override
  public LogicalNode visitSort(PreprocessContext ctx, Stack<Expr> stack, Sort expr) throws PlanningException {
    stack.push(expr);
    LogicalNode child = visit(ctx, stack, expr.getChild());
    stack.pop();

    SortNode sortNode = ctx.plan.createNode(SortNode.class);
    sortNode.setInSchema(child.getOutSchema());
    sortNode.setOutSchema(child.getOutSchema());
    return sortNode;
  }

  @Override
  public LogicalNode visitHaving(PreprocessContext ctx, Stack<Expr> stack, Having expr) throws PlanningException {
    stack.push(expr);
    LogicalNode child = visit(ctx, stack, expr.getChild());
    stack.pop();

    HavingNode havingNode = ctx.plan.createNode(HavingNode.class);
    havingNode.setInSchema(child.getOutSchema());
    havingNode.setOutSchema(child.getOutSchema());
    return havingNode;
  }

  @Override
  public LogicalNode visitGroupBy(PreprocessContext ctx, Stack<Expr> stack, Aggregation expr) throws PlanningException {
    stack.push(expr); // <--- push
    LogicalNode child = visit(ctx, stack, expr.getChild());

    Projection projection = ctx.currentBlock.getSingletonExpr(OpType.Projection);
    int finalTargetNum = projection.getNamedExprs().length;
    Target [] targets = new Target[finalTargetNum];

    for (int i = 0; i < finalTargetNum; i++) {
      NamedExpr namedExpr = projection.getNamedExprs()[i];
      EvalNode evalNode = annotator.createEvalNode(ctx.plan, ctx.currentBlock, namedExpr.getExpr());

      if (namedExpr.hasAlias()) {
        targets[i] = new Target(evalNode, namedExpr.getAlias());
      } else {
        targets[i] = new Target(evalNode, "?name_" + i);
      }
    }
    stack.pop();

    GroupbyNode groupByNode = ctx.plan.createNode(GroupbyNode.class);
    groupByNode.setInSchema(child.getOutSchema());
    groupByNode.setOutSchema(PlannerUtil.targetToSchema(targets));
    return groupByNode;
  }

  @Override
  public LogicalNode visitUnion(PreprocessContext ctx, Stack<Expr> stack, SetOperation expr) throws PlanningException {
    LogicalPlan.QueryBlock leftBlock = ctx.plan.newQueryBlock();
    PreprocessContext leftContext = new PreprocessContext(ctx, leftBlock);
    LogicalNode leftChild = visit(leftContext, new Stack<Expr>(), expr.getLeft());
    leftBlock.setRoot(leftChild);
    ctx.currentBlock.registerExprWithNode(expr.getLeft(), leftChild);

    LogicalPlan.QueryBlock rightBlock = ctx.plan.newQueryBlock();
    PreprocessContext rightContext = new PreprocessContext(ctx, rightBlock);
    LogicalNode rightChild = visit(rightContext, new Stack<Expr>(), expr.getRight());
    rightBlock.setRoot(rightChild);
    ctx.currentBlock.registerExprWithNode(expr.getRight(), rightChild);

    UnionNode unionNode = new UnionNode(ctx.plan.newPID());
    unionNode.setLeftChild(leftChild);
    unionNode.setRightChild(rightChild);
    unionNode.setInSchema(leftChild.getOutSchema());
    unionNode.setOutSchema(leftChild.getOutSchema());

    return unionNode;
  }

  public LogicalNode visitFilter(PreprocessContext ctx, Stack<Expr> stack, Selection expr) throws PlanningException {
    stack.push(expr);
    LogicalNode child = visit(ctx, stack, expr.getChild());
    stack.pop();

    SelectionNode selectionNode = ctx.plan.createNode(SelectionNode.class);
    selectionNode.setInSchema(child.getOutSchema());
    selectionNode.setOutSchema(child.getOutSchema());
    return selectionNode;
  }

  @Override
  public LogicalNode visitJoin(PreprocessContext ctx, Stack<Expr> stack, Join expr) throws PlanningException {
    stack.push(expr);
    LogicalNode left = visit(ctx, stack, expr.getLeft());
    LogicalNode right = visit(ctx, stack, expr.getRight());
    stack.pop();
    JoinNode joinNode = ctx.plan.createNode(JoinNode.class);
    joinNode.setJoinType(expr.getJoinType());
    Schema merged = SchemaUtil.merge(left.getOutSchema(), right.getOutSchema());
    joinNode.setInSchema(merged);
    joinNode.setOutSchema(merged);

    ctx.currentBlock.addJoinType(expr.getJoinType());
    return joinNode;
  }

  @Override
  public LogicalNode visitRelation(PreprocessContext ctx, Stack<Expr> stack, Relation expr)
      throws PlanningException {
    Relation relation = expr;

    String actualRelationName;
    if (CatalogUtil.isFQTableName(expr.getName())) {
      actualRelationName = relation.getName();
    } else {
      actualRelationName = CatalogUtil.buildFQName(ctx.session.getCurrentDatabase(), relation.getName());
    }

    TableDesc desc = catalog.getTableDesc(actualRelationName);
    ScanNode scanNode = ctx.plan.createNode(ScanNode.class);
    if (relation.hasAlias()) {
      scanNode.init(desc, relation.getAlias());
    } else {
      scanNode.init(desc);
    }
    ctx.currentBlock.addRelation(scanNode);

    return scanNode;
  }

  @Override
  public LogicalNode visitTableSubQuery(PreprocessContext ctx, Stack<Expr> stack, TablePrimarySubQuery expr)
      throws PlanningException {

    PreprocessContext newContext;
    // Note: TableSubQuery always has a table name.
    // SELECT .... FROM (SELECT ...) TB_NAME <-
    QueryBlock queryBlock = ctx.plan.newQueryBlock();
    newContext = new PreprocessContext(ctx, queryBlock);
    LogicalNode child = super.visitTableSubQuery(newContext, stack, expr);
    queryBlock.setRoot(child);

    // a table subquery should be dealt as a relation.
    TableSubQueryNode node = ctx.plan.createNode(TableSubQueryNode.class);
    node.init(CatalogUtil.buildFQName(ctx.session.getCurrentDatabase(), expr.getName()), child);
    ctx.currentBlock.addRelation(node);
    return node;
  }

  ///////////////////////////////////////////////////////////////////////////////////////////////////////////
  // Data Definition Language Section
  ///////////////////////////////////////////////////////////////////////////////////////////////////////////

  @Override
  public LogicalNode visitCreateDatabase(PreprocessContext ctx, Stack<Expr> stack, CreateDatabase expr)
      throws PlanningException {
    CreateDatabaseNode createDatabaseNode = ctx.plan.createNode(CreateDatabaseNode.class);
    return createDatabaseNode;
  }

  @Override
  public LogicalNode visitDropDatabase(PreprocessContext ctx, Stack<Expr> stack, DropDatabase expr)
      throws PlanningException {
    DropDatabaseNode dropDatabaseNode = ctx.plan.createNode(DropDatabaseNode.class);
    return dropDatabaseNode;
  }

  @Override
  public LogicalNode visitCreateTable(PreprocessContext ctx, Stack<Expr> stack, CreateTable expr)
      throws PlanningException {

    CreateTableNode createTableNode = ctx.plan.createNode(CreateTableNode.class);

    if (expr.hasSubQuery()) {
      stack.push(expr);
      visit(ctx, stack, expr.getSubQuery());
      stack.pop();
    }

    return createTableNode;
  }

  @Override
  public LogicalNode visitDropTable(PreprocessContext ctx, Stack<Expr> stack, DropTable expr)
      throws PlanningException {
    DropTableNode dropTable = ctx.plan.createNode(DropTableNode.class);
    return dropTable;
  }

  @Override
  public LogicalNode visitAlterTablespace(PreprocessContext ctx, Stack<Expr> stack, AlterTablespace expr)
      throws PlanningException {
    AlterTablespaceNode alterTablespace = ctx.plan.createNode(AlterTablespaceNode.class);
    return alterTablespace;
  }

  @Override
  public LogicalNode visitAlterTable(PreprocessContext ctx, Stack<Expr> stack, AlterTable expr)
      throws PlanningException {
    AlterTableNode alterTableNode = ctx.plan.createNode(AlterTableNode.class);
    return alterTableNode;
  }

  @Override
<<<<<<< HEAD
  public LogicalNode visitCreateIndex(PreprocessContext ctx, Stack<Expr> stack, CreateIndex expr)
      throws PlanningException {
    stack.push(expr);
    LogicalNode child = visit(ctx, stack, expr.getChild());
    stack.pop();

    CreateIndexNode createIndex = ctx.plan.createNode(CreateIndexNode.class);
    createIndex.setInSchema(child.getOutSchema());
    createIndex.setOutSchema(child.getOutSchema());
    return createIndex;
=======
  public LogicalNode visitTruncateTable(PreprocessContext ctx, Stack<Expr> stack, TruncateTable expr)
      throws PlanningException {
    TruncateTableNode truncateTableNode = ctx.plan.createNode(TruncateTableNode.class);
    return truncateTableNode;
>>>>>>> 500c683b
  }

  ///////////////////////////////////////////////////////////////////////////////////////////////////////////
  // Insert or Update Section
  ///////////////////////////////////////////////////////////////////////////////////////////////////////////

  public LogicalNode visitInsert(PreprocessContext ctx, Stack<Expr> stack, Insert expr) throws PlanningException {
    LogicalNode child = super.visitInsert(ctx, stack, expr);

    InsertNode insertNode = new InsertNode(ctx.plan.newPID());
    insertNode.setInSchema(child.getOutSchema());
    insertNode.setOutSchema(child.getOutSchema());
    return insertNode;
  }
}<|MERGE_RESOLUTION|>--- conflicted
+++ resolved
@@ -432,7 +432,6 @@
   }
 
   @Override
-<<<<<<< HEAD
   public LogicalNode visitCreateIndex(PreprocessContext ctx, Stack<Expr> stack, CreateIndex expr)
       throws PlanningException {
     stack.push(expr);
@@ -443,12 +442,12 @@
     createIndex.setInSchema(child.getOutSchema());
     createIndex.setOutSchema(child.getOutSchema());
     return createIndex;
-=======
+  }
+
   public LogicalNode visitTruncateTable(PreprocessContext ctx, Stack<Expr> stack, TruncateTable expr)
       throws PlanningException {
     TruncateTableNode truncateTableNode = ctx.plan.createNode(TruncateTableNode.class);
     return truncateTableNode;
->>>>>>> 500c683b
   }
 
   ///////////////////////////////////////////////////////////////////////////////////////////////////////////
