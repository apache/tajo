/**
 * Licensed to the Apache Software Foundation (ASF) under one
 * or more contributor license agreements.  See the NOTICE file
 * distributed with this work for additional information
 * regarding copyright ownership.  The ASF licenses this file
 * to you under the Apache License, Version 2.0 (the
 * "License"); you may not use this file except in compliance
 * with the License.  You may obtain a copy of the License at
 *
 *     http://www.apache.org/licenses/LICENSE-2.0
 *
 * Unless required by applicable law or agreed to in writing, software
 * distributed under the License is distributed on an "AS IS" BASIS,
 * WITHOUT WARRANTIES OR CONDITIONS OF ANY KIND, either express or implied.
 * See the License for the specific language governing permissions and
 * limitations under the License.
 */

package org.apache.tajo.engine.planner;

import org.apache.tajo.algebra.*;
import org.apache.tajo.catalog.*;
import org.apache.tajo.common.TajoDataTypes;
import org.apache.tajo.engine.eval.EvalNode;
import org.apache.tajo.engine.eval.FieldEval;
import org.apache.tajo.engine.exception.NoSuchColumnException;
import org.apache.tajo.engine.planner.LogicalPlan.QueryBlock;
import org.apache.tajo.engine.planner.logical.*;
<<<<<<< HEAD
import org.apache.tajo.engine.planner.nameresolver.NameResolver;
import org.apache.tajo.engine.planner.nameresolver.NameResolveLevel;
=======
import org.apache.tajo.engine.planner.nameresolver.NameResolvingMode;
import org.apache.tajo.engine.planner.nameresolver.NameResolver;
>>>>>>> 03f7921c
import org.apache.tajo.engine.utils.SchemaUtil;
import org.apache.tajo.master.session.Session;
import org.apache.tajo.util.TUtil;

import java.util.*;

/**
 * It finds all relations for each block and builds base schema information.
 */
public class LogicalPlanPreprocessor extends BaseAlgebraVisitor<LogicalPlanPreprocessor.PreprocessContext, LogicalNode> {
  private TypeDeterminant typeDeterminant;
  private ExprAnnotator annotator;

  public static class PreprocessContext {
    public Session session;
    public LogicalPlan plan;
    public LogicalPlan.QueryBlock currentBlock;

    public PreprocessContext(Session session, LogicalPlan plan, LogicalPlan.QueryBlock currentBlock) {
      this.session = session;
      this.plan = plan;
      this.currentBlock = currentBlock;
    }

    public PreprocessContext(PreprocessContext context, LogicalPlan.QueryBlock currentBlock) {
      this.session = context.session;
      this.plan = context.plan;
      this.currentBlock = currentBlock;
    }
  }

  /** Catalog service */
  private CatalogService catalog;

  LogicalPlanPreprocessor(CatalogService catalog, ExprAnnotator annotator) {
    this.catalog = catalog;
    this.annotator = annotator;
    this.typeDeterminant = new TypeDeterminant(catalog);
  }

  @Override
  public void preHook(PreprocessContext ctx, Stack<Expr> stack, Expr expr) throws PlanningException {
    ctx.currentBlock.setAlgebraicExpr(expr);
    ctx.plan.mapExprToBlock(expr, ctx.currentBlock.getName());
  }

  @Override
  public LogicalNode postHook(PreprocessContext ctx, Stack<Expr> stack, Expr expr, LogicalNode result) throws PlanningException {
    // If non-from statement, result can be null. It avoids that case.
    if (result != null) {
      // setNode method registers each node to corresponding block and plan.
      ctx.currentBlock.registerNode(result);
      // It makes a map between an expr and a logical node.
      ctx.currentBlock.registerExprWithNode(expr, result);
    }
    return result;
  }

  /**
   * Get all columns of the relations correspondent to the asterisk expression.
   * @param ctx
   * @param asteriskExpr
   * @return array of columns
   * @throws PlanningException
   */
  public static Column[] getColumns(PreprocessContext ctx, QualifiedAsteriskExpr asteriskExpr)
      throws PlanningException {
    RelationNode relationOp = null;
    QueryBlock block = ctx.currentBlock;
    Collection<QueryBlock> queryBlocks = ctx.plan.getQueryBlocks();
    if (asteriskExpr.hasQualifier()) {
      String qualifier;

      if (CatalogUtil.isFQTableName(asteriskExpr.getQualifier())) {
        qualifier = asteriskExpr.getQualifier();
      } else {
        qualifier = CatalogUtil.buildFQName(ctx.session.getCurrentDatabase(), asteriskExpr.getQualifier());
      }

      relationOp = block.getRelation(qualifier);

      // if a column name is outside of this query block
      if (relationOp == null) {
        // TODO - nested query can only refer outer query block? or not?
        for (QueryBlock eachBlock : queryBlocks) {
          if (eachBlock.existsRelation(qualifier)) {
            relationOp = eachBlock.getRelation(qualifier);
          }
        }
      }

      // If we cannot find any relation against a qualified column name
      if (relationOp == null) {
        throw new NoSuchColumnException(CatalogUtil.buildFQName(qualifier, "*"));
      }

      Schema schema = relationOp.getTableSchema();
      Column[] resolvedColumns = new Column[schema.size()];
      return schema.getColumns().toArray(resolvedColumns);
    } else { // if a column reference is not qualified
      // columns of every relation should be resolved.
      Iterator<RelationNode> iterator = block.getRelations().iterator();
      Schema schema;
      List<Column> resolvedColumns = TUtil.newList();

      while (iterator.hasNext()) {
        relationOp = iterator.next();
        schema = relationOp.getTableSchema();
        resolvedColumns.addAll(schema.getColumns());
      }

      if (resolvedColumns.size() == 0) {
        throw new NoSuchColumnException(asteriskExpr.toString());
      }

      return resolvedColumns.toArray(new Column[resolvedColumns.size()]);
    }
  }

  /**
   * Resolve an asterisk expression to the real column reference expressions.
   * @param ctx context
   * @param asteriskExpr asterisk expression
   * @return a list of NamedExpr each of which has ColumnReferenceExprs as its child
   * @throws PlanningException
   */
  private static List<NamedExpr> resolveAsterisk(PreprocessContext ctx, QualifiedAsteriskExpr asteriskExpr)
      throws PlanningException {
    Column[] columns = getColumns(ctx, asteriskExpr);
    List<NamedExpr> newTargetExprs = new ArrayList<NamedExpr>(columns.length);
    int i;
    for (i = 0; i < columns.length; i++) {
      newTargetExprs.add(new NamedExpr(new ColumnReferenceExpr(columns[i].getQualifier(), columns[i].getSimpleName())));
    }
    return newTargetExprs;
  }

  private static boolean hasAsterisk(Projection projection) {
    for (NamedExpr eachTarget : projection.getNamedExprs()) {
      if (eachTarget.getExpr().getType() == OpType.Asterisk) {
        return true;
      }
    }
    return false;
  }

  @Override
  public LogicalNode visitProjection(PreprocessContext ctx, Stack<Expr> stack, Projection expr) throws PlanningException {
    // If Non-from statement, it immediately returns.
    if (!expr.hasChild()) {
      return ctx.plan.createNode(EvalExprNode.class);
    }

    stack.push(expr); // <--- push
    LogicalNode child = visit(ctx, stack, expr.getChild());

    // Resolve the asterisk expression
    if (hasAsterisk(expr)) {
      List<NamedExpr> rewrittenTargets = TUtil.newList();
      for (NamedExpr originTarget : expr.getNamedExprs()) {
        if (originTarget.getExpr().getType() == OpType.Asterisk) {
          // rewrite targets
          rewrittenTargets.addAll(resolveAsterisk(ctx, (QualifiedAsteriskExpr) originTarget.getExpr()));
        } else {
          rewrittenTargets.add(originTarget);
        }
      }
      expr.setNamedExprs(rewrittenTargets.toArray(new NamedExpr[rewrittenTargets.size()]));
    }

    // 1) Normalize field names into full qualified names
    // 2) Register explicit column aliases to block
    NamedExpr[] projectTargetExprs = expr.getNamedExprs();
    NameRefInSelectListNormalizer normalizer = new NameRefInSelectListNormalizer();
<<<<<<< HEAD

    for (int i = 0; i < expr.getNamedExprs().length; i++) {
      NamedExpr namedExpr = expr.getNamedExprs()[i];
=======
    for (int i = 0; i < expr.getNamedExprs().length; i++) {
      NamedExpr namedExpr = projectTargetExprs[i];
>>>>>>> 03f7921c
      normalizer.visit(ctx, new Stack<Expr>(), namedExpr.getExpr());

      if (namedExpr.getExpr().getType() == OpType.Column && namedExpr.hasAlias()) {
        ctx.currentBlock.addColumnAlias(((ColumnReferenceExpr)namedExpr.getExpr()).getCanonicalName(),
            namedExpr.getAlias());
      }
    }

    Target [] targets;
    targets = new Target[projectTargetExprs.length];

    for (int i = 0; i < expr.getNamedExprs().length; i++) {
      NamedExpr namedExpr = expr.getNamedExprs()[i];
      TajoDataTypes.DataType dataType = typeDeterminant.determineDataType(ctx, namedExpr.getExpr());

      if (namedExpr.hasAlias()) {
        targets[i] = new Target(new FieldEval(new Column(namedExpr.getAlias(), dataType)));
      } else {
        String generatedName = ctx.plan.generateUniqueColumnName(namedExpr.getExpr());
        targets[i] = new Target(new FieldEval(new Column(generatedName, dataType)));
      }
    }
    stack.pop(); // <--- Pop

    ProjectionNode projectionNode = ctx.plan.createNode(ProjectionNode.class);
    projectionNode.setInSchema(child.getOutSchema());
    projectionNode.setOutSchema(PlannerUtil.targetToSchema(targets));

    ctx.currentBlock.setSchema(projectionNode.getOutSchema());
    return projectionNode;
  }

  @Override
  public LogicalNode visitLimit(PreprocessContext ctx, Stack<Expr> stack, Limit expr) throws PlanningException {
    stack.push(expr);
    LogicalNode child = visit(ctx, stack, expr.getChild());
    stack.pop();

    LimitNode limitNode = ctx.plan.createNode(LimitNode.class);
    limitNode.setInSchema(child.getOutSchema());
    limitNode.setOutSchema(child.getOutSchema());
    return limitNode;
  }

  @Override
  public LogicalNode visitSort(PreprocessContext ctx, Stack<Expr> stack, Sort expr) throws PlanningException {
    stack.push(expr);
    LogicalNode child = visit(ctx, stack, expr.getChild());
    stack.pop();

    SortNode sortNode = ctx.plan.createNode(SortNode.class);
    sortNode.setInSchema(child.getOutSchema());
    sortNode.setOutSchema(child.getOutSchema());
    return sortNode;
  }

  @Override
  public LogicalNode visitHaving(PreprocessContext ctx, Stack<Expr> stack, Having expr) throws PlanningException {
    stack.push(expr);
    LogicalNode child = visit(ctx, stack, expr.getChild());
    stack.pop();

    HavingNode havingNode = ctx.plan.createNode(HavingNode.class);
    havingNode.setInSchema(child.getOutSchema());
    havingNode.setOutSchema(child.getOutSchema());
    return havingNode;
  }

  @Override
  public LogicalNode visitGroupBy(PreprocessContext ctx, Stack<Expr> stack, Aggregation expr) throws PlanningException {
    stack.push(expr); // <--- push
    LogicalNode child = visit(ctx, stack, expr.getChild());

    Projection projection = ctx.currentBlock.getSingletonExpr(OpType.Projection);
    int finalTargetNum = projection.getNamedExprs().length;
    Target [] targets = new Target[finalTargetNum];

    for (int i = 0; i < finalTargetNum; i++) {
      NamedExpr namedExpr = projection.getNamedExprs()[i];
      EvalNode evalNode = annotator.createEvalNode(ctx.plan, ctx.currentBlock, namedExpr.getExpr(),
<<<<<<< HEAD
          NameResolveLevel.SUBEXPRS_AND_RELS);
=======
          NameResolvingMode.SUBEXPRS_AND_RELS);
>>>>>>> 03f7921c

      if (namedExpr.hasAlias()) {
        targets[i] = new Target(evalNode, namedExpr.getAlias());
      } else {
        targets[i] = new Target(evalNode, "?name_" + i);
      }
    }
    stack.pop();

    GroupbyNode groupByNode = ctx.plan.createNode(GroupbyNode.class);
    groupByNode.setInSchema(child.getOutSchema());
    groupByNode.setOutSchema(PlannerUtil.targetToSchema(targets));
    return groupByNode;
  }

  @Override
  public LogicalNode visitUnion(PreprocessContext ctx, Stack<Expr> stack, SetOperation expr) throws PlanningException {
    LogicalPlan.QueryBlock leftBlock = ctx.plan.newQueryBlock();
    PreprocessContext leftContext = new PreprocessContext(ctx, leftBlock);
    LogicalNode leftChild = visit(leftContext, new Stack<Expr>(), expr.getLeft());
    leftBlock.setRoot(leftChild);
    ctx.currentBlock.registerExprWithNode(expr.getLeft(), leftChild);

    LogicalPlan.QueryBlock rightBlock = ctx.plan.newQueryBlock();
    PreprocessContext rightContext = new PreprocessContext(ctx, rightBlock);
    LogicalNode rightChild = visit(rightContext, new Stack<Expr>(), expr.getRight());
    rightBlock.setRoot(rightChild);
    ctx.currentBlock.registerExprWithNode(expr.getRight(), rightChild);

    UnionNode unionNode = new UnionNode(ctx.plan.newPID());
    unionNode.setLeftChild(leftChild);
    unionNode.setRightChild(rightChild);
    unionNode.setInSchema(leftChild.getOutSchema());
    unionNode.setOutSchema(leftChild.getOutSchema());

    return unionNode;
  }

  public LogicalNode visitFilter(PreprocessContext ctx, Stack<Expr> stack, Selection expr) throws PlanningException {
    stack.push(expr);
    LogicalNode child = visit(ctx, stack, expr.getChild());
    stack.pop();

    SelectionNode selectionNode = ctx.plan.createNode(SelectionNode.class);
    selectionNode.setInSchema(child.getOutSchema());
    selectionNode.setOutSchema(child.getOutSchema());
    return selectionNode;
  }

  @Override
  public LogicalNode visitJoin(PreprocessContext ctx, Stack<Expr> stack, Join expr) throws PlanningException {
    stack.push(expr);
    LogicalNode left = visit(ctx, stack, expr.getLeft());
    LogicalNode right = visit(ctx, stack, expr.getRight());
    stack.pop();
    JoinNode joinNode = ctx.plan.createNode(JoinNode.class);
    joinNode.setJoinType(expr.getJoinType());
    Schema merged = SchemaUtil.merge(left.getOutSchema(), right.getOutSchema());
    joinNode.setInSchema(merged);
    joinNode.setOutSchema(merged);

    ctx.currentBlock.addJoinType(expr.getJoinType());
    return joinNode;
  }

  @Override
  public LogicalNode visitRelation(PreprocessContext ctx, Stack<Expr> stack, Relation expr)
      throws PlanningException {
    Relation relation = expr;

    String actualRelationName;
    if (CatalogUtil.isFQTableName(expr.getName())) {
      actualRelationName = relation.getName();
    } else {
      actualRelationName = CatalogUtil.buildFQName(ctx.session.getCurrentDatabase(), relation.getName());
    }

    TableDesc desc = catalog.getTableDesc(actualRelationName);
    ScanNode scanNode = ctx.plan.createNode(ScanNode.class);
    if (relation.hasAlias()) {
      scanNode.init(desc, relation.getAlias());
    } else {
      scanNode.init(desc);
    }
    ctx.currentBlock.addRelation(scanNode);

    return scanNode;
  }

  @Override
  public LogicalNode visitTableSubQuery(PreprocessContext ctx, Stack<Expr> stack, TablePrimarySubQuery expr)
      throws PlanningException {

    PreprocessContext newContext;
    // Note: TableSubQuery always has a table name.
    // SELECT .... FROM (SELECT ...) TB_NAME <-
    QueryBlock queryBlock = ctx.plan.newQueryBlock();
    newContext = new PreprocessContext(ctx, queryBlock);
    LogicalNode child = super.visitTableSubQuery(newContext, stack, expr);
    queryBlock.setRoot(child);

    // a table subquery should be dealt as a relation.
    TableSubQueryNode node = ctx.plan.createNode(TableSubQueryNode.class);
    node.init(CatalogUtil.buildFQName(ctx.session.getCurrentDatabase(), expr.getName()), child);
    ctx.currentBlock.addRelation(node);
    return node;
  }

  ///////////////////////////////////////////////////////////////////////////////////////////////////////////
  // Data Definition Language Section
  ///////////////////////////////////////////////////////////////////////////////////////////////////////////

  @Override
  public LogicalNode visitCreateDatabase(PreprocessContext ctx, Stack<Expr> stack, CreateDatabase expr)
      throws PlanningException {
    CreateDatabaseNode createDatabaseNode = ctx.plan.createNode(CreateDatabaseNode.class);
    return createDatabaseNode;
  }

  @Override
  public LogicalNode visitDropDatabase(PreprocessContext ctx, Stack<Expr> stack, DropDatabase expr)
      throws PlanningException {
    DropDatabaseNode dropDatabaseNode = ctx.plan.createNode(DropDatabaseNode.class);
    return dropDatabaseNode;
  }

  @Override
  public LogicalNode visitCreateTable(PreprocessContext ctx, Stack<Expr> stack, CreateTable expr)
      throws PlanningException {

    CreateTableNode createTableNode = ctx.plan.createNode(CreateTableNode.class);

    if (expr.hasSubQuery()) {
      stack.push(expr);
      visit(ctx, stack, expr.getSubQuery());
      stack.pop();
    }

    return createTableNode;
  }

  @Override
  public LogicalNode visitDropTable(PreprocessContext ctx, Stack<Expr> stack, DropTable expr)
      throws PlanningException {
    DropTableNode dropTable = ctx.plan.createNode(DropTableNode.class);
    return dropTable;
  }

  @Override
  public LogicalNode visitAlterTablespace(PreprocessContext ctx, Stack<Expr> stack, AlterTablespace expr)
      throws PlanningException {
    AlterTablespaceNode alterTablespace = ctx.plan.createNode(AlterTablespaceNode.class);
    return alterTablespace;
  }

  @Override
  public LogicalNode visitAlterTable(PreprocessContext ctx, Stack<Expr> stack, AlterTable expr)
      throws PlanningException {
    AlterTableNode alterTableNode = ctx.plan.createNode(AlterTableNode.class);
    return alterTableNode;
  }

  @Override
  public LogicalNode visitTruncateTable(PreprocessContext ctx, Stack<Expr> stack, TruncateTable expr)
      throws PlanningException {
    TruncateTableNode truncateTableNode = ctx.plan.createNode(TruncateTableNode.class);
    return truncateTableNode;
  }

  ///////////////////////////////////////////////////////////////////////////////////////////////////////////
  // Insert or Update Section
  ///////////////////////////////////////////////////////////////////////////////////////////////////////////

  public LogicalNode visitInsert(PreprocessContext ctx, Stack<Expr> stack, Insert expr) throws PlanningException {
    LogicalNode child = super.visitInsert(ctx, stack, expr);

    InsertNode insertNode = new InsertNode(ctx.plan.newPID());
    insertNode.setInSchema(child.getOutSchema());
    insertNode.setOutSchema(child.getOutSchema());
    return insertNode;
  }

  class NameRefInSelectListNormalizer extends SimpleAlgebraVisitor<PreprocessContext, Object> {
    @Override
    public Expr visitColumnReference(PreprocessContext ctx, Stack<Expr> stack, ColumnReferenceExpr expr)
        throws PlanningException {

      String normalized = NameResolver.resolve(ctx.plan, ctx.currentBlock, expr,
<<<<<<< HEAD
          NameResolveLevel.RELS_ONLY).getQualifiedName();
=======
          NameResolvingMode.RELS_AND_SUBEXPRS).getQualifiedName();
>>>>>>> 03f7921c
      expr.setName(normalized);

      return expr;
    }
  }
}<|MERGE_RESOLUTION|>--- conflicted
+++ resolved
@@ -26,13 +26,8 @@
 import org.apache.tajo.engine.exception.NoSuchColumnException;
 import org.apache.tajo.engine.planner.LogicalPlan.QueryBlock;
 import org.apache.tajo.engine.planner.logical.*;
-<<<<<<< HEAD
-import org.apache.tajo.engine.planner.nameresolver.NameResolver;
-import org.apache.tajo.engine.planner.nameresolver.NameResolveLevel;
-=======
 import org.apache.tajo.engine.planner.nameresolver.NameResolvingMode;
 import org.apache.tajo.engine.planner.nameresolver.NameResolver;
->>>>>>> 03f7921c
 import org.apache.tajo.engine.utils.SchemaUtil;
 import org.apache.tajo.master.session.Session;
 import org.apache.tajo.util.TUtil;
@@ -207,14 +202,8 @@
     // 2) Register explicit column aliases to block
     NamedExpr[] projectTargetExprs = expr.getNamedExprs();
     NameRefInSelectListNormalizer normalizer = new NameRefInSelectListNormalizer();
-<<<<<<< HEAD
-
-    for (int i = 0; i < expr.getNamedExprs().length; i++) {
-      NamedExpr namedExpr = expr.getNamedExprs()[i];
-=======
     for (int i = 0; i < expr.getNamedExprs().length; i++) {
       NamedExpr namedExpr = projectTargetExprs[i];
->>>>>>> 03f7921c
       normalizer.visit(ctx, new Stack<Expr>(), namedExpr.getExpr());
 
       if (namedExpr.getExpr().getType() == OpType.Column && namedExpr.hasAlias()) {
@@ -295,11 +284,7 @@
     for (int i = 0; i < finalTargetNum; i++) {
       NamedExpr namedExpr = projection.getNamedExprs()[i];
       EvalNode evalNode = annotator.createEvalNode(ctx.plan, ctx.currentBlock, namedExpr.getExpr(),
-<<<<<<< HEAD
-          NameResolveLevel.SUBEXPRS_AND_RELS);
-=======
           NameResolvingMode.SUBEXPRS_AND_RELS);
->>>>>>> 03f7921c
 
       if (namedExpr.hasAlias()) {
         targets[i] = new Target(evalNode, namedExpr.getAlias());
@@ -488,11 +473,7 @@
         throws PlanningException {
 
       String normalized = NameResolver.resolve(ctx.plan, ctx.currentBlock, expr,
-<<<<<<< HEAD
-          NameResolveLevel.RELS_ONLY).getQualifiedName();
-=======
-          NameResolvingMode.RELS_AND_SUBEXPRS).getQualifiedName();
->>>>>>> 03f7921c
+      NameResolvingMode.RELS_ONLY).getQualifiedName();
       expr.setName(normalized);
 
       return expr;
