/**
 * Licensed to the Apache Software Foundation (ASF) under one
 * or more contributor license agreements.  See the NOTICE file
 * distributed with this work for additional information
 * regarding copyright ownership.  The ASF licenses this file
 * to you under the Apache License, Version 2.0 (the
 * "License"); you may not use this file except in compliance
 * with the License.  You may obtain a copy of the License at
 *
 *     http://www.apache.org/licenses/LICENSE-2.0
 *
 * Unless required by applicable law or agreed to in writing, software
 * distributed under the License is distributed on an "AS IS" BASIS,
 * WITHOUT WARRANTIES OR CONDITIONS OF ANY KIND, either express or implied.
 * See the License for the specific language governing permissions and
 * limitations under the License.
 */

package org.apache.tajo.engine.planner;

import org.apache.tajo.algebra.*;
import org.apache.tajo.catalog.*;
import org.apache.tajo.common.TajoDataTypes;
import org.apache.tajo.engine.eval.ConstEval;
import org.apache.tajo.engine.eval.EvalNode;
import org.apache.tajo.engine.eval.FieldEval;
import org.apache.tajo.engine.exception.NoSuchColumnException;
import org.apache.tajo.engine.planner.LogicalPlan.QueryBlock;
import org.apache.tajo.engine.planner.logical.*;
import org.apache.tajo.engine.planner.nameresolver.NameResolver;
import org.apache.tajo.engine.planner.nameresolver.NameResolvingMode;
import org.apache.tajo.engine.query.QueryContext;
import org.apache.tajo.engine.utils.SchemaUtil;
import org.apache.tajo.util.TUtil;

import java.util.*;

/**
 * It finds all relations for each block and builds base schema information.
 */
public class LogicalPlanPreprocessor extends BaseAlgebraVisitor<LogicalPlanner.PlanContext, LogicalNode> {
  private TypeDeterminant typeDeterminant;
  private ExprAnnotator annotator;

<<<<<<< HEAD
=======
  public static class PreprocessContext {
    public QueryContext queryContext;
    public LogicalPlan plan;
    public LogicalPlan.QueryBlock currentBlock;

    public PreprocessContext(QueryContext queryContext, LogicalPlan plan, LogicalPlan.QueryBlock currentBlock) {
      this.queryContext = queryContext;
      this.plan = plan;
      this.currentBlock = currentBlock;
    }

    public PreprocessContext(PreprocessContext context, LogicalPlan.QueryBlock currentBlock) {
      this.queryContext = context.queryContext;
      this.plan = context.plan;
      this.currentBlock = currentBlock;
    }
  }

>>>>>>> fbf71668
  /** Catalog service */
  private CatalogService catalog;

  LogicalPlanPreprocessor(CatalogService catalog, ExprAnnotator annotator) {
    this.catalog = catalog;
    this.annotator = annotator;
    this.typeDeterminant = new TypeDeterminant(catalog);
  }

  @Override
  public void preHook(LogicalPlanner.PlanContext ctx, Stack<Expr> stack, Expr expr) throws PlanningException {
    ctx.queryBlock.setAlgebraicExpr(expr);
    ctx.plan.mapExprToBlock(expr, ctx.queryBlock.getName());
  }

  @Override
  public LogicalNode postHook(LogicalPlanner.PlanContext ctx, Stack<Expr> stack, Expr expr, LogicalNode result)
      throws PlanningException {
    // If non-from statement, result can be null. It avoids that case.
    if (result != null) {
      // setNode method registers each node to corresponding block and plan.
      ctx.queryBlock.registerNode(result);
      // It makes a map between an expr and a logical node.
      ctx.queryBlock.registerExprWithNode(expr, result);
    }
    return result;
  }

  /**
   * Get all columns of the relations correspondent to the asterisk expression.
   * @param ctx
   * @param asteriskExpr
   * @return array of columns
   * @throws PlanningException
   */
  public static Column[] getColumns(LogicalPlanner.PlanContext ctx, QualifiedAsteriskExpr asteriskExpr)
      throws PlanningException {
    RelationNode relationOp = null;
    QueryBlock block = ctx.queryBlock;
    Collection<QueryBlock> queryBlocks = ctx.plan.getQueryBlocks();
    if (asteriskExpr.hasQualifier()) {
      String qualifier;

      if (CatalogUtil.isFQTableName(asteriskExpr.getQualifier())) {
        qualifier = asteriskExpr.getQualifier();
      } else {
        qualifier = CatalogUtil.buildFQName(ctx.queryContext.getCurrentDatabase(), asteriskExpr.getQualifier());
      }

      relationOp = block.getRelation(qualifier);

      // if a column name is outside of this query block
      if (relationOp == null) {
        // TODO - nested query can only refer outer query block? or not?
        for (QueryBlock eachBlock : queryBlocks) {
          if (eachBlock.existsRelation(qualifier)) {
            relationOp = eachBlock.getRelation(qualifier);
          }
        }
      }

      // If we cannot find any relation against a qualified column name
      if (relationOp == null) {
        throw new NoSuchColumnException(CatalogUtil.buildFQName(qualifier, "*"));
      }

      Schema schema = relationOp.getTableSchema();
      Column[] resolvedColumns = new Column[schema.size()];
      return schema.getColumns().toArray(resolvedColumns);
    } else { // if a column reference is not qualified
      // columns of every relation should be resolved.
      Iterator<RelationNode> iterator = block.getRelations().iterator();
      Schema schema;
      List<Column> resolvedColumns = TUtil.newList();

      while (iterator.hasNext()) {
        relationOp = iterator.next();
        schema = relationOp.getTableSchema();
        resolvedColumns.addAll(schema.getColumns());
      }

      if (resolvedColumns.size() == 0) {
        throw new NoSuchColumnException(asteriskExpr.toString());
      }

      return resolvedColumns.toArray(new Column[resolvedColumns.size()]);
    }
  }

  /**
   * Resolve an asterisk expression to the real column reference expressions.
   * @param ctx context
   * @param asteriskExpr asterisk expression
   * @return a list of NamedExpr each of which has ColumnReferenceExprs as its child
   * @throws PlanningException
   */
  private static List<NamedExpr> resolveAsterisk(LogicalPlanner.PlanContext ctx, QualifiedAsteriskExpr asteriskExpr)
      throws PlanningException {
    Column[] columns = getColumns(ctx, asteriskExpr);
    List<NamedExpr> newTargetExprs = new ArrayList<NamedExpr>(columns.length);
    int i;
    for (i = 0; i < columns.length; i++) {
      newTargetExprs.add(new NamedExpr(new ColumnReferenceExpr(columns[i].getQualifier(), columns[i].getSimpleName())));
    }
    return newTargetExprs;
  }

  private static boolean hasAsterisk(Projection projection) {
    for (NamedExpr eachTarget : projection.getNamedExprs()) {
      if (eachTarget.getExpr().getType() == OpType.Asterisk) {
        return true;
      }
    }
    return false;
  }

  @Override
  public LogicalNode visitProjection(LogicalPlanner.PlanContext ctx, Stack<Expr> stack, Projection expr)
      throws PlanningException {
    // If Non-from statement, it immediately returns.
    if (!expr.hasChild()) {
      return ctx.plan.createNode(EvalExprNode.class);
    }

    stack.push(expr); // <--- push
    LogicalNode child = visit(ctx, stack, expr.getChild());

    // Resolve the asterisk expression
    if (hasAsterisk(expr)) {
      List<NamedExpr> rewrittenTargets = TUtil.newList();
      for (NamedExpr originTarget : expr.getNamedExprs()) {
        if (originTarget.getExpr().getType() == OpType.Asterisk) {
          // rewrite targets
          rewrittenTargets.addAll(resolveAsterisk(ctx, (QualifiedAsteriskExpr) originTarget.getExpr()));
        } else {
          rewrittenTargets.add(originTarget);
        }
      }
      expr.setNamedExprs(rewrittenTargets.toArray(new NamedExpr[rewrittenTargets.size()]));
    }

    // 1) Normalize field names into full qualified names
    // 2) Register explicit column aliases to block
    NamedExpr[] projectTargetExprs = expr.getNamedExprs();
    NameRefInSelectListNormalizer normalizer = new NameRefInSelectListNormalizer();
    for (int i = 0; i < expr.getNamedExprs().length; i++) {
      NamedExpr namedExpr = projectTargetExprs[i];
      normalizer.visit(ctx, new Stack<Expr>(), namedExpr.getExpr());

      if (namedExpr.getExpr().getType() == OpType.Column && namedExpr.hasAlias()) {
        ctx.queryBlock.addColumnAlias(((ColumnReferenceExpr)namedExpr.getExpr()).getCanonicalName(),
            namedExpr.getAlias());
      } else if (OpType.isLiteralType(namedExpr.getExpr().getType()) && namedExpr.hasAlias()) {
        Expr constExpr = namedExpr.getExpr();
        ConstEval constEval = (ConstEval) annotator.createEvalNode(ctx, constExpr, NameResolvingMode.RELS_ONLY);
        ctx.queryBlock.addConstReference(namedExpr.getAlias(), constEval);
      }
    }

    Target [] targets;
    targets = new Target[projectTargetExprs.length];

    for (int i = 0; i < expr.getNamedExprs().length; i++) {
      NamedExpr namedExpr = expr.getNamedExprs()[i];
      TajoDataTypes.DataType dataType = typeDeterminant.determineDataType(ctx, namedExpr.getExpr());

      if (namedExpr.hasAlias()) {
        targets[i] = new Target(new FieldEval(new Column(namedExpr.getAlias(), dataType)));
      } else {
        String generatedName = ctx.plan.generateUniqueColumnName(namedExpr.getExpr());
        targets[i] = new Target(new FieldEval(new Column(generatedName, dataType)));
      }
    }
    stack.pop(); // <--- Pop

    ProjectionNode projectionNode = ctx.plan.createNode(ProjectionNode.class);
    projectionNode.setInSchema(child.getOutSchema());
    projectionNode.setOutSchema(PlannerUtil.targetToSchema(targets));

    ctx.queryBlock.setSchema(projectionNode.getOutSchema());
    return projectionNode;
  }

  @Override
  public LogicalNode visitLimit(LogicalPlanner.PlanContext ctx, Stack<Expr> stack, Limit expr)
      throws PlanningException {
    stack.push(expr);
    LogicalNode child = visit(ctx, stack, expr.getChild());
    stack.pop();

    LimitNode limitNode = ctx.plan.createNode(LimitNode.class);
    limitNode.setInSchema(child.getOutSchema());
    limitNode.setOutSchema(child.getOutSchema());
    return limitNode;
  }

  @Override
  public LogicalNode visitSort(LogicalPlanner.PlanContext ctx, Stack<Expr> stack, Sort expr) throws PlanningException {
    stack.push(expr);
    LogicalNode child = visit(ctx, stack, expr.getChild());
    stack.pop();

    SortNode sortNode = ctx.plan.createNode(SortNode.class);
    sortNode.setInSchema(child.getOutSchema());
    sortNode.setOutSchema(child.getOutSchema());
    return sortNode;
  }

  @Override
  public LogicalNode visitHaving(LogicalPlanner.PlanContext ctx, Stack<Expr> stack, Having expr)
      throws PlanningException {
    stack.push(expr);
    LogicalNode child = visit(ctx, stack, expr.getChild());
    stack.pop();

    HavingNode havingNode = ctx.plan.createNode(HavingNode.class);
    havingNode.setInSchema(child.getOutSchema());
    havingNode.setOutSchema(child.getOutSchema());
    return havingNode;
  }

  @Override
  public LogicalNode visitGroupBy(LogicalPlanner.PlanContext ctx, Stack<Expr> stack, Aggregation expr)
      throws PlanningException {
    stack.push(expr); // <--- push
    LogicalNode child = visit(ctx, stack, expr.getChild());

    Projection projection = ctx.queryBlock.getSingletonExpr(OpType.Projection);
    int finalTargetNum = projection.getNamedExprs().length;
    Target [] targets = new Target[finalTargetNum];

    for (int i = 0; i < finalTargetNum; i++) {
      NamedExpr namedExpr = projection.getNamedExprs()[i];
      EvalNode evalNode = annotator.createEvalNode(ctx, namedExpr.getExpr(), NameResolvingMode.SUBEXPRS_AND_RELS);

      if (namedExpr.hasAlias()) {
        targets[i] = new Target(evalNode, namedExpr.getAlias());
      } else {
        targets[i] = new Target(evalNode, "?name_" + i);
      }
    }
    stack.pop();

    GroupbyNode groupByNode = ctx.plan.createNode(GroupbyNode.class);
    groupByNode.setInSchema(child.getOutSchema());
    groupByNode.setOutSchema(PlannerUtil.targetToSchema(targets));
    return groupByNode;
  }

  @Override
  public LogicalNode visitUnion(LogicalPlanner.PlanContext ctx, Stack<Expr> stack, SetOperation expr)
      throws PlanningException {
    LogicalPlan.QueryBlock leftBlock = ctx.plan.newQueryBlock();
    LogicalPlanner.PlanContext leftContext = new LogicalPlanner.PlanContext(ctx, leftBlock);
    LogicalNode leftChild = visit(leftContext, new Stack<Expr>(), expr.getLeft());
    leftBlock.setRoot(leftChild);
    ctx.queryBlock.registerExprWithNode(expr.getLeft(), leftChild);

    LogicalPlan.QueryBlock rightBlock = ctx.plan.newQueryBlock();
    LogicalPlanner.PlanContext rightContext = new LogicalPlanner.PlanContext(ctx, rightBlock);
    LogicalNode rightChild = visit(rightContext, new Stack<Expr>(), expr.getRight());
    rightBlock.setRoot(rightChild);
    ctx.queryBlock.registerExprWithNode(expr.getRight(), rightChild);

    UnionNode unionNode = new UnionNode(ctx.plan.newPID());
    unionNode.setLeftChild(leftChild);
    unionNode.setRightChild(rightChild);
    unionNode.setInSchema(leftChild.getOutSchema());
    unionNode.setOutSchema(leftChild.getOutSchema());

    return unionNode;
  }

  public LogicalNode visitFilter(LogicalPlanner.PlanContext ctx, Stack<Expr> stack, Selection expr)
      throws PlanningException {
    stack.push(expr);
    LogicalNode child = visit(ctx, stack, expr.getChild());
    stack.pop();

    SelectionNode selectionNode = ctx.plan.createNode(SelectionNode.class);
    selectionNode.setInSchema(child.getOutSchema());
    selectionNode.setOutSchema(child.getOutSchema());
    return selectionNode;
  }

  @Override
  public LogicalNode visitJoin(LogicalPlanner.PlanContext ctx, Stack<Expr> stack, Join expr) throws PlanningException {
    stack.push(expr);
    LogicalNode left = visit(ctx, stack, expr.getLeft());
    LogicalNode right = visit(ctx, stack, expr.getRight());
    stack.pop();
    JoinNode joinNode = ctx.plan.createNode(JoinNode.class);
    joinNode.setJoinType(expr.getJoinType());
    Schema merged = SchemaUtil.merge(left.getOutSchema(), right.getOutSchema());
    joinNode.setInSchema(merged);
    joinNode.setOutSchema(merged);

    ctx.queryBlock.addJoinType(expr.getJoinType());
    return joinNode;
  }

  @Override
  public LogicalNode visitRelation(LogicalPlanner.PlanContext ctx, Stack<Expr> stack, Relation expr)
      throws PlanningException {
    Relation relation = expr;

    String actualRelationName;
    if (CatalogUtil.isFQTableName(expr.getName())) {
      actualRelationName = relation.getName();
    } else {
      actualRelationName = CatalogUtil.buildFQName(ctx.queryContext.getCurrentDatabase(), relation.getName());
    }

    TableDesc desc = catalog.getTableDesc(actualRelationName);
    ScanNode scanNode = ctx.plan.createNode(ScanNode.class);
    if (relation.hasAlias()) {
      scanNode.init(desc, relation.getAlias());
    } else {
      scanNode.init(desc);
    }
    ctx.queryBlock.addRelation(scanNode);

    return scanNode;
  }

  @Override
  public LogicalNode visitTableSubQuery(LogicalPlanner.PlanContext ctx, Stack<Expr> stack, TablePrimarySubQuery expr)
      throws PlanningException {

    LogicalPlanner.PlanContext newContext;
    // Note: TableSubQuery always has a table name.
    // SELECT .... FROM (SELECT ...) TB_NAME <-
    QueryBlock queryBlock = ctx.plan.newQueryBlock();
    newContext = new LogicalPlanner.PlanContext(ctx, queryBlock);
    LogicalNode child = super.visitTableSubQuery(newContext, stack, expr);
    queryBlock.setRoot(child);

    // a table subquery should be dealt as a relation.
    TableSubQueryNode node = ctx.plan.createNode(TableSubQueryNode.class);
<<<<<<< HEAD
    node.init(CatalogUtil.buildFQName(ctx.session.getCurrentDatabase(), expr.getName()), child);
    ctx.queryBlock.addRelation(node);
=======
    node.init(CatalogUtil.buildFQName(ctx.queryContext.getCurrentDatabase(), expr.getName()), child);
    ctx.currentBlock.addRelation(node);
>>>>>>> fbf71668
    return node;
  }

  ///////////////////////////////////////////////////////////////////////////////////////////////////////////
  // Data Definition Language Section
  ///////////////////////////////////////////////////////////////////////////////////////////////////////////

  @Override
  public LogicalNode visitCreateDatabase(LogicalPlanner.PlanContext ctx, Stack<Expr> stack, CreateDatabase expr)
      throws PlanningException {
    CreateDatabaseNode createDatabaseNode = ctx.plan.createNode(CreateDatabaseNode.class);
    return createDatabaseNode;
  }

  @Override
  public LogicalNode visitDropDatabase(LogicalPlanner.PlanContext ctx, Stack<Expr> stack, DropDatabase expr)
      throws PlanningException {
    DropDatabaseNode dropDatabaseNode = ctx.plan.createNode(DropDatabaseNode.class);
    return dropDatabaseNode;
  }

  @Override
  public LogicalNode visitCreateTable(LogicalPlanner.PlanContext ctx, Stack<Expr> stack, CreateTable expr)
      throws PlanningException {

    CreateTableNode createTableNode = ctx.plan.createNode(CreateTableNode.class);

    if (expr.hasSubQuery()) {
      stack.push(expr);
      visit(ctx, stack, expr.getSubQuery());
      stack.pop();
    }

    return createTableNode;
  }

  @Override
  public LogicalNode visitDropTable(LogicalPlanner.PlanContext ctx, Stack<Expr> stack, DropTable expr)
      throws PlanningException {
    DropTableNode dropTable = ctx.plan.createNode(DropTableNode.class);
    return dropTable;
  }

  @Override
  public LogicalNode visitAlterTablespace(LogicalPlanner.PlanContext ctx, Stack<Expr> stack, AlterTablespace expr)
      throws PlanningException {
    AlterTablespaceNode alterTablespace = ctx.plan.createNode(AlterTablespaceNode.class);
    return alterTablespace;
  }

  @Override
  public LogicalNode visitAlterTable(LogicalPlanner.PlanContext ctx, Stack<Expr> stack, AlterTable expr)
      throws PlanningException {
    AlterTableNode alterTableNode = ctx.plan.createNode(AlterTableNode.class);
    return alterTableNode;
  }

  @Override
  public LogicalNode visitTruncateTable(LogicalPlanner.PlanContext ctx, Stack<Expr> stack, TruncateTable expr)
      throws PlanningException {
    TruncateTableNode truncateTableNode = ctx.plan.createNode(TruncateTableNode.class);
    return truncateTableNode;
  }

  ///////////////////////////////////////////////////////////////////////////////////////////////////////////
  // Insert or Update Section
  ///////////////////////////////////////////////////////////////////////////////////////////////////////////

  public LogicalNode visitInsert(LogicalPlanner.PlanContext ctx, Stack<Expr> stack, Insert expr)
      throws PlanningException {
    LogicalNode child = super.visitInsert(ctx, stack, expr);

    InsertNode insertNode = new InsertNode(ctx.plan.newPID());
    insertNode.setInSchema(child.getOutSchema());
    insertNode.setOutSchema(child.getOutSchema());
    return insertNode;
  }

  class NameRefInSelectListNormalizer extends SimpleAlgebraVisitor<LogicalPlanner.PlanContext, Object> {
    @Override
    public Expr visitColumnReference(LogicalPlanner.PlanContext ctx, Stack<Expr> stack, ColumnReferenceExpr expr)
        throws PlanningException {

      String normalized = NameResolver.resolve(ctx.plan, ctx.queryBlock, expr,
      NameResolvingMode.RELS_ONLY).getQualifiedName();
      expr.setName(normalized);

      return expr;
    }
  }
}<|MERGE_RESOLUTION|>--- conflicted
+++ resolved
@@ -42,27 +42,6 @@
   private TypeDeterminant typeDeterminant;
   private ExprAnnotator annotator;
 
-<<<<<<< HEAD
-=======
-  public static class PreprocessContext {
-    public QueryContext queryContext;
-    public LogicalPlan plan;
-    public LogicalPlan.QueryBlock currentBlock;
-
-    public PreprocessContext(QueryContext queryContext, LogicalPlan plan, LogicalPlan.QueryBlock currentBlock) {
-      this.queryContext = queryContext;
-      this.plan = plan;
-      this.currentBlock = currentBlock;
-    }
-
-    public PreprocessContext(PreprocessContext context, LogicalPlan.QueryBlock currentBlock) {
-      this.queryContext = context.queryContext;
-      this.plan = context.plan;
-      this.currentBlock = currentBlock;
-    }
-  }
-
->>>>>>> fbf71668
   /** Catalog service */
   private CatalogService catalog;
 
@@ -402,13 +381,8 @@
 
     // a table subquery should be dealt as a relation.
     TableSubQueryNode node = ctx.plan.createNode(TableSubQueryNode.class);
-<<<<<<< HEAD
-    node.init(CatalogUtil.buildFQName(ctx.session.getCurrentDatabase(), expr.getName()), child);
+    node.init(CatalogUtil.buildFQName(ctx.queryContext.getCurrentDatabase(), expr.getName()), child);
     ctx.queryBlock.addRelation(node);
-=======
-    node.init(CatalogUtil.buildFQName(ctx.queryContext.getCurrentDatabase(), expr.getName()), child);
-    ctx.currentBlock.addRelation(node);
->>>>>>> fbf71668
     return node;
   }
 
