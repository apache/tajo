--- conflicted
+++ resolved
@@ -26,7 +26,6 @@
 import org.apache.tajo.datum.Datum;
 import org.apache.tajo.engine.planner.Target;
 import org.apache.tajo.exception.InternalException;
-import org.apache.tajo.exception.UnimplementedException;
 import org.apache.tajo.util.TUtil;
 
 import java.util.*;
@@ -232,11 +231,7 @@
     if (expr instanceof BinaryEval) {
       boolean joinComparator;
       if (includeThetaJoin) {
-<<<<<<< HEAD
-        joinComparator = AlgebraicUtil.isComparisonOperator(expr);
-=======
         joinComparator = EvalType.isComparisonOperator(expr);
->>>>>>> 08bcc2d8
       } else {
         joinComparator = expr.getType() == EvalType.EQUAL;
       }
