--- conflicted
+++ resolved
@@ -237,10 +237,6 @@
     return exprSet.contains(target);
   }
 
-  public static boolean isJoinQual(EvalNode expr, boolean includeThetaJoin) {
-    return isJoinQual(null, expr, includeThetaJoin);
-  }
-
   /**
    * If a given expression is join condition, it returns TRUE. Otherwise, it returns FALSE.
    *
@@ -259,6 +255,29 @@
    *                         Otherwise, it only returns equi-join conditions.
    * @return True if it is join condition.
    */
+  public static boolean isJoinQual(EvalNode expr, boolean includeThetaJoin) {
+    return isJoinQual(null, expr, includeThetaJoin);
+  }
+
+  /**
+   * If a given expression is join condition, it returns TRUE. Otherwise, it returns FALSE.
+   *
+   * If three conditions are satisfied, we can recognize the expression as a equi join condition.
+   * <ol>
+   *   <li>An expression is an equal comparison expression.</li>
+   *   <li>Both terms in an expression are column references.</li>
+   *   <li>Both column references point come from different tables</li>
+   * </ol>
+   *
+   * For theta join condition, we will use "an expression is a predicate including column references which come
+   * from different two tables" instead of the first rule.
+   *
+   * @param block if block is not null, it tracks the lineage of aliased name derived from complex expressions.
+   * @param expr EvalNode to be evaluated
+   * @param includeThetaJoin If true, it will return equi as well as non-equi join conditions.
+   *                         Otherwise, it only returns equi-join conditions.
+   * @return True if it is join condition.
+   */
   public static boolean isJoinQual(@Nullable LogicalPlan.QueryBlock block, EvalNode expr, boolean includeThetaJoin) {
 
     if (expr instanceof BinaryEval) {
@@ -272,76 +291,53 @@
       BinaryEval binaryEval = (BinaryEval) expr;
       boolean isBothTermFields = isSingleColumn(binaryEval.getLeftExpr()) && isSingleColumn(binaryEval.getRightExpr());
 
-<<<<<<< HEAD
       Set<Column> leftColumns = EvalTreeUtil.findUniqueColumns(binaryEval.getLeftExpr());
       Set<Column> rightColumns = EvalTreeUtil.findUniqueColumns(binaryEval.getRightExpr());
 
-      boolean ensureColumnsOFDifferentTables = false;
-
-      if (leftColumns.size() == 1 && rightColumns.size() == 1) {
+      boolean ensureColumnsOfDifferentTables = false;
+
+      if (leftColumns.size() == 1 && rightColumns.size() == 1) { // ensure there is only one column of each table
         Column leftColumn = leftColumns.iterator().next();
         Column rightColumn = rightColumns.iterator().next();
 
         String leftQualifier = CatalogUtil.extractQualifier(leftColumn.getQualifiedName());
         String rightQualifier = CatalogUtil.extractQualifier(rightColumn.getQualifiedName());
 
+        // if block is given, it will track an original expression of each term in order to decide whether
+        // this expression is a join condition, or not.
         if (block != null) {
           boolean leftQualified = CatalogUtil.isFQColumnName(leftColumn.getQualifiedName());
           boolean rightQualified = CatalogUtil.isFQColumnName(rightColumn.getQualifiedName());
 
-          if (!leftQualified) {
+          if (!leftQualified) { // if left one is aliased name
+
+            // getting original expression of left term
             NamedExpr rawExpr = block.getNamedExprsManager().getNamedExpr(leftColumn.getQualifiedName());
             Set<ColumnReferenceExpr> foundColumns = ExprFinder.finds(rawExpr.getExpr(), OpType.Column);
 
-            if (foundColumns.size() > 0) {
+            // ensure there is only one column of an original expression
+            if (foundColumns.size() == 1) {
               leftQualifier = CatalogUtil.extractQualifier(foundColumns.iterator().next().getCanonicalName());
             }
           }
-          if (!rightQualified) {
+          if (!rightQualified) { // if right one is aliased name
+
+            // getting original expression of right term
             NamedExpr rawExpr = block.getNamedExprsManager().getNamedExpr(rightColumn.getQualifiedName());
             Set<ColumnReferenceExpr> foundColumns = ExprFinder.finds(rawExpr.getExpr(), OpType.Column);
 
-            if (foundColumns.size() > 0) {
+            // ensure there is only one column of an original expression
+            if (foundColumns.size() == 1) {
               rightQualifier = CatalogUtil.extractQualifier(foundColumns.iterator().next().getCanonicalName());
             }
           }
         }
 
-        ensureColumnsOFDifferentTables = !leftQualifier.equals(rightQualifier);
-=======
-      // If there is a filter using constants, we can't find unique column name as follows:
-      // ex) select * from lineitem where l_orderkey = 2;
-      // In this case, we may find NoSuchElementException because iterator has not any elements.
-      // Thus, we should find whether iterator has one more elements.
-      String leftQualifier = "", rightQualifier = "";
-      if (EvalTreeUtil.findUniqueColumns(binaryEval.getLeftExpr()).iterator().hasNext()) {
-        Column leftColumn = EvalTreeUtil.findUniqueColumns(binaryEval.getLeftExpr()).iterator().next();
-        leftQualifier = leftColumn.getQualifiedName();
-      }
-
-      if (EvalTreeUtil.findUniqueColumns(binaryEval.getRightExpr()).iterator().hasNext()) {
-        Column rightColumn = EvalTreeUtil.findUniqueColumns(binaryEval.getRightExpr()).iterator().next();
-        rightQualifier = rightColumn.getQualifiedName();
-      }
-
-      String extractLeftQualifier = CatalogUtil.extractQualifier(leftQualifier);
-      String extractRightQualifier = CatalogUtil.extractQualifier(rightQualifier);
-      boolean isDifferentTables = false;
-
-      // If there are column alias and some functions, extracted qualifier will be empty data as follows:
-      // ex) select   n1.n_nationkey,   substr(n1.n_name, 1, 4) name1,   substr(n2.n_name, 1, 4) name2
-      //     from nation n1 join nation n2 on substr(n1.n_name, 1, 4) = substr(n2.n_name, 1, 4)
-      //     order by n1.n_nationkey;
-      // Thus, we can't check whether join tables used different tables.
-      if (extractLeftQualifier.equals("") && extractRightQualifier.equals("")) {
-        isDifferentTables = true;
-      } else {
-        isDifferentTables = !(CatalogUtil.extractQualifier(leftQualifier).
-            equals(CatalogUtil.extractQualifier(rightQualifier)));
->>>>>>> b16d13ad
-      }
-
-      return joinComparator && isBothTermFields && ensureColumnsOFDifferentTables;
+        // if columns of both term is different to each other, it will be true.
+        ensureColumnsOfDifferentTables = !leftQualifier.equals(rightQualifier);
+      }
+
+      return joinComparator && isBothTermFields && ensureColumnsOfDifferentTables;
     } else {
       return false;
     }
