--- conflicted
+++ resolved
@@ -225,16 +225,6 @@
 
   public Expr visitInsert(Context context, Stack<Expr> stack, Insert expr) throws PlanningException {
     Expr child = super.visitInsert(context, stack, expr);
-<<<<<<< HEAD
-
-//    if (!expr.isOverwrite()) {
-//      context.state.addVerification("INSERT INTO statement is not supported yet.");
-//    }
-=======
-    if (!expr.isOverwrite()) {
-      context.state.addVerification("INSERT INTO statement is not supported yet.");
-    }
->>>>>>> 0a39818f
 
     if (expr.hasTableName()) {
       assertRelationExistence(context, expr.getTableName());
