/**
 * Licensed to the Apache Software Foundation (ASF) under one
 * or more contributor license agreements.  See the NOTICE file
 * distributed with this work for additional information
 * regarding copyright ownership.  The ASF licenses this file
 * to you under the Apache License, Version 2.0 (the
 * "License"); you may not use this file except in compliance
 * with the License.  You may obtain a copy of the License at
 *
 *     http://www.apache.org/licenses/LICENSE-2.0
 *
 * Unless required by applicable law or agreed to in writing, software
 * distributed under the License is distributed on an "AS IS" BASIS,
 * WITHOUT WARRANTIES OR CONDITIONS OF ANY KIND, either express or implied.
 * See the License for the specific language governing permissions and
 * limitations under the License.
 */

package org.apache.tajo.engine.planner;

import org.apache.tajo.algebra.*;

import java.util.Stack;

public interface AlgebraVisitor<CONTEXT, RESULT> {
  // Relational Operators
  RESULT visitProjection(CONTEXT ctx, Stack<Expr> stack, Projection expr) throws PlanningException;
  RESULT visitLimit(CONTEXT ctx, Stack<Expr> stack, Limit expr) throws PlanningException;
  RESULT visitSort(CONTEXT ctx, Stack<Expr> stack, Sort expr) throws PlanningException;
  RESULT visitHaving(CONTEXT ctx, Stack<Expr> stack, Having expr) throws PlanningException;
  RESULT visitGroupBy(CONTEXT ctx, Stack<Expr> stack, Aggregation expr) throws PlanningException;
  RESULT visitJoin(CONTEXT ctx, Stack<Expr> stack, Join expr) throws PlanningException;
  RESULT visitFilter(CONTEXT ctx, Stack<Expr> stack, Selection expr) throws PlanningException;
  RESULT visitUnion(CONTEXT ctx, Stack<Expr> stack, SetOperation expr) throws PlanningException;
  RESULT visitExcept(CONTEXT ctx, Stack<Expr> stack, SetOperation expr) throws PlanningException;
  RESULT visitIntersect(CONTEXT ctx, Stack<Expr> stack, SetOperation expr) throws PlanningException;
  RESULT visitSimpleTableSubQuery(CONTEXT ctx, Stack<Expr> stack, SimpleTableSubQuery expr) throws PlanningException;
  RESULT visitTableSubQuery(CONTEXT ctx, Stack<Expr> stack, TablePrimarySubQuery expr) throws PlanningException;
  RESULT visitRelationList(CONTEXT ctx, Stack<Expr> stack, RelationList expr) throws PlanningException;
  RESULT visitRelation(CONTEXT ctx, Stack<Expr> stack, Relation expr) throws PlanningException;
  RESULT visitScalarSubQuery(CONTEXT ctx, Stack<Expr> stack, ScalarSubQuery expr) throws PlanningException;
  RESULT visitExplain(CONTEXT ctx, Stack<Expr> stack, Explain expr) throws PlanningException;

  // Data definition language
  RESULT visitCreateDatabase(CONTEXT ctx, Stack<Expr> stack, CreateDatabase expr) throws PlanningException;
  RESULT visitDropDatabase(CONTEXT ctx, Stack<Expr> stack, DropDatabase expr) throws PlanningException;
  RESULT visitCreateTable(CONTEXT ctx, Stack<Expr> stack, CreateTable expr) throws PlanningException;
  RESULT visitDropTable(CONTEXT ctx, Stack<Expr> stack, DropTable expr) throws PlanningException;
  RESULT visitAlterTablespace(CONTEXT ctx, Stack<Expr> stack, AlterTablespace expr) throws PlanningException;
  RESULT visitAlterTable(CONTEXT ctx, Stack<Expr> stack, AlterTable expr) throws PlanningException;
<<<<<<< HEAD
  RESULT visitCreateIndex(CONTEXT ctx, Stack<Expr> stack, CreateIndex expr) throws PlanningException;
=======
  RESULT visitTruncateTable(CONTEXT ctx, Stack<Expr> stack, TruncateTable expr) throws PlanningException;
>>>>>>> 500c683b

    // Insert or Update
  RESULT visitInsert(CONTEXT ctx, Stack<Expr> stack, Insert expr) throws PlanningException;

  // Logical operators
  RESULT visitAnd(CONTEXT ctx, Stack<Expr> stack, BinaryOperator expr) throws PlanningException;
  RESULT visitOr(CONTEXT ctx, Stack<Expr> stack, BinaryOperator expr) throws PlanningException;
  RESULT visitNot(CONTEXT ctx, Stack<Expr> stack, NotExpr expr) throws PlanningException;

  // comparison predicates
  RESULT visitEquals(CONTEXT ctx, Stack<Expr> stack, BinaryOperator expr) throws PlanningException;
  RESULT visitNotEquals(CONTEXT ctx, Stack<Expr> stack, BinaryOperator expr) throws PlanningException;
  RESULT visitLessThan(CONTEXT ctx, Stack<Expr> stack, BinaryOperator expr) throws PlanningException;
  RESULT visitLessThanOrEquals(CONTEXT ctx, Stack<Expr> stack, BinaryOperator expr) throws PlanningException;
  RESULT visitGreaterThan(CONTEXT ctx, Stack<Expr> stack, BinaryOperator expr) throws PlanningException;
  RESULT visitGreaterThanOrEquals(CONTEXT ctx, Stack<Expr> stack, BinaryOperator expr) throws PlanningException;

  // Other Predicates
  RESULT visitBetween(CONTEXT ctx, Stack<Expr> stack, BetweenPredicate expr) throws PlanningException;
  RESULT visitCaseWhen(CONTEXT ctx, Stack<Expr> stack, CaseWhenPredicate expr) throws PlanningException;
  RESULT visitIsNullPredicate(CONTEXT ctx, Stack<Expr> stack, IsNullPredicate expr) throws PlanningException;
  RESULT visitInPredicate(CONTEXT ctx, Stack<Expr> stack, InPredicate expr) throws PlanningException;
  RESULT visitValueListExpr(CONTEXT ctx, Stack<Expr> stack, ValueListExpr expr) throws PlanningException;
  RESULT visitExistsPredicate(CONTEXT ctx, Stack<Expr> stack, ExistsPredicate expr) throws PlanningException;

  // String Operator or Pattern Matching Predicates
  RESULT visitLikePredicate(CONTEXT ctx, Stack<Expr> stack, PatternMatchPredicate expr) throws PlanningException;
  RESULT visitSimilarToPredicate(CONTEXT ctx, Stack<Expr> stack, PatternMatchPredicate expr) throws PlanningException;
  RESULT visitRegexpPredicate(CONTEXT ctx, Stack<Expr> stack, PatternMatchPredicate expr) throws PlanningException;
  RESULT visitConcatenate(CONTEXT ctx, Stack<Expr> stack, BinaryOperator expr) throws PlanningException;

  // arithmetic operators
  RESULT visitPlus(CONTEXT ctx, Stack<Expr> stack, BinaryOperator expr) throws PlanningException;
  RESULT visitMinus(CONTEXT ctx, Stack<Expr> stack, BinaryOperator expr) throws PlanningException;
  RESULT visitMultiply(CONTEXT ctx, Stack<Expr> stack, BinaryOperator expr) throws PlanningException;
  RESULT visitDivide(CONTEXT ctx, Stack<Expr> stack, BinaryOperator expr) throws PlanningException;
  RESULT visitModular(CONTEXT ctx, Stack<Expr> stack, BinaryOperator expr) throws PlanningException;

  // other expressions
  RESULT visitSign(CONTEXT ctx, Stack<Expr> stack, SignedExpr expr) throws PlanningException;
  RESULT visitColumnReference(CONTEXT ctx, Stack<Expr> stack, ColumnReferenceExpr expr) throws PlanningException;
  RESULT visitTargetExpr(CONTEXT ctx, Stack<Expr> stack, NamedExpr expr) throws PlanningException;
  RESULT visitFunction(CONTEXT ctx, Stack<Expr> stack, FunctionExpr expr) throws PlanningException;
  RESULT visitQualifiedAsterisk(CONTEXT ctx, Stack<Expr> stack, QualifiedAsteriskExpr expr) throws PlanningException;

  // set functions
  RESULT visitCountRowsFunction(CONTEXT ctx, Stack<Expr> stack, CountRowsFunctionExpr expr) throws PlanningException;
  RESULT visitGeneralSetFunction(CONTEXT ctx, Stack<Expr> stack, GeneralSetFunctionExpr expr)
      throws PlanningException;

  // Literal
  RESULT visitCastExpr(CONTEXT ctx, Stack<Expr> stack, CastExpr expr) throws PlanningException;

  RESULT visitDataType(CONTEXT ctx, Stack<Expr> stack, DataTypeExpr expr) throws PlanningException;
  RESULT visitLiteral(CONTEXT ctx, Stack<Expr> stack, LiteralValue expr) throws PlanningException;
  RESULT visitNullLiteral(CONTEXT ctx, Stack<Expr> stack, NullLiteral expr) throws PlanningException;
  RESULT visitTimestampLiteral(CONTEXT ctx, Stack<Expr> stack, TimestampLiteral expr) throws PlanningException;
  RESULT visitIntervalLiteral(CONTEXT ctx, Stack<Expr> stack, IntervalLiteral expr) throws PlanningException;
  RESULT visitTimeLiteral(CONTEXT ctx, Stack<Expr> stack, TimeLiteral expr) throws PlanningException;
  RESULT visitDateLiteral(CONTEXT ctx, Stack<Expr> stack, DateLiteral expr) throws PlanningException;
}<|MERGE_RESOLUTION|>--- conflicted
+++ resolved
@@ -48,11 +48,8 @@
   RESULT visitDropTable(CONTEXT ctx, Stack<Expr> stack, DropTable expr) throws PlanningException;
   RESULT visitAlterTablespace(CONTEXT ctx, Stack<Expr> stack, AlterTablespace expr) throws PlanningException;
   RESULT visitAlterTable(CONTEXT ctx, Stack<Expr> stack, AlterTable expr) throws PlanningException;
-<<<<<<< HEAD
   RESULT visitCreateIndex(CONTEXT ctx, Stack<Expr> stack, CreateIndex expr) throws PlanningException;
-=======
   RESULT visitTruncateTable(CONTEXT ctx, Stack<Expr> stack, TruncateTable expr) throws PlanningException;
->>>>>>> 500c683b
 
     // Insert or Update
   RESULT visitInsert(CONTEXT ctx, Stack<Expr> stack, Insert expr) throws PlanningException;
