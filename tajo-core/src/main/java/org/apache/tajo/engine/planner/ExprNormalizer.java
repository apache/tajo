--- conflicted
+++ resolved
@@ -19,12 +19,14 @@
 package org.apache.tajo.engine.planner;
 
 import com.google.common.collect.Sets;
+import com.google.common.collect.Sets;
 import org.apache.tajo.algebra.*;
 import org.apache.tajo.catalog.CatalogUtil;
 import org.apache.tajo.engine.exception.NoSuchColumnException;
 
 import java.util.ArrayList;
 import java.util.List;
+import java.util.Set;
 import java.util.Set;
 import java.util.Stack;
 
@@ -89,15 +91,10 @@
                    // function.
     List<NamedExpr> aggExprs = new ArrayList<NamedExpr>(); // aggregation functions
     List<NamedExpr> scalarExprs = new ArrayList<NamedExpr>(); // scalar expressions which can be referred
-
-<<<<<<< HEAD
-    List<NamedExpr> windowAggExprs = new ArrayList<NamedExpr>(); // scalar expressions which can be referred
+    List<NamedExpr> windowAggExprs = new ArrayList<NamedExpr>(); // window expressions which can be referred
     Set<WindowSpecReferences> windowSpecs = Sets.newLinkedHashSet();
 
-    private ExprNormalizedResult(LogicalPlanner.PlanContext context) {
-=======
     private ExprNormalizedResult(LogicalPlanner.PlanContext context, boolean tryBinaryCommonTermsElimination) {
->>>>>>> 38f1a573
       this.plan = context.plan;
       this.block = context.queryBlock;
       this.tryBinaryCommonTermsElimination = tryBinaryCommonTermsElimination;
