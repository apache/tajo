--- conflicted
+++ resolved
@@ -54,11 +54,8 @@
   DROP_TABLE(DropTableNode.class),
   ALTER_TABLESPACE (AlterTablespaceNode.class),
   ALTER_TABLE (AlterTableNode.class),
-<<<<<<< HEAD
-  CREATE_INDEX(CreateIndexNode.class);
-=======
+  CREATE_INDEX(CreateIndexNode.class),
   TRUNCATE_TABLE (TruncateTableNode.class);
->>>>>>> 500c683b
 
   private final Class<? extends LogicalNode> baseClass;
 
