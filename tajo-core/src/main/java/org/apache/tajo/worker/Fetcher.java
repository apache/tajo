--- conflicted
+++ resolved
@@ -158,43 +158,6 @@
         timer.stop();
       }
     }
-
-//    URL url = new URL(uri.toString());
-//    HttpURLConnection conn = (HttpURLConnection) url.openConnection();
-//    conn.connect();
-//    int length = conn.getContentLength();
-//    byte[] byteArr = new byte[1024 * 1024];
-//    InputStream in = null;
-//    BufferedOutputStream out = null;
-//    try {
-//      out = new BufferedOutputStream(new FileOutputStream(file));
-//      in = conn.getInputStream();
-//      int readBytes = 0;
-//      int totalReadBytes = 0;
-//      while ((readBytes = in.read(byteArr)) > 0) {
-//        out.write(byteArr, 0, readBytes);
-//        totalReadBytes += readBytes;
-//        if (totalReadBytes >= length) {
-//          break;
-//        }
-//      }
-//      state = TajoProtos.FetcherState.FETCH_FINISHED;
-//    } catch (Exception e) {
-//      state = FetcherState.FETCH_FAILED;
-//    } finally {
-//      if (in != null) {
-//        in.close();
-//      }
-//      if (conn != null) {
-//        conn.disconnect();
-//      }
-//      if (out != null) {
-//        out.close();
-//      }
-//      this.finishTime = System.currentTimeMillis();
-//      LOG.fatal("Fetcher finished: " + (this.finishTime - this.startTime) + " ms, len=" + length);
-//    }
-//    return file;
   }
 
   public URI getURI() {
@@ -215,6 +178,7 @@
     @Override
     public void messageReceived(ChannelHandlerContext ctx, MessageEvent e)
         throws Exception {
+
       messageReceiveCount++;
       try {
         if (!readingChunks && e.getMessage() instanceof HttpResponse) {
@@ -278,7 +242,6 @@
         if(raf != null) {
           fileLen = file.length();
         }
-<<<<<<< HEAD
         if (!readingChunks) {
           if (fileLen == length) {
             LOG.info("Data fetch is done (total received bytes: " + fileLen
@@ -290,12 +253,6 @@
             LOG.info("Data fetch is done, but cannot get all data "
                 + "(received/total: " + fileLen + "/" + length + ")");
           }
-=======
-
-        if(fileLen == length){
-          finishTime = System.currentTimeMillis();
-          state = TajoProtos.FetcherState.FETCH_FINISHED;
->>>>>>> 242d6ad6
         }
       }
     }
