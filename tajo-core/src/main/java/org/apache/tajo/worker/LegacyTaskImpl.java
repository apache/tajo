/**
 * Licensed to the Apache Software Foundation (ASF) under one
 * or more contributor license agreements.  See the NOTICE file
 * distributed with this work for additional information
 * regarding copyright ownership.  The ASF licenses this file
 * to you under the Apache License, Version 2.0 (the
 * "License"); you may not use this file except in compliance
 * with the License.  You may obtain a copy of the License at
 *
 *     http://www.apache.org/licenses/LICENSE-2.0
 *
 * Unless required by applicable law or agreed to in writing, software
 * distributed under the License is distributed on an "AS IS" BASIS,
 * WITHOUT WARRANTIES OR CONDITIONS OF ANY KIND, either express or implied.
 * See the License for the specific language governing permissions and
 * limitations under the License.
 */

package org.apache.tajo.worker;

import com.google.common.annotations.VisibleForTesting;
import com.google.common.collect.Lists;
import com.google.common.collect.Maps;
import io.netty.handler.codec.http.QueryStringDecoder;
import org.apache.commons.lang.exception.ExceptionUtils;
import org.apache.commons.logging.Log;
import org.apache.commons.logging.LogFactory;
import org.apache.hadoop.conf.Configuration;
import org.apache.hadoop.fs.CommonConfigurationKeysPublic;
import org.apache.hadoop.fs.FileStatus;
import org.apache.hadoop.fs.FileSystem;
import org.apache.hadoop.fs.Path;
import org.apache.tajo.TajoConstants;
import org.apache.tajo.TajoProtos;
import org.apache.tajo.TajoProtos.TaskAttemptState;
import org.apache.tajo.TaskAttemptId;
import org.apache.tajo.catalog.Schema;
import org.apache.tajo.catalog.TableDesc;
import org.apache.tajo.catalog.TableMeta;
import org.apache.tajo.catalog.proto.CatalogProtos;
import org.apache.tajo.catalog.statistics.TableStats;
import org.apache.tajo.conf.TajoConf;
import org.apache.tajo.engine.planner.physical.PhysicalExec;
import org.apache.tajo.engine.query.QueryContext;
import org.apache.tajo.engine.query.TaskRequest;
import org.apache.tajo.ipc.QueryMasterProtocol;
import org.apache.tajo.ipc.TajoWorkerProtocol.*;
import org.apache.tajo.ipc.TajoWorkerProtocol.EnforceProperty.EnforceType;
import org.apache.tajo.master.cluster.WorkerConnectionInfo;
import org.apache.tajo.plan.function.python.TajoScriptEngine;
import org.apache.tajo.plan.logical.*;
import org.apache.tajo.plan.serder.LogicalNodeDeserializer;
import org.apache.tajo.plan.util.PlannerUtil;
import org.apache.tajo.pullserver.TajoPullServerService;
import org.apache.tajo.pullserver.retriever.FileChunk;
import org.apache.tajo.rpc.NullCallback;
import org.apache.tajo.storage.*;
import org.apache.tajo.storage.fragment.FileFragment;
import org.apache.tajo.util.NetUtils;

import java.io.File;
import java.io.IOException;
import java.net.InetAddress;
import java.net.URI;
import java.util.*;
import java.util.Map.Entry;
import java.util.concurrent.ExecutorService;

import static org.apache.tajo.catalog.proto.CatalogProtos.FragmentProto;
import static org.apache.tajo.plan.serder.PlanProto.ShuffleType;

@Deprecated
public class LegacyTaskImpl implements Task {
  private static final Log LOG = LogFactory.getLog(LegacyTaskImpl.class);
  private static final float FETCHER_PROGRESS = 0.5f;

  private final TajoConf systemConf;
  private final QueryContext queryContext;
  private final ExecutionBlockContext executionBlockContext;
  private final String taskRunnerId;

  private final Path taskDir;
  private final TaskRequest request;
  private TaskAttemptContext context;
  private List<Fetcher> fetcherRunners;
  private LogicalNode plan;
  private final Map<String, TableDesc> descs = Maps.newHashMap();
  private PhysicalExec executor;
  private boolean interQuery;
  private Path inputTableBaseDir;

  private long startTime;
  private long finishTime;

  private final TableStats inputStats;
  private List<FileChunk> localChunks;

  // TODO - to be refactored
  private ShuffleType shuffleType = null;
  private Schema finalSchema = null;
  private TupleComparator sortComp = null;

  public LegacyTaskImpl(String taskRunnerId,
                        Path baseDir,
                        TaskAttemptId taskId,
                        final ExecutionBlockContext executionBlockContext,
                        final TaskRequest request) throws IOException {
    this(taskRunnerId, baseDir, taskId, executionBlockContext.getConf(), executionBlockContext, request);
  }

  public LegacyTaskImpl(String taskRunnerId,
                        Path baseDir,
                        TaskAttemptId taskId,
                        TajoConf conf,
                        final ExecutionBlockContext executionBlockContext,
                        final TaskRequest request) throws IOException {
    this.taskRunnerId = taskRunnerId;
    this.request = request;

    this.systemConf = conf;
    this.queryContext = request.getQueryContext(systemConf);
    this.executionBlockContext = executionBlockContext;
    this.taskDir = StorageUtil.concatPath(baseDir,
        taskId.getTaskId().getId() + "_" + taskId.getId());

    this.context = new TaskAttemptContext(queryContext, executionBlockContext, taskId,
        request.getFragments().toArray(new FragmentProto[request.getFragments().size()]), taskDir);
    this.context.setDataChannel(request.getDataChannel());
    this.context.setEnforcer(request.getEnforcer());
    this.context.setState(TaskAttemptState.TA_PENDING);
    this.inputStats = new TableStats();
    this.fetcherRunners = Lists.newArrayList();
  }

  public void initPlan() throws IOException {
    plan = LogicalNodeDeserializer.deserialize(queryContext, context.getEvalContext(), request.getPlan());
    updateDescsForScanNodes(NodeType.SCAN);
    updateDescsForScanNodes(NodeType.PARTITIONS_SCAN);
    updateDescsForScanNodes(NodeType.INDEX_SCAN);

    interQuery = request.getProto().getInterQuery();
    if (interQuery) {
      context.setInterQuery();
      this.shuffleType = context.getDataChannel().getShuffleType();

      if (shuffleType == ShuffleType.RANGE_SHUFFLE) {
        SortNode sortNode = PlannerUtil.findTopNode(plan, NodeType.SORT);
        this.finalSchema = PlannerUtil.sortSpecsToSchema(sortNode.getSortKeys());
        this.sortComp = new BaseTupleComparator(finalSchema, sortNode.getSortKeys());
      }
    } else {
<<<<<<< HEAD
      Path outFilePath;
      if (queryContext.isCreateIndex()) {
        outFilePath = StorageUtil.concatPath(queryContext.getStagingDir(), TajoConstants.RESULT_DIR_NAME,
            context.getUniqueKeyFromFragments());
      } else {
        outFilePath = ((FileTablespace) TableSpaceManager.getFileStorageManager(systemConf))
            .getAppenderFilePath(getId(), queryContext.getStagingDir());
      }
=======
      Path outFilePath = ((FileTablespace) TablespaceManager.get(queryContext.getStagingDir().toUri()).get())
          .getAppenderFilePath(getId(), queryContext.getStagingDir());
>>>>>>> 17dfe86c
      LOG.info("Output File Path: " + outFilePath);
      context.setOutputPath(outFilePath);
    }

    this.localChunks = Collections.synchronizedList(new ArrayList<FileChunk>());
    LOG.info("==================================");
    LOG.info("* Stage " + request.getId() + " is initialized");
    LOG.info("* InterQuery: " + interQuery
        + (interQuery ? ", Use " + this.shuffleType + " shuffle" : "") +
        ", Fragments (num: " + request.getFragments().size() + ")" +
        ", Fetches (total:" + request.getFetches().size() + ") :");

    if(LOG.isDebugEnabled()) {
      for (FetchImpl f : request.getFetches()) {
        LOG.debug("Table Id: " + f.getName() + ", Simple URIs: " + f.getSimpleURIs());
      }
    }
    LOG.info("* Local task dir: " + taskDir);
    if(LOG.isDebugEnabled()) {
      LOG.debug("* plan:\n");
      LOG.debug(plan.toString());
    }
    LOG.info("==================================");
  }

  private void updateDescsForScanNodes(NodeType nodeType) {
    assert nodeType == NodeType.SCAN || nodeType == NodeType.PARTITIONS_SCAN || nodeType == NodeType.INDEX_SCAN;
    LogicalNode[] scanNodes = PlannerUtil.findAllNodes(plan, nodeType);
    if (scanNodes != null) {
      for (LogicalNode node : scanNodes) {
        ScanNode scanNode = (ScanNode) node;
        descs.put(scanNode.getCanonicalName(), scanNode.getTableDesc());
      }
    }
  }

  private void startScriptExecutors() throws IOException {
    for (TajoScriptEngine executor : context.getEvalContext().getAllScriptEngines()) {
      executor.start(systemConf);
    }
  }

  private void stopScriptExecutors() {
    for (TajoScriptEngine executor : context.getEvalContext().getAllScriptEngines()) {
      executor.shutdown();
    }
  }

  @Override
  public void init() throws IOException {
    initPlan();
    startScriptExecutors();

    if (context.getState() == TaskAttemptState.TA_PENDING) {
      // initialize a task temporal dir
      FileSystem localFS = executionBlockContext.getLocalFS();
      localFS.mkdirs(taskDir);

      if (request.getFetches().size() > 0) {
        inputTableBaseDir = localFS.makeQualified(
            executionBlockContext.getLocalDirAllocator().getLocalPathForWrite(
                getTaskAttemptDir(context.getTaskId()).toString(), systemConf));
        localFS.mkdirs(inputTableBaseDir);
        Path tableDir;
        for (String inputTable : context.getInputTables()) {
          tableDir = new Path(inputTableBaseDir, inputTable);
          if (!localFS.exists(tableDir)) {
            LOG.info("the directory is created  " + tableDir.toUri());
            localFS.mkdirs(tableDir);
          }
        }
      }
      // for localizing the intermediate data
      fetcherRunners.addAll(getFetchRunners(context, request.getFetches()));
    }
  }

  private TaskAttemptId getId() {
    return context.getTaskId();
  }

  public String toString() {
    return "queryId: " + this.getId() + " status: " + context.getState();
  }

  @Override
  public boolean isStopped() {
    return context.isStopped();
  }

  @Override
  public TaskAttemptContext getTaskContext() {
    return context;
  }

  @Override
  public ExecutionBlockContext getExecutionBlockContext() {
    return executionBlockContext;
  }

  @Override
  public boolean hasFetchPhase() {
    return fetcherRunners.size() > 0;
  }

  @Override
  public void fetch() {
    ExecutorService executorService = executionBlockContext.getTaskRunner(taskRunnerId).getFetchLauncher();
    for (Fetcher f : fetcherRunners) {
      executorService.submit(new FetchRunner(context, f));
    }
  }

  @Override
  public void kill() {
    stopScriptExecutors();
    context.setState(TaskAttemptState.TA_KILLED);
    context.stop();
  }

  @Override
  public void abort() {
    stopScriptExecutors();
    context.setState(TajoProtos.TaskAttemptState.TA_FAILED);
    context.stop();
  }

  @Override
  public TaskStatusProto getReport() {
    TaskStatusProto.Builder builder = TaskStatusProto.newBuilder();
    builder.setWorkerName(executionBlockContext.getWorkerContext().getConnectionInfo().getHostAndPeerRpcPort());
    builder.setId(context.getTaskId().getProto())
        .setProgress(context.getProgress())
        .setState(context.getState());

    builder.setInputStats(reloadInputStats());

    if (context.getResultStats() != null) {
      builder.setResultStats(context.getResultStats().getProto());
    }
    return builder.build();
  }

  @Override
  public boolean isProgressChanged() {
    return context.isProgressChanged();
  }

  @Override
  public void updateProgress() {
    if(context != null && context.isStopped()){
      return;
    }

    if (executor != null && context.getProgress() < 1.0f) {
      context.setExecutorProgress(executor.getProgress());
    }
  }

  private CatalogProtos.TableStatsProto reloadInputStats() {
    synchronized(inputStats) {
      if (this.executor == null) {
        return inputStats.getProto();
      }

      TableStats executorInputStats = this.executor.getInputStats();

      if (executorInputStats != null) {
        inputStats.setValues(executorInputStats);
      }
      return inputStats.getProto();
    }
  }

  private TaskCompletionReport getTaskCompletionReport() {
    TaskCompletionReport.Builder builder = TaskCompletionReport.newBuilder();
    builder.setId(context.getTaskId().getProto());

    builder.setInputStats(reloadInputStats());

    if (context.hasResultStats()) {
      builder.setResultStats(context.getResultStats().getProto());
    } else {
      builder.setResultStats(new TableStats().getProto());
    }

    Iterator<Entry<Integer, String>> it = context.getShuffleFileOutputs();
    if (it.hasNext()) {
      do {
        Entry<Integer, String> entry = it.next();
        ShuffleFileOutput.Builder part = ShuffleFileOutput.newBuilder();
        part.setPartId(entry.getKey());

        // Set output volume
        if (context.getPartitionOutputVolume() != null) {
          for (Entry<Integer, Long> e : context.getPartitionOutputVolume().entrySet()) {
            if (entry.getKey().equals(e.getKey())) {
              part.setVolume(e.getValue().longValue());
              break;
            }
          }
        }

        builder.addShuffleFileOutputs(part.build());
      } while (it.hasNext());
    }

    return builder.build();
  }

  private void waitForFetch() throws InterruptedException, IOException {
    context.getFetchLatch().await();
    LOG.info(context.getTaskId() + " All fetches are done!");
    Collection<String> inputs = Lists.newArrayList(context.getInputTables());

    // Get all broadcasted tables
    Set<String> broadcastTableNames = new HashSet<String>();
    List<EnforceProperty> broadcasts = context.getEnforcer().getEnforceProperties(EnforceType.BROADCAST);
    if (broadcasts != null) {
      for (EnforceProperty eachBroadcast : broadcasts) {
        broadcastTableNames.add(eachBroadcast.getBroadcast().getTableName());
      }
    }

    // localize the fetched data and skip the broadcast table
    for (String inputTable: inputs) {
      if (broadcastTableNames.contains(inputTable)) {
        continue;
      }
      File tableDir = new File(context.getFetchIn(), inputTable);
      FileFragment[] frags = localizeFetchedData(tableDir, inputTable, descs.get(inputTable).getMeta());
      context.updateAssignedFragments(inputTable, frags);
    }
  }

  @Override
  public void run() throws Exception {
    startTime = System.currentTimeMillis();
    Throwable error = null;
    try {
      if(!context.isStopped()) {
        context.setState(TaskAttemptState.TA_RUNNING);
        if (context.hasFetchPhase()) {
          // If the fetch is still in progress, the query unit must wait for
          // complete.
          waitForFetch();
          context.setFetcherProgress(FETCHER_PROGRESS);
          updateProgress();
        }

        this.executor = executionBlockContext.getTQueryEngine().
            createPlan(context, plan);
        this.executor.init();

        while(!context.isStopped() && executor.next() != null) {
        }
      }
    } catch (Throwable e) {
      error = e ;
      LOG.error(e.getMessage(), e);
      stopScriptExecutors();
      context.stop();
    } finally {
      if (executor != null) {
        try {
          executor.close();
          reloadInputStats();
        } catch (IOException e) {
          LOG.error(e, e);
        }
        this.executor = null;
      }

      executionBlockContext.completedTasksNum.incrementAndGet();
      context.getHashShuffleAppenderManager().finalizeTask(getId());

      QueryMasterProtocol.QueryMasterProtocolService.Interface queryMasterStub = executionBlockContext.getStub();
      if (context.isStopped()) {
        context.setExecutorProgress(0.0f);

        if (context.getState() == TaskAttemptState.TA_KILLED) {
          queryMasterStub.statusUpdate(null, getReport(), NullCallback.get());
          executionBlockContext.killedTasksNum.incrementAndGet();
        } else {
          context.setState(TaskAttemptState.TA_FAILED);
          TaskFatalErrorReport.Builder errorBuilder =
              TaskFatalErrorReport.newBuilder()
                  .setId(getId().getProto());
          if (error != null) {
            if (error.getMessage() == null) {
              errorBuilder.setErrorMessage(error.getClass().getCanonicalName());
            } else {
              errorBuilder.setErrorMessage(error.getMessage());
            }
            errorBuilder.setErrorTrace(ExceptionUtils.getStackTrace(error));
          }

          queryMasterStub.fatalError(null, errorBuilder.build(), NullCallback.get());
          executionBlockContext.failedTasksNum.incrementAndGet();
        }
      } else {
        // if successful
        context.stop();
        context.setProgress(1.0f);
        context.setState(TaskAttemptState.TA_SUCCEEDED);
        executionBlockContext.succeededTasksNum.incrementAndGet();

        TaskCompletionReport report = getTaskCompletionReport();
        queryMasterStub.done(null, report, NullCallback.get());
      }
      finishTime = System.currentTimeMillis();
      LOG.info(context.getTaskId() + " completed. " +
          "Worker's task counter - total:" + executionBlockContext.completedTasksNum.intValue() +
          ", succeeded: " + executionBlockContext.succeededTasksNum.intValue()
          + ", killed: " + executionBlockContext.killedTasksNum.intValue()
          + ", failed: " + executionBlockContext.failedTasksNum.intValue());
    }
  }

  @Override
  public void cleanup() {
    TaskHistory taskHistory = createTaskHistory();
    executionBlockContext.addTaskHistory(taskRunnerId, getId(), taskHistory);
    executionBlockContext.getTasks().remove(getId());

    fetcherRunners.clear();
    fetcherRunners = null;
    try {
      if(executor != null) {
        executor.close();
        executor = null;
      }
    } catch (IOException e) {
      LOG.fatal(e.getMessage(), e);
    }

    executionBlockContext.getWorkerContext().getTaskHistoryWriter().appendHistory(taskHistory);
    stopScriptExecutors();
  }

  public TaskHistory createTaskHistory() {
    TaskHistory taskHistory = null;
    try {
      taskHistory = new TaskHistory(context.getTaskId(), context.getState(), context.getProgress(),
          startTime, finishTime, reloadInputStats());

      if (context.getOutputPath() != null) {
        taskHistory.setOutputPath(context.getOutputPath().toString());
      }

      if (context.getWorkDir() != null) {
        taskHistory.setWorkingPath(context.getWorkDir().toString());
      }

      if (context.getResultStats() != null) {
        taskHistory.setOutputStats(context.getResultStats().getProto());
      }

      if (hasFetchPhase()) {
        taskHistory.setTotalFetchCount(fetcherRunners.size());
        int i = 0;
        FetcherHistoryProto.Builder builder = FetcherHistoryProto.newBuilder();
        for (Fetcher fetcher : fetcherRunners) {
          // TODO store the fetcher histories
          if (systemConf.getBoolVar(TajoConf.ConfVars.$DEBUG_ENABLED)) {
            builder.setStartTime(fetcher.getStartTime());
            builder.setFinishTime(fetcher.getFinishTime());
            builder.setFileLength(fetcher.getFileLen());
            builder.setMessageReceivedCount(fetcher.getMessageReceiveCount());
            builder.setState(fetcher.getState());

            taskHistory.addFetcherHistory(builder.build());
          }
          if (fetcher.getState() == TajoProtos.FetcherState.FETCH_FINISHED) i++;
        }
        taskHistory.setFinishedFetchCount(i);
      }
    } catch (Exception e) {
      LOG.warn(e.getMessage(), e);
    }

    return taskHistory;
  }

  public int hashCode() {
    return context.hashCode();
  }

  public boolean equals(Object obj) {
    if (obj instanceof LegacyTaskImpl) {
      LegacyTaskImpl other = (LegacyTaskImpl) obj;
      return this.context.equals(other.context);
    }
    return false;
  }

  private FileFragment[] localizeFetchedData(File file, String name, TableMeta meta)
      throws IOException {
    Configuration c = new Configuration(systemConf);
    c.set(CommonConfigurationKeysPublic.FS_DEFAULT_NAME_KEY, "file:///");
    FileSystem fs = FileSystem.get(c);
    Path tablePath = new Path(file.getAbsolutePath());

    List<FileFragment> listTablets = new ArrayList<FileFragment>();
    FileFragment tablet;

    FileStatus[] fileLists = fs.listStatus(tablePath);
    for (FileStatus f : fileLists) {
      if (f.getLen() == 0) {
        continue;
      }
      tablet = new FileFragment(name, f.getPath(), 0l, f.getLen());
      listTablets.add(tablet);
    }

    // Special treatment for locally pseudo fetched chunks
    synchronized (localChunks) {
      for (FileChunk chunk : localChunks) {
        if (name.equals(chunk.getEbId())) {
          tablet = new FileFragment(name, new Path(chunk.getFile().getPath()), chunk.startOffset(), chunk.length());
          listTablets.add(tablet);
          LOG.info("One local chunk is added to listTablets");
        }
      }
    }

    FileFragment[] tablets = new FileFragment[listTablets.size()];
    listTablets.toArray(tablets);

    return tablets;
  }

  private class FetchRunner implements Runnable {
    private final TaskAttemptContext ctx;
    private final Fetcher fetcher;
    private int maxRetryNum;

    public FetchRunner(TaskAttemptContext ctx, Fetcher fetcher) {
      this.ctx = ctx;
      this.fetcher = fetcher;
      this.maxRetryNum = systemConf.getIntVar(TajoConf.ConfVars.SHUFFLE_FETCHER_READ_RETRY_MAX_NUM);
    }

    @Override
    public void run() {
      int retryNum = 0;
      int retryWaitTime = 1000; //sec

      try { // for releasing fetch latch
        while(!context.isStopped() && retryNum < maxRetryNum) {
          if (retryNum > 0) {
            try {
              Thread.sleep(retryWaitTime);
              retryWaitTime = Math.min(10 * 1000, retryWaitTime * 2);  // max 10 seconds
            } catch (InterruptedException e) {
              LOG.error(e);
            }
            LOG.warn("Retry on the fetch: " + fetcher.getURI() + " (" + retryNum + ")");
          }
          try {
            FileChunk fetched = fetcher.get();
            if (fetcher.getState() == TajoProtos.FetcherState.FETCH_FINISHED && fetched != null
          && fetched.getFile() != null) {
              if (fetched.fromRemote() == false) {
          localChunks.add(fetched);
          LOG.info("Add a new FileChunk to local chunk list");
              }
              break;
            }
          } catch (Throwable e) {
            LOG.error("Fetch failed: " + fetcher.getURI(), e);
          }
          retryNum++;
        }
      } finally {
        if(fetcher.getState() == TajoProtos.FetcherState.FETCH_FINISHED){
          fetcherFinished(ctx);
        } else {
          if (retryNum == maxRetryNum) {
            LOG.error("ERROR: the maximum retry (" + retryNum + ") on the fetch exceeded (" + fetcher.getURI() + ")");
          }
          stopScriptExecutors();
          context.stop(); // retry task
          ctx.getFetchLatch().countDown();
        }
      }
    }
  }

  @VisibleForTesting
  public static float adjustFetchProcess(int totalFetcher, int remainFetcher) {
    if (totalFetcher > 0) {
      return ((totalFetcher - remainFetcher) / (float) totalFetcher) * FETCHER_PROGRESS;
    } else {
      return 0.0f;
    }
  }

  private synchronized void fetcherFinished(TaskAttemptContext ctx) {
    int fetcherSize = fetcherRunners.size();
    if(fetcherSize == 0) {
      return;
    }

    ctx.getFetchLatch().countDown();

    int remainFetcher = (int) ctx.getFetchLatch().getCount();
    if (remainFetcher == 0) {
      context.setFetcherProgress(FETCHER_PROGRESS);
    } else {
      context.setFetcherProgress(adjustFetchProcess(fetcherSize, remainFetcher));
    }
  }

  private List<Fetcher> getFetchRunners(TaskAttemptContext ctx,
                                        List<FetchImpl> fetches) throws IOException {

    if (fetches.size() > 0) {
      Path inputDir = executionBlockContext.getLocalDirAllocator().
          getLocalPathToRead(getTaskAttemptDir(ctx.getTaskId()).toString(), systemConf);

      int i = 0;
      File storeDir;
      File defaultStoreFile;
      FileChunk storeChunk = null;
      List<Fetcher> runnerList = Lists.newArrayList();

      for (FetchImpl f : fetches) {
        storeDir = new File(inputDir.toString(), f.getName());
        if (!storeDir.exists()) {
          storeDir.mkdirs();
        }

        for (URI uri : f.getURIs()) {
          defaultStoreFile = new File(storeDir, "in_" + i);
          InetAddress address = InetAddress.getByName(uri.getHost());

          WorkerConnectionInfo conn = executionBlockContext.getWorkerContext().getConnectionInfo();
          if (NetUtils.isLocalAddress(address) && conn.getPullServerPort() == uri.getPort()) {
            boolean hasError = false;
            try {
              LOG.info("Try to get local file chunk at local host");
              storeChunk = getLocalStoredFileChunk(uri, systemConf);
            } catch (Throwable t) {
              hasError = true;
            }

            // When a range request is out of range, storeChunk will be NULL. This case is normal state.
            // So, we should skip and don't need to create storeChunk.
            if (storeChunk == null && !hasError) {
              continue;
            }

            if (storeChunk != null && storeChunk.getFile() != null && storeChunk.startOffset() > -1
                && hasError == false) {
              storeChunk.setFromRemote(false);
            } else {
              storeChunk = new FileChunk(defaultStoreFile, 0, -1);
              storeChunk.setFromRemote(true);
            }
          } else {
            storeChunk = new FileChunk(defaultStoreFile, 0, -1);
            storeChunk.setFromRemote(true);
          }

          // If we decide that intermediate data should be really fetched from a remote host, storeChunk
          // represents a complete file. Otherwise, storeChunk may represent a complete file or only a part of it
          storeChunk.setEbId(f.getName());
          Fetcher fetcher = new Fetcher(systemConf, uri, storeChunk);
          LOG.info("Create a new Fetcher with storeChunk:" + storeChunk.toString());
          runnerList.add(fetcher);
          i++;
        }
      }
      ctx.addFetchPhase(runnerList.size(), new File(inputDir.toString()));
      return runnerList;
    } else {
      return Lists.newArrayList();
    }
  }

  private FileChunk getLocalStoredFileChunk(URI fetchURI, TajoConf conf) throws IOException {
    // Parse the URI
    LOG.info("getLocalStoredFileChunk starts");
    final Map<String, List<String>> params = new QueryStringDecoder(fetchURI.toString()).parameters();
    final List<String> types = params.get("type");
    final List<String> qids = params.get("qid");
    final List<String> taskIdList = params.get("ta");
    final List<String> stageIds = params.get("sid");
    final List<String> partIds = params.get("p");
    final List<String> offsetList = params.get("offset");
    final List<String> lengthList = params.get("length");

    if (types == null || stageIds == null || qids == null || partIds == null) {
      LOG.error("Invalid URI - Required queryId, type, stage Id, and part id");
      return null;
    }

    if (qids.size() != 1 && types.size() != 1 || stageIds.size() != 1) {
      LOG.error("Invalid URI - Required qids, type, taskIds, stage Id, and part id");
      return null;
    }

    String queryId = qids.get(0);
    String shuffleType = types.get(0);
    String sid = stageIds.get(0);
    String partId = partIds.get(0);

    if (shuffleType.equals("r") && taskIdList == null) {
      LOG.error("Invalid URI - For range shuffle, taskId is required");
      return null;
    }
    List<String> taskIds = splitMaps(taskIdList);

    FileChunk chunk = null;
    long offset = (offsetList != null && !offsetList.isEmpty()) ? Long.parseLong(offsetList.get(0)) : -1L;
    long length = (lengthList != null && !lengthList.isEmpty()) ? Long.parseLong(lengthList.get(0)) : -1L;

    LOG.info("PullServer request param: shuffleType=" + shuffleType + ", sid=" + sid + ", partId=" + partId
	+ ", taskIds=" + taskIdList);

    // The working directory of Tajo worker for each query, including stage
    String queryBaseDir = queryId.toString() + "/output" + "/" + sid + "/";

    // If the stage requires a range shuffle
    if (shuffleType.equals("r")) {
      String ta = taskIds.get(0);
      if (!executionBlockContext.getLocalDirAllocator().ifExists(queryBaseDir + ta + "/output/", conf)) {
        LOG.warn("Range shuffle - file not exist");
        return null;
      }
      Path path = executionBlockContext.getLocalFS().makeQualified(
	      executionBlockContext.getLocalDirAllocator().getLocalPathToRead(queryBaseDir + ta + "/output/", conf));
      String startKey = params.get("start").get(0);
      String endKey = params.get("end").get(0);
      boolean last = params.get("final") != null;

      try {
        chunk = TajoPullServerService.getFileChunks(path, startKey, endKey, last);
            } catch (Throwable t) {
        LOG.error("getFileChunks() throws exception");
        return null;
      }

      // If the stage requires a hash shuffle or a scattered hash shuffle
    } else if (shuffleType.equals("h") || shuffleType.equals("s")) {
      int partParentId = HashShuffleAppenderManager.getPartParentId(Integer.parseInt(partId), (TajoConf) conf);
      String partPath = queryBaseDir + "hash-shuffle/" + partParentId + "/" + partId;
      if (!executionBlockContext.getLocalDirAllocator().ifExists(partPath, conf)) {
        LOG.warn("Hash shuffle or Scattered hash shuffle - file not exist: " + partPath);
        return null;
      }
      Path path = executionBlockContext.getLocalFS().makeQualified(
        executionBlockContext.getLocalDirAllocator().getLocalPathToRead(partPath, conf));
      File file = new File(path.toUri());
      long startPos = (offset >= 0 && length >= 0) ? offset : 0;
      long readLen = (offset >= 0 && length >= 0) ? length : file.length();

      if (startPos >= file.length()) {
        LOG.error("Start pos[" + startPos + "] great than file length [" + file.length() + "]");
        return null;
      }
      chunk = new FileChunk(file, startPos, readLen);

    } else {
      LOG.error("Unknown shuffle type");
      return null;
    }

    return chunk;
  }

  private List<String> splitMaps(List<String> mapq) {
    if (null == mapq) {
      return null;
    }
    final List<String> ret = new ArrayList<String>();
    for (String s : mapq) {
      Collections.addAll(ret, s.split(","));
    }
    return ret;
  }

  public static Path getTaskAttemptDir(TaskAttemptId quid) {
    Path workDir =
        StorageUtil.concatPath(ExecutionBlockContext.getBaseInputDir(quid.getTaskId().getExecutionBlockId()),
            String.valueOf(quid.getTaskId().getId()),
            String.valueOf(quid.getId()));
    return workDir;
  }
}<|MERGE_RESOLUTION|>--- conflicted
+++ resolved
@@ -48,7 +48,10 @@
 import org.apache.tajo.ipc.TajoWorkerProtocol.EnforceProperty.EnforceType;
 import org.apache.tajo.master.cluster.WorkerConnectionInfo;
 import org.apache.tajo.plan.function.python.TajoScriptEngine;
-import org.apache.tajo.plan.logical.*;
+import org.apache.tajo.plan.logical.LogicalNode;
+import org.apache.tajo.plan.logical.NodeType;
+import org.apache.tajo.plan.logical.ScanNode;
+import org.apache.tajo.plan.logical.SortNode;
 import org.apache.tajo.plan.serder.LogicalNodeDeserializer;
 import org.apache.tajo.plan.util.PlannerUtil;
 import org.apache.tajo.pullserver.TajoPullServerService;
@@ -149,19 +152,14 @@
         this.sortComp = new BaseTupleComparator(finalSchema, sortNode.getSortKeys());
       }
     } else {
-<<<<<<< HEAD
       Path outFilePath;
       if (queryContext.isCreateIndex()) {
         outFilePath = StorageUtil.concatPath(queryContext.getStagingDir(), TajoConstants.RESULT_DIR_NAME,
             context.getUniqueKeyFromFragments());
       } else {
-        outFilePath = ((FileTablespace) TableSpaceManager.getFileStorageManager(systemConf))
+        outFilePath = ((FileTablespace) TablespaceManager.get(queryContext.getStagingDir().toUri()).get())
             .getAppenderFilePath(getId(), queryContext.getStagingDir());
       }
-=======
-      Path outFilePath = ((FileTablespace) TablespaceManager.get(queryContext.getStagingDir().toUri()).get())
-          .getAppenderFilePath(getId(), queryContext.getStagingDir());
->>>>>>> 17dfe86c
       LOG.info("Output File Path: " + outFilePath);
       context.setOutputPath(outFilePath);
     }
