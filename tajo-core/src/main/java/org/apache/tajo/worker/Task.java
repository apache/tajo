/**
 * Licensed to the Apache Software Foundation (ASF) under one
 * or more contributor license agreements.  See the NOTICE file
 * distributed with this work for additional information
 * regarding copyright ownership.  The ASF licenses this file
 * to you under the Apache License, Version 2.0 (the
 * "License"); you may not use this file except in compliance
 * with the License.  You may obtain a copy of the License at
 *
 *     http://www.apache.org/licenses/LICENSE-2.0
 *
 * Unless required by applicable law or agreed to in writing, software
 * distributed under the License is distributed on an "AS IS" BASIS,
 * WITHOUT WARRANTIES OR CONDITIONS OF ANY KIND, either express or implied.
 * See the License for the specific language governing permissions and
 * limitations under the License.
 */

package org.apache.tajo.worker;

<<<<<<< HEAD
import com.google.common.annotations.VisibleForTesting;
import com.google.common.collect.Lists;
import com.google.common.collect.Maps;
import io.netty.handler.codec.http.QueryStringDecoder;
import org.apache.commons.lang.exception.ExceptionUtils;
import org.apache.commons.logging.Log;
import org.apache.commons.logging.LogFactory;
import org.apache.hadoop.conf.Configuration;
import org.apache.hadoop.fs.CommonConfigurationKeysPublic;
import org.apache.hadoop.fs.FileStatus;
import org.apache.hadoop.fs.FileSystem;
import org.apache.hadoop.fs.Path;
import org.apache.tajo.TajoConstants;
import org.apache.tajo.TaskAttemptId;
import org.apache.tajo.TajoProtos;
import org.apache.tajo.TajoProtos.TaskAttemptState;
import org.apache.tajo.TaskAttemptId;
import org.apache.tajo.catalog.Schema;
import org.apache.tajo.catalog.TableDesc;
import org.apache.tajo.catalog.TableMeta;
import org.apache.tajo.catalog.proto.CatalogProtos;
import org.apache.tajo.catalog.statistics.TableStats;
import org.apache.tajo.conf.TajoConf;
import org.apache.tajo.engine.planner.physical.PhysicalExec;
import org.apache.tajo.engine.query.QueryContext;
import org.apache.tajo.engine.query.TaskRequest;
import org.apache.tajo.ipc.QueryMasterProtocol;
import org.apache.tajo.ipc.TajoWorkerProtocol.*;
import org.apache.tajo.ipc.TajoWorkerProtocol.EnforceProperty.EnforceType;
import org.apache.tajo.master.cluster.WorkerConnectionInfo;
import org.apache.tajo.plan.function.python.TajoScriptEngine;
import org.apache.tajo.plan.logical.*;
import org.apache.tajo.plan.serder.LogicalNodeDeserializer;
import org.apache.tajo.plan.util.PlannerUtil;
import org.apache.tajo.pullserver.TajoPullServerService;
import org.apache.tajo.pullserver.retriever.FileChunk;
import org.apache.tajo.rpc.NullCallback;
import org.apache.tajo.storage.*;
import org.apache.tajo.storage.fragment.FileFragment;
import org.apache.tajo.util.NetUtils;
=======
import org.apache.tajo.ipc.TajoWorkerProtocol;
>>>>>>> 00a8c658

import java.io.IOException;

<<<<<<< HEAD
import static org.apache.tajo.catalog.proto.CatalogProtos.FragmentProto;
import static org.apache.tajo.plan.serder.PlanProto.ShuffleType;

public class Task {
  private static final Log LOG = LogFactory.getLog(Task.class);
  private static final float FETCHER_PROGRESS = 0.5f;

  private final TajoConf systemConf;
  private final QueryContext queryContext;
  private final ExecutionBlockContext executionBlockContext;
  private final TaskAttemptId taskId;
  private final String taskRunnerId;

  private final Path taskDir;
  private final TaskRequest request;
  private TaskAttemptContext context;
  private List<Fetcher> fetcherRunners;
  private LogicalNode plan;
  private final Map<String, TableDesc> descs = Maps.newHashMap();
  private PhysicalExec executor;
  private boolean interQuery;
  private Path inputTableBaseDir;

  private long startTime;
  private long finishTime;

  private final TableStats inputStats;
  private List<FileChunk> localChunks;

  // TODO - to be refactored
  private ShuffleType shuffleType = null;
  private Schema finalSchema = null;
  private TupleComparator sortComp = null;

  public Task(String taskRunnerId,
              Path baseDir,
              TaskAttemptId taskId,
              final ExecutionBlockContext executionBlockContext,
              final TaskRequest request) throws IOException {
    this(taskRunnerId, baseDir, taskId, executionBlockContext.getConf(), executionBlockContext, request);
  }

  public Task(String taskRunnerId,
              Path baseDir,
              TaskAttemptId taskId,
              TajoConf conf,
              final ExecutionBlockContext executionBlockContext,
              final TaskRequest request) throws IOException {
    this.taskRunnerId = taskRunnerId;
    this.request = request;
    this.taskId = taskId;

    this.systemConf = conf;
    this.queryContext = request.getQueryContext(systemConf);
    this.executionBlockContext = executionBlockContext;
    this.taskDir = StorageUtil.concatPath(baseDir,
        taskId.getTaskId().getId() + "_" + taskId.getId());

    this.context = new TaskAttemptContext(queryContext, executionBlockContext, taskId,
        request.getFragments().toArray(new FragmentProto[request.getFragments().size()]), taskDir);
    this.context.setDataChannel(request.getDataChannel());
    this.context.setEnforcer(request.getEnforcer());
    this.context.setState(TaskAttemptState.TA_PENDING);
    this.inputStats = new TableStats();
    this.fetcherRunners = Lists.newArrayList();
  }

  public void initPlan() throws IOException {
    plan = LogicalNodeDeserializer.deserialize(queryContext, context.getEvalContext(), request.getPlan());
    updateDescsForScanNodes(NodeType.SCAN);
    updateDescsForScanNodes(NodeType.PARTITIONS_SCAN);
    updateDescsForScanNodes(NodeType.INDEX_SCAN);
    LogicalNode [] scanNode = PlannerUtil.findAllNodes(plan, NodeType.SCAN);
    if (scanNode != null) {
      for (LogicalNode node : scanNode) {
        ScanNode scan = (ScanNode) node;
        descs.put(scan.getCanonicalName(), scan.getTableDesc());
      }
    }

    LogicalNode [] partitionScanNode = PlannerUtil.findAllNodes(plan, NodeType.PARTITIONS_SCAN);
    if (partitionScanNode != null) {
      for (LogicalNode node : partitionScanNode) {
        PartitionedTableScanNode scan = (PartitionedTableScanNode) node;
        descs.put(scan.getCanonicalName(), scan.getTableDesc());
      }
    }

    interQuery = request.getProto().getInterQuery();
    if (interQuery) {
      context.setInterQuery();
      this.shuffleType = context.getDataChannel().getShuffleType();

      if (shuffleType == ShuffleType.RANGE_SHUFFLE) {
        SortNode sortNode = PlannerUtil.findTopNode(plan, NodeType.SORT);
        this.finalSchema = PlannerUtil.sortSpecsToSchema(sortNode.getSortKeys());
        this.sortComp = new BaseTupleComparator(finalSchema, sortNode.getSortKeys());
      }
    } else {
      Path outFilePath;
      if (queryContext.isCreateIndex()) {
        outFilePath = getIndexStagingPath(queryContext, context);
      } else {
        outFilePath = ((FileStorageManager) TableSpaceManager.getFileStorageManager(systemConf))
            .getAppenderFilePath(taskId, queryContext.getStagingDir());
      }
//=======
//      Path outFilePath = ((FileStorageManager) TableSpaceManager.getFileStorageManager(systemConf))
//          .getAppenderFilePath(taskId, queryContext.getStagingDir());
//>>>>>>> 2cbc1b9c7dc1ec04c4f6c8d7c8f746225d02421d
      LOG.info("Output File Path: " + outFilePath);
      context.setOutputPath(outFilePath);
    }

    this.localChunks = Collections.synchronizedList(new ArrayList<FileChunk>());
    LOG.info("==================================");
    LOG.info("* Stage " + request.getId() + " is initialized");
    LOG.info("* InterQuery: " + interQuery
        + (interQuery ? ", Use " + this.shuffleType + " shuffle" : "") +
        ", Fragments (num: " + request.getFragments().size() + ")" +
        ", Fetches (total:" + request.getFetches().size() + ") :");

    if(LOG.isDebugEnabled()) {
      for (FetchImpl f : request.getFetches()) {
        LOG.debug("Table Id: " + f.getName() + ", Simple URIs: " + f.getSimpleURIs());
      }
    }
    LOG.info("* Local task dir: " + taskDir);
    if(LOG.isDebugEnabled()) {
      LOG.debug("* plan:\n");
      LOG.debug(plan.toString());
    }
    LOG.info("==================================");
  }

  private void updateDescsForScanNodes(NodeType nodeType) {
    assert nodeType == NodeType.SCAN || nodeType == NodeType.PARTITIONS_SCAN || nodeType == NodeType.INDEX_SCAN;
    LogicalNode[] scanNodes = PlannerUtil.findAllNodes(plan, nodeType);
    if (scanNodes != null) {
      for (LogicalNode node : scanNodes) {
        ScanNode scanNode = (ScanNode) node;
        descs.put(scanNode.getCanonicalName(), scanNode.getTableDesc());
      }
    }
  }

  private void startScriptExecutors() throws IOException {
    for (TajoScriptEngine executor : context.getEvalContext().getAllScriptEngines()) {
      executor.start(systemConf);
    }
  }

  private void stopScriptExecutors() {
    for (TajoScriptEngine executor : context.getEvalContext().getAllScriptEngines()) {
      executor.shutdown();
    }
  }

  public void init() throws IOException {
    initPlan();
    startScriptExecutors();

    if (context.getState() == TaskAttemptState.TA_PENDING) {
      // initialize a task temporal dir
      FileSystem localFS = executionBlockContext.getLocalFS();
      localFS.mkdirs(taskDir);

      if (request.getFetches().size() > 0) {
        inputTableBaseDir = localFS.makeQualified(
            executionBlockContext.getLocalDirAllocator().getLocalPathForWrite(
                getTaskAttemptDir(context.getTaskId()).toString(), systemConf));
        localFS.mkdirs(inputTableBaseDir);
        Path tableDir;
        for (String inputTable : context.getInputTables()) {
          tableDir = new Path(inputTableBaseDir, inputTable);
          if (!localFS.exists(tableDir)) {
            LOG.info("the directory is created  " + tableDir.toUri());
            localFS.mkdirs(tableDir);
          }
        }
      }
      // for localizing the intermediate data
      fetcherRunners.addAll(getFetchRunners(context, request.getFetches()));
    }
  }

  public TaskAttemptId getTaskId() {
    return taskId;
  }

  public TaskAttemptId getId() {
    return context.getTaskId();
  }

  public TaskAttemptState getStatus() {
    return context.getState();
  }

  public String toString() {
    return "queryId: " + this.getId() + " status: " + this.getStatus();
  }

  public void setState(TaskAttemptState status) {
    context.setState(status);
  }

  public TaskAttemptContext getContext() {
    return context;
  }

  public boolean hasFetchPhase() {
    return fetcherRunners.size() > 0;
  }

  public List<Fetcher> getFetchers() {
    return new ArrayList<Fetcher>(fetcherRunners);
  }

  public void fetch() {
    ExecutorService executorService = executionBlockContext.getTaskRunner(taskRunnerId).getFetchLauncher();
    for (Fetcher f : fetcherRunners) {
      executorService.submit(new FetchRunner(context, f));
    }
  }

  public void kill() {
    stopScriptExecutors();
    context.setState(TaskAttemptState.TA_KILLED);
    context.stop();
  }

  public void abort() {
    stopScriptExecutors();
    context.stop();
  }

  public void cleanUp() {
    // remove itself from worker
    if (context.getState() == TaskAttemptState.TA_SUCCEEDED) {
      synchronized (executionBlockContext.getTasks()) {
        executionBlockContext.getTasks().remove(this.getId());
      }
    } else {
      LOG.error("TaskAttemptId: " + context.getTaskId() + " status: " + context.getState());
    }
  }

  public TaskStatusProto getReport() {
    TaskStatusProto.Builder builder = TaskStatusProto.newBuilder();
    builder.setWorkerName(executionBlockContext.getWorkerContext().getConnectionInfo().getHostAndPeerRpcPort());
    builder.setId(context.getTaskId().getProto())
        .setProgress(context.getProgress())
        .setState(context.getState());

    builder.setInputStats(reloadInputStats());

    if (context.getResultStats() != null) {
      builder.setResultStats(context.getResultStats().getProto());
    }
    return builder.build();
  }

  public boolean isRunning(){
    return context.getState() == TaskAttemptState.TA_RUNNING;
  }

  public boolean isProgressChanged() {
    return context.isProgressChanged();
  }

  public void updateProgress() {
    if(context != null && context.isStopped()){
      return;
    }

    if (executor != null && context.getProgress() < 1.0f) {
      context.setExecutorProgress(executor.getProgress());
    }
  }

  private CatalogProtos.TableStatsProto reloadInputStats() {
    synchronized(inputStats) {
      if (this.executor == null) {
        return inputStats.getProto();
      }

      TableStats executorInputStats = this.executor.getInputStats();

      if (executorInputStats != null) {
        inputStats.setValues(executorInputStats);
      }
      return inputStats.getProto();
    }
  }

  private TaskCompletionReport getTaskCompletionReport() {
    TaskCompletionReport.Builder builder = TaskCompletionReport.newBuilder();
    builder.setId(context.getTaskId().getProto());

    builder.setInputStats(reloadInputStats());

    if (context.hasResultStats()) {
      builder.setResultStats(context.getResultStats().getProto());
    } else {
      builder.setResultStats(new TableStats().getProto());
    }

    Iterator<Entry<Integer, String>> it = context.getShuffleFileOutputs();
    if (it.hasNext()) {
      do {
        Entry<Integer, String> entry = it.next();
        ShuffleFileOutput.Builder part = ShuffleFileOutput.newBuilder();
        part.setPartId(entry.getKey());

        // Set output volume
        if (context.getPartitionOutputVolume() != null) {
          for (Entry<Integer, Long> e : context.getPartitionOutputVolume().entrySet()) {
            if (entry.getKey().equals(e.getKey())) {
              part.setVolume(e.getValue().longValue());
              break;
            }
          }
        }

        builder.addShuffleFileOutputs(part.build());
      } while (it.hasNext());
    }

    return builder.build();
  }

  private void waitForFetch() throws InterruptedException, IOException {
    context.getFetchLatch().await();
    LOG.info(context.getTaskId() + " All fetches are done!");
    Collection<String> inputs = Lists.newArrayList(context.getInputTables());

    // Get all broadcasted tables
    Set<String> broadcastTableNames = new HashSet<String>();
    List<EnforceProperty> broadcasts = context.getEnforcer().getEnforceProperties(EnforceType.BROADCAST);
    if (broadcasts != null) {
      for (EnforceProperty eachBroadcast : broadcasts) {
        broadcastTableNames.add(eachBroadcast.getBroadcast().getTableName());
      }
    }

    // localize the fetched data and skip the broadcast table
    for (String inputTable: inputs) {
      if (broadcastTableNames.contains(inputTable)) {
        continue;
      }
      File tableDir = new File(context.getFetchIn(), inputTable);
      FileFragment[] frags = localizeFetchedData(tableDir, inputTable, descs.get(inputTable).getMeta());
      context.updateAssignedFragments(inputTable, frags);
    }
  }

  public void run() throws Exception {
    startTime = System.currentTimeMillis();
    Throwable error = null;
    try {
      if(!context.isStopped()) {
        context.setState(TaskAttemptState.TA_RUNNING);
        if (context.hasFetchPhase()) {
          // If the fetch is still in progress, the query unit must wait for
          // complete.
          waitForFetch();
          context.setFetcherProgress(FETCHER_PROGRESS);
          context.setProgressChanged(true);
          updateProgress();
        }

        this.executor = executionBlockContext.getTQueryEngine().
            createPlan(context, plan);
        this.executor.init();

        while(!context.isStopped() && executor.next() != null) {
        }
      }
    } catch (Throwable e) {
      error = e ;
      LOG.error(e.getMessage(), e);
      stopScriptExecutors();
      context.stop();
    } finally {
      if (executor != null) {
        try {
          executor.close();
          reloadInputStats();
        } catch (IOException e) {
          LOG.error(e, e);
        }
        this.executor = null;
      }

      executionBlockContext.completedTasksNum.incrementAndGet();
      context.getHashShuffleAppenderManager().finalizeTask(taskId);

      QueryMasterProtocol.QueryMasterProtocolService.Interface queryMasterStub = executionBlockContext.getStub();
      if (context.isStopped()) {
        context.setExecutorProgress(0.0f);

        if (context.getState() == TaskAttemptState.TA_KILLED) {
          queryMasterStub.statusUpdate(null, getReport(), NullCallback.get());
          executionBlockContext.killedTasksNum.incrementAndGet();
        } else {
          context.setState(TaskAttemptState.TA_FAILED);
          TaskFatalErrorReport.Builder errorBuilder =
              TaskFatalErrorReport.newBuilder()
                  .setId(getId().getProto());
          if (error != null) {
            if (error.getMessage() == null) {
              errorBuilder.setErrorMessage(error.getClass().getCanonicalName());
            } else {
              errorBuilder.setErrorMessage(error.getMessage());
            }
            errorBuilder.setErrorTrace(ExceptionUtils.getStackTrace(error));
          }

          queryMasterStub.fatalError(null, errorBuilder.build(), NullCallback.get());
          executionBlockContext.failedTasksNum.incrementAndGet();
        }
      } else {
        // if successful
        context.setProgress(1.0f);
        context.setState(TaskAttemptState.TA_SUCCEEDED);
        executionBlockContext.succeededTasksNum.incrementAndGet();

        TaskCompletionReport report = getTaskCompletionReport();
        queryMasterStub.done(null, report, NullCallback.get());
      }
      finishTime = System.currentTimeMillis();
      LOG.info(context.getTaskId() + " completed. " +
          "Worker's task counter - total:" + executionBlockContext.completedTasksNum.intValue() +
          ", succeeded: " + executionBlockContext.succeededTasksNum.intValue()
          + ", killed: " + executionBlockContext.killedTasksNum.intValue()
          + ", failed: " + executionBlockContext.failedTasksNum.intValue());
      cleanupTask();
    }
  }

  public void cleanupTask() {
    TaskHistory taskHistory = createTaskHistory();
    executionBlockContext.addTaskHistory(taskRunnerId, getId(), taskHistory);
    executionBlockContext.getTasks().remove(getId());

    fetcherRunners.clear();
    fetcherRunners = null;
    try {
      if(executor != null) {
        executor.close();
        executor = null;
      }
    } catch (IOException e) {
      LOG.fatal(e.getMessage(), e);
    }

    executionBlockContext.getWorkerContext().getTaskHistoryWriter().appendHistory(taskHistory);
    stopScriptExecutors();
  }

  public TaskHistory createTaskHistory() {
    TaskHistory taskHistory = null;
    try {
      taskHistory = new TaskHistory(getTaskId(), getStatus(), context.getProgress(),
          startTime, finishTime, reloadInputStats());

      if (context.getOutputPath() != null) {
        taskHistory.setOutputPath(context.getOutputPath().toString());
      }

      if (context.getWorkDir() != null) {
        taskHistory.setWorkingPath(context.getWorkDir().toString());
      }

      if (context.getResultStats() != null) {
        taskHistory.setOutputStats(context.getResultStats().getProto());
      }

      if (hasFetchPhase()) {
        taskHistory.setTotalFetchCount(fetcherRunners.size());
        int i = 0;
        FetcherHistoryProto.Builder builder = FetcherHistoryProto.newBuilder();
        for (Fetcher fetcher : fetcherRunners) {
          // TODO store the fetcher histories
          if (systemConf.getBoolVar(TajoConf.ConfVars.$DEBUG_ENABLED)) {
            builder.setStartTime(fetcher.getStartTime());
            builder.setFinishTime(fetcher.getFinishTime());
            builder.setFileLength(fetcher.getFileLen());
            builder.setMessageReceivedCount(fetcher.getMessageReceiveCount());
            builder.setState(fetcher.getState());

            taskHistory.addFetcherHistory(builder.build());
          }
          if (fetcher.getState() == TajoProtos.FetcherState.FETCH_FINISHED) i++;
        }
        taskHistory.setFinishedFetchCount(i);
      }
    } catch (Exception e) {
      LOG.warn(e.getMessage(), e);
    }

    return taskHistory;
  }

  public int hashCode() {
    return context.hashCode();
  }

  public boolean equals(Object obj) {
    if (obj instanceof Task) {
      Task other = (Task) obj;
      return this.context.equals(other.context);
    }
    return false;
  }

  private FileFragment[] localizeFetchedData(File file, String name, TableMeta meta)
      throws IOException {
    Configuration c = new Configuration(systemConf);
    c.set(CommonConfigurationKeysPublic.FS_DEFAULT_NAME_KEY, "file:///");
    FileSystem fs = FileSystem.get(c);
    Path tablePath = new Path(file.getAbsolutePath());

    List<FileFragment> listTablets = new ArrayList<FileFragment>();
    FileFragment tablet;

    FileStatus[] fileLists = fs.listStatus(tablePath);
    for (FileStatus f : fileLists) {
      if (f.getLen() == 0) {
        continue;
      }
      tablet = new FileFragment(name, f.getPath(), 0l, f.getLen());
      listTablets.add(tablet);
    }

    // Special treatment for locally pseudo fetched chunks
    synchronized (localChunks) {
      for (FileChunk chunk : localChunks) {
        if (name.equals(chunk.getEbId())) {
          tablet = new FileFragment(name, new Path(chunk.getFile().getPath()), chunk.startOffset(), chunk.length());
          listTablets.add(tablet);
          LOG.info("One local chunk is added to listTablets");
        }
      }
    }

    FileFragment[] tablets = new FileFragment[listTablets.size()];
    listTablets.toArray(tablets);

    return tablets;
  }

  private class FetchRunner implements Runnable {
    private final TaskAttemptContext ctx;
    private final Fetcher fetcher;
    private int maxRetryNum;

    public FetchRunner(TaskAttemptContext ctx, Fetcher fetcher) {
      this.ctx = ctx;
      this.fetcher = fetcher;
      this.maxRetryNum = systemConf.getIntVar(TajoConf.ConfVars.SHUFFLE_FETCHER_READ_RETRY_MAX_NUM);
    }

    @Override
    public void run() {
      int retryNum = 0;
      int retryWaitTime = 1000; //sec

      try { // for releasing fetch latch
        while(!context.isStopped() && retryNum < maxRetryNum) {
          if (retryNum > 0) {
            try {
              Thread.sleep(retryWaitTime);
              retryWaitTime = Math.min(10 * 1000, retryWaitTime * 2);  // max 10 seconds
            } catch (InterruptedException e) {
              LOG.error(e);
            }
            LOG.warn("Retry on the fetch: " + fetcher.getURI() + " (" + retryNum + ")");
          }
          try {
            FileChunk fetched = fetcher.get();
            if (fetcher.getState() == TajoProtos.FetcherState.FETCH_FINISHED && fetched != null
          && fetched.getFile() != null) {
              if (fetched.fromRemote() == false) {
          localChunks.add(fetched);
          LOG.info("Add a new FileChunk to local chunk list");
              }
              break;
            }
          } catch (Throwable e) {
            LOG.error("Fetch failed: " + fetcher.getURI(), e);
          }
          retryNum++;
        }
      } finally {
        if(fetcher.getState() == TajoProtos.FetcherState.FETCH_FINISHED){
          fetcherFinished(ctx);
        } else {
          if (retryNum == maxRetryNum) {
            LOG.error("ERROR: the maximum retry (" + retryNum + ") on the fetch exceeded (" + fetcher.getURI() + ")");
          }
          stopScriptExecutors();
          context.stop(); // retry task
          ctx.getFetchLatch().countDown();
        }
      }
    }
  }

  @VisibleForTesting
  public static float adjustFetchProcess(int totalFetcher, int remainFetcher) {
    if (totalFetcher > 0) {
      return ((totalFetcher - remainFetcher) / (float) totalFetcher) * FETCHER_PROGRESS;
    } else {
      return 0.0f;
    }
  }

  private synchronized void fetcherFinished(TaskAttemptContext ctx) {
    int fetcherSize = fetcherRunners.size();
    if(fetcherSize == 0) {
      return;
    }

    ctx.getFetchLatch().countDown();

    int remainFetcher = (int) ctx.getFetchLatch().getCount();
    if (remainFetcher == 0) {
      context.setFetcherProgress(FETCHER_PROGRESS);
    } else {
      context.setFetcherProgress(adjustFetchProcess(fetcherSize, remainFetcher));
      context.setProgressChanged(true);
    }
  }

  private List<Fetcher> getFetchRunners(TaskAttemptContext ctx,
                                        List<FetchImpl> fetches) throws IOException {

    if (fetches.size() > 0) {
      Path inputDir = executionBlockContext.getLocalDirAllocator().
          getLocalPathToRead(getTaskAttemptDir(ctx.getTaskId()).toString(), systemConf);

      int i = 0;
      File storeDir;
      File defaultStoreFile;
      FileChunk storeChunk = null;
      List<Fetcher> runnerList = Lists.newArrayList();

      for (FetchImpl f : fetches) {
        storeDir = new File(inputDir.toString(), f.getName());
        if (!storeDir.exists()) {
          storeDir.mkdirs();
        }

        for (URI uri : f.getURIs()) {
          defaultStoreFile = new File(storeDir, "in_" + i);
          InetAddress address = InetAddress.getByName(uri.getHost());

          WorkerConnectionInfo conn = executionBlockContext.getWorkerContext().getConnectionInfo();
          if (NetUtils.isLocalAddress(address) && conn.getPullServerPort() == uri.getPort()) {
            boolean hasError = false;
            try {
              LOG.info("Try to get local file chunk at local host");
              storeChunk = getLocalStoredFileChunk(uri, systemConf);
            } catch (Throwable t) {
              hasError = true;
            }

            // When a range request is out of range, storeChunk will be NULL. This case is normal state.
            // So, we should skip and don't need to create storeChunk.
            if (storeChunk == null && !hasError) {
              continue;
            }

            if (storeChunk != null && storeChunk.getFile() != null && storeChunk.startOffset() > -1
                && hasError == false) {
              storeChunk.setFromRemote(false);
            } else {
              storeChunk = new FileChunk(defaultStoreFile, 0, -1);
              storeChunk.setFromRemote(true);
            }
          } else {
            storeChunk = new FileChunk(defaultStoreFile, 0, -1);
            storeChunk.setFromRemote(true);
          }

          // If we decide that intermediate data should be really fetched from a remote host, storeChunk
          // represents a complete file. Otherwise, storeChunk may represent a complete file or only a part of it
          storeChunk.setEbId(f.getName());
          Fetcher fetcher = new Fetcher(systemConf, uri, storeChunk);
          LOG.info("Create a new Fetcher with storeChunk:" + storeChunk.toString());
          runnerList.add(fetcher);
          i++;
        }
      }
      ctx.addFetchPhase(runnerList.size(), new File(inputDir.toString()));
      return runnerList;
    } else {
      return Lists.newArrayList();
    }
  }

  private FileChunk getLocalStoredFileChunk(URI fetchURI, TajoConf conf) throws IOException {
    // Parse the URI
    LOG.info("getLocalStoredFileChunk starts");
    final Map<String, List<String>> params = new QueryStringDecoder(fetchURI.toString()).parameters();
    final List<String> types = params.get("type");
    final List<String> qids = params.get("qid");
    final List<String> taskIdList = params.get("ta");
    final List<String> stageIds = params.get("sid");
    final List<String> partIds = params.get("p");
    final List<String> offsetList = params.get("offset");
    final List<String> lengthList = params.get("length");

    if (types == null || stageIds == null || qids == null || partIds == null) {
      LOG.error("Invalid URI - Required queryId, type, stage Id, and part id");
      return null;
    }

    if (qids.size() != 1 && types.size() != 1 || stageIds.size() != 1) {
      LOG.error("Invalid URI - Required qids, type, taskIds, stage Id, and part id");
      return null;
    }

    String queryId = qids.get(0);
    String shuffleType = types.get(0);
    String sid = stageIds.get(0);
    String partId = partIds.get(0);

    if (shuffleType.equals("r") && taskIdList == null) {
      LOG.error("Invalid URI - For range shuffle, taskId is required");
      return null;
    }
    List<String> taskIds = splitMaps(taskIdList);

    FileChunk chunk = null;
    long offset = (offsetList != null && !offsetList.isEmpty()) ? Long.parseLong(offsetList.get(0)) : -1L;
    long length = (lengthList != null && !lengthList.isEmpty()) ? Long.parseLong(lengthList.get(0)) : -1L;

    LOG.info("PullServer request param: shuffleType=" + shuffleType + ", sid=" + sid + ", partId=" + partId
	+ ", taskIds=" + taskIdList);

    // The working directory of Tajo worker for each query, including stage
    String queryBaseDir = queryId.toString() + "/output" + "/" + sid + "/";

    // If the stage requires a range shuffle
    if (shuffleType.equals("r")) {
      String ta = taskIds.get(0);
      if (!executionBlockContext.getLocalDirAllocator().ifExists(queryBaseDir + ta + "/output/", conf)) {
        LOG.warn("Range shuffle - file not exist");
        return null;
      }
      Path path = executionBlockContext.getLocalFS().makeQualified(
	      executionBlockContext.getLocalDirAllocator().getLocalPathToRead(queryBaseDir + ta + "/output/", conf));
      String startKey = params.get("start").get(0);
      String endKey = params.get("end").get(0);
      boolean last = params.get("final") != null;

      try {
        chunk = TajoPullServerService.getFileChunks(path, startKey, endKey, last);
            } catch (Throwable t) {
        LOG.error("getFileChunks() throws exception");
        return null;
      }

      // If the stage requires a hash shuffle or a scattered hash shuffle
    } else if (shuffleType.equals("h") || shuffleType.equals("s")) {
      int partParentId = HashShuffleAppenderManager.getPartParentId(Integer.parseInt(partId), (TajoConf) conf);
      String partPath = queryBaseDir + "hash-shuffle/" + partParentId + "/" + partId;
      if (!executionBlockContext.getLocalDirAllocator().ifExists(partPath, conf)) {
        LOG.warn("Hash shuffle or Scattered hash shuffle - file not exist: " + partPath);
        return null;
      }
      Path path = executionBlockContext.getLocalFS().makeQualified(
        executionBlockContext.getLocalDirAllocator().getLocalPathToRead(partPath, conf));
      File file = new File(path.toUri());
      long startPos = (offset >= 0 && length >= 0) ? offset : 0;
      long readLen = (offset >= 0 && length >= 0) ? length : file.length();

      if (startPos >= file.length()) {
        LOG.error("Start pos[" + startPos + "] great than file length [" + file.length() + "]");
        return null;
      }
      chunk = new FileChunk(file, startPos, readLen);

    } else {
      LOG.error("Unknown shuffle type");
      return null;
    }

    return chunk;
  }

  private List<String> splitMaps(List<String> mapq) {
    if (null == mapq) {
      return null;
    }
    final List<String> ret = new ArrayList<String>();
    for (String s : mapq) {
      Collections.addAll(ret, s.split(","));
    }
    return ret;
  }

  public static Path getTaskAttemptDir(TaskAttemptId quid) {
    Path workDir =
        StorageUtil.concatPath(ExecutionBlockContext.getBaseInputDir(quid.getTaskId().getExecutionBlockId()),
            String.valueOf(quid.getTaskId().getId()),
            String.valueOf(quid.getId()));
    return workDir;
  }

  private static Path getIndexStagingPath(QueryContext queryContext, TaskAttemptContext context) {
    return StorageUtil.concatPath(queryContext.getStagingDir(), TajoConstants.RESULT_DIR_NAME,
        context.getUniqueKeyFromFragments());
  }
=======
public interface Task {

  void init() throws IOException;

  void fetch();

  void run() throws Exception;

  void kill();

  void abort();

  void cleanup();

  boolean hasFetchPhase();

  boolean isProgressChanged();

  boolean isStopped();

  void updateProgress();

  TaskAttemptContext getTaskContext();

  ExecutionBlockContext getExecutionBlockContext();

//<<<<<<< HEAD
//
//  public TaskAttemptId getTaskId() {
//    return taskId;
//  }
//
//  public TaskAttemptId getId() {
//    return context.getTaskId();
//  }
//
//  public TaskAttemptState getStatus() {
//    return context.getState();
//  }
//
//  public String toString() {
//    return "queryId: " + this.getId() + " status: " + this.getStatus();
//  }
//
//  public void setState(TaskAttemptState status) {
//    context.setState(status);
//  }
//
//  public TaskAttemptContext getContext() {
//    return context;
//  }
//
//  public boolean hasFetchPhase() {
//    return fetcherRunners.size() > 0;
//  }
//
//  public List<Fetcher> getFetchers() {
//    return new ArrayList<Fetcher>(fetcherRunners);
//  }
//
//  public void fetch() {
//    ExecutorService executorService = executionBlockContext.getTaskRunner(taskRunnerId).getFetchLauncher();
//    for (Fetcher f : fetcherRunners) {
//      executorService.submit(new FetchRunner(context, f));
//    }
//  }
//
//  public void kill() {
//    stopScriptExecutors();
//    context.setState(TaskAttemptState.TA_KILLED);
//    context.stop();
//  }
//
//  public void abort() {
//    stopScriptExecutors();
//    context.stop();
//  }
//
//  public void cleanUp() {
//    // remove itself from worker
//    if (context.getState() == TaskAttemptState.TA_SUCCEEDED) {
//      synchronized (executionBlockContext.getTasks()) {
//        executionBlockContext.getTasks().remove(this.getId());
//      }
//    } else {
//      LOG.error("TaskAttemptId: " + context.getTaskId() + " status: " + context.getState());
//    }
//  }
//
//  public TaskStatusProto getReport() {
//    TaskStatusProto.Builder builder = TaskStatusProto.newBuilder();
//    builder.setWorkerName(executionBlockContext.getWorkerContext().getConnectionInfo().getHostAndPeerRpcPort());
//    builder.setId(context.getTaskId().getProto())
//        .setProgress(context.getProgress())
//        .setState(context.getState());
//
//    builder.setInputStats(reloadInputStats());
//
//    if (context.getResultStats() != null) {
//      builder.setResultStats(context.getResultStats().getProto());
//    }
//    return builder.build();
//  }
//
//  public boolean isRunning(){
//    return context.getState() == TaskAttemptState.TA_RUNNING;
//  }
//
//  public boolean isProgressChanged() {
//    return context.isProgressChanged();
//  }
//
//  public void updateProgress() {
//    if(context != null && context.isStopped()){
//      return;
//    }
//
//    if (executor != null && context.getProgress() < 1.0f) {
//      context.setExecutorProgress(executor.getProgress());
//    }
//  }
//
//  private CatalogProtos.TableStatsProto reloadInputStats() {
//    synchronized(inputStats) {
//      if (this.executor == null) {
//        return inputStats.getProto();
//      }
//
//      TableStats executorInputStats = this.executor.getInputStats();
//
//      if (executorInputStats != null) {
//        inputStats.setValues(executorInputStats);
//      }
//      return inputStats.getProto();
//    }
//  }
//
//  private TaskCompletionReport getTaskCompletionReport() {
//    TaskCompletionReport.Builder builder = TaskCompletionReport.newBuilder();
//    builder.setId(context.getTaskId().getProto());
//
//    builder.setInputStats(reloadInputStats());
//
//    if (context.hasResultStats()) {
//      builder.setResultStats(context.getResultStats().getProto());
//    } else {
//      builder.setResultStats(new TableStats().getProto());
//    }
//
//    Iterator<Entry<Integer, String>> it = context.getShuffleFileOutputs();
//    if (it.hasNext()) {
//      do {
//        Entry<Integer, String> entry = it.next();
//        ShuffleFileOutput.Builder part = ShuffleFileOutput.newBuilder();
//        part.setPartId(entry.getKey());
//
//        // Set output volume
//        if (context.getPartitionOutputVolume() != null) {
//          for (Entry<Integer, Long> e : context.getPartitionOutputVolume().entrySet()) {
//            if (entry.getKey().equals(e.getKey())) {
//              part.setVolume(e.getValue().longValue());
//              break;
//            }
//          }
//        }
//
//        builder.addShuffleFileOutputs(part.build());
//      } while (it.hasNext());
//    }
//
//    return builder.build();
//  }
//
//  private void waitForFetch() throws InterruptedException, IOException {
//    context.getFetchLatch().await();
//    LOG.info(context.getTaskId() + " All fetches are done!");
//    Collection<String> inputs = Lists.newArrayList(context.getInputTables());
//
//    // Get all broadcasted tables
//    Set<String> broadcastTableNames = new HashSet<String>();
//    List<EnforceProperty> broadcasts = context.getEnforcer().getEnforceProperties(EnforceType.BROADCAST);
//    if (broadcasts != null) {
//      for (EnforceProperty eachBroadcast : broadcasts) {
//        broadcastTableNames.add(eachBroadcast.getBroadcast().getTableName());
//      }
//    }
//
//    // localize the fetched data and skip the broadcast table
//    for (String inputTable: inputs) {
//      if (broadcastTableNames.contains(inputTable)) {
//        continue;
//      }
//      File tableDir = new File(context.getFetchIn(), inputTable);
//      FileFragment[] frags = localizeFetchedData(tableDir, inputTable, descs.get(inputTable).getMeta());
//      context.updateAssignedFragments(inputTable, frags);
//    }
//  }
//
//  public void run() throws Exception {
//    startTime = System.currentTimeMillis();
//    Throwable error = null;
//    try {
//      if(!context.isStopped()) {
//        context.setState(TaskAttemptState.TA_RUNNING);
//        if (context.hasFetchPhase()) {
//          // If the fetch is still in progress, the query unit must wait for
//          // complete.
//          waitForFetch();
//          context.setFetcherProgress(FETCHER_PROGRESS);
//          context.setProgressChanged(true);
//          updateProgress();
//        }
//
//        this.executor = executionBlockContext.getTQueryEngine().
//            createPlan(context, plan);
//        this.executor.init();
//
//        while(!context.isStopped() && executor.next() != null) {
//        }
//      }
//    } catch (Throwable e) {
//      error = e ;
//      LOG.error(e.getMessage(), e);
//      stopScriptExecutors();
//      context.stop();
//    } finally {
//      if (executor != null) {
//        try {
//          executor.close();
//          reloadInputStats();
//        } catch (IOException e) {
//          LOG.error(e, e);
//        }
//        this.executor = null;
//      }
//
//      executionBlockContext.completedTasksNum.incrementAndGet();
//      context.getHashShuffleAppenderManager().finalizeTask(taskId);
//
//      QueryMasterProtocol.QueryMasterProtocolService.Interface queryMasterStub = executionBlockContext.getStub();
//      if (context.isStopped()) {
//        context.setExecutorProgress(0.0f);
//
//        if (context.getState() == TaskAttemptState.TA_KILLED) {
//          queryMasterStub.statusUpdate(null, getReport(), NullCallback.get());
//          executionBlockContext.killedTasksNum.incrementAndGet();
//        } else {
//          context.setState(TaskAttemptState.TA_FAILED);
//          TaskFatalErrorReport.Builder errorBuilder =
//              TaskFatalErrorReport.newBuilder()
//                  .setId(getId().getProto());
//          if (error != null) {
//            if (error.getMessage() == null) {
//              errorBuilder.setErrorMessage(error.getClass().getCanonicalName());
//            } else {
//              errorBuilder.setErrorMessage(error.getMessage());
//            }
//            errorBuilder.setErrorTrace(ExceptionUtils.getStackTrace(error));
//          }
//
//          queryMasterStub.fatalError(null, errorBuilder.build(), NullCallback.get());
//          executionBlockContext.failedTasksNum.incrementAndGet();
//        }
//      } else {
//        // if successful
//        context.setProgress(1.0f);
//        context.setState(TaskAttemptState.TA_SUCCEEDED);
//        executionBlockContext.succeededTasksNum.incrementAndGet();
//
//        TaskCompletionReport report = getTaskCompletionReport();
//        queryMasterStub.done(null, report, NullCallback.get());
//      }
//      finishTime = System.currentTimeMillis();
//      LOG.info(context.getTaskId() + " completed. " +
//          "Worker's task counter - total:" + executionBlockContext.completedTasksNum.intValue() +
//          ", succeeded: " + executionBlockContext.succeededTasksNum.intValue()
//          + ", killed: " + executionBlockContext.killedTasksNum.intValue()
//          + ", failed: " + executionBlockContext.failedTasksNum.intValue());
//      cleanupTask();
//    }
//  }
//
//  public void cleanupTask() {
//    TaskHistory taskHistory = createTaskHistory();
//    executionBlockContext.addTaskHistory(taskRunnerId, getId(), taskHistory);
//    executionBlockContext.getTasks().remove(getId());
//
//    fetcherRunners.clear();
//    fetcherRunners = null;
//    try {
//      if(executor != null) {
//        executor.close();
//        executor = null;
//      }
//    } catch (IOException e) {
//      LOG.fatal(e.getMessage(), e);
//    }
//
//    executionBlockContext.getWorkerContext().getTaskHistoryWriter().appendHistory(taskHistory);
//    stopScriptExecutors();
//  }
//
//  public TaskHistory createTaskHistory() {
//    TaskHistory taskHistory = null;
//    try {
//      taskHistory = new TaskHistory(getTaskId(), getStatus(), context.getProgress(),
//          startTime, finishTime, reloadInputStats());
//
//      if (context.getOutputPath() != null) {
//        taskHistory.setOutputPath(context.getOutputPath().toString());
//      }
//
//      if (context.getWorkDir() != null) {
//        taskHistory.setWorkingPath(context.getWorkDir().toString());
//      }
//
//      if (context.getResultStats() != null) {
//        taskHistory.setOutputStats(context.getResultStats().getProto());
//      }
//
//      if (hasFetchPhase()) {
//        taskHistory.setTotalFetchCount(fetcherRunners.size());
//        int i = 0;
//        FetcherHistoryProto.Builder builder = FetcherHistoryProto.newBuilder();
//        for (Fetcher fetcher : fetcherRunners) {
//          // TODO store the fetcher histories
//          if (systemConf.getBoolVar(TajoConf.ConfVars.$DEBUG_ENABLED)) {
//            builder.setStartTime(fetcher.getStartTime());
//            builder.setFinishTime(fetcher.getFinishTime());
//            builder.setFileLength(fetcher.getFileLen());
//            builder.setMessageReceivedCount(fetcher.getMessageReceiveCount());
//            builder.setState(fetcher.getState());
//
//            taskHistory.addFetcherHistory(builder.build());
//          }
//          if (fetcher.getState() == TajoProtos.FetcherState.FETCH_FINISHED) i++;
//        }
//        taskHistory.setFinishedFetchCount(i);
//      }
//    } catch (Exception e) {
//      LOG.warn(e.getMessage(), e);
//    }
//
//    return taskHistory;
//  }
//
//  public int hashCode() {
//    return context.hashCode();
//  }
//
//  public boolean equals(Object obj) {
//    if (obj instanceof Task) {
//      Task other = (Task) obj;
//      return this.context.equals(other.context);
//    }
//    return false;
//  }
//
//  private FileFragment[] localizeFetchedData(File file, String name, TableMeta meta)
//      throws IOException {
//    Configuration c = new Configuration(systemConf);
//    c.set(CommonConfigurationKeysPublic.FS_DEFAULT_NAME_KEY, "file:///");
//    FileSystem fs = FileSystem.get(c);
//    Path tablePath = new Path(file.getAbsolutePath());
//
//    List<FileFragment> listTablets = new ArrayList<FileFragment>();
//    FileFragment tablet;
//
//    FileStatus[] fileLists = fs.listStatus(tablePath);
//    for (FileStatus f : fileLists) {
//      if (f.getLen() == 0) {
//        continue;
//      }
//      tablet = new FileFragment(name, f.getPath(), 0l, f.getLen());
//      listTablets.add(tablet);
//    }
//
//    // Special treatment for locally pseudo fetched chunks
//    synchronized (localChunks) {
//      for (FileChunk chunk : localChunks) {
//        if (name.equals(chunk.getEbId())) {
//          tablet = new FileFragment(name, new Path(chunk.getFile().getPath()), chunk.startOffset(), chunk.length());
//          listTablets.add(tablet);
//          LOG.info("One local chunk is added to listTablets");
//        }
//      }
//    }
//
//    FileFragment[] tablets = new FileFragment[listTablets.size()];
//    listTablets.toArray(tablets);
//
//    return tablets;
//  }
//
//  private class FetchRunner implements Runnable {
//    private final TaskAttemptContext ctx;
//    private final Fetcher fetcher;
//    private int maxRetryNum;
//
//    public FetchRunner(TaskAttemptContext ctx, Fetcher fetcher) {
//      this.ctx = ctx;
//      this.fetcher = fetcher;
//      this.maxRetryNum = systemConf.getIntVar(TajoConf.ConfVars.SHUFFLE_FETCHER_READ_RETRY_MAX_NUM);
//    }
//
//    @Override
//    public void run() {
//      int retryNum = 0;
//      int retryWaitTime = 1000; //sec
//
//      try { // for releasing fetch latch
//        while(!context.isStopped() && retryNum < maxRetryNum) {
//          if (retryNum > 0) {
//            try {
//              Thread.sleep(retryWaitTime);
//              retryWaitTime = Math.min(10 * 1000, retryWaitTime * 2);  // max 10 seconds
//            } catch (InterruptedException e) {
//              LOG.error(e);
//            }
//            LOG.warn("Retry on the fetch: " + fetcher.getURI() + " (" + retryNum + ")");
//          }
//          try {
//            FileChunk fetched = fetcher.get();
//            if (fetcher.getState() == TajoProtos.FetcherState.FETCH_FINISHED && fetched != null
//          && fetched.getFile() != null) {
//              if (fetched.fromRemote() == false) {
//          localChunks.add(fetched);
//          LOG.info("Add a new FileChunk to local chunk list");
//              }
//              break;
//            }
//          } catch (Throwable e) {
//            LOG.error("Fetch failed: " + fetcher.getURI(), e);
//          }
//          retryNum++;
//        }
//      } finally {
//        if(fetcher.getState() == TajoProtos.FetcherState.FETCH_FINISHED){
//          fetcherFinished(ctx);
//        } else {
//          if (retryNum == maxRetryNum) {
//            LOG.error("ERROR: the maximum retry (" + retryNum + ") on the fetch exceeded (" + fetcher.getURI() + ")");
//          }
//          stopScriptExecutors();
//          context.stop(); // retry task
//          ctx.getFetchLatch().countDown();
//        }
//      }
//    }
//  }
//
//  @VisibleForTesting
//  public static float adjustFetchProcess(int totalFetcher, int remainFetcher) {
//    if (totalFetcher > 0) {
//      return ((totalFetcher - remainFetcher) / (float) totalFetcher) * FETCHER_PROGRESS;
//    } else {
//      return 0.0f;
//    }
//  }
//
//  private synchronized void fetcherFinished(TaskAttemptContext ctx) {
//    int fetcherSize = fetcherRunners.size();
//    if(fetcherSize == 0) {
//      return;
//    }
//
//    ctx.getFetchLatch().countDown();
//
//    int remainFetcher = (int) ctx.getFetchLatch().getCount();
//    if (remainFetcher == 0) {
//      context.setFetcherProgress(FETCHER_PROGRESS);
//    } else {
//      context.setFetcherProgress(adjustFetchProcess(fetcherSize, remainFetcher));
//      context.setProgressChanged(true);
//    }
//  }
//
//  private List<Fetcher> getFetchRunners(TaskAttemptContext ctx,
//                                        List<FetchImpl> fetches) throws IOException {
//
//    if (fetches.size() > 0) {
//      Path inputDir = executionBlockContext.getLocalDirAllocator().
//          getLocalPathToRead(getTaskAttemptDir(ctx.getTaskId()).toString(), systemConf);
//
//      int i = 0;
//      File storeDir;
//      File defaultStoreFile;
//      FileChunk storeChunk = null;
//      List<Fetcher> runnerList = Lists.newArrayList();
//
//      for (FetchImpl f : fetches) {
//        storeDir = new File(inputDir.toString(), f.getName());
//        if (!storeDir.exists()) {
//          storeDir.mkdirs();
//        }
//
//        for (URI uri : f.getURIs()) {
//          defaultStoreFile = new File(storeDir, "in_" + i);
//          InetAddress address = InetAddress.getByName(uri.getHost());
//
//          WorkerConnectionInfo conn = executionBlockContext.getWorkerContext().getConnectionInfo();
//          if (NetUtils.isLocalAddress(address) && conn.getPullServerPort() == uri.getPort()) {
//            boolean hasError = false;
//            try {
//              LOG.info("Try to get local file chunk at local host");
//              storeChunk = getLocalStoredFileChunk(uri, systemConf);
//            } catch (Throwable t) {
//              hasError = true;
//            }
//
//            // When a range request is out of range, storeChunk will be NULL. This case is normal state.
//            // So, we should skip and don't need to create storeChunk.
//            if (storeChunk == null && !hasError) {
//              continue;
//            }
//
//            if (storeChunk != null && storeChunk.getFile() != null && storeChunk.startOffset() > -1
//                && hasError == false) {
//              storeChunk.setFromRemote(false);
//            } else {
//              storeChunk = new FileChunk(defaultStoreFile, 0, -1);
//              storeChunk.setFromRemote(true);
//            }
//          } else {
//            storeChunk = new FileChunk(defaultStoreFile, 0, -1);
//            storeChunk.setFromRemote(true);
//          }
//
//          // If we decide that intermediate data should be really fetched from a remote host, storeChunk
//          // represents a complete file. Otherwise, storeChunk may represent a complete file or only a part of it
//          storeChunk.setEbId(f.getName());
//          Fetcher fetcher = new Fetcher(systemConf, uri, storeChunk);
//          LOG.info("Create a new Fetcher with storeChunk:" + storeChunk.toString());
//          runnerList.add(fetcher);
//          i++;
//        }
//      }
//      ctx.addFetchPhase(runnerList.size(), new File(inputDir.toString()));
//      return runnerList;
//    } else {
//      return Lists.newArrayList();
//    }
//  }
//
//  private FileChunk getLocalStoredFileChunk(URI fetchURI, TajoConf conf) throws IOException {
//    // Parse the URI
//    LOG.info("getLocalStoredFileChunk starts");
//    final Map<String, List<String>> params = new QueryStringDecoder(fetchURI.toString()).parameters();
//    final List<String> types = params.get("type");
//    final List<String> qids = params.get("qid");
//    final List<String> taskIdList = params.get("ta");
//    final List<String> stageIds = params.get("sid");
//    final List<String> partIds = params.get("p");
//    final List<String> offsetList = params.get("offset");
//    final List<String> lengthList = params.get("length");
//
//    if (types == null || stageIds == null || qids == null || partIds == null) {
//      LOG.error("Invalid URI - Required queryId, type, stage Id, and part id");
//      return null;
//    }
//
//    if (qids.size() != 1 && types.size() != 1 || stageIds.size() != 1) {
//      LOG.error("Invalid URI - Required qids, type, taskIds, stage Id, and part id");
//      return null;
//    }
//
//    String queryId = qids.get(0);
//    String shuffleType = types.get(0);
//    String sid = stageIds.get(0);
//    String partId = partIds.get(0);
//
//    if (shuffleType.equals("r") && taskIdList == null) {
//      LOG.error("Invalid URI - For range shuffle, taskId is required");
//      return null;
//    }
//    List<String> taskIds = splitMaps(taskIdList);
//
//    FileChunk chunk = null;
//    long offset = (offsetList != null && !offsetList.isEmpty()) ? Long.parseLong(offsetList.get(0)) : -1L;
//    long length = (lengthList != null && !lengthList.isEmpty()) ? Long.parseLong(lengthList.get(0)) : -1L;
//
//    LOG.info("PullServer request param: shuffleType=" + shuffleType + ", sid=" + sid + ", partId=" + partId
//	+ ", taskIds=" + taskIdList);
//
//    // The working directory of Tajo worker for each query, including stage
//    String queryBaseDir = queryId.toString() + "/output" + "/" + sid + "/";
//
//    // If the stage requires a range shuffle
//    if (shuffleType.equals("r")) {
//      String ta = taskIds.get(0);
//      if (!executionBlockContext.getLocalDirAllocator().ifExists(queryBaseDir + ta + "/output/", conf)) {
//        LOG.warn("Range shuffle - file not exist");
//        return null;
//      }
//      Path path = executionBlockContext.getLocalFS().makeQualified(
//	      executionBlockContext.getLocalDirAllocator().getLocalPathToRead(queryBaseDir + ta + "/output/", conf));
//      String startKey = params.get("start").get(0);
//      String endKey = params.get("end").get(0);
//      boolean last = params.get("final") != null;
//
//      try {
//        chunk = TajoPullServerService.getFileChunks(path, startKey, endKey, last);
//            } catch (Throwable t) {
//        LOG.error("getFileChunks() throws exception");
//        return null;
//      }
//
//      // If the stage requires a hash shuffle or a scattered hash shuffle
//    } else if (shuffleType.equals("h") || shuffleType.equals("s")) {
//      int partParentId = HashShuffleAppenderManager.getPartParentId(Integer.parseInt(partId), (TajoConf) conf);
//      String partPath = queryBaseDir + "hash-shuffle/" + partParentId + "/" + partId;
//      if (!executionBlockContext.getLocalDirAllocator().ifExists(partPath, conf)) {
//        LOG.warn("Hash shuffle or Scattered hash shuffle - file not exist: " + partPath);
//        return null;
//      }
//      Path path = executionBlockContext.getLocalFS().makeQualified(
//        executionBlockContext.getLocalDirAllocator().getLocalPathToRead(partPath, conf));
//      File file = new File(path.toUri());
//      long startPos = (offset >= 0 && length >= 0) ? offset : 0;
//      long readLen = (offset >= 0 && length >= 0) ? length : file.length();
//
//      if (startPos >= file.length()) {
//        LOG.error("Start pos[" + startPos + "] great than file length [" + file.length() + "]");
//        return null;
//      }
//      chunk = new FileChunk(file, startPos, readLen);
//
//    } else {
//      LOG.error("Unknown shuffle type");
//      return null;
//    }
//
//    return chunk;
//  }
//
//  private List<String> splitMaps(List<String> mapq) {
//    if (null == mapq) {
//      return null;
//    }
//    final List<String> ret = new ArrayList<String>();
//    for (String s : mapq) {
//      Collections.addAll(ret, s.split(","));
//    }
//    return ret;
//  }
//
//  public static Path getTaskAttemptDir(TaskAttemptId quid) {
//    Path workDir =
//        StorageUtil.concatPath(ExecutionBlockContext.getBaseInputDir(quid.getTaskId().getExecutionBlockId()),
//            String.valueOf(quid.getTaskId().getId()),
//            String.valueOf(quid.getId()));
//    return workDir;
//  }
//=======
  TajoWorkerProtocol.TaskStatusProto getReport();
>>>>>>> 00a8c658
}<|MERGE_RESOLUTION|>--- conflicted
+++ resolved
@@ -18,898 +18,196 @@
 
 package org.apache.tajo.worker;
 
-<<<<<<< HEAD
-import com.google.common.annotations.VisibleForTesting;
-import com.google.common.collect.Lists;
-import com.google.common.collect.Maps;
-import io.netty.handler.codec.http.QueryStringDecoder;
-import org.apache.commons.lang.exception.ExceptionUtils;
-import org.apache.commons.logging.Log;
-import org.apache.commons.logging.LogFactory;
-import org.apache.hadoop.conf.Configuration;
-import org.apache.hadoop.fs.CommonConfigurationKeysPublic;
-import org.apache.hadoop.fs.FileStatus;
-import org.apache.hadoop.fs.FileSystem;
-import org.apache.hadoop.fs.Path;
-import org.apache.tajo.TajoConstants;
-import org.apache.tajo.TaskAttemptId;
-import org.apache.tajo.TajoProtos;
-import org.apache.tajo.TajoProtos.TaskAttemptState;
-import org.apache.tajo.TaskAttemptId;
-import org.apache.tajo.catalog.Schema;
-import org.apache.tajo.catalog.TableDesc;
-import org.apache.tajo.catalog.TableMeta;
-import org.apache.tajo.catalog.proto.CatalogProtos;
-import org.apache.tajo.catalog.statistics.TableStats;
-import org.apache.tajo.conf.TajoConf;
-import org.apache.tajo.engine.planner.physical.PhysicalExec;
-import org.apache.tajo.engine.query.QueryContext;
-import org.apache.tajo.engine.query.TaskRequest;
-import org.apache.tajo.ipc.QueryMasterProtocol;
-import org.apache.tajo.ipc.TajoWorkerProtocol.*;
-import org.apache.tajo.ipc.TajoWorkerProtocol.EnforceProperty.EnforceType;
-import org.apache.tajo.master.cluster.WorkerConnectionInfo;
-import org.apache.tajo.plan.function.python.TajoScriptEngine;
-import org.apache.tajo.plan.logical.*;
-import org.apache.tajo.plan.serder.LogicalNodeDeserializer;
-import org.apache.tajo.plan.util.PlannerUtil;
-import org.apache.tajo.pullserver.TajoPullServerService;
-import org.apache.tajo.pullserver.retriever.FileChunk;
-import org.apache.tajo.rpc.NullCallback;
-import org.apache.tajo.storage.*;
-import org.apache.tajo.storage.fragment.FileFragment;
-import org.apache.tajo.util.NetUtils;
-=======
 import org.apache.tajo.ipc.TajoWorkerProtocol;
->>>>>>> 00a8c658
 
 import java.io.IOException;
 
-<<<<<<< HEAD
-import static org.apache.tajo.catalog.proto.CatalogProtos.FragmentProto;
-import static org.apache.tajo.plan.serder.PlanProto.ShuffleType;
-
-public class Task {
-  private static final Log LOG = LogFactory.getLog(Task.class);
-  private static final float FETCHER_PROGRESS = 0.5f;
-
-  private final TajoConf systemConf;
-  private final QueryContext queryContext;
-  private final ExecutionBlockContext executionBlockContext;
-  private final TaskAttemptId taskId;
-  private final String taskRunnerId;
-
-  private final Path taskDir;
-  private final TaskRequest request;
-  private TaskAttemptContext context;
-  private List<Fetcher> fetcherRunners;
-  private LogicalNode plan;
-  private final Map<String, TableDesc> descs = Maps.newHashMap();
-  private PhysicalExec executor;
-  private boolean interQuery;
-  private Path inputTableBaseDir;
-
-  private long startTime;
-  private long finishTime;
-
-  private final TableStats inputStats;
-  private List<FileChunk> localChunks;
-
-  // TODO - to be refactored
-  private ShuffleType shuffleType = null;
-  private Schema finalSchema = null;
-  private TupleComparator sortComp = null;
-
-  public Task(String taskRunnerId,
-              Path baseDir,
-              TaskAttemptId taskId,
-              final ExecutionBlockContext executionBlockContext,
-              final TaskRequest request) throws IOException {
-    this(taskRunnerId, baseDir, taskId, executionBlockContext.getConf(), executionBlockContext, request);
-  }
-
-  public Task(String taskRunnerId,
-              Path baseDir,
-              TaskAttemptId taskId,
-              TajoConf conf,
-              final ExecutionBlockContext executionBlockContext,
-              final TaskRequest request) throws IOException {
-    this.taskRunnerId = taskRunnerId;
-    this.request = request;
-    this.taskId = taskId;
-
-    this.systemConf = conf;
-    this.queryContext = request.getQueryContext(systemConf);
-    this.executionBlockContext = executionBlockContext;
-    this.taskDir = StorageUtil.concatPath(baseDir,
-        taskId.getTaskId().getId() + "_" + taskId.getId());
-
-    this.context = new TaskAttemptContext(queryContext, executionBlockContext, taskId,
-        request.getFragments().toArray(new FragmentProto[request.getFragments().size()]), taskDir);
-    this.context.setDataChannel(request.getDataChannel());
-    this.context.setEnforcer(request.getEnforcer());
-    this.context.setState(TaskAttemptState.TA_PENDING);
-    this.inputStats = new TableStats();
-    this.fetcherRunners = Lists.newArrayList();
-  }
-
-  public void initPlan() throws IOException {
-    plan = LogicalNodeDeserializer.deserialize(queryContext, context.getEvalContext(), request.getPlan());
-    updateDescsForScanNodes(NodeType.SCAN);
-    updateDescsForScanNodes(NodeType.PARTITIONS_SCAN);
-    updateDescsForScanNodes(NodeType.INDEX_SCAN);
-    LogicalNode [] scanNode = PlannerUtil.findAllNodes(plan, NodeType.SCAN);
-    if (scanNode != null) {
-      for (LogicalNode node : scanNode) {
-        ScanNode scan = (ScanNode) node;
-        descs.put(scan.getCanonicalName(), scan.getTableDesc());
-      }
-    }
-
-    LogicalNode [] partitionScanNode = PlannerUtil.findAllNodes(plan, NodeType.PARTITIONS_SCAN);
-    if (partitionScanNode != null) {
-      for (LogicalNode node : partitionScanNode) {
-        PartitionedTableScanNode scan = (PartitionedTableScanNode) node;
-        descs.put(scan.getCanonicalName(), scan.getTableDesc());
-      }
-    }
-
-    interQuery = request.getProto().getInterQuery();
-    if (interQuery) {
-      context.setInterQuery();
-      this.shuffleType = context.getDataChannel().getShuffleType();
-
-      if (shuffleType == ShuffleType.RANGE_SHUFFLE) {
-        SortNode sortNode = PlannerUtil.findTopNode(plan, NodeType.SORT);
-        this.finalSchema = PlannerUtil.sortSpecsToSchema(sortNode.getSortKeys());
-        this.sortComp = new BaseTupleComparator(finalSchema, sortNode.getSortKeys());
-      }
-    } else {
-      Path outFilePath;
-      if (queryContext.isCreateIndex()) {
-        outFilePath = getIndexStagingPath(queryContext, context);
-      } else {
-        outFilePath = ((FileStorageManager) TableSpaceManager.getFileStorageManager(systemConf))
-            .getAppenderFilePath(taskId, queryContext.getStagingDir());
-      }
-//=======
-//      Path outFilePath = ((FileStorageManager) TableSpaceManager.getFileStorageManager(systemConf))
-//          .getAppenderFilePath(taskId, queryContext.getStagingDir());
-//>>>>>>> 2cbc1b9c7dc1ec04c4f6c8d7c8f746225d02421d
-      LOG.info("Output File Path: " + outFilePath);
-      context.setOutputPath(outFilePath);
-    }
-
-    this.localChunks = Collections.synchronizedList(new ArrayList<FileChunk>());
-    LOG.info("==================================");
-    LOG.info("* Stage " + request.getId() + " is initialized");
-    LOG.info("* InterQuery: " + interQuery
-        + (interQuery ? ", Use " + this.shuffleType + " shuffle" : "") +
-        ", Fragments (num: " + request.getFragments().size() + ")" +
-        ", Fetches (total:" + request.getFetches().size() + ") :");
-
-    if(LOG.isDebugEnabled()) {
-      for (FetchImpl f : request.getFetches()) {
-        LOG.debug("Table Id: " + f.getName() + ", Simple URIs: " + f.getSimpleURIs());
-      }
-    }
-    LOG.info("* Local task dir: " + taskDir);
-    if(LOG.isDebugEnabled()) {
-      LOG.debug("* plan:\n");
-      LOG.debug(plan.toString());
-    }
-    LOG.info("==================================");
-  }
-
-  private void updateDescsForScanNodes(NodeType nodeType) {
-    assert nodeType == NodeType.SCAN || nodeType == NodeType.PARTITIONS_SCAN || nodeType == NodeType.INDEX_SCAN;
-    LogicalNode[] scanNodes = PlannerUtil.findAllNodes(plan, nodeType);
-    if (scanNodes != null) {
-      for (LogicalNode node : scanNodes) {
-        ScanNode scanNode = (ScanNode) node;
-        descs.put(scanNode.getCanonicalName(), scanNode.getTableDesc());
-      }
-    }
-  }
-
-  private void startScriptExecutors() throws IOException {
-    for (TajoScriptEngine executor : context.getEvalContext().getAllScriptEngines()) {
-      executor.start(systemConf);
-    }
-  }
-
-  private void stopScriptExecutors() {
-    for (TajoScriptEngine executor : context.getEvalContext().getAllScriptEngines()) {
-      executor.shutdown();
-    }
-  }
-
-  public void init() throws IOException {
-    initPlan();
-    startScriptExecutors();
-
-    if (context.getState() == TaskAttemptState.TA_PENDING) {
-      // initialize a task temporal dir
-      FileSystem localFS = executionBlockContext.getLocalFS();
-      localFS.mkdirs(taskDir);
-
-      if (request.getFetches().size() > 0) {
-        inputTableBaseDir = localFS.makeQualified(
-            executionBlockContext.getLocalDirAllocator().getLocalPathForWrite(
-                getTaskAttemptDir(context.getTaskId()).toString(), systemConf));
-        localFS.mkdirs(inputTableBaseDir);
-        Path tableDir;
-        for (String inputTable : context.getInputTables()) {
-          tableDir = new Path(inputTableBaseDir, inputTable);
-          if (!localFS.exists(tableDir)) {
-            LOG.info("the directory is created  " + tableDir.toUri());
-            localFS.mkdirs(tableDir);
-          }
-        }
-      }
-      // for localizing the intermediate data
-      fetcherRunners.addAll(getFetchRunners(context, request.getFetches()));
-    }
-  }
-
-  public TaskAttemptId getTaskId() {
-    return taskId;
-  }
-
-  public TaskAttemptId getId() {
-    return context.getTaskId();
-  }
-
-  public TaskAttemptState getStatus() {
-    return context.getState();
-  }
-
-  public String toString() {
-    return "queryId: " + this.getId() + " status: " + this.getStatus();
-  }
-
-  public void setState(TaskAttemptState status) {
-    context.setState(status);
-  }
-
-  public TaskAttemptContext getContext() {
-    return context;
-  }
-
-  public boolean hasFetchPhase() {
-    return fetcherRunners.size() > 0;
-  }
-
-  public List<Fetcher> getFetchers() {
-    return new ArrayList<Fetcher>(fetcherRunners);
-  }
-
-  public void fetch() {
-    ExecutorService executorService = executionBlockContext.getTaskRunner(taskRunnerId).getFetchLauncher();
-    for (Fetcher f : fetcherRunners) {
-      executorService.submit(new FetchRunner(context, f));
-    }
-  }
-
-  public void kill() {
-    stopScriptExecutors();
-    context.setState(TaskAttemptState.TA_KILLED);
-    context.stop();
-  }
-
-  public void abort() {
-    stopScriptExecutors();
-    context.stop();
-  }
-
-  public void cleanUp() {
-    // remove itself from worker
-    if (context.getState() == TaskAttemptState.TA_SUCCEEDED) {
-      synchronized (executionBlockContext.getTasks()) {
-        executionBlockContext.getTasks().remove(this.getId());
-      }
-    } else {
-      LOG.error("TaskAttemptId: " + context.getTaskId() + " status: " + context.getState());
-    }
-  }
-
-  public TaskStatusProto getReport() {
-    TaskStatusProto.Builder builder = TaskStatusProto.newBuilder();
-    builder.setWorkerName(executionBlockContext.getWorkerContext().getConnectionInfo().getHostAndPeerRpcPort());
-    builder.setId(context.getTaskId().getProto())
-        .setProgress(context.getProgress())
-        .setState(context.getState());
-
-    builder.setInputStats(reloadInputStats());
-
-    if (context.getResultStats() != null) {
-      builder.setResultStats(context.getResultStats().getProto());
-    }
-    return builder.build();
-  }
-
-  public boolean isRunning(){
-    return context.getState() == TaskAttemptState.TA_RUNNING;
-  }
-
-  public boolean isProgressChanged() {
-    return context.isProgressChanged();
-  }
-
-  public void updateProgress() {
-    if(context != null && context.isStopped()){
-      return;
-    }
-
-    if (executor != null && context.getProgress() < 1.0f) {
-      context.setExecutorProgress(executor.getProgress());
-    }
-  }
-
-  private CatalogProtos.TableStatsProto reloadInputStats() {
-    synchronized(inputStats) {
-      if (this.executor == null) {
-        return inputStats.getProto();
-      }
-
-      TableStats executorInputStats = this.executor.getInputStats();
-
-      if (executorInputStats != null) {
-        inputStats.setValues(executorInputStats);
-      }
-      return inputStats.getProto();
-    }
-  }
-
-  private TaskCompletionReport getTaskCompletionReport() {
-    TaskCompletionReport.Builder builder = TaskCompletionReport.newBuilder();
-    builder.setId(context.getTaskId().getProto());
-
-    builder.setInputStats(reloadInputStats());
-
-    if (context.hasResultStats()) {
-      builder.setResultStats(context.getResultStats().getProto());
-    } else {
-      builder.setResultStats(new TableStats().getProto());
-    }
-
-    Iterator<Entry<Integer, String>> it = context.getShuffleFileOutputs();
-    if (it.hasNext()) {
-      do {
-        Entry<Integer, String> entry = it.next();
-        ShuffleFileOutput.Builder part = ShuffleFileOutput.newBuilder();
-        part.setPartId(entry.getKey());
-
-        // Set output volume
-        if (context.getPartitionOutputVolume() != null) {
-          for (Entry<Integer, Long> e : context.getPartitionOutputVolume().entrySet()) {
-            if (entry.getKey().equals(e.getKey())) {
-              part.setVolume(e.getValue().longValue());
-              break;
-            }
-          }
-        }
-
-        builder.addShuffleFileOutputs(part.build());
-      } while (it.hasNext());
-    }
-
-    return builder.build();
-  }
-
-  private void waitForFetch() throws InterruptedException, IOException {
-    context.getFetchLatch().await();
-    LOG.info(context.getTaskId() + " All fetches are done!");
-    Collection<String> inputs = Lists.newArrayList(context.getInputTables());
-
-    // Get all broadcasted tables
-    Set<String> broadcastTableNames = new HashSet<String>();
-    List<EnforceProperty> broadcasts = context.getEnforcer().getEnforceProperties(EnforceType.BROADCAST);
-    if (broadcasts != null) {
-      for (EnforceProperty eachBroadcast : broadcasts) {
-        broadcastTableNames.add(eachBroadcast.getBroadcast().getTableName());
-      }
-    }
-
-    // localize the fetched data and skip the broadcast table
-    for (String inputTable: inputs) {
-      if (broadcastTableNames.contains(inputTable)) {
-        continue;
-      }
-      File tableDir = new File(context.getFetchIn(), inputTable);
-      FileFragment[] frags = localizeFetchedData(tableDir, inputTable, descs.get(inputTable).getMeta());
-      context.updateAssignedFragments(inputTable, frags);
-    }
-  }
-
-  public void run() throws Exception {
-    startTime = System.currentTimeMillis();
-    Throwable error = null;
-    try {
-      if(!context.isStopped()) {
-        context.setState(TaskAttemptState.TA_RUNNING);
-        if (context.hasFetchPhase()) {
-          // If the fetch is still in progress, the query unit must wait for
-          // complete.
-          waitForFetch();
-          context.setFetcherProgress(FETCHER_PROGRESS);
-          context.setProgressChanged(true);
-          updateProgress();
-        }
-
-        this.executor = executionBlockContext.getTQueryEngine().
-            createPlan(context, plan);
-        this.executor.init();
-
-        while(!context.isStopped() && executor.next() != null) {
-        }
-      }
-    } catch (Throwable e) {
-      error = e ;
-      LOG.error(e.getMessage(), e);
-      stopScriptExecutors();
-      context.stop();
-    } finally {
-      if (executor != null) {
-        try {
-          executor.close();
-          reloadInputStats();
-        } catch (IOException e) {
-          LOG.error(e, e);
-        }
-        this.executor = null;
-      }
-
-      executionBlockContext.completedTasksNum.incrementAndGet();
-      context.getHashShuffleAppenderManager().finalizeTask(taskId);
-
-      QueryMasterProtocol.QueryMasterProtocolService.Interface queryMasterStub = executionBlockContext.getStub();
-      if (context.isStopped()) {
-        context.setExecutorProgress(0.0f);
-
-        if (context.getState() == TaskAttemptState.TA_KILLED) {
-          queryMasterStub.statusUpdate(null, getReport(), NullCallback.get());
-          executionBlockContext.killedTasksNum.incrementAndGet();
-        } else {
-          context.setState(TaskAttemptState.TA_FAILED);
-          TaskFatalErrorReport.Builder errorBuilder =
-              TaskFatalErrorReport.newBuilder()
-                  .setId(getId().getProto());
-          if (error != null) {
-            if (error.getMessage() == null) {
-              errorBuilder.setErrorMessage(error.getClass().getCanonicalName());
-            } else {
-              errorBuilder.setErrorMessage(error.getMessage());
-            }
-            errorBuilder.setErrorTrace(ExceptionUtils.getStackTrace(error));
-          }
-
-          queryMasterStub.fatalError(null, errorBuilder.build(), NullCallback.get());
-          executionBlockContext.failedTasksNum.incrementAndGet();
-        }
-      } else {
-        // if successful
-        context.setProgress(1.0f);
-        context.setState(TaskAttemptState.TA_SUCCEEDED);
-        executionBlockContext.succeededTasksNum.incrementAndGet();
-
-        TaskCompletionReport report = getTaskCompletionReport();
-        queryMasterStub.done(null, report, NullCallback.get());
-      }
-      finishTime = System.currentTimeMillis();
-      LOG.info(context.getTaskId() + " completed. " +
-          "Worker's task counter - total:" + executionBlockContext.completedTasksNum.intValue() +
-          ", succeeded: " + executionBlockContext.succeededTasksNum.intValue()
-          + ", killed: " + executionBlockContext.killedTasksNum.intValue()
-          + ", failed: " + executionBlockContext.failedTasksNum.intValue());
-      cleanupTask();
-    }
-  }
-
-  public void cleanupTask() {
-    TaskHistory taskHistory = createTaskHistory();
-    executionBlockContext.addTaskHistory(taskRunnerId, getId(), taskHistory);
-    executionBlockContext.getTasks().remove(getId());
-
-    fetcherRunners.clear();
-    fetcherRunners = null;
-    try {
-      if(executor != null) {
-        executor.close();
-        executor = null;
-      }
-    } catch (IOException e) {
-      LOG.fatal(e.getMessage(), e);
-    }
-
-    executionBlockContext.getWorkerContext().getTaskHistoryWriter().appendHistory(taskHistory);
-    stopScriptExecutors();
-  }
-
-  public TaskHistory createTaskHistory() {
-    TaskHistory taskHistory = null;
-    try {
-      taskHistory = new TaskHistory(getTaskId(), getStatus(), context.getProgress(),
-          startTime, finishTime, reloadInputStats());
-
-      if (context.getOutputPath() != null) {
-        taskHistory.setOutputPath(context.getOutputPath().toString());
-      }
-
-      if (context.getWorkDir() != null) {
-        taskHistory.setWorkingPath(context.getWorkDir().toString());
-      }
-
-      if (context.getResultStats() != null) {
-        taskHistory.setOutputStats(context.getResultStats().getProto());
-      }
-
-      if (hasFetchPhase()) {
-        taskHistory.setTotalFetchCount(fetcherRunners.size());
-        int i = 0;
-        FetcherHistoryProto.Builder builder = FetcherHistoryProto.newBuilder();
-        for (Fetcher fetcher : fetcherRunners) {
-          // TODO store the fetcher histories
-          if (systemConf.getBoolVar(TajoConf.ConfVars.$DEBUG_ENABLED)) {
-            builder.setStartTime(fetcher.getStartTime());
-            builder.setFinishTime(fetcher.getFinishTime());
-            builder.setFileLength(fetcher.getFileLen());
-            builder.setMessageReceivedCount(fetcher.getMessageReceiveCount());
-            builder.setState(fetcher.getState());
-
-            taskHistory.addFetcherHistory(builder.build());
-          }
-          if (fetcher.getState() == TajoProtos.FetcherState.FETCH_FINISHED) i++;
-        }
-        taskHistory.setFinishedFetchCount(i);
-      }
-    } catch (Exception e) {
-      LOG.warn(e.getMessage(), e);
-    }
-
-    return taskHistory;
-  }
-
-  public int hashCode() {
-    return context.hashCode();
-  }
-
-  public boolean equals(Object obj) {
-    if (obj instanceof Task) {
-      Task other = (Task) obj;
-      return this.context.equals(other.context);
-    }
-    return false;
-  }
-
-  private FileFragment[] localizeFetchedData(File file, String name, TableMeta meta)
-      throws IOException {
-    Configuration c = new Configuration(systemConf);
-    c.set(CommonConfigurationKeysPublic.FS_DEFAULT_NAME_KEY, "file:///");
-    FileSystem fs = FileSystem.get(c);
-    Path tablePath = new Path(file.getAbsolutePath());
-
-    List<FileFragment> listTablets = new ArrayList<FileFragment>();
-    FileFragment tablet;
-
-    FileStatus[] fileLists = fs.listStatus(tablePath);
-    for (FileStatus f : fileLists) {
-      if (f.getLen() == 0) {
-        continue;
-      }
-      tablet = new FileFragment(name, f.getPath(), 0l, f.getLen());
-      listTablets.add(tablet);
-    }
-
-    // Special treatment for locally pseudo fetched chunks
-    synchronized (localChunks) {
-      for (FileChunk chunk : localChunks) {
-        if (name.equals(chunk.getEbId())) {
-          tablet = new FileFragment(name, new Path(chunk.getFile().getPath()), chunk.startOffset(), chunk.length());
-          listTablets.add(tablet);
-          LOG.info("One local chunk is added to listTablets");
-        }
-      }
-    }
-
-    FileFragment[] tablets = new FileFragment[listTablets.size()];
-    listTablets.toArray(tablets);
-
-    return tablets;
-  }
-
-  private class FetchRunner implements Runnable {
-    private final TaskAttemptContext ctx;
-    private final Fetcher fetcher;
-    private int maxRetryNum;
-
-    public FetchRunner(TaskAttemptContext ctx, Fetcher fetcher) {
-      this.ctx = ctx;
-      this.fetcher = fetcher;
-      this.maxRetryNum = systemConf.getIntVar(TajoConf.ConfVars.SHUFFLE_FETCHER_READ_RETRY_MAX_NUM);
-    }
-
-    @Override
-    public void run() {
-      int retryNum = 0;
-      int retryWaitTime = 1000; //sec
-
-      try { // for releasing fetch latch
-        while(!context.isStopped() && retryNum < maxRetryNum) {
-          if (retryNum > 0) {
-            try {
-              Thread.sleep(retryWaitTime);
-              retryWaitTime = Math.min(10 * 1000, retryWaitTime * 2);  // max 10 seconds
-            } catch (InterruptedException e) {
-              LOG.error(e);
-            }
-            LOG.warn("Retry on the fetch: " + fetcher.getURI() + " (" + retryNum + ")");
-          }
-          try {
-            FileChunk fetched = fetcher.get();
-            if (fetcher.getState() == TajoProtos.FetcherState.FETCH_FINISHED && fetched != null
-          && fetched.getFile() != null) {
-              if (fetched.fromRemote() == false) {
-          localChunks.add(fetched);
-          LOG.info("Add a new FileChunk to local chunk list");
-              }
-              break;
-            }
-          } catch (Throwable e) {
-            LOG.error("Fetch failed: " + fetcher.getURI(), e);
-          }
-          retryNum++;
-        }
-      } finally {
-        if(fetcher.getState() == TajoProtos.FetcherState.FETCH_FINISHED){
-          fetcherFinished(ctx);
-        } else {
-          if (retryNum == maxRetryNum) {
-            LOG.error("ERROR: the maximum retry (" + retryNum + ") on the fetch exceeded (" + fetcher.getURI() + ")");
-          }
-          stopScriptExecutors();
-          context.stop(); // retry task
-          ctx.getFetchLatch().countDown();
-        }
-      }
-    }
-  }
-
-  @VisibleForTesting
-  public static float adjustFetchProcess(int totalFetcher, int remainFetcher) {
-    if (totalFetcher > 0) {
-      return ((totalFetcher - remainFetcher) / (float) totalFetcher) * FETCHER_PROGRESS;
-    } else {
-      return 0.0f;
-    }
-  }
-
-  private synchronized void fetcherFinished(TaskAttemptContext ctx) {
-    int fetcherSize = fetcherRunners.size();
-    if(fetcherSize == 0) {
-      return;
-    }
-
-    ctx.getFetchLatch().countDown();
-
-    int remainFetcher = (int) ctx.getFetchLatch().getCount();
-    if (remainFetcher == 0) {
-      context.setFetcherProgress(FETCHER_PROGRESS);
-    } else {
-      context.setFetcherProgress(adjustFetchProcess(fetcherSize, remainFetcher));
-      context.setProgressChanged(true);
-    }
-  }
-
-  private List<Fetcher> getFetchRunners(TaskAttemptContext ctx,
-                                        List<FetchImpl> fetches) throws IOException {
-
-    if (fetches.size() > 0) {
-      Path inputDir = executionBlockContext.getLocalDirAllocator().
-          getLocalPathToRead(getTaskAttemptDir(ctx.getTaskId()).toString(), systemConf);
-
-      int i = 0;
-      File storeDir;
-      File defaultStoreFile;
-      FileChunk storeChunk = null;
-      List<Fetcher> runnerList = Lists.newArrayList();
-
-      for (FetchImpl f : fetches) {
-        storeDir = new File(inputDir.toString(), f.getName());
-        if (!storeDir.exists()) {
-          storeDir.mkdirs();
-        }
-
-        for (URI uri : f.getURIs()) {
-          defaultStoreFile = new File(storeDir, "in_" + i);
-          InetAddress address = InetAddress.getByName(uri.getHost());
-
-          WorkerConnectionInfo conn = executionBlockContext.getWorkerContext().getConnectionInfo();
-          if (NetUtils.isLocalAddress(address) && conn.getPullServerPort() == uri.getPort()) {
-            boolean hasError = false;
-            try {
-              LOG.info("Try to get local file chunk at local host");
-              storeChunk = getLocalStoredFileChunk(uri, systemConf);
-            } catch (Throwable t) {
-              hasError = true;
-            }
-
-            // When a range request is out of range, storeChunk will be NULL. This case is normal state.
-            // So, we should skip and don't need to create storeChunk.
-            if (storeChunk == null && !hasError) {
-              continue;
-            }
-
-            if (storeChunk != null && storeChunk.getFile() != null && storeChunk.startOffset() > -1
-                && hasError == false) {
-              storeChunk.setFromRemote(false);
-            } else {
-              storeChunk = new FileChunk(defaultStoreFile, 0, -1);
-              storeChunk.setFromRemote(true);
-            }
-          } else {
-            storeChunk = new FileChunk(defaultStoreFile, 0, -1);
-            storeChunk.setFromRemote(true);
-          }
-
-          // If we decide that intermediate data should be really fetched from a remote host, storeChunk
-          // represents a complete file. Otherwise, storeChunk may represent a complete file or only a part of it
-          storeChunk.setEbId(f.getName());
-          Fetcher fetcher = new Fetcher(systemConf, uri, storeChunk);
-          LOG.info("Create a new Fetcher with storeChunk:" + storeChunk.toString());
-          runnerList.add(fetcher);
-          i++;
-        }
-      }
-      ctx.addFetchPhase(runnerList.size(), new File(inputDir.toString()));
-      return runnerList;
-    } else {
-      return Lists.newArrayList();
-    }
-  }
-
-  private FileChunk getLocalStoredFileChunk(URI fetchURI, TajoConf conf) throws IOException {
-    // Parse the URI
-    LOG.info("getLocalStoredFileChunk starts");
-    final Map<String, List<String>> params = new QueryStringDecoder(fetchURI.toString()).parameters();
-    final List<String> types = params.get("type");
-    final List<String> qids = params.get("qid");
-    final List<String> taskIdList = params.get("ta");
-    final List<String> stageIds = params.get("sid");
-    final List<String> partIds = params.get("p");
-    final List<String> offsetList = params.get("offset");
-    final List<String> lengthList = params.get("length");
-
-    if (types == null || stageIds == null || qids == null || partIds == null) {
-      LOG.error("Invalid URI - Required queryId, type, stage Id, and part id");
-      return null;
-    }
-
-    if (qids.size() != 1 && types.size() != 1 || stageIds.size() != 1) {
-      LOG.error("Invalid URI - Required qids, type, taskIds, stage Id, and part id");
-      return null;
-    }
-
-    String queryId = qids.get(0);
-    String shuffleType = types.get(0);
-    String sid = stageIds.get(0);
-    String partId = partIds.get(0);
-
-    if (shuffleType.equals("r") && taskIdList == null) {
-      LOG.error("Invalid URI - For range shuffle, taskId is required");
-      return null;
-    }
-    List<String> taskIds = splitMaps(taskIdList);
-
-    FileChunk chunk = null;
-    long offset = (offsetList != null && !offsetList.isEmpty()) ? Long.parseLong(offsetList.get(0)) : -1L;
-    long length = (lengthList != null && !lengthList.isEmpty()) ? Long.parseLong(lengthList.get(0)) : -1L;
-
-    LOG.info("PullServer request param: shuffleType=" + shuffleType + ", sid=" + sid + ", partId=" + partId
-	+ ", taskIds=" + taskIdList);
-
-    // The working directory of Tajo worker for each query, including stage
-    String queryBaseDir = queryId.toString() + "/output" + "/" + sid + "/";
-
-    // If the stage requires a range shuffle
-    if (shuffleType.equals("r")) {
-      String ta = taskIds.get(0);
-      if (!executionBlockContext.getLocalDirAllocator().ifExists(queryBaseDir + ta + "/output/", conf)) {
-        LOG.warn("Range shuffle - file not exist");
-        return null;
-      }
-      Path path = executionBlockContext.getLocalFS().makeQualified(
-	      executionBlockContext.getLocalDirAllocator().getLocalPathToRead(queryBaseDir + ta + "/output/", conf));
-      String startKey = params.get("start").get(0);
-      String endKey = params.get("end").get(0);
-      boolean last = params.get("final") != null;
-
-      try {
-        chunk = TajoPullServerService.getFileChunks(path, startKey, endKey, last);
-            } catch (Throwable t) {
-        LOG.error("getFileChunks() throws exception");
-        return null;
-      }
-
-      // If the stage requires a hash shuffle or a scattered hash shuffle
-    } else if (shuffleType.equals("h") || shuffleType.equals("s")) {
-      int partParentId = HashShuffleAppenderManager.getPartParentId(Integer.parseInt(partId), (TajoConf) conf);
-      String partPath = queryBaseDir + "hash-shuffle/" + partParentId + "/" + partId;
-      if (!executionBlockContext.getLocalDirAllocator().ifExists(partPath, conf)) {
-        LOG.warn("Hash shuffle or Scattered hash shuffle - file not exist: " + partPath);
-        return null;
-      }
-      Path path = executionBlockContext.getLocalFS().makeQualified(
-        executionBlockContext.getLocalDirAllocator().getLocalPathToRead(partPath, conf));
-      File file = new File(path.toUri());
-      long startPos = (offset >= 0 && length >= 0) ? offset : 0;
-      long readLen = (offset >= 0 && length >= 0) ? length : file.length();
-
-      if (startPos >= file.length()) {
-        LOG.error("Start pos[" + startPos + "] great than file length [" + file.length() + "]");
-        return null;
-      }
-      chunk = new FileChunk(file, startPos, readLen);
-
-    } else {
-      LOG.error("Unknown shuffle type");
-      return null;
-    }
-
-    return chunk;
-  }
-
-  private List<String> splitMaps(List<String> mapq) {
-    if (null == mapq) {
-      return null;
-    }
-    final List<String> ret = new ArrayList<String>();
-    for (String s : mapq) {
-      Collections.addAll(ret, s.split(","));
-    }
-    return ret;
-  }
-
-  public static Path getTaskAttemptDir(TaskAttemptId quid) {
-    Path workDir =
-        StorageUtil.concatPath(ExecutionBlockContext.getBaseInputDir(quid.getTaskId().getExecutionBlockId()),
-            String.valueOf(quid.getTaskId().getId()),
-            String.valueOf(quid.getId()));
-    return workDir;
-  }
-
-  private static Path getIndexStagingPath(QueryContext queryContext, TaskAttemptContext context) {
-    return StorageUtil.concatPath(queryContext.getStagingDir(), TajoConstants.RESULT_DIR_NAME,
-        context.getUniqueKeyFromFragments());
-  }
-=======
-public interface Task {
-
-  void init() throws IOException;
-
-  void fetch();
-
-  void run() throws Exception;
-
-  void kill();
-
-  void abort();
-
-  void cleanup();
-
-  boolean hasFetchPhase();
-
-  boolean isProgressChanged();
-
-  boolean isStopped();
-
-  void updateProgress();
-
-  TaskAttemptContext getTaskContext();
-
-  ExecutionBlockContext getExecutionBlockContext();
-
 //<<<<<<< HEAD
+//import static org.apache.tajo.catalog.proto.CatalogProtos.FragmentProto;
+//import static org.apache.tajo.plan.serder.PlanProto.ShuffleType;
+//
+//public class Task {
+//  private static final Log LOG = LogFactory.getLog(Task.class);
+//  private static final float FETCHER_PROGRESS = 0.5f;
+//
+//  private final TajoConf systemConf;
+//  private final QueryContext queryContext;
+//  private final ExecutionBlockContext executionBlockContext;
+//  private final TaskAttemptId taskId;
+//  private final String taskRunnerId;
+//
+//  private final Path taskDir;
+//  private final TaskRequest request;
+//  private TaskAttemptContext context;
+//  private List<Fetcher> fetcherRunners;
+//  private LogicalNode plan;
+//  private final Map<String, TableDesc> descs = Maps.newHashMap();
+//  private PhysicalExec executor;
+//  private boolean interQuery;
+//  private Path inputTableBaseDir;
+//
+//  private long startTime;
+//  private long finishTime;
+//
+//  private final TableStats inputStats;
+//  private List<FileChunk> localChunks;
+//
+//  // TODO - to be refactored
+//  private ShuffleType shuffleType = null;
+//  private Schema finalSchema = null;
+//  private TupleComparator sortComp = null;
+//
+//  public Task(String taskRunnerId,
+//              Path baseDir,
+//              TaskAttemptId taskId,
+//              final ExecutionBlockContext executionBlockContext,
+//              final TaskRequest request) throws IOException {
+//    this(taskRunnerId, baseDir, taskId, executionBlockContext.getConf(), executionBlockContext, request);
+//  }
+//
+//  public Task(String taskRunnerId,
+//              Path baseDir,
+//              TaskAttemptId taskId,
+//              TajoConf conf,
+//              final ExecutionBlockContext executionBlockContext,
+//              final TaskRequest request) throws IOException {
+//    this.taskRunnerId = taskRunnerId;
+//    this.request = request;
+//    this.taskId = taskId;
+//
+//    this.systemConf = conf;
+//    this.queryContext = request.getQueryContext(systemConf);
+//    this.executionBlockContext = executionBlockContext;
+//    this.taskDir = StorageUtil.concatPath(baseDir,
+//        taskId.getTaskId().getId() + "_" + taskId.getId());
+//
+//    this.context = new TaskAttemptContext(queryContext, executionBlockContext, taskId,
+//        request.getFragments().toArray(new FragmentProto[request.getFragments().size()]), taskDir);
+//    this.context.setDataChannel(request.getDataChannel());
+//    this.context.setEnforcer(request.getEnforcer());
+//    this.context.setState(TaskAttemptState.TA_PENDING);
+//    this.inputStats = new TableStats();
+//    this.fetcherRunners = Lists.newArrayList();
+//  }
+//
+//  public void initPlan() throws IOException {
+//    plan = LogicalNodeDeserializer.deserialize(queryContext, context.getEvalContext(), request.getPlan());
+//    updateDescsForScanNodes(NodeType.SCAN);
+//    updateDescsForScanNodes(NodeType.PARTITIONS_SCAN);
+//    updateDescsForScanNodes(NodeType.INDEX_SCAN);
+//    LogicalNode [] scanNode = PlannerUtil.findAllNodes(plan, NodeType.SCAN);
+//    if (scanNode != null) {
+//      for (LogicalNode node : scanNode) {
+//        ScanNode scan = (ScanNode) node;
+//        descs.put(scan.getCanonicalName(), scan.getTableDesc());
+//      }
+//    }
+//
+//    LogicalNode [] partitionScanNode = PlannerUtil.findAllNodes(plan, NodeType.PARTITIONS_SCAN);
+//    if (partitionScanNode != null) {
+//      for (LogicalNode node : partitionScanNode) {
+//        PartitionedTableScanNode scan = (PartitionedTableScanNode) node;
+//        descs.put(scan.getCanonicalName(), scan.getTableDesc());
+//      }
+//    }
+//
+//    interQuery = request.getProto().getInterQuery();
+//    if (interQuery) {
+//      context.setInterQuery();
+//      this.shuffleType = context.getDataChannel().getShuffleType();
+//
+//      if (shuffleType == ShuffleType.RANGE_SHUFFLE) {
+//        SortNode sortNode = PlannerUtil.findTopNode(plan, NodeType.SORT);
+//        this.finalSchema = PlannerUtil.sortSpecsToSchema(sortNode.getSortKeys());
+//        this.sortComp = new BaseTupleComparator(finalSchema, sortNode.getSortKeys());
+//      }
+//    } else {
+//      Path outFilePath;
+//      if (queryContext.isCreateIndex()) {
+//        outFilePath = getIndexStagingPath(queryContext, context);
+//      } else {
+//        outFilePath = ((FileStorageManager) TableSpaceManager.getFileStorageManager(systemConf))
+//            .getAppenderFilePath(taskId, queryContext.getStagingDir());
+//      }
+////=======
+////      Path outFilePath = ((FileStorageManager) TableSpaceManager.getFileStorageManager(systemConf))
+////          .getAppenderFilePath(taskId, queryContext.getStagingDir());
+////>>>>>>> 2cbc1b9c7dc1ec04c4f6c8d7c8f746225d02421d
+//      LOG.info("Output File Path: " + outFilePath);
+//      context.setOutputPath(outFilePath);
+//    }
+//
+//    this.localChunks = Collections.synchronizedList(new ArrayList<FileChunk>());
+//    LOG.info("==================================");
+//    LOG.info("* Stage " + request.getId() + " is initialized");
+//    LOG.info("* InterQuery: " + interQuery
+//        + (interQuery ? ", Use " + this.shuffleType + " shuffle" : "") +
+//        ", Fragments (num: " + request.getFragments().size() + ")" +
+//        ", Fetches (total:" + request.getFetches().size() + ") :");
+//
+//    if(LOG.isDebugEnabled()) {
+//      for (FetchImpl f : request.getFetches()) {
+//        LOG.debug("Table Id: " + f.getName() + ", Simple URIs: " + f.getSimpleURIs());
+//      }
+//    }
+//    LOG.info("* Local task dir: " + taskDir);
+//    if(LOG.isDebugEnabled()) {
+//      LOG.debug("* plan:\n");
+//      LOG.debug(plan.toString());
+//    }
+//    LOG.info("==================================");
+//  }
+//
+//  private void updateDescsForScanNodes(NodeType nodeType) {
+//    assert nodeType == NodeType.SCAN || nodeType == NodeType.PARTITIONS_SCAN || nodeType == NodeType.INDEX_SCAN;
+//    LogicalNode[] scanNodes = PlannerUtil.findAllNodes(plan, nodeType);
+//    if (scanNodes != null) {
+//      for (LogicalNode node : scanNodes) {
+//        ScanNode scanNode = (ScanNode) node;
+//        descs.put(scanNode.getCanonicalName(), scanNode.getTableDesc());
+//      }
+//    }
+//  }
+//
+//  private void startScriptExecutors() throws IOException {
+//    for (TajoScriptEngine executor : context.getEvalContext().getAllScriptEngines()) {
+//      executor.start(systemConf);
+//    }
+//  }
+//
+//  private void stopScriptExecutors() {
+//    for (TajoScriptEngine executor : context.getEvalContext().getAllScriptEngines()) {
+//      executor.shutdown();
+//    }
+//  }
+//
+//  public void init() throws IOException {
+//    initPlan();
+//    startScriptExecutors();
+//
+//    if (context.getState() == TaskAttemptState.TA_PENDING) {
+//      // initialize a task temporal dir
+//      FileSystem localFS = executionBlockContext.getLocalFS();
+//      localFS.mkdirs(taskDir);
+//
+//      if (request.getFetches().size() > 0) {
+//        inputTableBaseDir = localFS.makeQualified(
+//            executionBlockContext.getLocalDirAllocator().getLocalPathForWrite(
+//                getTaskAttemptDir(context.getTaskId()).toString(), systemConf));
+//        localFS.mkdirs(inputTableBaseDir);
+//        Path tableDir;
+//        for (String inputTable : context.getInputTables()) {
+//          tableDir = new Path(inputTableBaseDir, inputTable);
+//          if (!localFS.exists(tableDir)) {
+//            LOG.info("the directory is created  " + tableDir.toUri());
+//            localFS.mkdirs(tableDir);
+//          }
+//        }
+//      }
+//      // for localizing the intermediate data
+//      fetcherRunners.addAll(getFetchRunners(context, request.getFetches()));
+//    }
+//  }
 //
 //  public TaskAttemptId getTaskId() {
 //    return taskId;
@@ -1536,7 +834,665 @@
 //            String.valueOf(quid.getId()));
 //    return workDir;
 //  }
+//
+//  private static Path getIndexStagingPath(QueryContext queryContext, TaskAttemptContext context) {
+//    return StorageUtil.concatPath(queryContext.getStagingDir(), TajoConstants.RESULT_DIR_NAME,
+//        context.getUniqueKeyFromFragments());
+//  }
+//=======
+public interface Task {
+
+  void init() throws IOException;
+
+  void fetch();
+
+  void run() throws Exception;
+
+  void kill();
+
+  void abort();
+
+  void cleanup();
+
+  boolean hasFetchPhase();
+
+  boolean isProgressChanged();
+
+  boolean isStopped();
+
+  void updateProgress();
+
+  TaskAttemptContext getTaskContext();
+
+  ExecutionBlockContext getExecutionBlockContext();
+
+//<<<<<<< HEAD
+//
+//  public TaskAttemptId getTaskId() {
+//    return taskId;
+//  }
+//
+//  public TaskAttemptId getId() {
+//    return context.getTaskId();
+//  }
+//
+//  public TaskAttemptState getStatus() {
+//    return context.getState();
+//  }
+//
+//  public String toString() {
+//    return "queryId: " + this.getId() + " status: " + this.getStatus();
+//  }
+//
+//  public void setState(TaskAttemptState status) {
+//    context.setState(status);
+//  }
+//
+//  public TaskAttemptContext getContext() {
+//    return context;
+//  }
+//
+//  public boolean hasFetchPhase() {
+//    return fetcherRunners.size() > 0;
+//  }
+//
+//  public List<Fetcher> getFetchers() {
+//    return new ArrayList<Fetcher>(fetcherRunners);
+//  }
+//
+//  public void fetch() {
+//    ExecutorService executorService = executionBlockContext.getTaskRunner(taskRunnerId).getFetchLauncher();
+//    for (Fetcher f : fetcherRunners) {
+//      executorService.submit(new FetchRunner(context, f));
+//    }
+//  }
+//
+//  public void kill() {
+//    stopScriptExecutors();
+//    context.setState(TaskAttemptState.TA_KILLED);
+//    context.stop();
+//  }
+//
+//  public void abort() {
+//    stopScriptExecutors();
+//    context.stop();
+//  }
+//
+//  public void cleanUp() {
+//    // remove itself from worker
+//    if (context.getState() == TaskAttemptState.TA_SUCCEEDED) {
+//      synchronized (executionBlockContext.getTasks()) {
+//        executionBlockContext.getTasks().remove(this.getId());
+//      }
+//    } else {
+//      LOG.error("TaskAttemptId: " + context.getTaskId() + " status: " + context.getState());
+//    }
+//  }
+//
+//  public TaskStatusProto getReport() {
+//    TaskStatusProto.Builder builder = TaskStatusProto.newBuilder();
+//    builder.setWorkerName(executionBlockContext.getWorkerContext().getConnectionInfo().getHostAndPeerRpcPort());
+//    builder.setId(context.getTaskId().getProto())
+//        .setProgress(context.getProgress())
+//        .setState(context.getState());
+//
+//    builder.setInputStats(reloadInputStats());
+//
+//    if (context.getResultStats() != null) {
+//      builder.setResultStats(context.getResultStats().getProto());
+//    }
+//    return builder.build();
+//  }
+//
+//  public boolean isRunning(){
+//    return context.getState() == TaskAttemptState.TA_RUNNING;
+//  }
+//
+//  public boolean isProgressChanged() {
+//    return context.isProgressChanged();
+//  }
+//
+//  public void updateProgress() {
+//    if(context != null && context.isStopped()){
+//      return;
+//    }
+//
+//    if (executor != null && context.getProgress() < 1.0f) {
+//      context.setExecutorProgress(executor.getProgress());
+//    }
+//  }
+//
+//  private CatalogProtos.TableStatsProto reloadInputStats() {
+//    synchronized(inputStats) {
+//      if (this.executor == null) {
+//        return inputStats.getProto();
+//      }
+//
+//      TableStats executorInputStats = this.executor.getInputStats();
+//
+//      if (executorInputStats != null) {
+//        inputStats.setValues(executorInputStats);
+//      }
+//      return inputStats.getProto();
+//    }
+//  }
+//
+//  private TaskCompletionReport getTaskCompletionReport() {
+//    TaskCompletionReport.Builder builder = TaskCompletionReport.newBuilder();
+//    builder.setId(context.getTaskId().getProto());
+//
+//    builder.setInputStats(reloadInputStats());
+//
+//    if (context.hasResultStats()) {
+//      builder.setResultStats(context.getResultStats().getProto());
+//    } else {
+//      builder.setResultStats(new TableStats().getProto());
+//    }
+//
+//    Iterator<Entry<Integer, String>> it = context.getShuffleFileOutputs();
+//    if (it.hasNext()) {
+//      do {
+//        Entry<Integer, String> entry = it.next();
+//        ShuffleFileOutput.Builder part = ShuffleFileOutput.newBuilder();
+//        part.setPartId(entry.getKey());
+//
+//        // Set output volume
+//        if (context.getPartitionOutputVolume() != null) {
+//          for (Entry<Integer, Long> e : context.getPartitionOutputVolume().entrySet()) {
+//            if (entry.getKey().equals(e.getKey())) {
+//              part.setVolume(e.getValue().longValue());
+//              break;
+//            }
+//          }
+//        }
+//
+//        builder.addShuffleFileOutputs(part.build());
+//      } while (it.hasNext());
+//    }
+//
+//    return builder.build();
+//  }
+//
+//  private void waitForFetch() throws InterruptedException, IOException {
+//    context.getFetchLatch().await();
+//    LOG.info(context.getTaskId() + " All fetches are done!");
+//    Collection<String> inputs = Lists.newArrayList(context.getInputTables());
+//
+//    // Get all broadcasted tables
+//    Set<String> broadcastTableNames = new HashSet<String>();
+//    List<EnforceProperty> broadcasts = context.getEnforcer().getEnforceProperties(EnforceType.BROADCAST);
+//    if (broadcasts != null) {
+//      for (EnforceProperty eachBroadcast : broadcasts) {
+//        broadcastTableNames.add(eachBroadcast.getBroadcast().getTableName());
+//      }
+//    }
+//
+//    // localize the fetched data and skip the broadcast table
+//    for (String inputTable: inputs) {
+//      if (broadcastTableNames.contains(inputTable)) {
+//        continue;
+//      }
+//      File tableDir = new File(context.getFetchIn(), inputTable);
+//      FileFragment[] frags = localizeFetchedData(tableDir, inputTable, descs.get(inputTable).getMeta());
+//      context.updateAssignedFragments(inputTable, frags);
+//    }
+//  }
+//
+//  public void run() throws Exception {
+//    startTime = System.currentTimeMillis();
+//    Throwable error = null;
+//    try {
+//      if(!context.isStopped()) {
+//        context.setState(TaskAttemptState.TA_RUNNING);
+//        if (context.hasFetchPhase()) {
+//          // If the fetch is still in progress, the query unit must wait for
+//          // complete.
+//          waitForFetch();
+//          context.setFetcherProgress(FETCHER_PROGRESS);
+//          context.setProgressChanged(true);
+//          updateProgress();
+//        }
+//
+//        this.executor = executionBlockContext.getTQueryEngine().
+//            createPlan(context, plan);
+//        this.executor.init();
+//
+//        while(!context.isStopped() && executor.next() != null) {
+//        }
+//      }
+//    } catch (Throwable e) {
+//      error = e ;
+//      LOG.error(e.getMessage(), e);
+//      stopScriptExecutors();
+//      context.stop();
+//    } finally {
+//      if (executor != null) {
+//        try {
+//          executor.close();
+//          reloadInputStats();
+//        } catch (IOException e) {
+//          LOG.error(e, e);
+//        }
+//        this.executor = null;
+//      }
+//
+//      executionBlockContext.completedTasksNum.incrementAndGet();
+//      context.getHashShuffleAppenderManager().finalizeTask(taskId);
+//
+//      QueryMasterProtocol.QueryMasterProtocolService.Interface queryMasterStub = executionBlockContext.getStub();
+//      if (context.isStopped()) {
+//        context.setExecutorProgress(0.0f);
+//
+//        if (context.getState() == TaskAttemptState.TA_KILLED) {
+//          queryMasterStub.statusUpdate(null, getReport(), NullCallback.get());
+//          executionBlockContext.killedTasksNum.incrementAndGet();
+//        } else {
+//          context.setState(TaskAttemptState.TA_FAILED);
+//          TaskFatalErrorReport.Builder errorBuilder =
+//              TaskFatalErrorReport.newBuilder()
+//                  .setId(getId().getProto());
+//          if (error != null) {
+//            if (error.getMessage() == null) {
+//              errorBuilder.setErrorMessage(error.getClass().getCanonicalName());
+//            } else {
+//              errorBuilder.setErrorMessage(error.getMessage());
+//            }
+//            errorBuilder.setErrorTrace(ExceptionUtils.getStackTrace(error));
+//          }
+//
+//          queryMasterStub.fatalError(null, errorBuilder.build(), NullCallback.get());
+//          executionBlockContext.failedTasksNum.incrementAndGet();
+//        }
+//      } else {
+//        // if successful
+//        context.setProgress(1.0f);
+//        context.setState(TaskAttemptState.TA_SUCCEEDED);
+//        executionBlockContext.succeededTasksNum.incrementAndGet();
+//
+//        TaskCompletionReport report = getTaskCompletionReport();
+//        queryMasterStub.done(null, report, NullCallback.get());
+//      }
+//      finishTime = System.currentTimeMillis();
+//      LOG.info(context.getTaskId() + " completed. " +
+//          "Worker's task counter - total:" + executionBlockContext.completedTasksNum.intValue() +
+//          ", succeeded: " + executionBlockContext.succeededTasksNum.intValue()
+//          + ", killed: " + executionBlockContext.killedTasksNum.intValue()
+//          + ", failed: " + executionBlockContext.failedTasksNum.intValue());
+//      cleanupTask();
+//    }
+//  }
+//
+//  public void cleanupTask() {
+//    TaskHistory taskHistory = createTaskHistory();
+//    executionBlockContext.addTaskHistory(taskRunnerId, getId(), taskHistory);
+//    executionBlockContext.getTasks().remove(getId());
+//
+//    fetcherRunners.clear();
+//    fetcherRunners = null;
+//    try {
+//      if(executor != null) {
+//        executor.close();
+//        executor = null;
+//      }
+//    } catch (IOException e) {
+//      LOG.fatal(e.getMessage(), e);
+//    }
+//
+//    executionBlockContext.getWorkerContext().getTaskHistoryWriter().appendHistory(taskHistory);
+//    stopScriptExecutors();
+//  }
+//
+//  public TaskHistory createTaskHistory() {
+//    TaskHistory taskHistory = null;
+//    try {
+//      taskHistory = new TaskHistory(getTaskId(), getStatus(), context.getProgress(),
+//          startTime, finishTime, reloadInputStats());
+//
+//      if (context.getOutputPath() != null) {
+//        taskHistory.setOutputPath(context.getOutputPath().toString());
+//      }
+//
+//      if (context.getWorkDir() != null) {
+//        taskHistory.setWorkingPath(context.getWorkDir().toString());
+//      }
+//
+//      if (context.getResultStats() != null) {
+//        taskHistory.setOutputStats(context.getResultStats().getProto());
+//      }
+//
+//      if (hasFetchPhase()) {
+//        taskHistory.setTotalFetchCount(fetcherRunners.size());
+//        int i = 0;
+//        FetcherHistoryProto.Builder builder = FetcherHistoryProto.newBuilder();
+//        for (Fetcher fetcher : fetcherRunners) {
+//          // TODO store the fetcher histories
+//          if (systemConf.getBoolVar(TajoConf.ConfVars.$DEBUG_ENABLED)) {
+//            builder.setStartTime(fetcher.getStartTime());
+//            builder.setFinishTime(fetcher.getFinishTime());
+//            builder.setFileLength(fetcher.getFileLen());
+//            builder.setMessageReceivedCount(fetcher.getMessageReceiveCount());
+//            builder.setState(fetcher.getState());
+//
+//            taskHistory.addFetcherHistory(builder.build());
+//          }
+//          if (fetcher.getState() == TajoProtos.FetcherState.FETCH_FINISHED) i++;
+//        }
+//        taskHistory.setFinishedFetchCount(i);
+//      }
+//    } catch (Exception e) {
+//      LOG.warn(e.getMessage(), e);
+//    }
+//
+//    return taskHistory;
+//  }
+//
+//  public int hashCode() {
+//    return context.hashCode();
+//  }
+//
+//  public boolean equals(Object obj) {
+//    if (obj instanceof Task) {
+//      Task other = (Task) obj;
+//      return this.context.equals(other.context);
+//    }
+//    return false;
+//  }
+//
+//  private FileFragment[] localizeFetchedData(File file, String name, TableMeta meta)
+//      throws IOException {
+//    Configuration c = new Configuration(systemConf);
+//    c.set(CommonConfigurationKeysPublic.FS_DEFAULT_NAME_KEY, "file:///");
+//    FileSystem fs = FileSystem.get(c);
+//    Path tablePath = new Path(file.getAbsolutePath());
+//
+//    List<FileFragment> listTablets = new ArrayList<FileFragment>();
+//    FileFragment tablet;
+//
+//    FileStatus[] fileLists = fs.listStatus(tablePath);
+//    for (FileStatus f : fileLists) {
+//      if (f.getLen() == 0) {
+//        continue;
+//      }
+//      tablet = new FileFragment(name, f.getPath(), 0l, f.getLen());
+//      listTablets.add(tablet);
+//    }
+//
+//    // Special treatment for locally pseudo fetched chunks
+//    synchronized (localChunks) {
+//      for (FileChunk chunk : localChunks) {
+//        if (name.equals(chunk.getEbId())) {
+//          tablet = new FileFragment(name, new Path(chunk.getFile().getPath()), chunk.startOffset(), chunk.length());
+//          listTablets.add(tablet);
+//          LOG.info("One local chunk is added to listTablets");
+//        }
+//      }
+//    }
+//
+//    FileFragment[] tablets = new FileFragment[listTablets.size()];
+//    listTablets.toArray(tablets);
+//
+//    return tablets;
+//  }
+//
+//  private class FetchRunner implements Runnable {
+//    private final TaskAttemptContext ctx;
+//    private final Fetcher fetcher;
+//    private int maxRetryNum;
+//
+//    public FetchRunner(TaskAttemptContext ctx, Fetcher fetcher) {
+//      this.ctx = ctx;
+//      this.fetcher = fetcher;
+//      this.maxRetryNum = systemConf.getIntVar(TajoConf.ConfVars.SHUFFLE_FETCHER_READ_RETRY_MAX_NUM);
+//    }
+//
+//    @Override
+//    public void run() {
+//      int retryNum = 0;
+//      int retryWaitTime = 1000; //sec
+//
+//      try { // for releasing fetch latch
+//        while(!context.isStopped() && retryNum < maxRetryNum) {
+//          if (retryNum > 0) {
+//            try {
+//              Thread.sleep(retryWaitTime);
+//              retryWaitTime = Math.min(10 * 1000, retryWaitTime * 2);  // max 10 seconds
+//            } catch (InterruptedException e) {
+//              LOG.error(e);
+//            }
+//            LOG.warn("Retry on the fetch: " + fetcher.getURI() + " (" + retryNum + ")");
+//          }
+//          try {
+//            FileChunk fetched = fetcher.get();
+//            if (fetcher.getState() == TajoProtos.FetcherState.FETCH_FINISHED && fetched != null
+//          && fetched.getFile() != null) {
+//              if (fetched.fromRemote() == false) {
+//          localChunks.add(fetched);
+//          LOG.info("Add a new FileChunk to local chunk list");
+//              }
+//              break;
+//            }
+//          } catch (Throwable e) {
+//            LOG.error("Fetch failed: " + fetcher.getURI(), e);
+//          }
+//          retryNum++;
+//        }
+//      } finally {
+//        if(fetcher.getState() == TajoProtos.FetcherState.FETCH_FINISHED){
+//          fetcherFinished(ctx);
+//        } else {
+//          if (retryNum == maxRetryNum) {
+//            LOG.error("ERROR: the maximum retry (" + retryNum + ") on the fetch exceeded (" + fetcher.getURI() + ")");
+//          }
+//          stopScriptExecutors();
+//          context.stop(); // retry task
+//          ctx.getFetchLatch().countDown();
+//        }
+//      }
+//    }
+//  }
+//
+//  @VisibleForTesting
+//  public static float adjustFetchProcess(int totalFetcher, int remainFetcher) {
+//    if (totalFetcher > 0) {
+//      return ((totalFetcher - remainFetcher) / (float) totalFetcher) * FETCHER_PROGRESS;
+//    } else {
+//      return 0.0f;
+//    }
+//  }
+//
+//  private synchronized void fetcherFinished(TaskAttemptContext ctx) {
+//    int fetcherSize = fetcherRunners.size();
+//    if(fetcherSize == 0) {
+//      return;
+//    }
+//
+//    ctx.getFetchLatch().countDown();
+//
+//    int remainFetcher = (int) ctx.getFetchLatch().getCount();
+//    if (remainFetcher == 0) {
+//      context.setFetcherProgress(FETCHER_PROGRESS);
+//    } else {
+//      context.setFetcherProgress(adjustFetchProcess(fetcherSize, remainFetcher));
+//      context.setProgressChanged(true);
+//    }
+//  }
+//
+//  private List<Fetcher> getFetchRunners(TaskAttemptContext ctx,
+//                                        List<FetchImpl> fetches) throws IOException {
+//
+//    if (fetches.size() > 0) {
+//      Path inputDir = executionBlockContext.getLocalDirAllocator().
+//          getLocalPathToRead(getTaskAttemptDir(ctx.getTaskId()).toString(), systemConf);
+//
+//      int i = 0;
+//      File storeDir;
+//      File defaultStoreFile;
+//      FileChunk storeChunk = null;
+//      List<Fetcher> runnerList = Lists.newArrayList();
+//
+//      for (FetchImpl f : fetches) {
+//        storeDir = new File(inputDir.toString(), f.getName());
+//        if (!storeDir.exists()) {
+//          storeDir.mkdirs();
+//        }
+//
+//        for (URI uri : f.getURIs()) {
+//          defaultStoreFile = new File(storeDir, "in_" + i);
+//          InetAddress address = InetAddress.getByName(uri.getHost());
+//
+//          WorkerConnectionInfo conn = executionBlockContext.getWorkerContext().getConnectionInfo();
+//          if (NetUtils.isLocalAddress(address) && conn.getPullServerPort() == uri.getPort()) {
+//            boolean hasError = false;
+//            try {
+//              LOG.info("Try to get local file chunk at local host");
+//              storeChunk = getLocalStoredFileChunk(uri, systemConf);
+//            } catch (Throwable t) {
+//              hasError = true;
+//            }
+//
+//            // When a range request is out of range, storeChunk will be NULL. This case is normal state.
+//            // So, we should skip and don't need to create storeChunk.
+//            if (storeChunk == null && !hasError) {
+//              continue;
+//            }
+//
+//            if (storeChunk != null && storeChunk.getFile() != null && storeChunk.startOffset() > -1
+//                && hasError == false) {
+//              storeChunk.setFromRemote(false);
+//            } else {
+//              storeChunk = new FileChunk(defaultStoreFile, 0, -1);
+//              storeChunk.setFromRemote(true);
+//            }
+//          } else {
+//            storeChunk = new FileChunk(defaultStoreFile, 0, -1);
+//            storeChunk.setFromRemote(true);
+//          }
+//
+//          // If we decide that intermediate data should be really fetched from a remote host, storeChunk
+//          // represents a complete file. Otherwise, storeChunk may represent a complete file or only a part of it
+//          storeChunk.setEbId(f.getName());
+//          Fetcher fetcher = new Fetcher(systemConf, uri, storeChunk);
+//          LOG.info("Create a new Fetcher with storeChunk:" + storeChunk.toString());
+//          runnerList.add(fetcher);
+//          i++;
+//        }
+//      }
+//      ctx.addFetchPhase(runnerList.size(), new File(inputDir.toString()));
+//      return runnerList;
+//    } else {
+//      return Lists.newArrayList();
+//    }
+//  }
+//
+//  private FileChunk getLocalStoredFileChunk(URI fetchURI, TajoConf conf) throws IOException {
+//    // Parse the URI
+//    LOG.info("getLocalStoredFileChunk starts");
+//    final Map<String, List<String>> params = new QueryStringDecoder(fetchURI.toString()).parameters();
+//    final List<String> types = params.get("type");
+//    final List<String> qids = params.get("qid");
+//    final List<String> taskIdList = params.get("ta");
+//    final List<String> stageIds = params.get("sid");
+//    final List<String> partIds = params.get("p");
+//    final List<String> offsetList = params.get("offset");
+//    final List<String> lengthList = params.get("length");
+//
+//    if (types == null || stageIds == null || qids == null || partIds == null) {
+//      LOG.error("Invalid URI - Required queryId, type, stage Id, and part id");
+//      return null;
+//    }
+//
+//    if (qids.size() != 1 && types.size() != 1 || stageIds.size() != 1) {
+//      LOG.error("Invalid URI - Required qids, type, taskIds, stage Id, and part id");
+//      return null;
+//    }
+//
+//    String queryId = qids.get(0);
+//    String shuffleType = types.get(0);
+//    String sid = stageIds.get(0);
+//    String partId = partIds.get(0);
+//
+//    if (shuffleType.equals("r") && taskIdList == null) {
+//      LOG.error("Invalid URI - For range shuffle, taskId is required");
+//      return null;
+//    }
+//    List<String> taskIds = splitMaps(taskIdList);
+//
+//    FileChunk chunk = null;
+//    long offset = (offsetList != null && !offsetList.isEmpty()) ? Long.parseLong(offsetList.get(0)) : -1L;
+//    long length = (lengthList != null && !lengthList.isEmpty()) ? Long.parseLong(lengthList.get(0)) : -1L;
+//
+//    LOG.info("PullServer request param: shuffleType=" + shuffleType + ", sid=" + sid + ", partId=" + partId
+//	+ ", taskIds=" + taskIdList);
+//
+//    // The working directory of Tajo worker for each query, including stage
+//    String queryBaseDir = queryId.toString() + "/output" + "/" + sid + "/";
+//
+//    // If the stage requires a range shuffle
+//    if (shuffleType.equals("r")) {
+//      String ta = taskIds.get(0);
+//      if (!executionBlockContext.getLocalDirAllocator().ifExists(queryBaseDir + ta + "/output/", conf)) {
+//        LOG.warn("Range shuffle - file not exist");
+//        return null;
+//      }
+//      Path path = executionBlockContext.getLocalFS().makeQualified(
+//	      executionBlockContext.getLocalDirAllocator().getLocalPathToRead(queryBaseDir + ta + "/output/", conf));
+//      String startKey = params.get("start").get(0);
+//      String endKey = params.get("end").get(0);
+//      boolean last = params.get("final") != null;
+//
+//      try {
+//        chunk = TajoPullServerService.getFileChunks(path, startKey, endKey, last);
+//            } catch (Throwable t) {
+//        LOG.error("getFileChunks() throws exception");
+//        return null;
+//      }
+//
+//      // If the stage requires a hash shuffle or a scattered hash shuffle
+//    } else if (shuffleType.equals("h") || shuffleType.equals("s")) {
+//      int partParentId = HashShuffleAppenderManager.getPartParentId(Integer.parseInt(partId), (TajoConf) conf);
+//      String partPath = queryBaseDir + "hash-shuffle/" + partParentId + "/" + partId;
+//      if (!executionBlockContext.getLocalDirAllocator().ifExists(partPath, conf)) {
+//        LOG.warn("Hash shuffle or Scattered hash shuffle - file not exist: " + partPath);
+//        return null;
+//      }
+//      Path path = executionBlockContext.getLocalFS().makeQualified(
+//        executionBlockContext.getLocalDirAllocator().getLocalPathToRead(partPath, conf));
+//      File file = new File(path.toUri());
+//      long startPos = (offset >= 0 && length >= 0) ? offset : 0;
+//      long readLen = (offset >= 0 && length >= 0) ? length : file.length();
+//
+//      if (startPos >= file.length()) {
+//        LOG.error("Start pos[" + startPos + "] great than file length [" + file.length() + "]");
+//        return null;
+//      }
+//      chunk = new FileChunk(file, startPos, readLen);
+//
+//    } else {
+//      LOG.error("Unknown shuffle type");
+//      return null;
+//    }
+//
+//    return chunk;
+//  }
+//
+//  private List<String> splitMaps(List<String> mapq) {
+//    if (null == mapq) {
+//      return null;
+//    }
+//    final List<String> ret = new ArrayList<String>();
+//    for (String s : mapq) {
+//      Collections.addAll(ret, s.split(","));
+//    }
+//    return ret;
+//  }
+//
+//  public static Path getTaskAttemptDir(TaskAttemptId quid) {
+//    Path workDir =
+//        StorageUtil.concatPath(ExecutionBlockContext.getBaseInputDir(quid.getTaskId().getExecutionBlockId()),
+//            String.valueOf(quid.getTaskId().getId()),
+//            String.valueOf(quid.getId()));
+//    return workDir;
+//  }
 //=======
   TajoWorkerProtocol.TaskStatusProto getReport();
->>>>>>> 00a8c658
 }