/**
 * Licensed to the Apache Software Foundation (ASF) under one
 * or more contributor license agreements.  See the NOTICE file
 * distributed with this work for additional information
 * regarding copyright ownership.  The ASF licenses this file
 * to you under the Apache License, Version 2.0 (the
 * "License"); you may not use this file except in compliance
 * with the License.  You may obtain a copy of the License at
 *
 *     http://www.apache.org/licenses/LICENSE-2.0
 *
 * Unless required by applicable law or agreed to in writing, software
 * distributed under the License is distributed on an "AS IS" BASIS,
 * WITHOUT WARRANTIES OR CONDITIONS OF ANY KIND, either express or implied.
 * See the License for the specific language governing permissions and
 * limitations under the License.
 */

package org.apache.tajo.worker;

import com.google.common.annotations.VisibleForTesting;
import com.google.common.collect.Lists;
import com.google.common.collect.Maps;

import org.apache.commons.lang.exception.ExceptionUtils;
import org.apache.commons.logging.Log;
import org.apache.commons.logging.LogFactory;
import org.apache.hadoop.conf.Configuration;
import org.apache.hadoop.fs.CommonConfigurationKeysPublic;
import org.apache.hadoop.fs.FileStatus;
import org.apache.hadoop.fs.FileSystem;
import org.apache.hadoop.fs.Path;
import org.apache.tajo.QueryUnitAttemptId;
import org.apache.tajo.TajoConstants;
import org.apache.tajo.TajoProtos;
import org.apache.tajo.TajoProtos.TaskAttemptState;
import org.apache.tajo.catalog.Schema;
import org.apache.tajo.catalog.TableDesc;
import org.apache.tajo.catalog.TableMeta;
import org.apache.tajo.catalog.proto.CatalogProtos;
import org.apache.tajo.catalog.statistics.TableStats;
import org.apache.tajo.conf.TajoConf;
import org.apache.tajo.engine.json.CoreGsonHelper;
import org.apache.tajo.engine.planner.PlannerUtil;
import org.apache.tajo.engine.planner.logical.*;
import org.apache.tajo.engine.planner.physical.PhysicalExec;
import org.apache.tajo.engine.query.QueryContext;
import org.apache.tajo.engine.query.QueryUnitRequest;
import org.apache.tajo.ipc.QueryMasterProtocol;
import org.apache.tajo.ipc.TajoWorkerProtocol.*;
import org.apache.tajo.ipc.TajoWorkerProtocol.EnforceProperty.EnforceType;
import org.apache.tajo.pullserver.TajoPullServerService;
import org.apache.tajo.pullserver.retriever.FileChunk;
import org.apache.tajo.rpc.NullCallback;
<<<<<<< HEAD
import org.apache.tajo.storage.BaseTupleComparator;
import org.apache.tajo.storage.RawFile;
=======
import org.apache.tajo.storage.HashShuffleAppenderManager;
>>>>>>> d384cf00
import org.apache.tajo.storage.StorageUtil;
import org.apache.tajo.storage.fragment.FileFragment;
import org.apache.tajo.util.NetUtils;
import org.jboss.netty.channel.socket.ClientSocketChannelFactory;
import org.jboss.netty.handler.codec.http.QueryStringDecoder;
import org.jboss.netty.util.Timer;

import java.io.File;
import java.io.IOException;
import java.net.InetAddress;
import java.net.URI;
import java.text.NumberFormat;
import java.util.*;
import java.util.Map.Entry;
import java.util.concurrent.ExecutorService;

import static org.apache.tajo.catalog.proto.CatalogProtos.FragmentProto;

public class Task {
  private static final Log LOG = LogFactory.getLog(Task.class);
  private static final float FETCHER_PROGRESS = 0.5f;

  private final TajoConf systemConf;
  private final QueryContext queryContext;
  private final ExecutionBlockContext executionBlockContext;
  private final QueryUnitAttemptId taskId;
  private final String taskRunnerId;

  private final Path taskDir;
  private final QueryUnitRequest request;
  private TaskAttemptContext context;
  private List<Fetcher> fetcherRunners;
  private LogicalNode plan;
  private final Map<String, TableDesc> descs = Maps.newHashMap();
  private PhysicalExec executor;
  private boolean interQuery;
  private boolean killed = false;
  private boolean aborted = false;
  private Path inputTableBaseDir;

  private long startTime;
  private long finishTime;

  private final TableStats inputStats;
  private List<FileChunk> localChunks;

  // TODO - to be refactored
  private ShuffleType shuffleType = null;
  private Schema finalSchema = null;

  private BaseTupleComparator sortComp = null;
  private ClientSocketChannelFactory channelFactory = null;

  static final String OUTPUT_FILE_PREFIX="part-";
  static final ThreadLocal<NumberFormat> OUTPUT_FILE_FORMAT_SUBQUERY =
      new ThreadLocal<NumberFormat>() {
        @Override
        public NumberFormat initialValue() {
          NumberFormat fmt = NumberFormat.getInstance();
          fmt.setGroupingUsed(false);
          fmt.setMinimumIntegerDigits(2);
          return fmt;
        }
      };
  static final ThreadLocal<NumberFormat> OUTPUT_FILE_FORMAT_TASK =
      new ThreadLocal<NumberFormat>() {
        @Override
        public NumberFormat initialValue() {
          NumberFormat fmt = NumberFormat.getInstance();
          fmt.setGroupingUsed(false);
          fmt.setMinimumIntegerDigits(6);
          return fmt;
        }
      };

  static final ThreadLocal<NumberFormat> OUTPUT_FILE_FORMAT_SEQ =
      new ThreadLocal<NumberFormat>() {
        @Override
        public NumberFormat initialValue() {
          NumberFormat fmt = NumberFormat.getInstance();
          fmt.setGroupingUsed(false);
          fmt.setMinimumIntegerDigits(3);
          return fmt;
        }
      };

  public Task(String taskRunnerId,
              Path baseDir,
              QueryUnitAttemptId taskId,
              final ExecutionBlockContext executionBlockContext,
              final QueryUnitRequest request) throws IOException {
    this.taskRunnerId = taskRunnerId;
    this.request = request;
    this.taskId = taskId;

    this.systemConf = executionBlockContext.getConf();
    this.queryContext = request.getQueryContext();
    this.executionBlockContext = executionBlockContext;
    this.taskDir = StorageUtil.concatPath(baseDir,
        taskId.getQueryUnitId().getId() + "_" + taskId.getId());

    this.context = new TaskAttemptContext(queryContext, executionBlockContext, taskId,
        request.getFragments().toArray(new FragmentProto[request.getFragments().size()]), taskDir);
    this.context.setDataChannel(request.getDataChannel());
    this.context.setEnforcer(request.getEnforcer());
    this.inputStats = new TableStats();

    plan = CoreGsonHelper.fromJson(request.getSerializedData(), LogicalNode.class);
    LogicalNode [] scanNode = PlannerUtil.findAllNodes(plan, NodeType.SCAN);
    if (scanNode != null) {
      for (LogicalNode node : scanNode) {
        ScanNode scan = (ScanNode) node;
        descs.put(scan.getCanonicalName(), scan.getTableDesc());
      }
    }

    LogicalNode [] partitionScanNode = PlannerUtil.findAllNodes(plan, NodeType.PARTITIONS_SCAN);
    if (partitionScanNode != null) {
      for (LogicalNode node : partitionScanNode) {
        PartitionedTableScanNode scan = (PartitionedTableScanNode) node;
        descs.put(scan.getCanonicalName(), scan.getTableDesc());
      }
    }

    interQuery = request.getProto().getInterQuery();
    if (interQuery) {
      context.setInterQuery();
      this.shuffleType = context.getDataChannel().getShuffleType();

      if (shuffleType == ShuffleType.RANGE_SHUFFLE) {
        SortNode sortNode = PlannerUtil.findTopNode(plan, NodeType.SORT);
        this.finalSchema = PlannerUtil.sortSpecsToSchema(sortNode.getSortKeys());
        this.sortComp = new BaseTupleComparator(finalSchema, sortNode.getSortKeys());
      }
    } else {
      // The final result of a task will be written in a file named part-ss-nnnnnnn,
      // where ss is the subquery id associated with this task, and nnnnnn is the task id.
      Path outFilePath = StorageUtil.concatPath(queryContext.getStagingDir(), TajoConstants.RESULT_DIR_NAME,
          OUTPUT_FILE_PREFIX +
          OUTPUT_FILE_FORMAT_SUBQUERY.get().format(taskId.getQueryUnitId().getExecutionBlockId().getId()) + "-" +
          OUTPUT_FILE_FORMAT_TASK.get().format(taskId.getQueryUnitId().getId()) + "-" +
          OUTPUT_FILE_FORMAT_SEQ.get().format(0));
      LOG.info("Output File Path: " + outFilePath);
      context.setOutputPath(outFilePath);
    }

    this.localChunks = Collections.synchronizedList(new ArrayList<FileChunk>());
    
    context.setState(TaskAttemptState.TA_PENDING);
    LOG.info("==================================");
    LOG.info("* Subquery " + request.getId() + " is initialized");
    LOG.info("* InterQuery: " + interQuery
        + (interQuery ? ", Use " + this.shuffleType + " shuffle":"") +
        ", Fragments (num: " + request.getFragments().size() + ")" +
        ", Fetches (total:" + request.getFetches().size() + ") :");

    if(LOG.isDebugEnabled()) {
      for (FetchImpl f : request.getFetches()) {
        LOG.debug("Table Id: " + f.getName() + ", Simple URIs: " + f.getSimpleURIs());
      }
    }
    LOG.info("* Local task dir: " + taskDir);
    if(LOG.isDebugEnabled()) {
      LOG.debug("* plan:\n");
      LOG.debug(plan.toString());
    }
    LOG.info("==================================");
  }

  public void init() throws IOException {
    if (context.getState() == TaskAttemptState.TA_PENDING) {
      // initialize a task temporal dir
      FileSystem localFS = executionBlockContext.getLocalFS();
      localFS.mkdirs(taskDir);

      if (request.getFetches().size() > 0) {
        inputTableBaseDir = localFS.makeQualified(
            executionBlockContext.getLocalDirAllocator().getLocalPathForWrite(
                getTaskAttemptDir(context.getTaskId()).toString(), systemConf));
        localFS.mkdirs(inputTableBaseDir);
        Path tableDir;
        for (String inputTable : context.getInputTables()) {
          tableDir = new Path(inputTableBaseDir, inputTable);
          if (!localFS.exists(tableDir)) {
            LOG.info("the directory is created  " + tableDir.toUri());
            localFS.mkdirs(tableDir);
          }
        }
      }
      // for localizing the intermediate data
      localize(request);
    }
  }

  public QueryUnitAttemptId getTaskId() {
    return taskId;
  }

  public static Log getLog() {
    return LOG;
  }

  public void localize(QueryUnitRequest request) throws IOException {
    fetcherRunners = getFetchRunners(context, request.getFetches());
  }

  public QueryUnitAttemptId getId() {
    return context.getTaskId();
  }

  public TaskAttemptState getStatus() {
    return context.getState();
  }

  public String toString() {
    return "queryId: " + this.getId() + " status: " + this.getStatus();
  }

  public void setState(TaskAttemptState status) {
    context.setState(status);
  }

  public TaskAttemptContext getContext() {
    return context;
  }

  public boolean hasFetchPhase() {
    return fetcherRunners.size() > 0;
  }

  public List<Fetcher> getFetchers() {
    return new ArrayList<Fetcher>(fetcherRunners);
  }

  public void fetch() {
    ExecutorService executorService = executionBlockContext.getTaskRunner(taskRunnerId).getFetchLauncher();
    for (Fetcher f : fetcherRunners) {
      executorService.submit(new FetchRunner(context, f));
    }
  }

  public void kill() {
    killed = true;
    context.stop();
    context.setState(TaskAttemptState.TA_KILLED);
  }

  public void abort() {
    aborted = true;
    context.stop();
  }

  public void cleanUp() {
    // remove itself from worker
    if (context.getState() == TaskAttemptState.TA_SUCCEEDED) {
      synchronized (executionBlockContext.getTasks()) {
        executionBlockContext.getTasks().remove(this.getId());
      }
    } else {
      LOG.error("QueryUnitAttemptId: " + context.getTaskId() + " status: " + context.getState());
    }
  }

  public TaskStatusProto getReport() {
    TaskStatusProto.Builder builder = TaskStatusProto.newBuilder();
    builder.setWorkerName(executionBlockContext.getWorkerContext().getConnectionInfo().getHostAndPeerRpcPort());
    builder.setId(context.getTaskId().getProto())
        .setProgress(context.getProgress())
        .setState(context.getState());

    builder.setInputStats(reloadInputStats());

    if (context.getResultStats() != null) {
      builder.setResultStats(context.getResultStats().getProto());
    }
    return builder.build();
  }

  public boolean isRunning(){
    return context.getState() == TaskAttemptState.TA_RUNNING;
  }

  public boolean isProgressChanged() {
    return context.isProgressChanged();
  }

  public void updateProgress() {
    if(killed || aborted){
      return;
    }

    if (executor != null && context.getProgress() < 1.0f) {
      context.setExecutorProgress(executor.getProgress());
    }
  }

  private CatalogProtos.TableStatsProto reloadInputStats() {
    synchronized(inputStats) {
      if (this.executor == null) {
        return inputStats.getProto();
      }

      TableStats executorInputStats = this.executor.getInputStats();

      if (executorInputStats != null) {
        inputStats.setValues(executorInputStats);
      }
      return inputStats.getProto();
    }
  }

  private TaskCompletionReport getTaskCompletionReport() {
    TaskCompletionReport.Builder builder = TaskCompletionReport.newBuilder();
    builder.setId(context.getTaskId().getProto());

    builder.setInputStats(reloadInputStats());

    if (context.hasResultStats()) {
      builder.setResultStats(context.getResultStats().getProto());
    } else {
      builder.setResultStats(new TableStats().getProto());
    }

    Iterator<Entry<Integer, String>> it = context.getShuffleFileOutputs();
    if (it.hasNext()) {
      do {
        Entry<Integer, String> entry = it.next();
        ShuffleFileOutput.Builder part = ShuffleFileOutput.newBuilder();
        part.setPartId(entry.getKey());

        // Set output volume
        if (context.getPartitionOutputVolume() != null) {
          for (Entry<Integer, Long> e : context.getPartitionOutputVolume().entrySet()) {
            if (entry.getKey().equals(e.getKey())) {
              part.setVolume(e.getValue().longValue());
              break;
            }
          }
        }

        builder.addShuffleFileOutputs(part.build());
      } while (it.hasNext());
    }

    return builder.build();
  }

  private void waitForFetch() throws InterruptedException, IOException {
    context.getFetchLatch().await();
    LOG.info(context.getTaskId() + " All fetches are done!");
    Collection<String> inputs = Lists.newArrayList(context.getInputTables());

    // Get all broadcasted tables
    Set<String> broadcastTableNames = new HashSet<String>();
    List<EnforceProperty> broadcasts = context.getEnforcer().getEnforceProperties(EnforceType.BROADCAST);
    if (broadcasts != null) {
      for (EnforceProperty eachBroadcast : broadcasts) {
        broadcastTableNames.add(eachBroadcast.getBroadcast().getTableName());
      }
    }

    // localize the fetched data and skip the broadcast table
    for (String inputTable: inputs) {
      if (broadcastTableNames.contains(inputTable)) {
        continue;
      }
      File tableDir = new File(context.getFetchIn(), inputTable);
      FileFragment[] frags = localizeFetchedData(tableDir, inputTable, descs.get(inputTable).getMeta());
      context.updateAssignedFragments(inputTable, frags);
    }
  }

  public void run() throws Exception {
    startTime = System.currentTimeMillis();
    Throwable error = null;
    try {
      context.setState(TaskAttemptState.TA_RUNNING);

      if (context.hasFetchPhase()) {
        // If the fetch is still in progress, the query unit must wait for
        // complete.
        waitForFetch();
        context.setFetcherProgress(FETCHER_PROGRESS);
        context.setProgressChanged(true);
        updateProgress();
      }

      this.executor = executionBlockContext.getTQueryEngine().
          createPlan(context, plan);
      this.executor.init();

      while(!killed && !aborted && executor.next() != null) {
      }
    } catch (Throwable e) {
      error = e ;
      LOG.error(e.getMessage(), e);
      aborted = true;
    } finally {
      if (executor != null) {
        try {
          executor.close();
          reloadInputStats();
        } catch (IOException e) {
          LOG.error(e);
        }
        this.executor = null;
      }

      executionBlockContext.completedTasksNum.incrementAndGet();
      context.getHashShuffleAppenderManager().finalizeTask(taskId);
      QueryMasterProtocol.QueryMasterProtocolService.Interface queryMasterStub = executionBlockContext.getQueryMasterStub();
      if (killed || aborted) {
        context.setExecutorProgress(0.0f);
        if(killed) {
          context.setState(TaskAttemptState.TA_KILLED);
          queryMasterStub.statusUpdate(null, getReport(), NullCallback.get());
          executionBlockContext.killedTasksNum.incrementAndGet();
        } else {
          context.setState(TaskAttemptState.TA_FAILED);
          TaskFatalErrorReport.Builder errorBuilder =
              TaskFatalErrorReport.newBuilder()
                  .setId(getId().getProto());
          if (error != null) {
            if (error.getMessage() == null) {
              errorBuilder.setErrorMessage(error.getClass().getCanonicalName());
            } else {
              errorBuilder.setErrorMessage(error.getMessage());
            }
            errorBuilder.setErrorTrace(ExceptionUtils.getStackTrace(error));
          }

          queryMasterStub.fatalError(null, errorBuilder.build(), NullCallback.get());
          executionBlockContext.failedTasksNum.incrementAndGet();
        }
      } else {
        // if successful
        context.setProgress(1.0f);
        context.setState(TaskAttemptState.TA_SUCCEEDED);
        executionBlockContext.succeededTasksNum.incrementAndGet();

        TaskCompletionReport report = getTaskCompletionReport();
        queryMasterStub.done(null, report, NullCallback.get());
      }
      finishTime = System.currentTimeMillis();
      LOG.info(context.getTaskId() + " completed. " +
          "Worker's task counter - total:" + executionBlockContext.completedTasksNum.intValue() +
          ", succeeded: " + executionBlockContext.succeededTasksNum.intValue()
          + ", killed: " + executionBlockContext.killedTasksNum.intValue()
          + ", failed: " + executionBlockContext.failedTasksNum.intValue());
      cleanupTask();
    }
  }

  public void cleanupTask() {
    executionBlockContext.addTaskHistory(taskRunnerId, getId(), createTaskHistory());
    executionBlockContext.getTasks().remove(getId());

    fetcherRunners.clear();
    fetcherRunners = null;
    try {
      if(executor != null) {
        executor.close();
        executor = null;
      }
    } catch (IOException e) {
      LOG.fatal(e.getMessage(), e);
    }
  }

  public TaskHistory createTaskHistory() {
    TaskHistory taskHistory = null;
    try {
      taskHistory = new TaskHistory(getTaskId(), getStatus(), context.getProgress(),
          startTime, finishTime, reloadInputStats());

      if (context.getOutputPath() != null) {
        taskHistory.setOutputPath(context.getOutputPath().toString());
      }

      if (context.getWorkDir() != null) {
        taskHistory.setWorkingPath(context.getWorkDir().toString());
      }

      if (context.getResultStats() != null) {
        taskHistory.setOutputStats(context.getResultStats().getProto());
      }

      if (hasFetchPhase()) {
        taskHistory.setTotalFetchCount(fetcherRunners.size());
        int i = 0;
        FetcherHistoryProto.Builder builder = FetcherHistoryProto.newBuilder();
        for (Fetcher fetcher : fetcherRunners) {
          // TODO store the fetcher histories
          if (systemConf.getBoolVar(TajoConf.ConfVars.$DEBUG_ENABLED)) {
            builder.setStartTime(fetcher.getStartTime());
            builder.setFinishTime(fetcher.getFinishTime());
            builder.setFileLength(fetcher.getFileLen());
            builder.setMessageReceivedCount(fetcher.getMessageReceiveCount());
            builder.setState(fetcher.getState());

            taskHistory.addFetcherHistory(builder.build());
          }
          if (fetcher.getState() == TajoProtos.FetcherState.FETCH_FINISHED) i++;
        }
        taskHistory.setFinishedFetchCount(i);
      }
    } catch (Exception e) {
      LOG.warn(e.getMessage(), e);
    }

    return taskHistory;
  }

  public int hashCode() {
    return context.hashCode();
  }

  public boolean equals(Object obj) {
    if (obj instanceof Task) {
      Task other = (Task) obj;
      return this.context.equals(other.context);
    }
    return false;
  }

  private FileFragment[] localizeFetchedData(File file, String name, TableMeta meta)
      throws IOException {
    Configuration c = new Configuration(systemConf);
    c.set(CommonConfigurationKeysPublic.FS_DEFAULT_NAME_KEY, "file:///");
    FileSystem fs = FileSystem.get(c);
    Path tablePath = new Path(file.getAbsolutePath());

    List<FileFragment> listTablets = new ArrayList<FileFragment>();
    FileFragment tablet;

    FileStatus[] fileLists = fs.listStatus(tablePath);
    for (FileStatus f : fileLists) {
      if (f.getLen() == 0) {
        continue;
      }
      tablet = new FileFragment(name, f.getPath(), 0l, f.getLen());
      listTablets.add(tablet);
    }

    // Special treatment for locally pseudo fetched chunks
    synchronized (localChunks) {
      for (FileChunk chunk : localChunks) {
        if (name.equals(chunk.getEbId())) {
          tablet = new FileFragment(name, new Path(chunk.getFile().getPath()), chunk.startOffset(), chunk.length());
          listTablets.add(tablet);
          LOG.info("One local chunk is added to listTablets");
        }
      }
    }

    FileFragment[] tablets = new FileFragment[listTablets.size()];
    listTablets.toArray(tablets);

    return tablets;
  }

  private class FetchRunner implements Runnable {
    private final TaskAttemptContext ctx;
    private final Fetcher fetcher;
    private int maxRetryNum;

    public FetchRunner(TaskAttemptContext ctx, Fetcher fetcher) {
      this.ctx = ctx;
      this.fetcher = fetcher;
      this.maxRetryNum = systemConf.getIntVar(TajoConf.ConfVars.SHUFFLE_FETCHER_READ_RETRY_MAX_NUM);
    }

    @Override
    public void run() {
      int retryNum = 0;
      int retryWaitTime = 1000; //sec

      try { // for releasing fetch latch
        while(!killed && retryNum < maxRetryNum) {
          if (retryNum > 0) {
            try {
              Thread.sleep(retryWaitTime);
              retryWaitTime = Math.min(10 * 1000, retryWaitTime * 2);  // max 10 seconds
            } catch (InterruptedException e) {
              LOG.error(e);
            }
            LOG.warn("Retry on the fetch: " + fetcher.getURI() + " (" + retryNum + ")");
          }
          try {
            FileChunk fetched = fetcher.get();
            if (fetcher.getState() == TajoProtos.FetcherState.FETCH_FINISHED && fetched != null
          && fetched.getFile() != null) {
              if (fetched.fromRemote() == false) {
          localChunks.add(fetched);
          LOG.info("Add a new FileChunk to local chunk list");
              }
              break;
            }
          } catch (Throwable e) {
            LOG.error("Fetch failed: " + fetcher.getURI(), e);
          }
          retryNum++;
        }
      } finally {
        if(fetcher.getState() == TajoProtos.FetcherState.FETCH_FINISHED){
          fetcherFinished(ctx);
        } else {
          if (retryNum == maxRetryNum) {
            LOG.error("ERROR: the maximum retry (" + retryNum + ") on the fetch exceeded (" + fetcher.getURI() + ")");
          }
          aborted = true; // retry queryUnit
          ctx.getFetchLatch().countDown();
        }
      }
    }
  }

  @VisibleForTesting
  public static float adjustFetchProcess(int totalFetcher, int remainFetcher) {
    if (totalFetcher > 0) {
      return ((totalFetcher - remainFetcher) / (float) totalFetcher) * FETCHER_PROGRESS;
    } else {
      return 0.0f;
    }
  }

  private synchronized void fetcherFinished(TaskAttemptContext ctx) {
    int fetcherSize = fetcherRunners.size();
    if(fetcherSize == 0) {
      return;
    }

    ctx.getFetchLatch().countDown();

    int remainFetcher = (int) ctx.getFetchLatch().getCount();
    if (remainFetcher == 0) {
      context.setFetcherProgress(FETCHER_PROGRESS);
    } else {
      context.setFetcherProgress(adjustFetchProcess(fetcherSize, remainFetcher));
      context.setProgressChanged(true);
    }
  }

  private List<Fetcher> getFetchRunners(TaskAttemptContext ctx,
                                        List<FetchImpl> fetches) throws IOException {

    if (fetches.size() > 0) {
      ClientSocketChannelFactory channelFactory = executionBlockContext.getShuffleChannelFactory();
      Timer timer = executionBlockContext.getRPCTimer();
      Path inputDir = executionBlockContext.getLocalDirAllocator().
          getLocalPathToRead(getTaskAttemptDir(ctx.getTaskId()).toString(), systemConf);

      int i = 0;
      File storeDir;
      File defaultStoreFile;
      FileChunk storeChunk = null;
      List<Fetcher> runnerList = Lists.newArrayList();

      for (FetchImpl f : fetches) {
        storeDir = new File(inputDir.toString(), f.getName());
        if (!storeDir.exists()) {
          storeDir.mkdirs();
        }

        for (URI uri : f.getURIs()) {
          defaultStoreFile = new File(storeDir, "in_" + i);
          InetAddress address = InetAddress.getByName(uri.getHost());

          if (NetUtils.isLocalAddress(address)) {
            boolean hasError = false;
            try {
              LOG.info("Try to get local file chunk at local host");
              storeChunk = getLocalStoredFileChunk(uri, systemConf);
            } catch (Throwable t) {
              hasError = true;
            }

            // When a range request is out of range, storeChunk will be NULL. This case is normal state.
            // So, we should skip and don't need to create storeChunk.
            if (storeChunk == null && !hasError) {
              continue;
            }

            if (storeChunk != null && storeChunk.getFile() != null && storeChunk.startOffset() > -1
                && hasError == false) {
              storeChunk.setFromRemote(false);
            } else {
              storeChunk = new FileChunk(defaultStoreFile, 0, -1);
              storeChunk.setFromRemote(true);
            }
          } else {
            storeChunk = new FileChunk(defaultStoreFile, 0, -1);
            storeChunk.setFromRemote(true);
          }
<<<<<<< HEAD
          storeFile = new File(storeDir, "in_" + i + "." + RawFile.FILE_EXTENSION);
          Fetcher fetcher = new Fetcher(systemConf, uri, storeFile, channelFactory, timer);
=======

          // If we decide that intermediate data should be really fetched from a remote host, storeChunk
          // represents a complete file. Otherwise, storeChunk may represent a complete file or only a part of it
          storeChunk.setEbId(f.getName());
          Fetcher fetcher = new Fetcher(systemConf, uri, storeChunk, channelFactory, timer);
          LOG.info("Create a new Fetcher with storeChunk:" + storeChunk.toString());
>>>>>>> d384cf00
          runnerList.add(fetcher);
          i++;
        }
      }
      ctx.addFetchPhase(runnerList.size(), new File(inputDir.toString()));
      return runnerList;
    } else {
      return Lists.newArrayList();
    }
  }

  private FileChunk getLocalStoredFileChunk(URI fetchURI, TajoConf conf) throws IOException {
    // Parse the URI
    LOG.info("getLocalStoredFileChunk starts");
    final Map<String, List<String>> params = new QueryStringDecoder(fetchURI.toString()).getParameters();
    final List<String> types = params.get("type");
    final List<String> qids = params.get("qid");
    final List<String> taskIdList = params.get("ta");
    final List<String> subQueryIds = params.get("sid");
    final List<String> partIds = params.get("p");
    final List<String> offsetList = params.get("offset");
    final List<String> lengthList = params.get("length");

    if (types == null || subQueryIds == null || qids == null || partIds == null) {
      LOG.error("Invalid URI - Required queryId, type, subquery Id, and part id");
      return null;
    }

    if (qids.size() != 1 && types.size() != 1 || subQueryIds.size() != 1) {
      LOG.error("Invalid URI - Required qids, type, taskIds, subquery Id, and part id");
      return null;
    }

    String queryId = qids.get(0);
    String shuffleType = types.get(0);
    String sid = subQueryIds.get(0);
    String partId = partIds.get(0);

    if (shuffleType.equals("r") && taskIdList == null) {
      LOG.error("Invalid URI - For range shuffle, taskId is required");
      return null;
    }
    List<String> taskIds = splitMaps(taskIdList);

    FileChunk chunk = null;
    long offset = (offsetList != null && !offsetList.isEmpty()) ? Long.parseLong(offsetList.get(0)) : -1L;
    long length = (lengthList != null && !lengthList.isEmpty()) ? Long.parseLong(lengthList.get(0)) : -1L;

    LOG.info("PullServer request param: shuffleType=" + shuffleType + ", sid=" + sid + ", partId=" + partId
	+ ", taskIds=" + taskIdList);

    // The working directory of Tajo worker for each query, including subquery
    String queryBaseDir = queryId.toString() + "/output" + "/" + sid + "/";

    // If the subquery requires a range shuffle
    if (shuffleType.equals("r")) {
      String ta = taskIds.get(0);
      if (!executionBlockContext.getLocalDirAllocator().ifExists(queryBaseDir + ta + "/output/", conf)) {
        LOG.warn("Range shuffle - file not exist");
        return null;
      }
      Path path = executionBlockContext.getLocalFS().makeQualified(
	      executionBlockContext.getLocalDirAllocator().getLocalPathToRead(queryBaseDir + ta + "/output/", conf));
      String startKey = params.get("start").get(0);
      String endKey = params.get("end").get(0);
      boolean last = params.get("final") != null;

      try {
        chunk = TajoPullServerService.getFileCunks(path, startKey, endKey, last);
            } catch (Throwable t) {
        LOG.error("getFileChunks() throws exception");
        return null;
      }

      // If the subquery requires a hash shuffle or a scattered hash shuffle
    } else if (shuffleType.equals("h") || shuffleType.equals("s")) {
      int partParentId = HashShuffleAppenderManager.getPartParentId(Integer.parseInt(partId), (TajoConf) conf);
      String partPath = queryBaseDir + "hash-shuffle/" + partParentId + "/" + partId;
      if (!executionBlockContext.getLocalDirAllocator().ifExists(partPath, conf)) {
        LOG.warn("Hash shuffle or Scattered hash shuffle - file not exist: " + partPath);
        return null;
      }
      Path path = executionBlockContext.getLocalFS().makeQualified(
        executionBlockContext.getLocalDirAllocator().getLocalPathToRead(partPath, conf));
      File file = new File(path.toUri());
      long startPos = (offset >= 0 && length >= 0) ? offset : 0;
      long readLen = (offset >= 0 && length >= 0) ? length : file.length();

      if (startPos >= file.length()) {
        LOG.error("Start pos[" + startPos + "] great than file length [" + file.length() + "]");
        return null;
      }
      chunk = new FileChunk(file, startPos, readLen);

    } else {
      LOG.error("Unknown shuffle type");
      return null;
    }

    return chunk;
  }

  private List<String> splitMaps(List<String> mapq) {
    if (null == mapq) {
      return null;
    }
    final List<String> ret = new ArrayList<String>();
    for (String s : mapq) {
      Collections.addAll(ret, s.split(","));
    }
    return ret;
  }

  public static Path getTaskAttemptDir(QueryUnitAttemptId quid) {
    Path workDir =
        StorageUtil.concatPath(ExecutionBlockContext.getBaseInputDir(quid.getQueryUnitId().getExecutionBlockId()),
            String.valueOf(quid.getQueryUnitId().getId()),
            String.valueOf(quid.getId()));
    return workDir;
  }
}<|MERGE_RESOLUTION|>--- conflicted
+++ resolved
@@ -52,12 +52,9 @@
 import org.apache.tajo.pullserver.TajoPullServerService;
 import org.apache.tajo.pullserver.retriever.FileChunk;
 import org.apache.tajo.rpc.NullCallback;
-<<<<<<< HEAD
 import org.apache.tajo.storage.BaseTupleComparator;
 import org.apache.tajo.storage.RawFile;
-=======
 import org.apache.tajo.storage.HashShuffleAppenderManager;
->>>>>>> d384cf00
 import org.apache.tajo.storage.StorageUtil;
 import org.apache.tajo.storage.fragment.FileFragment;
 import org.apache.tajo.util.NetUtils;
@@ -723,7 +720,7 @@
         }
 
         for (URI uri : f.getURIs()) {
-          defaultStoreFile = new File(storeDir, "in_" + i);
+          defaultStoreFile = new File(storeDir, "in_" + i + "." + RawFile.FILE_EXTENSION);
           InetAddress address = InetAddress.getByName(uri.getHost());
 
           if (NetUtils.isLocalAddress(address)) {
@@ -752,17 +749,12 @@
             storeChunk = new FileChunk(defaultStoreFile, 0, -1);
             storeChunk.setFromRemote(true);
           }
-<<<<<<< HEAD
-          storeFile = new File(storeDir, "in_" + i + "." + RawFile.FILE_EXTENSION);
-          Fetcher fetcher = new Fetcher(systemConf, uri, storeFile, channelFactory, timer);
-=======
 
           // If we decide that intermediate data should be really fetched from a remote host, storeChunk
           // represents a complete file. Otherwise, storeChunk may represent a complete file or only a part of it
           storeChunk.setEbId(f.getName());
           Fetcher fetcher = new Fetcher(systemConf, uri, storeChunk, channelFactory, timer);
           LOG.info("Create a new Fetcher with storeChunk:" + storeChunk.toString());
->>>>>>> d384cf00
           runnerList.add(fetcher);
           i++;
         }
@@ -840,7 +832,7 @@
       // If the subquery requires a hash shuffle or a scattered hash shuffle
     } else if (shuffleType.equals("h") || shuffleType.equals("s")) {
       int partParentId = HashShuffleAppenderManager.getPartParentId(Integer.parseInt(partId), (TajoConf) conf);
-      String partPath = queryBaseDir + "hash-shuffle/" + partParentId + "/" + partId;
+      String partPath = queryBaseDir + "hash-shuffle/" + partParentId + "/" + partId + "." + RawFile.FILE_EXTENSION;
       if (!executionBlockContext.getLocalDirAllocator().ifExists(partPath, conf)) {
         LOG.warn("Hash shuffle or Scattered hash shuffle - file not exist: " + partPath);
         return null;
