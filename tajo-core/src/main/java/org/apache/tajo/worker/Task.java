--- conflicted
+++ resolved
@@ -134,13 +134,10 @@
   }
 
   public void initPlan() throws IOException {
-<<<<<<< HEAD
-    plan = LogicalNodeDeserializer.deserialize(queryContext, request.getPlan());
+    plan = LogicalNodeDeserializer.deserialize(queryContext, context.getEvalContext(), request.getPlan());
     updateDescsForScanNodes(NodeType.SCAN);
     updateDescsForScanNodes(NodeType.PARTITIONS_SCAN);
     updateDescsForScanNodes(NodeType.INDEX_SCAN);
-=======
-    plan = LogicalNodeDeserializer.deserialize(queryContext, context.getEvalContext(), request.getPlan());
     LogicalNode [] scanNode = PlannerUtil.findAllNodes(plan, NodeType.SCAN);
     if (scanNode != null) {
       for (LogicalNode node : scanNode) {
@@ -156,7 +153,6 @@
         descs.put(scan.getCanonicalName(), scan.getTableDesc());
       }
     }
->>>>>>> a7453853
 
     interQuery = request.getProto().getInterQuery();
     if (interQuery) {
@@ -196,7 +192,6 @@
     LOG.info("==================================");
   }
 
-<<<<<<< HEAD
   private void updateDescsForScanNodes(NodeType nodeType) {
     assert nodeType == NodeType.SCAN || nodeType == NodeType.PARTITIONS_SCAN || nodeType == NodeType.INDEX_SCAN;
     LogicalNode[] scanNodes = PlannerUtil.findAllNodes(plan, nodeType);
@@ -205,7 +200,9 @@
         ScanNode scanNode = (ScanNode) node;
         descs.put(scanNode.getCanonicalName(), scanNode.getTableDesc());
       }
-=======
+    }
+  }
+
   private void startScriptExecutors() throws IOException {
     for (TajoScriptEngine executor : context.getEvalContext().getAllScriptEngines()) {
       executor.start(systemConf);
@@ -215,7 +212,6 @@
   private void stopScriptExecutors() {
     for (TajoScriptEngine executor : context.getEvalContext().getAllScriptEngines()) {
       executor.shutdown();
->>>>>>> a7453853
     }
   }
 
