--- conflicted
+++ resolved
@@ -30,11 +30,8 @@
 import org.apache.hadoop.fs.FileStatus;
 import org.apache.hadoop.fs.FileSystem;
 import org.apache.hadoop.fs.Path;
-<<<<<<< HEAD
 import org.apache.tajo.TajoConstants;
 import org.apache.tajo.TaskAttemptId;
-=======
->>>>>>> 2cbc1b9c
 import org.apache.tajo.TajoProtos;
 import org.apache.tajo.TajoProtos.TaskAttemptState;
 import org.apache.tajo.TaskAttemptId;
@@ -169,18 +166,17 @@
         this.sortComp = new BaseTupleComparator(finalSchema, sortNode.getSortKeys());
       }
     } else {
-<<<<<<< HEAD
       Path outFilePath;
       if (queryContext.isCreateIndex()) {
         outFilePath = getIndexStagingPath(queryContext, context);
       } else {
-        outFilePath = ((FileStorageManager) StorageManager.getFileStorageManager(systemConf))
+        outFilePath = ((FileStorageManager) TableSpaceManager.getFileStorageManager(systemConf))
             .getAppenderFilePath(taskId, queryContext.getStagingDir());
       }
-=======
-      Path outFilePath = ((FileStorageManager) TableSpaceManager.getFileStorageManager(systemConf))
-          .getAppenderFilePath(taskId, queryContext.getStagingDir());
->>>>>>> 2cbc1b9c
+//=======
+//      Path outFilePath = ((FileStorageManager) TableSpaceManager.getFileStorageManager(systemConf))
+//          .getAppenderFilePath(taskId, queryContext.getStagingDir());
+//>>>>>>> 2cbc1b9c7dc1ec04c4f6c8d7c8f746225d02421d
       LOG.info("Output File Path: " + outFilePath);
       context.setOutputPath(outFilePath);
     }
