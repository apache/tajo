--- conflicted
+++ resolved
@@ -690,13 +690,8 @@
           if (!storeDir.exists()) {
             storeDir.mkdirs();
           }
-<<<<<<< HEAD
           storeFile = new File(storeDir, "in_" + i + "." + RawFile.FILE_EXTENSION);
-          Fetcher fetcher = new Fetcher(systemConf, uri, storeFile, channelFactory);
-=======
-          storeFile = new File(storeDir, "in_" + i);
           Fetcher fetcher = new Fetcher(systemConf, uri, storeFile, channelFactory, timer);
->>>>>>> 20017748
           runnerList.add(fetcher);
           i++;
         }
