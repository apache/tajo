--- conflicted
+++ resolved
@@ -50,13 +50,9 @@
 
   ExecutionBlockContext getExecutionBlockContext();
 
-<<<<<<< HEAD
-  TajoWorkerProtocol.TaskStatusProto getReport();
-=======
   TaskStatusProto getReport();
 
   TaskHistory createTaskHistory();
 
   List<Fetcher> getFetchers();
->>>>>>> 49367117
 }