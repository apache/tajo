--- conflicted
+++ resolved
@@ -400,30 +400,8 @@
       }
     }
 
-<<<<<<< HEAD
-    public void initSharedResource(QueryContext queryContext, ExecutionBlockId blockId, String planJson)
-        throws InterruptedException {
-
-      if (!sharedResourceMap.containsKey(blockId)) {
-        ExecutionBlockSharedResource resource = new ExecutionBlockSharedResource();
-        if (sharedResourceMap.putIfAbsent(blockId, resource) == null) {
-          resource.initialize(queryContext, planJson);
-        }
-      }
-    }
-
-    public ExecutionBlockSharedResource getSharedResource(ExecutionBlockId blockId) {
-      return sharedResourceMap.get(blockId);
-    }
-
-    public void releaseSharedResource(ExecutionBlockId blockId) {
-      if (sharedResourceMap.containsKey(blockId)) {
-        sharedResourceMap.remove(blockId).release();
-      }
-=======
     public LocalDirAllocator getLocalDirAllocator(){
       return lDirAllocator;
->>>>>>> 15450e86
     }
 
     protected void cleanup(String strPath) {
