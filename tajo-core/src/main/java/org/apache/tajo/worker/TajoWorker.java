--- conflicted
+++ resolved
@@ -28,23 +28,14 @@
 import org.apache.hadoop.fs.shell.PathData;
 import org.apache.hadoop.service.CompositeService;
 import org.apache.hadoop.yarn.util.RackResolver;
-import org.apache.tajo.ExecutionBlockId;
 import org.apache.tajo.QueryId;
 import org.apache.tajo.TajoConstants;
 import org.apache.tajo.TajoProtos;
 import org.apache.tajo.catalog.CatalogClient;
 import org.apache.tajo.catalog.CatalogService;
 import org.apache.tajo.conf.TajoConf;
-import org.apache.tajo.ipc.QueryMasterProtocol;
 import org.apache.tajo.ipc.TajoMasterProtocol;
-<<<<<<< HEAD
-import org.apache.tajo.ipc.TajoWorkerProtocol.ExecutionBlockReport;
-import org.apache.tajo.ipc.TajoWorkerProtocol.FailureIntermediateProto;
-import org.apache.tajo.ipc.TajoWorkerProtocol.IntermediateEntryProto;
-import org.apache.tajo.ipc.TajoWorkerProtocol.IntermediateEntryProto.PageProto;
-=======
 import org.apache.tajo.master.ha.TajoMasterInfo;
->>>>>>> ea5ce54d
 import org.apache.tajo.master.querymaster.QueryMaster;
 import org.apache.tajo.master.querymaster.QueryMasterManagerService;
 import org.apache.tajo.master.rm.TajoWorkerResourceManager;
@@ -52,12 +43,8 @@
 import org.apache.tajo.rpc.RpcChannelFactory;
 import org.apache.tajo.rpc.RpcConnectionPool;
 import org.apache.tajo.rpc.protocolrecords.PrimitiveProtos;
-<<<<<<< HEAD
+import org.apache.tajo.util.*;
 import org.apache.tajo.storage.HashShuffleAppenderManager;
-import org.apache.tajo.storage.HashShuffleAppenderManager.HashShuffleIntermediate;
-=======
->>>>>>> ea5ce54d
-import org.apache.tajo.util.*;
 import org.apache.tajo.util.metrics.TajoSystemMetrics;
 import org.apache.tajo.webapp.StaticHttpServer;
 
@@ -363,7 +350,7 @@
 
   public class WorkerContext {
     public QueryMaster getQueryMaster() {
-      if (queryMasterManagerService == null) {
+      if(queryMasterManagerService == null) {
         return null;
       }
       return queryMasterManagerService.getQueryMaster();
@@ -398,29 +385,28 @@
     }
 
     public String getWorkerName() {
-      if (queryMasterMode) {
+      if(queryMasterMode) {
         return getQueryMasterManagerService().getHostAndPort();
       } else {
         return getTajoWorkerManagerService().getHostAndPort();
       }
     }
-
     public void stopWorker(boolean force) {
       stop();
-      if (force) {
+      if(force) {
         System.exit(0);
       }
     }
 
     protected void cleanup(String strPath) {
-      if (deletionService == null) return;
+      if(deletionService == null) return;
 
       LocalDirAllocator lDirAllocator = new LocalDirAllocator(ConfVars.WORKER_TEMPORAL_DIR.varname);
 
       try {
         Iterable<Path> iter = lDirAllocator.getAllLocalPathsToRead(strPath, systemConf);
         FileSystem localFS = FileSystem.getLocal(systemConf);
-        for (Path path : iter) {
+        for (Path path : iter){
           deletionService.delete(localFS.makeQualified(path));
         }
       } catch (IOException e) {
@@ -429,21 +415,21 @@
     }
 
     protected void cleanupTemporalDirectories() {
-      if (deletionService == null) return;
+      if(deletionService == null) return;
 
       LocalDirAllocator lDirAllocator = new LocalDirAllocator(ConfVars.WORKER_TEMPORAL_DIR.varname);
 
       try {
         Iterable<Path> iter = lDirAllocator.getAllLocalPathsToRead(".", systemConf);
         FileSystem localFS = FileSystem.getLocal(systemConf);
-        for (Path path : iter) {
+        for (Path path : iter){
           PathData[] items = PathData.expandAsGlob(localFS.makeQualified(new Path(path, "*")).toString(), systemConf);
 
           ArrayList<Path> paths = new ArrayList<Path>();
-          for (PathData pd : items) {
+          for (PathData pd : items){
             paths.add(pd.path);
           }
-          if (paths.size() == 0) continue;
+          if(paths.size() == 0) continue;
 
           deletionService.delete(null, paths.toArray(new Path[paths.size()]));
         }
@@ -465,13 +451,13 @@
     }
 
     public void setClusterResource(TajoMasterProtocol.ClusterResourceSummary clusterResource) {
-      synchronized (numClusterNodes) {
+      synchronized(numClusterNodes) {
         TajoWorker.this.clusterResource = clusterResource;
       }
     }
 
     public TajoMasterProtocol.ClusterResourceSummary getClusterResource() {
-      synchronized (numClusterNodes) {
+      synchronized(numClusterNodes) {
         return TajoWorker.this.clusterResource;
       }
     }
