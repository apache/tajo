--- conflicted
+++ resolved
@@ -780,7 +780,6 @@
     // If the stage requires a range shuffle
     if (shuffleType.equals("r")) {
 
-<<<<<<< HEAD
       for (String eachTaskId : taskIds) {
         Path outputPath = StorageUtil.concatPath(queryBaseDir, eachTaskId, "output");
         if (!executionBlockContext.getLocalDirAllocator().ifExists(outputPath.toString(), conf)) {
@@ -797,26 +796,9 @@
           FileChunk chunk = TajoPullServerService.getFileChunks(conf, path, startKey, endKey, last);
           chunkList.add(chunk);
         } catch (Throwable t) {
+          LOG.error(t.getMessage(), t);
           throw new RuntimeException(t);
         }
-=======
-      Path outputPath = StorageUtil.concatPath(queryBaseDir, taskIds.get(0), "output");
-      if (!executionBlockContext.getLocalDirAllocator().ifExists(outputPath.toString(), conf)) {
-        LOG.warn("Range shuffle - file not exist. " + outputPath);
-        return null;
-      }
-      Path path = executionBlockContext.getLocalFS().makeQualified(
-	      executionBlockContext.getLocalDirAllocator().getLocalPathToRead(outputPath.toString(), conf));
-      String startKey = params.get("start").get(0);
-      String endKey = params.get("end").get(0);
-      boolean last = params.get("final") != null;
-
-      try {
-        chunk = TajoPullServerService.getFileChunks(path, startKey, endKey, last);
-      } catch (Throwable t) {
-        LOG.error(t.getMessage(), t);
-        return null;
->>>>>>> 17af809c
       }
 
       // If the stage requires a hash shuffle or a scattered hash shuffle
