/**
 * Licensed to the Apache Software Foundation (ASF) under one
 * or more contributor license agreements.  See the NOTICE file
 * distributed with this work for additional information
 * regarding copyright ownership.  The ASF licenses this file
 * to you under the Apache License, Version 2.0 (the
 * "License"); you may not use this file except in compliance
 * with the License.  You may obtain a copy of the License at
 *
 *     http://www.apache.org/licenses/LICENSE-2.0
 *
 * Unless required by applicable law or agreed to in writing, software
 * distributed under the License is distributed on an "AS IS" BASIS,
 * WITHOUT WARRANTIES OR CONDITIONS OF ANY KIND, either express or implied.
 * See the License for the specific language governing permissions and
 * limitations under the License.
 */

package org.apache.tajo.worker;

import com.google.common.annotations.VisibleForTesting;
import com.google.common.base.Objects;
import com.google.common.collect.Maps;
import org.apache.commons.logging.Log;
import org.apache.commons.logging.LogFactory;
import org.apache.hadoop.fs.Path;
import org.apache.tajo.QueryUnitAttemptId;
import org.apache.tajo.TajoProtos.TaskAttemptState;
import org.apache.tajo.catalog.statistics.TableStats;
import org.apache.tajo.conf.TajoConf;
import org.apache.tajo.engine.codegen.ExprCodeGenerator;
import org.apache.tajo.engine.codegen.TajoClassLoader;
import org.apache.tajo.engine.planner.enforce.Enforcer;
import org.apache.tajo.engine.planner.global.DataChannel;
import org.apache.tajo.engine.query.QueryContext;
import org.apache.tajo.storage.fragment.FileFragment;
import org.apache.tajo.storage.fragment.Fragment;
import org.apache.tajo.storage.fragment.FragmentConvertor;
import org.apache.tajo.util.TUtil;

import java.io.File;
import java.util.*;
import java.util.Map.Entry;
import java.util.concurrent.CountDownLatch;
import java.util.concurrent.atomic.AtomicBoolean;

import static org.apache.tajo.catalog.proto.CatalogProtos.FragmentProto;


/**
 * Contains the information about executing subquery.
 */
public class TaskAttemptContext {
  private static final Log LOG = LogFactory.getLog(TaskAttemptContext.class);
  private final Map<String, List<FragmentProto>> fragmentMap = Maps.newHashMap();

  private TaskAttemptState state;
  private TableStats resultStats;
  private QueryUnitAttemptId queryId;
  private final Path workDir;
  private boolean needFetch = false;
  private CountDownLatch doneFetchPhaseSignal;
  private float progress = 0.0f;
  private float fetcherProgress = 0.0f;
  private AtomicBoolean progressChanged = new AtomicBoolean(false);

  /** a map of shuffled file outputs */
  private Map<Integer, String> shuffleFileOutputs;
  private File fetchIn;
  private boolean stopped = false;
  private boolean interQuery = false;
  private Path outputPath;
  private DataChannel dataChannel;
  private Enforcer enforcer;
  private QueryContext queryContext;

<<<<<<< HEAD
  private TajoClassLoader classLoader;
  private ExprCodeGenerator codeGen;

  public TaskAttemptContext(TajoConf conf, QueryContext queryContext, final QueryUnitAttemptId queryId,
=======
  /** a output volume for each partition */
  private Map<Integer, Long> partitionOutputVolume;

  public TaskAttemptContext(final QueryContext queryContext, final QueryUnitAttemptId queryId,
>>>>>>> 87e7ba21
                            final FragmentProto[] fragments,
                            final Path workDir) {
    this.queryContext = queryContext;
    this.queryId = queryId;

    classLoader = new TajoClassLoader();
    codeGen = new ExprCodeGenerator(classLoader);

    if (fragments != null) {
      for (FragmentProto t : fragments) {
        if (fragmentMap.containsKey(t.getId())) {
          fragmentMap.get(t.getId()).add(t);
        } else {
          List<FragmentProto> frags = new ArrayList<FragmentProto>();
          frags.add(t);
          fragmentMap.put(t.getId(), frags);
        }
      }
    }

    this.workDir = workDir;
    this.shuffleFileOutputs = Maps.newHashMap();

    state = TaskAttemptState.TA_PENDING;

    this.partitionOutputVolume = Maps.newHashMap();
  }

  @VisibleForTesting
  public TaskAttemptContext(final QueryContext queryContext, final QueryUnitAttemptId queryId,
                            final Fragment [] fragments,  final Path workDir) {
    this(queryContext, queryId, FragmentConvertor.toFragmentProtoArray(fragments), workDir);
  }

  public TajoConf getConf() {
    return queryContext.getConf();
  }

  public TaskAttemptState getState() {
    return this.state;
  }
  
  public void setState(TaskAttemptState state) {
    this.state = state;
    LOG.info("Query status of " + getTaskId() + " is changed to " + state);
  }

  public void setDataChannel(DataChannel dataChannel) {
    this.dataChannel = dataChannel;
  }

  public DataChannel getDataChannel() {
    return dataChannel;
  }

  public void setEnforcer(Enforcer enforcer) {
    this.enforcer = enforcer;
  }

  public Enforcer getEnforcer() {
    return this.enforcer;
  }

  public ExprCodeGenerator getCodeGen() {
    return codeGen;
  }

  public void unloadGeneratedClasses() {
    if (codeGen != null) {
      codeGen = null;
    }
    if (classLoader != null) {
      try {
        classLoader.clean();
      } catch (Throwable throwable) {
        throwable.printStackTrace();
      }
      classLoader = null;
    }
  }

  public boolean hasResultStats() {
    return resultStats != null;
  }

  public void setResultStats(TableStats stats) {
    this.resultStats = stats;
  }

  public TableStats getResultStats() {
    return this.resultStats;
  }

  public boolean isStopped() {
    return this.stopped;
  }

  public void setInterQuery() {
    this.interQuery = true;
  }

  public void setOutputPath(Path outputPath) {
    this.outputPath = outputPath;
  }

  public Path getOutputPath() {
    return this.outputPath;
  }

  public boolean isInterQuery() {
    return this.interQuery;
  }
  
  public void stop() {
    this.stopped = true;
  }
  
  public void addFetchPhase(int count, File fetchIn) {
    this.needFetch = true;
    this.doneFetchPhaseSignal = new CountDownLatch(count);
    this.fetchIn = fetchIn;
  }
  
  public File getFetchIn() {
    return this.fetchIn;
  }
  
  public boolean hasFetchPhase() {
    return this.needFetch;
  }
  
  public CountDownLatch getFetchLatch() {
    return doneFetchPhaseSignal;
  }
  
  public void addShuffleFileOutput(int partId, String fileName) {
    shuffleFileOutputs.put(partId, fileName);
  }
  
  public Iterator<Entry<Integer,String>> getShuffleFileOutputs() {
    return shuffleFileOutputs.entrySet().iterator();
  }
  
  public void addPartitionOutputVolume(int partId, long volume) {
    if (partitionOutputVolume.containsKey(partId)) {
      long sum = partitionOutputVolume.get(partId);
      partitionOutputVolume.put(partId, sum + volume);
    } else {
      partitionOutputVolume.put(partId, volume);
    }
  }

  public Map<Integer, Long> getPartitionOutputVolume() {
    return partitionOutputVolume;
  }

  public void updateAssignedFragments(String tableId, Fragment[] fragments) {
    fragmentMap.remove(tableId);
    for(Fragment t : fragments) {
      if (fragmentMap.containsKey(t.getTableName())) {
        fragmentMap.get(t.getTableName()).add(t.getProto());
      } else {
        List<FragmentProto> frags = new ArrayList<FragmentProto>();
        frags.add(t.getProto());
        fragmentMap.put(t.getTableName(), frags);
      }
    }
  }

  public void addFragments(String tableId, FragmentProto[] fragments) {
    if (fragments == null || fragments.length == 0) {
      return;
    }
    List<FragmentProto> tableFragments = fragmentMap.get(tableId);

    if (tableFragments == null) {
      tableFragments = new ArrayList<FragmentProto>();
    }

    List<Path> paths = fragmentToPath(tableFragments);

    for (FragmentProto eachFragment: fragments) {
      FileFragment fileFragment = FragmentConvertor.convert(FileFragment.class, eachFragment);
      // If current attempt already has same path, we don't need to add it to fragments.
      if (!paths.contains(fileFragment.getPath())) {
        tableFragments.add(eachFragment);
      }
    }

    if (tableFragments.size() > 0) {
      fragmentMap.put(tableId, tableFragments);
    }
  }

  private List<Path> fragmentToPath(List<FragmentProto> tableFragments) {
    List<Path> list = TUtil.newList();

    for (FragmentProto proto : tableFragments) {
      FileFragment fragment = FragmentConvertor.convert(FileFragment.class, proto);
      list.add(fragment.getPath());
    }

    return list;
  }

  public Path getWorkDir() {
    return this.workDir;
  }
  
  public QueryUnitAttemptId getTaskId() {
    return this.queryId;
  }
  
  public float getProgress() {
    return this.progress;
  }
  
  public void setProgress(float progress) {
    float previousProgress = this.progress;
    this.progress = progress;
    progressChanged.set(previousProgress != progress);
  }

  public boolean isPorgressChanged() {
    return progressChanged.get();
  }
  public void setExecutorProgress(float executorProgress) {
    float adjustProgress = executorProgress * (1 - fetcherProgress);
    setProgress(fetcherProgress + adjustProgress);
  }

  public void setFetcherProgress(float fetcherProgress) {
    this.fetcherProgress = fetcherProgress;
  }

  public FragmentProto getTable(String id) {
    if (fragmentMap.get(id) == null) {
      //for empty table
      return null;
    }
    return fragmentMap.get(id).get(0);
  }

  public int getFragmentSize() {
    return fragmentMap.size();
  }

  public Collection<String> getInputTables() {
    return fragmentMap.keySet();
  }
  
  public FragmentProto [] getTables(String id) {
    if (fragmentMap.get(id) == null) {
      //for empty table
      return null;
    }
    return fragmentMap.get(id).toArray(new FragmentProto[fragmentMap.get(id).size()]);
  }
  
  public int hashCode() {
    return Objects.hashCode(queryId);
  }
  
  public boolean equals(Object obj) {
    if (obj instanceof TaskAttemptContext) {
      TaskAttemptContext other = (TaskAttemptContext) obj;
      return queryId.equals(other.getTaskId());
    } else {
      return false;
    }
  }

  public QueryContext getQueryContext() {
    return queryContext;
  }
}<|MERGE_RESOLUTION|>--- conflicted
+++ resolved
@@ -74,17 +74,13 @@
   private Enforcer enforcer;
   private QueryContext queryContext;
 
-<<<<<<< HEAD
+  /** a output volume for each partition */
+  private Map<Integer, Long> partitionOutputVolume;
+
   private TajoClassLoader classLoader;
   private ExprCodeGenerator codeGen;
 
-  public TaskAttemptContext(TajoConf conf, QueryContext queryContext, final QueryUnitAttemptId queryId,
-=======
-  /** a output volume for each partition */
-  private Map<Integer, Long> partitionOutputVolume;
-
   public TaskAttemptContext(final QueryContext queryContext, final QueryUnitAttemptId queryId,
->>>>>>> 87e7ba21
                             final FragmentProto[] fragments,
                             final Path workDir) {
     this.queryContext = queryContext;
