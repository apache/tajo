/**
 * Licensed to the Apache Software Foundation (ASF) under one
 * or more contributor license agreements.  See the NOTICE file
 * distributed with this work for additional information
 * regarding copyright ownership.  The ASF licenses this file
 * to you under the Apache License, Version 2.0 (the
 * "License"); you may not use this file except in compliance
 * with the License.  You may obtain a copy of the License at
 *
 *     http://www.apache.org/licenses/LICENSE-2.0
 *
 * Unless required by applicable law or agreed to in writing, software
 * distributed under the License is distributed on an "AS IS" BASIS,
 * WITHOUT WARRANTIES OR CONDITIONS OF ANY KIND, either express or implied.
 * See the License for the specific language governing permissions and
 * limitations under the License.
 */

package org.apache.tajo.worker;

import com.google.common.annotations.VisibleForTesting;
import com.google.common.base.Objects;
import com.google.common.collect.Maps;
import org.apache.commons.logging.Log;
import org.apache.commons.logging.LogFactory;
import org.apache.hadoop.fs.Path;
import org.apache.tajo.QueryUnitAttemptId;
import org.apache.tajo.TajoProtos.TaskAttemptState;
import org.apache.tajo.catalog.statistics.TableStats;
import org.apache.tajo.conf.TajoConf;
import org.apache.tajo.engine.codegen.EvalCodeGenerator;
import org.apache.tajo.engine.codegen.TajoClassLoader;
import org.apache.tajo.engine.planner.enforce.Enforcer;
import org.apache.tajo.engine.planner.global.DataChannel;
import org.apache.tajo.engine.query.QueryContext;
import org.apache.tajo.storage.HashShuffleAppenderManager;
import org.apache.tajo.storage.fragment.FileFragment;
import org.apache.tajo.storage.fragment.Fragment;
import org.apache.tajo.storage.fragment.FragmentConvertor;
import org.apache.tajo.util.TUtil;
import org.apache.tajo.worker.TajoWorker.WorkerContext;

import java.io.File;
import java.io.IOException;
import java.util.*;
import java.util.Map.Entry;
import java.util.concurrent.CountDownLatch;
import java.util.concurrent.atomic.AtomicBoolean;

import static org.apache.tajo.catalog.proto.CatalogProtos.FragmentProto;


/**
 * Contains the information about executing subquery.
 */
public class TaskAttemptContext {
  private static final Log LOG = LogFactory.getLog(TaskAttemptContext.class);
  private final Map<String, List<FragmentProto>> fragmentMap = Maps.newHashMap();

  private TaskAttemptState state;
  private TableStats resultStats;
  private QueryUnitAttemptId queryId;
  private final Path workDir;
  private boolean needFetch = false;
  private CountDownLatch doneFetchPhaseSignal;
  private float progress = 0.0f;
  private float fetcherProgress = 0.0f;
  private AtomicBoolean progressChanged = new AtomicBoolean(false);

  /** a map of shuffled file outputs */
  private Map<Integer, String> shuffleFileOutputs;
  private File fetchIn;
  private boolean stopped = false;
  private boolean interQuery = false;
  private Path outputPath;
  private DataChannel dataChannel;
  private Enforcer enforcer;
  private QueryContext queryContext;
  private WorkerContext workerContext;

  /** a output volume for each partition */
  private Map<Integer, Long> partitionOutputVolume;
  private HashShuffleAppenderManager hashShuffleAppenderManager;

<<<<<<< HEAD
  private TajoClassLoader classLoader;
  private EvalCodeGenerator codeGen;

  public TaskAttemptContext(final QueryContext queryContext, final QueryUnitAttemptId queryId,
=======
  public TaskAttemptContext(QueryContext queryContext, final WorkerContext workerContext, final QueryUnitAttemptId queryId,
>>>>>>> a1711d16
                            final FragmentProto[] fragments,
                            final Path workDir) {
    this.queryContext = queryContext;
    this.workerContext = workerContext;
    this.queryId = queryId;

    classLoader = new TajoClassLoader();
    codeGen = new EvalCodeGenerator(classLoader);

    if (fragments != null) {
      for (FragmentProto t : fragments) {
        if (fragmentMap.containsKey(t.getId())) {
          fragmentMap.get(t.getId()).add(t);
        } else {
          List<FragmentProto> frags = new ArrayList<FragmentProto>();
          frags.add(t);
          fragmentMap.put(t.getId(), frags);
        }
      }
    }

    this.workDir = workDir;
    this.shuffleFileOutputs = Maps.newHashMap();

    state = TaskAttemptState.TA_PENDING;

    this.partitionOutputVolume = Maps.newHashMap();

    if (workerContext != null) {
      this.hashShuffleAppenderManager = workerContext.getHashShuffleAppenderManager();
    } else {
      // For TestCase
      LOG.warn("WorkerContext is null, so create HashShuffleAppenderManager created per a Task.");
      try {
        this.hashShuffleAppenderManager = new HashShuffleAppenderManager(queryContext.getConf());
      } catch (IOException e) {
        LOG.error(e.getMessage(), e);
      }
    }
  }

  @VisibleForTesting
  public TaskAttemptContext(final QueryContext queryContext, final QueryUnitAttemptId queryId,
                            final Fragment [] fragments,  final Path workDir) {
    this(queryContext, null, queryId, FragmentConvertor.toFragmentProtoArray(fragments), workDir);
  }

  public TajoConf getConf() {
    return queryContext.getConf();
  }

  public TaskAttemptState getState() {
    return this.state;
  }
  
  public void setState(TaskAttemptState state) {
    this.state = state;
    LOG.info("Query status of " + getTaskId() + " is changed to " + state);
  }

  public void setDataChannel(DataChannel dataChannel) {
    this.dataChannel = dataChannel;
  }

  public DataChannel getDataChannel() {
    return dataChannel;
  }

  public void setEnforcer(Enforcer enforcer) {
    this.enforcer = enforcer;
  }

  public Enforcer getEnforcer() {
    return this.enforcer;
  }

  public EvalCodeGenerator getCodeGen() {
    return codeGen;
  }

  public void unloadGeneratedClasses() {
    if (codeGen != null) {
      codeGen = null;
    }
    if (classLoader != null) {
      try {
        classLoader.clean();
      } catch (Throwable throwable) {
        throwable.printStackTrace();
      }
      classLoader = null;
    }
  }

  public boolean hasResultStats() {
    return resultStats != null;
  }

  public void setResultStats(TableStats stats) {
    this.resultStats = stats;
  }

  public TableStats getResultStats() {
    return this.resultStats;
  }

  public boolean isStopped() {
    return this.stopped;
  }

  public void setInterQuery() {
    this.interQuery = true;
  }

  public void setOutputPath(Path outputPath) {
    this.outputPath = outputPath;
  }

  public Path getOutputPath() {
    return this.outputPath;
  }

  public boolean isInterQuery() {
    return this.interQuery;
  }
  
  public void stop() {
    this.stopped = true;
  }
  
  public void addFetchPhase(int count, File fetchIn) {
    this.needFetch = true;
    this.doneFetchPhaseSignal = new CountDownLatch(count);
    this.fetchIn = fetchIn;
  }
  
  public File getFetchIn() {
    return this.fetchIn;
  }
  
  public boolean hasFetchPhase() {
    return this.needFetch;
  }
  
  public CountDownLatch getFetchLatch() {
    return doneFetchPhaseSignal;
  }
  
  public void addShuffleFileOutput(int partId, String fileName) {
    shuffleFileOutputs.put(partId, fileName);
  }
  
  public Iterator<Entry<Integer,String>> getShuffleFileOutputs() {
    return shuffleFileOutputs.entrySet().iterator();
  }
  
  public void addPartitionOutputVolume(int partId, long volume) {
    if (partitionOutputVolume.containsKey(partId)) {
      long sum = partitionOutputVolume.get(partId);
      partitionOutputVolume.put(partId, sum + volume);
    } else {
      partitionOutputVolume.put(partId, volume);
    }
  }

  public Map<Integer, Long> getPartitionOutputVolume() {
    return partitionOutputVolume;
  }

  public void updateAssignedFragments(String tableId, Fragment[] fragments) {
    fragmentMap.remove(tableId);
    for(Fragment t : fragments) {
      if (fragmentMap.containsKey(t.getTableName())) {
        fragmentMap.get(t.getTableName()).add(t.getProto());
      } else {
        List<FragmentProto> frags = new ArrayList<FragmentProto>();
        frags.add(t.getProto());
        fragmentMap.put(t.getTableName(), frags);
      }
    }
  }

  public void addFragments(String tableId, FragmentProto[] fragments) {
    if (fragments == null || fragments.length == 0) {
      return;
    }
    List<FragmentProto> tableFragments = fragmentMap.get(tableId);

    if (tableFragments == null) {
      tableFragments = new ArrayList<FragmentProto>();
    }

    List<Path> paths = fragmentToPath(tableFragments);

    for (FragmentProto eachFragment: fragments) {
      FileFragment fileFragment = FragmentConvertor.convert(FileFragment.class, eachFragment);
      // If current attempt already has same path, we don't need to add it to fragments.
      if (!paths.contains(fileFragment.getPath())) {
        tableFragments.add(eachFragment);
      }
    }

    if (tableFragments.size() > 0) {
      fragmentMap.put(tableId, tableFragments);
    }
  }

  private List<Path> fragmentToPath(List<FragmentProto> tableFragments) {
    List<Path> list = TUtil.newList();

    for (FragmentProto proto : tableFragments) {
      FileFragment fragment = FragmentConvertor.convert(FileFragment.class, proto);
      list.add(fragment.getPath());
    }

    return list;
  }

  public Path getWorkDir() {
    return this.workDir;
  }
  
  public QueryUnitAttemptId getTaskId() {
    return this.queryId;
  }
  
  public float getProgress() {
    return this.progress;
  }
  
  public void setProgress(float progress) {
    float previousProgress = this.progress;
    this.progress = progress;
    progressChanged.set(previousProgress != progress);
  }

  public boolean isPorgressChanged() {
    return progressChanged.get();
  }
  public void setExecutorProgress(float executorProgress) {
    float adjustProgress = executorProgress * (1 - fetcherProgress);
    setProgress(fetcherProgress + adjustProgress);
  }

  public void setFetcherProgress(float fetcherProgress) {
    this.fetcherProgress = fetcherProgress;
  }

  public FragmentProto getTable(String id) {
    if (fragmentMap.get(id) == null) {
      //for empty table
      return null;
    }
    return fragmentMap.get(id).get(0);
  }

  public int getFragmentSize() {
    return fragmentMap.size();
  }

  public Collection<String> getInputTables() {
    return fragmentMap.keySet();
  }
  
  public FragmentProto [] getTables(String id) {
    if (fragmentMap.get(id) == null) {
      //for empty table
      return null;
    }
    return fragmentMap.get(id).toArray(new FragmentProto[fragmentMap.get(id).size()]);
  }
  
  public int hashCode() {
    return Objects.hashCode(queryId);
  }
  
  public boolean equals(Object obj) {
    if (obj instanceof TaskAttemptContext) {
      TaskAttemptContext other = (TaskAttemptContext) obj;
      return queryId.equals(other.getTaskId());
    } else {
      return false;
    }
  }

  public QueryContext getQueryContext() {
    return queryContext;
  }

  public WorkerContext getWorkContext() {
    return workerContext;
  }

  public QueryUnitAttemptId getQueryId() {
    return queryId;
  }

  public HashShuffleAppenderManager getHashShuffleAppenderManager() {
    return hashShuffleAppenderManager;
  }
}<|MERGE_RESOLUTION|>--- conflicted
+++ resolved
@@ -82,14 +82,10 @@
   private Map<Integer, Long> partitionOutputVolume;
   private HashShuffleAppenderManager hashShuffleAppenderManager;
 
-<<<<<<< HEAD
   private TajoClassLoader classLoader;
   private EvalCodeGenerator codeGen;
 
-  public TaskAttemptContext(final QueryContext queryContext, final QueryUnitAttemptId queryId,
-=======
   public TaskAttemptContext(QueryContext queryContext, final WorkerContext workerContext, final QueryUnitAttemptId queryId,
->>>>>>> a1711d16
                             final FragmentProto[] fragments,
                             final Path workDir) {
     this.queryContext = queryContext;
