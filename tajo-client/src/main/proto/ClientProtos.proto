--- conflicted
+++ resolved
@@ -133,13 +133,9 @@
   optional TableDescProto tableDesc = 8;
   optional int32 maxRowNum = 9;
 
-<<<<<<< HEAD
   optional KeyValueSetProto sessionVars = 10;
 
   optional PlanNodeType planType = 11;
-=======
-  optional KeyValueSetProto sessionVars = 12;
->>>>>>> 49367117
 }
 
 message GetQueryStatusResponse {
