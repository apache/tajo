/**
 * Licensed to the Apache Software Foundation (ASF) under one
 * or more contributor license agreements.  See the NOTICE file
 * distributed with this work for additional information
 * regarding copyright ownership.  The ASF licenses this file
 * to you under the Apache License, Version 2.0 (the
 * "License"); you may not use this file except in compliance
 * with the License.  You may obtain a copy of the License at
 *
 *     http://www.apache.org/licenses/LICENSE-2.0
 *
 * Unless required by applicable law or agreed to in writing, software
 * distributed under the License is distributed on an "AS IS" BASIS,
 * WITHOUT WARRANTIES OR CONDITIONS OF ANY KIND, either express or implied.
 * See the License for the specific language governing permissions and
 * limitations under the License.
 */

package tajo.client;

option java_package = "org.apache.tajo.ipc";
option java_outer_classname = "ClientProtos";
option java_generic_services = true;
option java_generate_equals_and_hash = true;

import "tajo_protos.proto";
import "TajoIdProtos.proto";
import "CatalogProtos.proto";
import "PrimitiveProtos.proto";

<<<<<<< HEAD
enum ResultCode {
  OK = 0;
  ERROR = 1;
}

message RequestResult {
  required ResultCode resultCode = 1;
  optional string errorMessage = 2;
  optional string errorTrace = 3;
}

=======
>>>>>>> c50a5dad
message CreateSessionRequest {
  required string username = 1;
  optional string baseDatabaseName = 2;
}

message CreateSessionResponse {
<<<<<<< HEAD
  required RequestResult result = 1;
=======
  required ReturnState state = 1;
>>>>>>> c50a5dad
  optional SessionIdProto sessionId = 2;
  optional KeyValueSetProto sessionVars = 3;
}

message UpdateSessionVariableRequest {
  optional SessionIdProto sessionId = 1;
  optional KeyValueSetProto sessionVars = 2;
  repeated string unsetVariables = 3;
}

message SessionUpdateResponse {
<<<<<<< HEAD
  required RequestResult result = 1;
=======
  required ReturnState state = 1;
>>>>>>> c50a5dad
  optional KeyValueSetProto sessionVars = 2;
}

message SessionedStringProto {
  optional SessionIdProto sessionId = 1;
  optional string value = 2;
}

message ExplainQueryResponse {
<<<<<<< HEAD
  required RequestResult result = 1;
=======
  required ReturnState state = 1;
>>>>>>> c50a5dad
  optional string explain = 2;
}

message QueryRequest {
  optional SessionIdProto sessionId = 1;
  required string query = 2;
  repeated KeyValueProto sessionVars = 3;
  required bool isJson = 4;
}

message UpdateQueryResponse {
<<<<<<< HEAD
  required RequestResult result = 1;
=======
  required ReturnState state = 1;
>>>>>>> c50a5dad
  optional KeyValueSetProto sessionVars = 2;
}

message GetQueryResultRequest {
  optional SessionIdProto sessionId = 1;
  required QueryIdProto queryId = 2;
}

message GetQueryResultResponse {
  required ReturnState state = 1;
  optional TableDescProto tableDesc = 2;
  optional string tajoUserName = 3;
}

message QueryIdRequest {
  optional SessionIdProto sessionId = 1;
  required QueryIdProto queryId = 2;
}

message GetQueryListRequest {
  optional SessionIdProto sessionId = 1;
}

message BriefQueryInfo {
  required QueryIdProto queryId = 1;
  required QueryState state = 2;
  required int64 startTime = 3;
  required int64 finishTime = 4;
  required string query = 5;
  optional string queryMasterHost = 6;
  optional int32 queryMasterPort = 7;
  required float progress = 8;
}

message GetQueryListResponse {
  required ReturnState state = 1;
  repeated BriefQueryInfo queryList = 2;
}

message GetQueryStatusRequest {
  optional SessionIdProto sessionId = 1;
  required QueryIdProto queryId = 2;
}

message SerializedResultSet {
  optional SchemaProto schema = 1;
  optional int32 bytesNum = 2;
  repeated bytes serializedTuples = 3;
}

message SubmitQueryResponse {
<<<<<<< HEAD
  required RequestResult result = 1;
  required QueryIdProto queryId = 2;
  required string userName = 3;
=======
  required ReturnState state = 1;
  optional QueryIdProto queryId = 2;
  optional string userName = 3;
>>>>>>> c50a5dad
  optional bool isForwarded = 4 [default = false];

  optional string queryMasterHost = 5;
  optional int32 queryMasterPort = 6;

  optional SerializedResultSet resultSet = 7;
  optional TableDescProto tableDesc = 8;
  optional int32 maxRowNum = 9;

<<<<<<< HEAD
  optional KeyValueSetProto sessionVars = 10;
}

message GetQueryStatusResponse {
  required RequestResult result = 1;
  required QueryIdProto queryId = 2;
  optional QueryState state = 3;
=======
  optional KeyValueSetProto sessionVars = 12;
}

message GetQueryStatusResponse {
  required ReturnState state = 1;
  optional QueryIdProto queryId = 2;
  optional QueryState query_state = 3;
>>>>>>> c50a5dad
  optional float progress = 4;
  optional int64 submitTime = 5;
  optional int64 finishTime = 7;
  optional bool hasResult = 8;
  optional string queryMasterHost = 9;
  optional int32 queryMasterPort = 10;
}

message GetQueryResultDataRequest {
  required SessionIdProto sessionId = 1;
  required QueryIdProto queryId = 2;
  required int32 fetchRowNum = 3;
}

message GetQueryResultDataResponse {
<<<<<<< HEAD
  required RequestResult result = 1;
  required SerializedResultSet resultSet = 2;
=======
  required ReturnState state = 1;
  optional SerializedResultSet resultSet = 2;
>>>>>>> c50a5dad
}

message GetClusterInfoRequest {
  optional SessionIdProto sessionId = 1;
}

message WorkerResourceInfo {
  required WorkerConnectionInfoProto connectionInfo = 1;
  required NodeResourceProto totalResource = 2;
  required NodeResourceProto availableResource = 3;
  required int32 numRunningTasks = 4;
  required string workerStatus = 5;
  required int64 lastHeartbeat = 6;
  required int32 numQueryMasterTasks = 7;
}

message GetClusterInfoResponse {
  required ReturnState state = 1;
  repeated WorkerResourceInfo workerList = 2;
}

message CreateTableRequest {
  optional SessionIdProto sessionId = 1;
  required string name = 2;
  required SchemaProto schema = 3;
  required TableProto meta = 4;
  required string path = 5;
  optional PartitionMethodProto partition = 6;
}

message DropTableRequest {
  optional SessionIdProto sessionId = 1;
  required string name = 2;
  optional bool purge = 3 [default = false];
}

<<<<<<< HEAD
message TableResponse {
  required RequestResult result = 1;
  optional TableDescProto tableDesc = 2;
}

message FunctionResponse {
  required RequestResult result = 1;
  repeated FunctionDescProto functions = 2;
}

=======
>>>>>>> c50a5dad
message QueryInfoProto {
  required string queryId = 1;
  optional string sql = 2;
  optional KeyValueSetProto contextVars= 3;
  optional QueryState queryState = 4;
  optional float progress = 5;
  optional int64 startTime = 6;
  optional int64 finishTime = 7;
  optional string lastMessage = 8;
  optional string hostNameOfQM = 9;
  optional int32 queryMasterPort = 10;
  optional int32 queryMasterClientPort = 11;
  optional int32 queryMasterInfoPort = 12;
  optional TableDescProto resultDesc = 13;
}

message StageHistoryProto {
  required string executionBlockId =1;
  required string state = 2;
  optional int64 startTime = 3;
  optional int64 finishTime = 4;
  optional int32 succeededObjectCount = 5;
  optional int32 failedObjectCount = 6;
  optional int32 killedObjectCount = 7;
  optional int32 totalScheduledObjectsCount = 8;

  optional int64 totalInputBytes = 9;
  optional int64 totalReadBytes = 10;
  optional int64 totalReadRows = 11;
  optional int64 totalWriteBytes = 12;
  optional int64 totalWriteRows = 13;
  optional int32 numShuffles = 14;
  optional float progress =15;

  optional string plan = 16;
  optional int32 hostLocalAssigned = 17;
  optional int32 rackLocalAssigned = 18;
}

message QueryHistoryProto {
  required string queryId = 1;
  optional string queryMaster = 2;
  optional int32 httpPort = 3;
  optional string logicalPlan = 4;
  optional string distributedPlan = 5;
  repeated KeyValueProto sessionVariables = 6;
  repeated StageHistoryProto stageHistories = 7;
}

message GetQueryHistoryResponse {
<<<<<<< HEAD
  required RequestResult result = 1;
=======
  required ReturnState state = 1;
>>>>>>> c50a5dad
  optional QueryHistoryProto queryHistory = 2;
}

message GetQueryInfoResponse {
<<<<<<< HEAD
  required RequestResult result = 1;
=======
  required ReturnState state = 1;
>>>>>>> c50a5dad
  optional QueryInfoProto queryInfo = 2;
}

message CreateIndexResponse {
  required RequestResult result = 1;
  optional IndexDescProto indexDesc = 2;
}

message GetIndexesResponse {
  required RequestResult result = 1;
  repeated IndexDescProto indexes = 2;
}

message GetIndexWithColumnsRequest {
  required SessionIdProto sessionId = 1;
  required string tableName = 2;
  repeated string columnNames = 3;
}

message GetIndexWithColumnsResponse {
  required RequestResult result = 1;
  optional IndexDescProto indexDesc = 2;
}<|MERGE_RESOLUTION|>--- conflicted
+++ resolved
@@ -28,31 +28,13 @@
 import "CatalogProtos.proto";
 import "PrimitiveProtos.proto";
 
-<<<<<<< HEAD
-enum ResultCode {
-  OK = 0;
-  ERROR = 1;
-}
-
-message RequestResult {
-  required ResultCode resultCode = 1;
-  optional string errorMessage = 2;
-  optional string errorTrace = 3;
-}
-
-=======
->>>>>>> c50a5dad
 message CreateSessionRequest {
   required string username = 1;
   optional string baseDatabaseName = 2;
 }
 
 message CreateSessionResponse {
-<<<<<<< HEAD
-  required RequestResult result = 1;
-=======
-  required ReturnState state = 1;
->>>>>>> c50a5dad
+  required ReturnState state = 1;
   optional SessionIdProto sessionId = 2;
   optional KeyValueSetProto sessionVars = 3;
 }
@@ -64,11 +46,7 @@
 }
 
 message SessionUpdateResponse {
-<<<<<<< HEAD
-  required RequestResult result = 1;
-=======
-  required ReturnState state = 1;
->>>>>>> c50a5dad
+  required ReturnState state = 1;
   optional KeyValueSetProto sessionVars = 2;
 }
 
@@ -78,11 +56,7 @@
 }
 
 message ExplainQueryResponse {
-<<<<<<< HEAD
-  required RequestResult result = 1;
-=======
-  required ReturnState state = 1;
->>>>>>> c50a5dad
+  required ReturnState state = 1;
   optional string explain = 2;
 }
 
@@ -94,11 +68,7 @@
 }
 
 message UpdateQueryResponse {
-<<<<<<< HEAD
-  required RequestResult result = 1;
-=======
-  required ReturnState state = 1;
->>>>>>> c50a5dad
+  required ReturnState state = 1;
   optional KeyValueSetProto sessionVars = 2;
 }
 
@@ -150,15 +120,9 @@
 }
 
 message SubmitQueryResponse {
-<<<<<<< HEAD
-  required RequestResult result = 1;
-  required QueryIdProto queryId = 2;
-  required string userName = 3;
-=======
   required ReturnState state = 1;
   optional QueryIdProto queryId = 2;
   optional string userName = 3;
->>>>>>> c50a5dad
   optional bool isForwarded = 4 [default = false];
 
   optional string queryMasterHost = 5;
@@ -168,15 +132,6 @@
   optional TableDescProto tableDesc = 8;
   optional int32 maxRowNum = 9;
 
-<<<<<<< HEAD
-  optional KeyValueSetProto sessionVars = 10;
-}
-
-message GetQueryStatusResponse {
-  required RequestResult result = 1;
-  required QueryIdProto queryId = 2;
-  optional QueryState state = 3;
-=======
   optional KeyValueSetProto sessionVars = 12;
 }
 
@@ -184,7 +139,6 @@
   required ReturnState state = 1;
   optional QueryIdProto queryId = 2;
   optional QueryState query_state = 3;
->>>>>>> c50a5dad
   optional float progress = 4;
   optional int64 submitTime = 5;
   optional int64 finishTime = 7;
@@ -200,13 +154,8 @@
 }
 
 message GetQueryResultDataResponse {
-<<<<<<< HEAD
-  required RequestResult result = 1;
-  required SerializedResultSet resultSet = 2;
-=======
   required ReturnState state = 1;
   optional SerializedResultSet resultSet = 2;
->>>>>>> c50a5dad
 }
 
 message GetClusterInfoRequest {
@@ -243,19 +192,19 @@
   optional bool purge = 3 [default = false];
 }
 
-<<<<<<< HEAD
-message TableResponse {
-  required RequestResult result = 1;
-  optional TableDescProto tableDesc = 2;
-}
-
-message FunctionResponse {
-  required RequestResult result = 1;
-  repeated FunctionDescProto functions = 2;
-}
-
-=======
->>>>>>> c50a5dad
+//<<<<<<< HEAD
+//message TableResponse {
+//  required RequestResult result = 1;
+//  optional TableDescProto tableDesc = 2;
+//}
+//
+//message FunctionResponse {
+//  required RequestResult result = 1;
+//  repeated FunctionDescProto functions = 2;
+//}
+//
+//=======
+//>>>>>>> c50a5dadff90fa90709abbce59856e834baa4867
 message QueryInfoProto {
   required string queryId = 1;
   optional string sql = 2;
@@ -306,20 +255,12 @@
 }
 
 message GetQueryHistoryResponse {
-<<<<<<< HEAD
-  required RequestResult result = 1;
-=======
-  required ReturnState state = 1;
->>>>>>> c50a5dad
+  required ReturnState state = 1;
   optional QueryHistoryProto queryHistory = 2;
 }
 
 message GetQueryInfoResponse {
-<<<<<<< HEAD
-  required RequestResult result = 1;
-=======
-  required ReturnState state = 1;
->>>>>>> c50a5dad
+  required ReturnState state = 1;
   optional QueryInfoProto queryInfo = 2;
 }
 
