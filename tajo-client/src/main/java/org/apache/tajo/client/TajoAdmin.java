/**
 * Licensed to the Apache Software Foundation (ASF) under one
 * or more contributor license agreements.  See the NOTICE file
 * distributed with this work for additional information
 * regarding copyright ownership.  The ASF licenses this file
 * to you under the Apache License, Version 2.0 (the
 * "License"); you may not use this file except in compliance
 * with the License.  You may obtain a copy of the License at
 *
 *     http://www.apache.org/licenses/LICENSE-2.0
 *
 * Unless required by applicable law or agreed to in writing, software
 * distributed under the License is distributed on an "AS IS" BASIS,
 * WITHOUT WARRANTIES OR CONDITIONS OF ANY KIND, either express or implied.
 * See the License for the specific language governing permissions and
 * limitations under the License.
 */

package org.apache.tajo.client;

import com.google.protobuf.ServiceException;
import org.apache.commons.cli.*;
import org.apache.commons.lang.StringUtils;
import org.apache.tajo.QueryId;
import org.apache.tajo.TajoProtos;
import org.apache.tajo.conf.TajoConf;
import org.apache.tajo.ipc.ClientProtos.BriefQueryInfo;
import org.apache.tajo.ipc.ClientProtos.WorkerResourceInfo;
<<<<<<< HEAD
import org.apache.tajo.util.HAServiceUtil;
=======
import org.apache.tajo.util.NetUtils;
>>>>>>> 45f5ed3a
import org.apache.tajo.util.TajoIdUtils;

import java.io.IOException;
import java.io.PrintWriter;
import java.io.Writer;
import java.net.InetSocketAddress;
import java.sql.SQLException;
import java.text.DecimalFormat;
import java.text.SimpleDateFormat;
import java.util.ArrayList;
import java.util.List;

public class TajoAdmin {
  private static final org.apache.commons.cli.Options options;
  private static DecimalFormat decimalF = new DecimalFormat("###.0");
  private enum WorkerStatus {
    LIVE,
    DEAD,
    DECOMMISSION
  }

  final static String line5   = "-----";
  final static String line10  = "----------";
  final static String line12  = "------------";
  final static String line25  = "-------------------------";
  final static String DATE_FORMAT  = "yyyy-MM-dd HH:mm:ss";

  static {
    options = new Options();
    options.addOption("h", "host", true, "Tajo server host");
    options.addOption("p", "port", true, "Tajo server port");
    options.addOption("list", null, false, "Show Tajo query list");
    options.addOption("cluster", null, false, "Show Cluster Info");
    options.addOption("showmasters", null, false, "gets list of tajomasters in the cluster");
    options.addOption("desc", null, false, "Show Query Description");
    options.addOption("kill", null, true, "Kill a running query");
  }

  private TajoConf tajoConf;
  private TajoClient tajoClient;
  private Writer writer;

  public TajoAdmin(TajoConf tajoConf, Writer writer) {
    this(tajoConf, writer, null);
  }

  public TajoAdmin(TajoConf tajoConf, Writer writer, TajoClient tajoClient) {
    this.tajoConf = tajoConf;
    this.writer = writer;
    this.tajoClient = tajoClient;
  }

  private void printUsage() {
    HelpFormatter formatter = new HelpFormatter();
    formatter.printHelp( "admin [options]", options );
  }

  public void runCommand(String[] args) throws Exception {
    CommandLineParser parser = new PosixParser();
    CommandLine cmd = parser.parse(options, args);

    String param = "";
    int cmdType = 0;

    String hostName = null;
    Integer port = null;
    if (cmd.hasOption("h")) {
      hostName = cmd.getOptionValue("h");
    }
    if (cmd.hasOption("p")) {
      port = Integer.parseInt(cmd.getOptionValue("p"));
    }

    String queryId = null;

    if (cmd.hasOption("list")) {
      cmdType = 1;
    } else if (cmd.hasOption("desc")) {
      cmdType = 2;
    } else if (cmd.hasOption("cluster")) {
      cmdType = 3;
    } else if (cmd.hasOption("kill")) {
      cmdType = 4;
      queryId = cmd.getOptionValue("kill");
    } else if (cmd.hasOption("showmasters")) {
      cmdType = 5;
    }

    // if there is no "-h" option,
    if(hostName == null) {
      if (tajoConf.getVar(TajoConf.ConfVars.TAJO_MASTER_CLIENT_RPC_ADDRESS) != null) {
        // it checks if the client service address is given in configuration and distributed mode.
        // if so, it sets entryAddr.
        hostName = tajoConf.getVar(TajoConf.ConfVars.TAJO_MASTER_CLIENT_RPC_ADDRESS).split(":")[0];
      }
    }
    if (port == null) {
      if (tajoConf.getVar(TajoConf.ConfVars.TAJO_MASTER_CLIENT_RPC_ADDRESS) != null) {
        // it checks if the client service address is given in configuration and distributed mode.
        // if so, it sets entryAddr.
        port = Integer.parseInt(tajoConf.getVar(TajoConf.ConfVars.TAJO_MASTER_CLIENT_RPC_ADDRESS).split(":")[1]);
      }
    }

    if (cmdType == 0) {
      printUsage();
      return;
    }


    if ((hostName == null) ^ (port == null)) {
      System.err.println("ERROR: cannot find valid Tajo server address");
      return;
    } else if (hostName != null && port != null) {
      tajoConf.setVar(TajoConf.ConfVars.TAJO_MASTER_CLIENT_RPC_ADDRESS, hostName + ":" + port);
      tajoClient = new TajoClient(tajoConf);
    } else if (hostName == null && port == null) {
      tajoClient = new TajoClient(tajoConf);
    }

    switch (cmdType) {
      case 1:
        processList(writer);
        break;
      case 2:
        processDesc(writer);
        break;
      case 3:
        processCluster(writer);
        break;
      case 4:
        processKill(writer, queryId);
        break;
      case 5:
        processMasters(writer);
        break;
      default:
        printUsage();
        break;
    }

    writer.flush();
  }

  private void processDesc(Writer writer) throws ParseException, IOException,
      ServiceException, SQLException {
    checkMasterStatus();
    List<BriefQueryInfo> queryList = tajoClient.getRunningQueryList();
    SimpleDateFormat df = new SimpleDateFormat(DATE_FORMAT);
    int id = 1;
    for (BriefQueryInfo queryInfo : queryList) {
        String queryId = String.format("q_%s_%04d",
                                       queryInfo.getQueryId().getId(),
                                       queryInfo.getQueryId().getSeq());

        writer.write("Id: " + id);
        writer.write("\n");
        id++;
        writer.write("Query Id: " + queryId);
        writer.write("\n");
        writer.write("Started Time: " + df.format(queryInfo.getStartTime()));
        writer.write("\n");

        writer.write("Query State: " + queryInfo.getState().name());
        writer.write("\n");
        long end = queryInfo.getFinishTime();
        long start = queryInfo.getStartTime();
        String executionTime = decimalF.format((end-start) / 1000) + " sec";
        if (!TajoClient.isQueryRunnning(queryInfo.getState())) {
          writer.write("Finished Time: " + df.format(queryInfo.getFinishTime()));
          writer.write("\n");
        }
        writer.write("Execution Time: " + executionTime);
        writer.write("\n");
        writer.write("Query Progress: " + queryInfo.getProgress());
        writer.write("\n");
        writer.write("Query Statement:");
        writer.write("\n");
        writer.write(queryInfo.getQuery());
        writer.write("\n");
        writer.write("\n");
    }
  }

  private void processCluster(Writer writer) throws ParseException, IOException,
      ServiceException, SQLException {
    checkMasterStatus();
    List<WorkerResourceInfo> workerList = tajoClient.getClusterInfo();

    int runningQueryMasterTasks = 0;

    List<WorkerResourceInfo> liveWorkers = new ArrayList<WorkerResourceInfo>();
    List<WorkerResourceInfo> deadWorkers = new ArrayList<WorkerResourceInfo>();
    List<WorkerResourceInfo> decommissionWorkers = new ArrayList<WorkerResourceInfo>();

    List<WorkerResourceInfo> liveQueryMasters = new ArrayList<WorkerResourceInfo>();
    List<WorkerResourceInfo> deadQueryMasters = new ArrayList<WorkerResourceInfo>();

    for (WorkerResourceInfo eachWorker : workerList) {
      if(eachWorker.getQueryMasterMode() == true) {
        if(eachWorker.getWorkerStatus().equals(WorkerStatus.LIVE.toString())) {
          liveQueryMasters.add(eachWorker);
          runningQueryMasterTasks += eachWorker.getNumQueryMasterTasks();
        }
        if(eachWorker.getWorkerStatus().equals(WorkerStatus.DEAD.toString())) {
          deadQueryMasters.add(eachWorker);
        }
      }

      if(eachWorker.getTaskRunnerMode() == true) {
        if(eachWorker.getWorkerStatus().equals(WorkerStatus.LIVE.toString())) {
          liveWorkers.add(eachWorker);
        } else if(eachWorker.getWorkerStatus().equals(WorkerStatus.DEAD.toString())) {
          deadWorkers.add(eachWorker);
        } else if(eachWorker.getWorkerStatus().equals(WorkerStatus.DECOMMISSION.toString())) {
          decommissionWorkers.add(eachWorker);
        }
      }
    }

    String fmtInfo = "%1$-5s %2$-5s %3$-5s%n";
    String infoLine = String.format(fmtInfo, "Live", "Dead", "Tasks");

    writer.write("Query Master\n");
    writer.write("============\n\n");
    writer.write(infoLine);
    String line = String.format(fmtInfo, line5, line5, line5);
    writer.write(line);

    line = String.format(fmtInfo, liveQueryMasters.size(),
                         deadQueryMasters.size(), runningQueryMasterTasks);
    writer.write(line);
    writer.write("\n");

    writer.write("Live QueryMasters\n");
    writer.write("=================\n\n");

    if (liveQueryMasters.isEmpty()) {
      writer.write("No Live QueryMasters\n");
    } else {
      String fmtQueryMasterLine = "%1$-25s %2$-5s %3$-5s %4$-10s %5$-10s%n";
      line = String.format(fmtQueryMasterLine, "QueryMaster", "Port", "Query",
                           "Heap", "Status");
      writer.write(line);
      line = String.format(fmtQueryMasterLine, line25, line5,
                           line5, line10, line10);
      writer.write(line);
      for (WorkerResourceInfo queryMaster : liveQueryMasters) {
        String queryMasterHost = String.format("%s:%d",
                                  queryMaster.getAllocatedHost(),
                                  queryMaster.getQueryMasterPort());
        String heap = String.format("%d MB", queryMaster.getMaxHeap()/1024/1024);
        line = String.format(fmtQueryMasterLine, queryMasterHost,
                             queryMaster.getClientPort(),
                             queryMaster.getNumQueryMasterTasks(),
                             heap, queryMaster.getWorkerStatus());
        writer.write(line);
      }

      writer.write("\n\n");
    }

    if (!deadQueryMasters.isEmpty()) {
      writer.write("Dead QueryMasters\n");
      writer.write("=================\n\n");

      String fmtQueryMasterLine = "%1$-25s %2$-5s %3$-10s%n";
      line = String.format(fmtQueryMasterLine, "QueryMaster", "Port", "Status");
      writer.write(line);
      line = String.format(fmtQueryMasterLine, line25, line5, line10);
      writer.write(line);

      for (WorkerResourceInfo queryMaster : deadQueryMasters) {
        String queryMasterHost = String.format("%s:%d",
                                  queryMaster.getAllocatedHost(),
                                  queryMaster.getQueryMasterPort());
        line = String.format(fmtQueryMasterLine, queryMasterHost,
                             queryMaster.getClientPort(),
                             queryMaster.getWorkerStatus());
        writer.write(line);
      }

      writer.write("\n\n");
    }

    writer.write("Worker\n");
    writer.write("======\n\n");

    String fmtWorkerInfo = "%1$-5s %2$-5s%n";
    String workerInfoLine = String.format(fmtWorkerInfo, "Live", "Dead");
    writer.write(workerInfoLine);
    line = String.format(fmtWorkerInfo, line5, line5);
    writer.write(line);

    line = String.format(fmtWorkerInfo, liveWorkers.size(), deadWorkers.size());
    writer.write(line);
    writer.write("\n");

    writer.write("Live Workers\n");
    writer.write("============\n\n");
    if(liveWorkers.isEmpty()) {
      writer.write("No Live Workers\n\n");
    } else {
      writeWorkerInfo(writer, liveWorkers);
    }

    writer.write("Dead Workers\n");
    writer.write("============\n\n");
    if(deadWorkers.isEmpty()) {
      writer.write("No Dead Workers\n\n");
    } else {
      writeWorkerInfo(writer, deadWorkers);
    }
  }

  private void writeWorkerInfo(Writer writer, List<WorkerResourceInfo> workers) throws ParseException,
      IOException, ServiceException, SQLException {
    String fmtWorkerLine = "%1$-25s %2$-5s %3$-5s %4$-10s %5$-10s %6$-12s %7$-10s%n";
    String line = String.format(fmtWorkerLine,
        "Worker", "Port", "Tasks",
        "Mem", "Disk",
        "Heap", "Status");
    writer.write(line);
    line = String.format(fmtWorkerLine,
        line25, line5, line5,
        line10, line10,
        line12, line10);
    writer.write(line);

    for (WorkerResourceInfo worker : workers) {
      String workerHost = String.format("%s:%d",
          worker.getAllocatedHost(),
          worker.getPeerRpcPort());
      String mem = String.format("%d/%d", worker.getUsedMemoryMB(),
          worker.getMemoryMB());
      String disk = String.format("%.2f/%.2f", worker.getUsedDiskSlots(),
          worker.getDiskSlots());
      String heap = String.format("%d/%d MB", worker.getFreeHeap()/1024/1024,
          worker.getMaxHeap()/1024/1024);

      line = String.format(fmtWorkerLine, workerHost,
          worker.getPullServerPort(),
          worker.getNumRunningTasks(),
          mem, disk, heap, worker.getWorkerStatus());
      writer.write(line);
    }
    writer.write("\n\n");
  }

  private void processList(Writer writer) throws ParseException, IOException,
      ServiceException, SQLException {
    checkMasterStatus();
    List<BriefQueryInfo> queryList = tajoClient.getRunningQueryList();
    SimpleDateFormat df = new SimpleDateFormat(DATE_FORMAT);
    StringBuilder builder = new StringBuilder();

    /* print title */
    builder.append(StringUtils.rightPad("QueryId", 21));
    builder.append(StringUtils.rightPad("State", 20));
    builder.append(StringUtils.rightPad("StartTime", 20));
    builder.append(StringUtils.rightPad("Query", 30)).append("\n");

    builder.append(StringUtils.rightPad(StringUtils.repeat("-", 20), 21));
    builder.append(StringUtils.rightPad(StringUtils.repeat("-", 19), 20));
    builder.append(StringUtils.rightPad(StringUtils.repeat("-", 19), 20));
    builder.append(StringUtils.rightPad(StringUtils.repeat("-", 29), 30)).append("\n");
    writer.write(builder.toString());

    builder = new StringBuilder();
    for (BriefQueryInfo queryInfo : queryList) {
      builder.append(StringUtils.rightPad(new QueryId(queryInfo.getQueryId()).toString(), 21));
      builder.append(StringUtils.rightPad(queryInfo.getState().name(), 20));
      builder.append(StringUtils.rightPad(df.format(queryInfo.getStartTime()), 20));
      builder.append(StringUtils.abbreviate(queryInfo.getQuery(), 30)).append("\n");
    }
    writer.write(builder.toString());
  }

  public void processKill(Writer writer, String queryIdStr)
      throws IOException, ServiceException {
    QueryStatus status = tajoClient.killQuery(TajoIdUtils.parseQueryId(queryIdStr));
    if (status.getState() == TajoProtos.QueryState.QUERY_KILLED) {
      writer.write(queryIdStr + " is killed successfully.\n");
    } else if (status.getState() == TajoProtos.QueryState.QUERY_KILL_WAIT) {
      writer.write(queryIdStr + " will be finished after a while.\n");
    } else {
      writer.write("ERROR:" + status.getErrorMessage());
    }
  }

<<<<<<< HEAD
  // In TajoMaster HA mode, if TajoAdmin can't connect existing active master,
  // this should try to connect new active master.
  private void checkMasterStatus() {
    try {
      if (tajoConf.getBoolVar(TajoConf.ConfVars.TAJO_MASTER_HA_ENABLE)) {
        if (!HAServiceUtil.isMasterAlive(tajoConf.get(TajoConf.ConfVars.TAJO_MASTER_CLIENT_RPC_ADDRESS
            .varname), tajoConf)) {
          tajoClient.close();
          tajoClient = new TajoClient(tajoConf);
        }
      }
    } catch (Exception e) {
    }
  }
=======
  private void processMasters(Writer writer) throws ParseException, IOException,
      ServiceException, SQLException {
    String confMasterServiceAddr = tajoClient.getConf().getVar(TajoConf.ConfVars.TAJO_MASTER_UMBILICAL_RPC_ADDRESS);
    InetSocketAddress masterAddress = NetUtils.createSocketAddr(confMasterServiceAddr);
    writer.write(masterAddress.getHostName());
    writer.write("\n");
  }

>>>>>>> 45f5ed3a
  public static void main(String [] args) throws Exception {
    TajoConf conf = new TajoConf();

    Writer writer = new PrintWriter(System.out);
    try {
      TajoAdmin admin = new TajoAdmin(conf, writer);
      admin.runCommand(args);
    } finally {
      writer.close();
      System.exit(0);
    }
  }
}<|MERGE_RESOLUTION|>--- conflicted
+++ resolved
@@ -26,11 +26,8 @@
 import org.apache.tajo.conf.TajoConf;
 import org.apache.tajo.ipc.ClientProtos.BriefQueryInfo;
 import org.apache.tajo.ipc.ClientProtos.WorkerResourceInfo;
-<<<<<<< HEAD
+import org.apache.tajo.util.NetUtils;
 import org.apache.tajo.util.HAServiceUtil;
-=======
-import org.apache.tajo.util.NetUtils;
->>>>>>> 45f5ed3a
 import org.apache.tajo.util.TajoIdUtils;
 
 import java.io.IOException;
@@ -421,7 +418,14 @@
     }
   }
 
-<<<<<<< HEAD
+  private void processMasters(Writer writer) throws ParseException, IOException,
+      ServiceException, SQLException {
+    String confMasterServiceAddr = tajoClient.getConf().getVar(TajoConf.ConfVars.TAJO_MASTER_UMBILICAL_RPC_ADDRESS);
+    InetSocketAddress masterAddress = NetUtils.createSocketAddr(confMasterServiceAddr);
+    writer.write(masterAddress.getHostName());
+    writer.write("\n");
+  }
+
   // In TajoMaster HA mode, if TajoAdmin can't connect existing active master,
   // this should try to connect new active master.
   private void checkMasterStatus() {
@@ -436,16 +440,6 @@
     } catch (Exception e) {
     }
   }
-=======
-  private void processMasters(Writer writer) throws ParseException, IOException,
-      ServiceException, SQLException {
-    String confMasterServiceAddr = tajoClient.getConf().getVar(TajoConf.ConfVars.TAJO_MASTER_UMBILICAL_RPC_ADDRESS);
-    InetSocketAddress masterAddress = NetUtils.createSocketAddr(confMasterServiceAddr);
-    writer.write(masterAddress.getHostName());
-    writer.write("\n");
-  }
-
->>>>>>> 45f5ed3a
   public static void main(String [] args) throws Exception {
     TajoConf conf = new TajoConf();
 
