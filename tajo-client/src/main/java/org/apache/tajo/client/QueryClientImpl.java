/**
 * Licensed to the Apache Software Foundation (ASF) under one
 * or more contributor license agreements.  See the NOTICE file
 * distributed with this work for additional information
 * regarding copyright ownership.  The ASF licenses this file
 * to you under the Apache License, Version 2.0 (the
 * "License"); you may not use this file except in compliance
 * with the License.  You may obtain a copy of the License at
 *
 *     http://www.apache.org/licenses/LICENSE-2.0
 *
 * Unless required by applicable law or agreed to in writing, software
 * distributed under the License is distributed on an "AS IS" BASIS,
 * WITHOUT WARRANTIES OR CONDITIONS OF ANY KIND, either express or implied.
 * See the License for the specific language governing permissions and
 * limitations under the License.
 */

package org.apache.tajo.client;

import com.google.protobuf.ServiceException;
import org.apache.commons.logging.Log;
import org.apache.commons.logging.LogFactory;
import org.apache.tajo.QueryId;
import org.apache.tajo.QueryIdFactory;
import org.apache.tajo.TajoIdProtos;
import org.apache.tajo.TajoProtos;
import org.apache.tajo.auth.UserRoleInfo;
import org.apache.tajo.catalog.CatalogUtil;
import org.apache.tajo.catalog.Schema;
import org.apache.tajo.catalog.TableDesc;
import org.apache.tajo.ipc.ClientProtos;
import org.apache.tajo.ipc.QueryMasterClientProtocol;
import org.apache.tajo.ipc.TajoMasterClientProtocol;
import org.apache.tajo.jdbc.TajoMemoryResultSet;
import org.apache.tajo.jdbc.TajoResultSet;
import org.apache.tajo.rpc.NettyClientBase;
import org.apache.tajo.rpc.ServerCallable;
import org.apache.tajo.util.ProtoUtil;

import java.io.IOException;
import java.net.InetSocketAddress;
import java.sql.ResultSet;
import java.util.List;
import java.util.Map;

import static org.apache.tajo.conf.TajoConf.ConfVars;
import static org.apache.tajo.ipc.ClientProtos.*;
import static org.apache.tajo.ipc.QueryMasterClientProtocol.QueryMasterClientProtocolService;
import static org.apache.tajo.ipc.TajoMasterClientProtocol.TajoMasterClientProtocolService;

public class QueryClientImpl implements QueryClient {
  private static final Log LOG = LogFactory.getLog(QueryClientImpl.class);
  private final SessionConnection connection;

  public QueryClientImpl(SessionConnection connection) {
    this.connection = connection;
  }

  @Override
  public void setSessionId(TajoIdProtos.SessionIdProto sessionId) {
    connection.setSessionId(sessionId);
  }

  @Override
  public boolean isConnected() {
    return connection.isConnected();
  }

  @Override
  public TajoIdProtos.SessionIdProto getSessionId() {
    return connection.getSessionId();
  }

  @Override
  public Map<String, String> getClientSideSessionVars() {
    return connection.getClientSideSessionVars();
  }

  @Override
  public String getBaseDatabase() {
    return connection.getBaseDatabase();
  }

  @Override
  public void close() {

  }

  @Override
  public UserRoleInfo getUserInfo() {
    return connection.getUserInfo();
  }

  @Override
  public void closeQuery(QueryId queryId) {
    // nothing to do
  }

  @Override
  public void closeNonForwardQuery(QueryId queryId) {
    NettyClientBase tmClient = null;
    try {
      tmClient = connection.getTajoMasterConnection(false);
      TajoMasterClientProtocolService.BlockingInterface tajoMaster = tmClient.getStub();
      connection.checkSessionAndGet(tmClient);

      ClientProtos.QueryIdRequest.Builder builder = ClientProtos.QueryIdRequest.newBuilder();

      builder.setSessionId(getSessionId());
      builder.setQueryId(queryId.getProto());
      tajoMaster.closeNonForwardQuery(null, builder.build());
    } catch (Exception e) {
      LOG.warn("Fail to close a TajoMaster connection (qid=" + queryId + ", msg=" + e.getMessage() + ")", e);
    } finally {
      connection.connPool.closeConnection(tmClient);
    }
  }

  @Override
  public String getCurrentDatabase() throws ServiceException {
    return connection.getCurrentDatabase();
  }

  @Override
  public Boolean selectDatabase(String databaseName) throws ServiceException {
    return connection.selectDatabase(databaseName);
  }

  @Override
  public Map<String, String> updateSessionVariables(Map<String, String> variables) throws ServiceException {
    return connection.updateSessionVariables(variables);
  }

  @Override
  public Map<String, String> unsetSessionVariables(List<String> variables) throws ServiceException {
    return connection.unsetSessionVariables(variables);
  }

  @Override
  public String getSessionVariable(String varname) throws ServiceException {
    return connection.getSessionVariable(varname);
  }

  @Override
  public Boolean existSessionVariable(String varname) throws ServiceException {
    return connection.existSessionVariable(varname);
  }

  @Override
  public Map<String, String> getAllSessionVariables() throws ServiceException {
    return connection.getAllSessionVariables();
  }

  @Override
  public ClientProtos.SubmitQueryResponse executeQuery(final String sql) throws ServiceException {

    return new ServerCallable<ClientProtos.SubmitQueryResponse>(connection.connPool, connection.getTajoMasterAddr(),
        TajoMasterClientProtocol.class, false, true) {

      public ClientProtos.SubmitQueryResponse call(NettyClientBase client) throws ServiceException {

        connection.checkSessionAndGet(client);

        final QueryRequest.Builder builder = QueryRequest.newBuilder();
        builder.setSessionId(connection.sessionId);
        builder.setQuery(sql);
        builder.setIsJson(false);
        TajoMasterClientProtocolService.BlockingInterface tajoMasterService = client.getStub();


        SubmitQueryResponse response = tajoMasterService.submitQuery(null, builder.build());
        if (response.getResult().getResultCode() == ResultCode.OK) {
          connection.updateSessionVarsCache(ProtoUtil.convertToMap(response.getSessionVars()));
        }
        return response;
      }
    }.withRetries();
  }

  @Override
  public ClientProtos.SubmitQueryResponse executeQueryWithJson(final String json) throws ServiceException {

    return new ServerCallable<ClientProtos.SubmitQueryResponse>(connection.connPool, connection.getTajoMasterAddr(),
        TajoMasterClientProtocol.class, false, true) {

      public ClientProtos.SubmitQueryResponse call(NettyClientBase client) throws ServiceException {

        connection.checkSessionAndGet(client);

        final QueryRequest.Builder builder = QueryRequest.newBuilder();
        builder.setSessionId(connection.sessionId);
        builder.setQuery(json);
        builder.setIsJson(true);
        TajoMasterClientProtocolService.BlockingInterface tajoMasterService = client.getStub();


        return tajoMasterService.submitQuery(null, builder.build());
      }
    }.withRetries();
  }

  @Override
  public ResultSet executeQueryAndGetResult(String sql) throws ServiceException, IOException {

    ClientProtos.SubmitQueryResponse response = executeQuery(sql);

    if (response.getResult().getResultCode() == ClientProtos.ResultCode.ERROR) {
      if (response.getResult().hasErrorMessage()) {
        throw new ServiceException(response.getResult().getErrorMessage());
      } else if (response.getResult().hasErrorTrace()) {
        throw new ServiceException(response.getResult().getErrorTrace());
      }
    }

    QueryId queryId = new QueryId(response.getQueryId());

    if (response.getIsForwarded()) {
      if (queryId.equals(QueryIdFactory.NULL_QUERY_ID)) {
        return this.createNullResultSet(queryId);
      } else {
        return this.getQueryResultAndWait(queryId);
      }

    } else {
      // If a non-forwarded insert into query
      if (queryId.equals(QueryIdFactory.NULL_QUERY_ID) && response.getMaxRowNum() == 0) {
        return this.createNullResultSet(queryId);
      } else {
        if (response.hasResultSet() || response.hasTableDesc()) {
          return TajoClientUtil.createResultSet(connection.getConf() , this, response);
        } else {
          return this.createNullResultSet(queryId);
        }
      }
    }
  }

  @Override
  public ResultSet executeJsonQueryAndGetResult(final String json) throws ServiceException, IOException {

    ClientProtos.SubmitQueryResponse response = executeQueryWithJson(json);

    if (response.getResult().getResultCode() == ClientProtos.ResultCode.ERROR) {
      throw new ServiceException(response.getResult().getErrorTrace());
    }

    QueryId queryId = new QueryId(response.getQueryId());

    if (response.getIsForwarded()) {

      if (queryId.equals(QueryIdFactory.NULL_QUERY_ID)) {
        return this.createNullResultSet(queryId);
      } else {
        return this.getQueryResultAndWait(queryId);
      }

    } else {

      if (response.hasResultSet() || response.hasTableDesc()) {
        return TajoClientUtil.createResultSet(connection.getConf(), this, response);
      } else {
        return this.createNullResultSet(queryId);
      }

    }
  }

  private ResultSet getQueryResultAndWait(QueryId queryId) throws ServiceException, IOException {

    if (queryId.equals(QueryIdFactory.NULL_QUERY_ID)) {
      return createNullResultSet(queryId);
    }

    QueryStatus status = getQueryStatus(queryId);

    while(status != null && !TajoClientUtil.isQueryComplete(status.getState())) {
      try {
        Thread.sleep(500);
      } catch (InterruptedException e) {
        e.printStackTrace();
      }

      status = getQueryStatus(queryId);
    }

    if (status.getState() == TajoProtos.QueryState.QUERY_SUCCEEDED) {
      if (status.hasResult()) {
        return getQueryResult(queryId);
      } else {
        return createNullResultSet(queryId);
      }

    } else {
      LOG.warn("Query (" + status.getQueryId() + ") failed: " + status.getState());

      //TODO throw SQLException(?)
      return createNullResultSet(queryId);
    }
  }

  @Override
  public QueryStatus getQueryStatus(QueryId queryId) throws ServiceException {

    ClientProtos.GetQueryStatusRequest.Builder builder = ClientProtos.GetQueryStatusRequest.newBuilder();
    builder.setQueryId(queryId.getProto());

    GetQueryStatusResponse res = null;

    NettyClientBase tmClient = null;
    try {
      tmClient = connection.getTajoMasterConnection(false);
      connection.checkSessionAndGet(tmClient);
      builder.setSessionId(connection.sessionId);
      TajoMasterClientProtocolService.BlockingInterface tajoMasterService = tmClient.getStub();

      res = tajoMasterService.getQueryStatus(null, builder.build());

    } catch (Exception e) {
      throw new ServiceException(e.getMessage(), e);
    } finally {
      connection.connPool.releaseConnection(tmClient);
    }
    return new QueryStatus(res);
  }

  @Override
  public ResultSet getQueryResult(QueryId queryId) throws ServiceException, IOException {

    if (queryId.equals(QueryIdFactory.NULL_QUERY_ID)) {
      return createNullResultSet(queryId);
    }

    GetQueryResultResponse response = getResultResponse(queryId);
    TableDesc tableDesc = CatalogUtil.newTableDesc(response.getTableDesc());
    connection.getConf().setVar(ConfVars.USERNAME, response.getTajoUserName());

    return new TajoResultSet(this, queryId, connection.getConf(), tableDesc);
  }

  @Override
  public ResultSet createNullResultSet(QueryId queryId) throws IOException {
    return new TajoResultSet(this, queryId);
  }

  @Override
  public GetQueryResultResponse getResultResponse(QueryId queryId) throws ServiceException {
    if (queryId.equals(QueryIdFactory.NULL_QUERY_ID)) {
      return null;
    }

    NettyClientBase tmClient = null;

    try {

      tmClient = connection.getTajoMasterConnection(false);
      connection.checkSessionAndGet(tmClient);
      TajoMasterClientProtocolService.BlockingInterface tajoMasterService = tmClient.getStub();

      GetQueryResultRequest.Builder builder = GetQueryResultRequest.newBuilder();
      builder.setQueryId(queryId.getProto());
      builder.setSessionId(connection.sessionId);
      GetQueryResultResponse response = tajoMasterService.getQueryResult(null,builder.build());

      return response;

    } catch (Exception e) {
      throw new ServiceException(e.getMessage(), e);
    } finally {
      connection.connPool.releaseConnection(tmClient);
    }
  }

  @Override
  public TajoMemoryResultSet fetchNextQueryResult(final QueryId queryId, final int fetchRowNum)
      throws ServiceException {

    try {
      final ServerCallable<ClientProtos.SerializedResultSet> callable =
          new ServerCallable<ClientProtos.SerializedResultSet>(connection.connPool, connection.getTajoMasterAddr(),
              TajoMasterClientProtocol.class, false, true) {

            public ClientProtos.SerializedResultSet call(NettyClientBase client) throws ServiceException {

              connection.checkSessionAndGet(client);
              TajoMasterClientProtocolService.BlockingInterface tajoMasterService = client.getStub();

              GetQueryResultDataRequest.Builder builder = GetQueryResultDataRequest.newBuilder();
              builder.setSessionId(connection.sessionId);
              builder.setQueryId(queryId.getProto());
              builder.setFetchRowNum(fetchRowNum);
              try {
                GetQueryResultDataResponse response = tajoMasterService.getQueryResultData(null, builder.build());
<<<<<<< HEAD
                if (response.getResult().getResultCode() == ClientProtos.ResultCode.ERROR) {
                  throw new ServiceException(response.getResult().getErrorTrace());
=======
                if (response.getResultCode() == ClientProtos.ResultCode.ERROR) {
                  abort();
                  throw new ServiceException(response.getErrorMessage());
>>>>>>> a15b5fab
                }

                return response.getResultSet();
              } catch (ServiceException e) {
                abort();
                throw e;
              } catch (Throwable t) {
                throw new ServiceException(t.getMessage(), t);
              }
            }
          };

      ClientProtos.SerializedResultSet serializedResultSet = callable.withRetries();

      return new TajoMemoryResultSet(
          new Schema(serializedResultSet.getSchema()),
          serializedResultSet.getSerializedTuplesList(),
          serializedResultSet.getSerializedTuplesCount(),
          getClientSideSessionVars());
    } catch (ServiceException e) {
      throw e;
    } catch (Throwable e) {
      throw new ServiceException(e.getMessage(), e);
    }
  }

  @Override
  public boolean updateQuery(final String sql) throws ServiceException {

    return new ServerCallable<Boolean>(connection.connPool, connection.getTajoMasterAddr(),
        TajoMasterClientProtocol.class, false, true) {

      public Boolean call(NettyClientBase client) throws ServiceException {

        connection.checkSessionAndGet(client);
        TajoMasterClientProtocolService.BlockingInterface tajoMasterService = client.getStub();

        QueryRequest.Builder builder = QueryRequest.newBuilder();
        builder.setSessionId(connection.sessionId);
        builder.setQuery(sql);
        builder.setIsJson(false);
        ClientProtos.UpdateQueryResponse response = tajoMasterService.updateQuery(null, builder.build());

        if (response.getResult().getResultCode() == ClientProtos.ResultCode.OK) {
          connection.updateSessionVarsCache(ProtoUtil.convertToMap(response.getSessionVars()));
          return true;
        } else {
          if (response.getResult().hasErrorMessage()) {
            System.err.println("ERROR: " + response.getResult().getErrorMessage());
          }
          return false;
        }
      }
    }.withRetries();
  }

  @Override
  public boolean updateQueryWithJson(final String json) throws ServiceException {

    return new ServerCallable<Boolean>(connection.connPool, connection.getTajoMasterAddr(),
        TajoMasterClientProtocol.class, false, true) {

      public Boolean call(NettyClientBase client) throws ServiceException {

        connection.checkSessionAndGet(client);
        TajoMasterClientProtocolService.BlockingInterface tajoMasterService = client.getStub();

        QueryRequest.Builder builder = QueryRequest.newBuilder();
        builder.setSessionId(connection.sessionId);
        builder.setQuery(json);
        builder.setIsJson(true);
        ClientProtos.UpdateQueryResponse response = tajoMasterService.updateQuery(null, builder.build());
        if (response.getResult().getResultCode() == ClientProtos.ResultCode.OK) {
          return true;
        } else {
          if (response.getResult().hasErrorMessage()) {
            System.err.println("ERROR: " + response.getResult().getErrorMessage());
          }
          return false;
        }
      }
    }.withRetries();
  }

  @Override
  public List<ClientProtos.BriefQueryInfo> getRunningQueryList() throws ServiceException {

    return new ServerCallable<List<ClientProtos.BriefQueryInfo>>(connection.connPool, connection.getTajoMasterAddr(),
        TajoMasterClientProtocol.class, false, true) {

      public List<ClientProtos.BriefQueryInfo> call(NettyClientBase client) throws ServiceException {

        connection.checkSessionAndGet(client);
        TajoMasterClientProtocolService.BlockingInterface tajoMasterService = client.getStub();

        ClientProtos.GetQueryListRequest.Builder builder = ClientProtos.GetQueryListRequest.newBuilder();
        builder.setSessionId(connection.sessionId);
        ClientProtos.GetQueryListResponse res = tajoMasterService.getRunningQueryList(null, builder.build());
        return res.getQueryListList();

      }
    }.withRetries();
  }

  @Override
  public List<ClientProtos.BriefQueryInfo> getFinishedQueryList() throws ServiceException {

    return new ServerCallable<List<ClientProtos.BriefQueryInfo>>(connection.connPool, connection.getTajoMasterAddr(),
        TajoMasterClientProtocol.class, false, true) {

      public List<ClientProtos.BriefQueryInfo> call(NettyClientBase client) throws ServiceException {

        connection.checkSessionAndGet(client);
        TajoMasterClientProtocolService.BlockingInterface tajoMasterService = client.getStub();

        ClientProtos.GetQueryListRequest.Builder builder = ClientProtos.GetQueryListRequest.newBuilder();
        builder.setSessionId(connection.sessionId);
        ClientProtos.GetQueryListResponse res = tajoMasterService.getFinishedQueryList(null, builder.build());
        return res.getQueryListList();

      }
    }.withRetries();
  }

  @Override
  public List<ClientProtos.WorkerResourceInfo> getClusterInfo() throws ServiceException {

    return new ServerCallable<List<ClientProtos.WorkerResourceInfo>>(connection.connPool, connection.getTajoMasterAddr(),
        TajoMasterClientProtocol.class, false, true) {

      public List<ClientProtos.WorkerResourceInfo> call(NettyClientBase client) throws ServiceException {

        connection.checkSessionAndGet(client);
        TajoMasterClientProtocolService.BlockingInterface tajoMasterService = client.getStub();

        ClientProtos.GetClusterInfoRequest.Builder builder = ClientProtos.GetClusterInfoRequest.newBuilder();
        builder.setSessionId(connection.sessionId);
        ClientProtos.GetClusterInfoResponse res = tajoMasterService.getClusterInfo(null, builder.build());
        return res.getWorkerListList();
      }

    }.withRetries();
  }

  @Override
  public QueryStatus killQuery(final QueryId queryId)
      throws ServiceException, IOException {

    QueryStatus status = getQueryStatus(queryId);

    NettyClientBase tmClient = null;
    try {
      /* send a kill to the TM */
      tmClient = connection.getTajoMasterConnection(false);
      TajoMasterClientProtocolService.BlockingInterface tajoMasterService = tmClient.getStub();

      connection.checkSessionAndGet(tmClient);

      ClientProtos.QueryIdRequest.Builder builder = ClientProtos.QueryIdRequest.newBuilder();
      builder.setSessionId(connection.sessionId);
      builder.setQueryId(queryId.getProto());
      tajoMasterService.killQuery(null, builder.build());

      long currentTimeMillis = System.currentTimeMillis();
      long timeKillIssued = currentTimeMillis;
      while ((currentTimeMillis < timeKillIssued + 10000L)
          && ((status.getState() != TajoProtos.QueryState.QUERY_KILLED)
          || (status.getState() == TajoProtos.QueryState.QUERY_KILL_WAIT))) {
        try {
          Thread.sleep(100L);
        } catch(InterruptedException ie) {
          break;
        }
        currentTimeMillis = System.currentTimeMillis();
        status = getQueryStatus(queryId);
      }

    } catch(Exception e) {
      LOG.debug("Error when checking for application status", e);
    } finally {
      connection.connPool.releaseConnection(tmClient);
    }
    return status;
  }

  public QueryInfoProto getQueryInfo(final QueryId queryId) throws ServiceException {
    return new ServerCallable<QueryInfoProto>(connection.connPool, connection.getTajoMasterAddr(),
        TajoMasterClientProtocol.class, false, true) {
      public QueryInfoProto call(NettyClientBase client) throws ServiceException {
        connection.checkSessionAndGet(client);

        QueryIdRequest.Builder builder = QueryIdRequest.newBuilder();
        builder.setSessionId(connection.sessionId);
        builder.setQueryId(queryId.getProto());

        TajoMasterClientProtocolService.BlockingInterface tajoMasterService = client.getStub();
        GetQueryInfoResponse res = tajoMasterService.getQueryInfo(null,builder.build());
        if (res.getResult().getResultCode() == ResultCode.OK) {
          return res.getQueryInfo();
        } else {
          abort();
          throw new ServiceException(res.getResult().getErrorMessage());
        }
      }
    }.withRetries();
  }

  public QueryHistoryProto getQueryHistory(final QueryId queryId) throws ServiceException {
    final QueryInfoProto queryInfo = getQueryInfo(queryId);

    if (queryInfo.getHostNameOfQM() == null || queryInfo.getQueryMasterClientPort() == 0) {
      return null;
    }
    InetSocketAddress qmAddress = new InetSocketAddress(
        queryInfo.getHostNameOfQM(), queryInfo.getQueryMasterClientPort());

    return new ServerCallable<QueryHistoryProto>(connection.connPool, qmAddress,
        QueryMasterClientProtocol.class, false, true) {
      public QueryHistoryProto call(NettyClientBase client) throws ServiceException {
        connection.checkSessionAndGet(client);

        QueryIdRequest.Builder builder = QueryIdRequest.newBuilder();
        builder.setSessionId(connection.sessionId);
        builder.setQueryId(queryId.getProto());

        QueryMasterClientProtocolService.BlockingInterface queryMasterService = client.getStub();
        GetQueryHistoryResponse res = queryMasterService.getQueryHistory(null,builder.build());
        if (res.getResult().getResultCode() == ResultCode.OK) {
          return res.getQueryHistory();
        } else {
          abort();
          throw new ServiceException(res.getResult().getErrorMessage());
        }
      }
    }.withRetries();
  }
}<|MERGE_RESOLUTION|>--- conflicted
+++ resolved
@@ -391,14 +391,9 @@
               builder.setFetchRowNum(fetchRowNum);
               try {
                 GetQueryResultDataResponse response = tajoMasterService.getQueryResultData(null, builder.build());
-<<<<<<< HEAD
                 if (response.getResult().getResultCode() == ClientProtos.ResultCode.ERROR) {
-                  throw new ServiceException(response.getResult().getErrorTrace());
-=======
-                if (response.getResultCode() == ClientProtos.ResultCode.ERROR) {
                   abort();
-                  throw new ServiceException(response.getErrorMessage());
->>>>>>> a15b5fab
+                  throw new ServiceException(response.getResult().getErrorMessage());
                 }
 
                 return response.getResultSet();
