--- conflicted
+++ resolved
@@ -161,32 +161,32 @@
     builder.setQuery(sql);
     builder.setIsJson(false);
     TajoMasterClientProtocolService.BlockingInterface tajoMasterService = client.getStub();
-
-
-<<<<<<< HEAD
-        connection.checkSessionAndGet(client);
-
-        final QueryRequest.Builder builder = QueryRequest.newBuilder();
-        builder.setSessionId(connection.sessionId);
-        builder.setQuery(sql);
-        builder.setIsJson(false);
-        TajoMasterClientProtocolService.BlockingInterface tajoMasterService = client.getStub();
-
-
-        SubmitQueryResponse response = tajoMasterService.submitQuery(null, builder.build());
-        if (response.getResult().getResultCode() == ResultCode.OK) {
-          connection.updateSessionVarsCache(ProtoUtil.convertToMap(response.getSessionVars()));
-        }
-        return response;
-      }
-    }.withRetries();
-=======
     SubmitQueryResponse response = tajoMasterService.submitQuery(null, builder.build());
-    if (response.getResultCode() == ResultCode.OK) {
+    if (response.getResult().getResultCode() == ResultCode.OK) {
       connection.updateSessionVarsCache(ProtoUtil.convertToMap(response.getSessionVars()));
     }
     return response;
->>>>>>> 9b3824b5
+
+//<<<<<<< HEAD
+//        connection.checkSessionAndGet(client);
+//
+//        final QueryRequest.Builder builder = QueryRequest.newBuilder();
+//        builder.setSessionId(connection.sessionId);
+//        builder.setQuery(sql);
+//        builder.setIsJson(false);
+//        TajoMasterClientProtocolService.BlockingInterface tajoMasterService = client.getStub();
+//
+//
+//
+//      }
+//    }.withRetries();
+//=======
+//    SubmitQueryResponse response = tajoMasterService.submitQuery(null, builder.build());
+//    if (response.getResultCode() == ResultCode.OK) {
+//      connection.updateSessionVarsCache(ProtoUtil.convertToMap(response.getSessionVars()));
+//    }
+//    return response;
+//>>>>>>> 9b3824b5f0c64af42bfcf0a6bb8d3555c22c5746
   }
 
   @Override
@@ -375,39 +375,39 @@
       throws ServiceException {
 
     try {
-<<<<<<< HEAD
-      final ServerCallable<ClientProtos.SerializedResultSet> callable =
-          new ServerCallable<ClientProtos.SerializedResultSet>(connection.manager, connection.getTajoMasterAddr(),
-              TajoMasterClientProtocol.class, false) {
-
-            public ClientProtos.SerializedResultSet call(NettyClientBase client) throws ServiceException {
-
-              connection.checkSessionAndGet(client);
-              TajoMasterClientProtocolService.BlockingInterface tajoMasterService = client.getStub();
-
-              GetQueryResultDataRequest.Builder builder = GetQueryResultDataRequest.newBuilder();
-              builder.setSessionId(connection.sessionId);
-              builder.setQueryId(queryId.getProto());
-              builder.setFetchRowNum(fetchRowNum);
-              try {
-                GetQueryResultDataResponse response = tajoMasterService.getQueryResultData(null, builder.build());
-                if (response.getResult().getResultCode() == ClientProtos.ResultCode.ERROR) {
-                  abort();
-                  throw new ServiceException(response.getResult().getErrorMessage());
-                }
-
-                return response.getResultSet();
-              } catch (ServiceException e) {
-                abort();
-                throw e;
-              } catch (Throwable t) {
-                throw new ServiceException(t.getMessage(), t);
-              }
-            }
-          };
-
-      ClientProtos.SerializedResultSet serializedResultSet = callable.withRetries();
-=======
+//<<<<<<< HEAD
+//      final ServerCallable<ClientProtos.SerializedResultSet> callable =
+//          new ServerCallable<ClientProtos.SerializedResultSet>(connection.manager, connection.getTajoMasterAddr(),
+//              TajoMasterClientProtocol.class, false) {
+//
+//            public ClientProtos.SerializedResultSet call(NettyClientBase client) throws ServiceException {
+//
+//              connection.checkSessionAndGet(client);
+//              TajoMasterClientProtocolService.BlockingInterface tajoMasterService = client.getStub();
+//
+//              GetQueryResultDataRequest.Builder builder = GetQueryResultDataRequest.newBuilder();
+//              builder.setSessionId(connection.sessionId);
+//              builder.setQueryId(queryId.getProto());
+//              builder.setFetchRowNum(fetchRowNum);
+//              try {
+//                GetQueryResultDataResponse response = tajoMasterService.getQueryResultData(null, builder.build());
+//                if (response.getResult().getResultCode() == ClientProtos.ResultCode.ERROR) {
+//                  abort();
+//                  throw new ServiceException(response.getResult().getErrorMessage());
+//                }
+//
+//                return response.getResultSet();
+//              } catch (ServiceException e) {
+//                abort();
+//                throw e;
+//              } catch (Throwable t) {
+//                throw new ServiceException(t.getMessage(), t);
+//              }
+//            }
+//          };
+//
+//      ClientProtos.SerializedResultSet serializedResultSet = callable.withRetries();
+//=======
       NettyClientBase client = connection.getTajoMasterConnection();
       connection.checkSessionAndGet(client);
       TajoMasterClientProtocolService.BlockingInterface tajoMasterService = client.getStub();
@@ -418,12 +418,12 @@
       builder.setFetchRowNum(fetchRowNum);
 
       GetQueryResultDataResponse response = tajoMasterService.getQueryResultData(null, builder.build());
-      if (response.getResultCode() == ClientProtos.ResultCode.ERROR) {
-        throw new ServiceException(response.getErrorMessage());
+      if (response.getResult().getResultCode() == ClientProtos.ResultCode.ERROR) {
+        throw new ServiceException(response.getResult().getErrorMessage());
       }
 
       ClientProtos.SerializedResultSet resultSet = response.getResultSet();
->>>>>>> 9b3824b5
+//>>>>>>> 9b3824b5f0c64af42bfcf0a6bb8d3555c22c5746
 
       return new TajoMemoryResultSet(queryId,
           new Schema(resultSet.getSchema()),
@@ -450,33 +450,33 @@
     builder.setIsJson(false);
     ClientProtos.UpdateQueryResponse response = tajoMasterService.updateQuery(null, builder.build());
 
-<<<<<<< HEAD
-        connection.checkSessionAndGet(client);
-        TajoMasterClientProtocolService.BlockingInterface tajoMasterService = client.getStub();
-
-        QueryRequest.Builder builder = QueryRequest.newBuilder();
-        builder.setSessionId(connection.sessionId);
-        builder.setQuery(sql);
-        builder.setIsJson(false);
-        ClientProtos.UpdateQueryResponse response = tajoMasterService.updateQuery(null, builder.build());
-
-        if (response.getResult().getResultCode() == ClientProtos.ResultCode.OK) {
-          connection.updateSessionVarsCache(ProtoUtil.convertToMap(response.getSessionVars()));
-          return true;
-        } else {
-          if (response.getResult().hasErrorMessage()) {
-            System.err.println("ERROR: " + response.getResult().getErrorMessage());
-          }
-          return false;
-        }
-=======
-    if (response.getResultCode() == ClientProtos.ResultCode.OK) {
+//<<<<<<< HEAD
+//        connection.checkSessionAndGet(client);
+//        TajoMasterClientProtocolService.BlockingInterface tajoMasterService = client.getStub();
+//
+//        QueryRequest.Builder builder = QueryRequest.newBuilder();
+//        builder.setSessionId(connection.sessionId);
+//        builder.setQuery(sql);
+//        builder.setIsJson(false);
+//        ClientProtos.UpdateQueryResponse response = tajoMasterService.updateQuery(null, builder.build());
+//
+//        if (response.getResult().getResultCode() == ClientProtos.ResultCode.OK) {
+//          connection.updateSessionVarsCache(ProtoUtil.convertToMap(response.getSessionVars()));
+//          return true;
+//        } else {
+//          if (response.getResult().hasErrorMessage()) {
+//            System.err.println("ERROR: " + response.getResult().getErrorMessage());
+//          }
+//          return false;
+//        }
+//=======
+    if (response.getResult().getResultCode() == ClientProtos.ResultCode.OK) {
       connection.updateSessionVarsCache(ProtoUtil.convertToMap(response.getSessionVars()));
       return true;
     } else {
-      if (response.hasErrorMessage()) {
-        LOG.error("ERROR: " + response.getErrorMessage());
->>>>>>> 9b3824b5
+      if (response.getResult().hasErrorMessage()) {
+        LOG.error("ERROR: " + response.getResult().getErrorMessage());
+//>>>>>>> 9b3824b5f0c64af42bfcf0a6bb8d3555c22c5746
       }
       return false;
     }
@@ -485,29 +485,29 @@
   @Override
   public boolean updateQueryWithJson(final String json) throws ServiceException {
 
-<<<<<<< HEAD
-    return new ServerCallable<Boolean>(connection.manager, connection.getTajoMasterAddr(),
-        TajoMasterClientProtocol.class, false) {
-
-      public Boolean call(NettyClientBase client) throws ServiceException {
-
-        connection.checkSessionAndGet(client);
-        TajoMasterClientProtocolService.BlockingInterface tajoMasterService = client.getStub();
-
-        QueryRequest.Builder builder = QueryRequest.newBuilder();
-        builder.setSessionId(connection.sessionId);
-        builder.setQuery(json);
-        builder.setIsJson(true);
-        ClientProtos.UpdateQueryResponse response = tajoMasterService.updateQuery(null, builder.build());
-        if (response.getResult().getResultCode() == ClientProtos.ResultCode.OK) {
-          return true;
-        } else {
-          if (response.getResult().hasErrorMessage()) {
-            System.err.println("ERROR: " + response.getResult().getErrorMessage());
-          }
-          return false;
-        }
-=======
+//<<<<<<< HEAD
+//    return new ServerCallable<Boolean>(connection.manager, connection.getTajoMasterAddr(),
+//        TajoMasterClientProtocol.class, false) {
+//
+//      public Boolean call(NettyClientBase client) throws ServiceException {
+//
+//        connection.checkSessionAndGet(client);
+//        TajoMasterClientProtocolService.BlockingInterface tajoMasterService = client.getStub();
+//
+//        QueryRequest.Builder builder = QueryRequest.newBuilder();
+//        builder.setSessionId(connection.sessionId);
+//        builder.setQuery(json);
+//        builder.setIsJson(true);
+//        ClientProtos.UpdateQueryResponse response = tajoMasterService.updateQuery(null, builder.build());
+//        if (response.getResult().getResultCode() == ClientProtos.ResultCode.OK) {
+//          return true;
+//        } else {
+//          if (response.getResult().hasErrorMessage()) {
+//            System.err.println("ERROR: " + response.getResult().getErrorMessage());
+//          }
+//          return false;
+//        }
+//=======
     NettyClientBase client = connection.getTajoMasterConnection();
     connection.checkSessionAndGet(client);
     TajoMasterClientProtocolService.BlockingInterface tajoMasterService = client.getStub();
@@ -517,12 +517,12 @@
     builder.setQuery(json);
     builder.setIsJson(true);
     ClientProtos.UpdateQueryResponse response = tajoMasterService.updateQuery(null, builder.build());
-    if (response.getResultCode() == ClientProtos.ResultCode.OK) {
+    if (response.getResult().getResultCode() == ClientProtos.ResultCode.OK) {
       return true;
     } else {
-      if (response.hasErrorMessage()) {
-        LOG.error("ERROR: " + response.getErrorMessage());
->>>>>>> 9b3824b5
+      if (response.getResult().hasErrorMessage()) {
+        LOG.error("ERROR: " + response.getResult().getErrorMessage());
+//>>>>>>> 9b3824b5f0c64af42bfcf0a6bb8d3555c22c5746
       }
       return false;
     }
@@ -617,27 +617,27 @@
   }
   
   public QueryInfoProto getQueryInfo(final QueryId queryId) throws ServiceException {
-<<<<<<< HEAD
-    return new ServerCallable<QueryInfoProto>(connection.manager, connection.getTajoMasterAddr(),
-        TajoMasterClientProtocol.class, false) {
-      public QueryInfoProto call(NettyClientBase client) throws ServiceException {
-        connection.checkSessionAndGet(client);
-
-        QueryIdRequest.Builder builder = QueryIdRequest.newBuilder();
-        builder.setSessionId(connection.sessionId);
-        builder.setQueryId(queryId.getProto());
-
-        TajoMasterClientProtocolService.BlockingInterface tajoMasterService = client.getStub();
-        GetQueryInfoResponse res = tajoMasterService.getQueryInfo(null,builder.build());
-        if (res.getResult().getResultCode() == ResultCode.OK) {
-          return res.getQueryInfo();
-        } else {
-          abort();
-          throw new ServiceException(res.getResult().getErrorMessage());
-        }
-      }
-    }.withRetries();
-=======
+//<<<<<<< HEAD
+//    return new ServerCallable<QueryInfoProto>(connection.manager, connection.getTajoMasterAddr(),
+//        TajoMasterClientProtocol.class, false) {
+//      public QueryInfoProto call(NettyClientBase client) throws ServiceException {
+//        connection.checkSessionAndGet(client);
+//
+//        QueryIdRequest.Builder builder = QueryIdRequest.newBuilder();
+//        builder.setSessionId(connection.sessionId);
+//        builder.setQueryId(queryId.getProto());
+//
+//        TajoMasterClientProtocolService.BlockingInterface tajoMasterService = client.getStub();
+//        GetQueryInfoResponse res = tajoMasterService.getQueryInfo(null,builder.build());
+//        if (res.getResult().getResultCode() == ResultCode.OK) {
+//          return res.getQueryInfo();
+//        } else {
+//          abort();
+//          throw new ServiceException(res.getResult().getErrorMessage());
+//        }
+//      }
+//    }.withRetries();
+//=======
     NettyClientBase client = connection.getTajoMasterConnection();
     connection.checkSessionAndGet(client);
 
@@ -647,12 +647,12 @@
 
     TajoMasterClientProtocolService.BlockingInterface tajoMasterService = client.getStub();
     GetQueryInfoResponse res = tajoMasterService.getQueryInfo(null,builder.build());
-    if (res.getResultCode() == ResultCode.OK) {
+    if (res.getResult().getResultCode() == ResultCode.OK) {
       return res.getQueryInfo();
     } else {
-      throw new ServiceException(res.getErrorMessage());
-    }
->>>>>>> 9b3824b5
+      throw new ServiceException(res.getResult().getErrorMessage());
+    }
+//>>>>>>> 9b3824b5f0c64af42bfcf0a6bb8d3555c22c5746
   }
 
   public QueryHistoryProto getQueryHistory(final QueryId queryId) throws ServiceException {
@@ -676,27 +676,27 @@
     try {
       connection.checkSessionAndGet(connection.getTajoMasterConnection());
 
-<<<<<<< HEAD
-        QueryMasterClientProtocolService.BlockingInterface queryMasterService = client.getStub();
-        GetQueryHistoryResponse res = queryMasterService.getQueryHistory(null,builder.build());
-        if (res.getResult().getResultCode() == ResultCode.OK) {
-          return res.getQueryHistory();
-        } else {
-          abort();
-          throw new ServiceException(res.getResult().getErrorMessage());
-        }
-=======
+//<<<<<<< HEAD
+//        QueryMasterClientProtocolService.BlockingInterface queryMasterService = client.getStub();
+//        GetQueryHistoryResponse res = queryMasterService.getQueryHistory(null,builder.build());
+//        if (res.getResult().getResultCode() == ResultCode.OK) {
+//          return res.getQueryHistory();
+//        } else {
+//          abort();
+//          throw new ServiceException(res.getResult().getErrorMessage());
+//        }
+//=======
       QueryIdRequest.Builder builder = QueryIdRequest.newBuilder();
       builder.setSessionId(connection.sessionId);
       builder.setQueryId(queryId.getProto());
 
       QueryMasterClientProtocolService.BlockingInterface queryMasterService = queryMasterClient.getStub();
       GetQueryHistoryResponse res = queryMasterService.getQueryHistory(null, builder.build());
-      if (res.getResultCode() == ResultCode.OK) {
+      if (res.getResult().getResultCode() == ResultCode.OK) {
         return res.getQueryHistory();
       } else {
-        throw new ServiceException(res.getErrorMessage());
->>>>>>> 9b3824b5
+        throw new ServiceException(res.getResult().getErrorMessage());
+//>>>>>>> 9b3824b5f0c64af42bfcf0a6bb8d3555c22c5746
       }
     } finally {
       queryMasterClient.close();
