--- conflicted
+++ resolved
@@ -21,8 +21,11 @@
 import com.google.protobuf.ServiceException;
 import org.apache.commons.logging.Log;
 import org.apache.commons.logging.LogFactory;
-import org.apache.tajo.*;
+import org.apache.tajo.QueryId;
+import org.apache.tajo.QueryIdFactory;
+import org.apache.tajo.SessionVars;
 import org.apache.tajo.TajoIdProtos.SessionIdProto;
+import org.apache.tajo.TajoProtos;
 import org.apache.tajo.auth.UserRoleInfo;
 import org.apache.tajo.catalog.CatalogUtil;
 import org.apache.tajo.catalog.Schema;
@@ -46,7 +49,6 @@
 import java.util.concurrent.TimeUnit;
 
 import static org.apache.tajo.exception.ReturnStateUtil.isSuccess;
-import static org.apache.tajo.exception.ReturnStateUtil.returnError;
 import static org.apache.tajo.exception.SQLExceptionUtil.throwIfError;
 import static org.apache.tajo.ipc.ClientProtos.*;
 import static org.apache.tajo.ipc.QueryMasterClientProtocol.QueryMasterClientProtocolService;
@@ -161,10 +163,6 @@
     }
 
     return response;
-<<<<<<< HEAD
-=======
-
->>>>>>> 49367117
   }
 
   @Override
@@ -348,27 +346,8 @@
   @Override
   public boolean updateQuery(final String sql) throws SQLException {
 
-<<<<<<< HEAD
-    try {
-      NettyClientBase client = connection.getTajoMasterConnection();
-      connection.checkSessionAndGet(client);
-      TajoMasterClientProtocolService.BlockingInterface tajoMasterService = client.getStub();
-
-      GetQueryResultDataRequest.Builder builder = GetQueryResultDataRequest.newBuilder();
-      builder.setSessionId(connection.sessionId);
-      builder.setQueryId(queryId.getProto());
-      builder.setFetchRowNum(fetchRowNum);
-
-      GetQueryResultDataResponse response = tajoMasterService.getQueryResultData(null, builder.build());
-      if (response.getResult().getResultCode() == ClientProtos.ResultCode.ERROR) {
-        throw new ServiceException(response.getResult().getErrorMessage());
-      }
-
-      ClientProtos.SerializedResultSet resultSet = response.getResultSet();
-=======
     final BlockingInterface stub = conn.getTMStub();
     final QueryRequest request = buildQueryRequest(sql, false);
->>>>>>> 49367117
 
     UpdateQueryResponse response;
     try {
@@ -377,51 +356,6 @@
       throw new RuntimeException(e);
     }
 
-<<<<<<< HEAD
-  @Override
-  public boolean updateQuery(final String sql) throws ServiceException {
-
-    NettyClientBase client = connection.getTajoMasterConnection();
-    connection.checkSessionAndGet(client);
-    TajoMasterClientProtocolService.BlockingInterface tajoMasterService = client.getStub();
-
-    QueryRequest.Builder builder = QueryRequest.newBuilder();
-    builder.setSessionId(connection.sessionId);
-    builder.setQuery(sql);
-    builder.setIsJson(false);
-    ClientProtos.UpdateQueryResponse response = tajoMasterService.updateQuery(null, builder.build());
-
-    if (response.getResult().getResultCode() == ClientProtos.ResultCode.OK) {
-      connection.updateSessionVarsCache(ProtoUtil.convertToMap(response.getSessionVars()));
-      return true;
-    } else {
-      if (response.getResult().hasErrorMessage()) {
-        LOG.error("ERROR: " + response.getResult().getErrorMessage());
-      }
-      return false;
-    }
-  }
-
-  @Override
-  public boolean updateQueryWithJson(final String json) throws ServiceException {
-
-    NettyClientBase client = connection.getTajoMasterConnection();
-    connection.checkSessionAndGet(client);
-    TajoMasterClientProtocolService.BlockingInterface tajoMasterService = client.getStub();
-
-    QueryRequest.Builder builder = QueryRequest.newBuilder();
-    builder.setSessionId(connection.sessionId);
-    builder.setQuery(json);
-    builder.setIsJson(true);
-    ClientProtos.UpdateQueryResponse response = tajoMasterService.updateQuery(null, builder.build());
-    if (response.getResult().getResultCode() == ClientProtos.ResultCode.OK) {
-      return true;
-    } else {
-      if (response.getResult().hasErrorMessage()) {
-        LOG.error("ERROR: " + response.getResult().getErrorMessage());
-      }
-      return false;
-=======
     throwIfError(response.getState());
     conn.updateSessionVarsCache(ProtoUtil.convertToMap(response.getSessionVars()));
 
@@ -439,7 +373,6 @@
       response = stub.updateQuery(null, request);
     } catch (ServiceException e) {
       throw new RuntimeException(e);
->>>>>>> 49367117
     }
 
     throwIfError(response.getState());
@@ -538,24 +471,6 @@
   public int getMaxRows() {
   	return this.maxRows;
   }
-<<<<<<< HEAD
-  
-  public QueryInfoProto getQueryInfo(final QueryId queryId) throws ServiceException {
-    NettyClientBase client = connection.getTajoMasterConnection();
-    connection.checkSessionAndGet(client);
-
-    QueryIdRequest.Builder builder = QueryIdRequest.newBuilder();
-    builder.setSessionId(connection.sessionId);
-    builder.setQueryId(queryId.getProto());
-
-    TajoMasterClientProtocolService.BlockingInterface tajoMasterService = client.getStub();
-    GetQueryInfoResponse res = tajoMasterService.getQueryInfo(null,builder.build());
-    if (res.getResult().getResultCode() == ResultCode.OK) {
-      return res.getQueryInfo();
-    } else {
-      throw new ServiceException(res.getResult().getErrorMessage());
-    }
-=======
 
   public QueryInfoProto getQueryInfo(final QueryId queryId) throws SQLException {
 
@@ -571,7 +486,6 @@
 
     throwIfError(res.getState());
     return res.getQueryInfo();
->>>>>>> 49367117
   }
 
   public QueryHistoryProto getQueryHistory(final QueryId queryId) throws SQLException {
@@ -588,20 +502,6 @@
     NettyClientBase qmClient = null;
 
     try {
-<<<<<<< HEAD
-      connection.checkSessionAndGet(connection.getTajoMasterConnection());
-
-      QueryIdRequest.Builder builder = QueryIdRequest.newBuilder();
-      builder.setSessionId(connection.sessionId);
-      builder.setQueryId(queryId.getProto());
-
-      QueryMasterClientProtocolService.BlockingInterface queryMasterService = queryMasterClient.getStub();
-      GetQueryHistoryResponse res = queryMasterService.getQueryHistory(null, builder.build());
-      if (res.getResult().getResultCode() == ResultCode.OK) {
-        return res.getQueryHistory();
-      } else {
-        throw new ServiceException(res.getResult().getErrorMessage());
-=======
 
       qmClient = manager.newClient(
           qmAddress,
@@ -626,7 +526,6 @@
         res = stub.getQueryHistory(null, request);
       } catch (ServiceException e) {
         throw new RuntimeException(e);
->>>>>>> 49367117
       }
 
       throwIfError(res.getState());
