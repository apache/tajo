/**
 * Licensed to the Apache Software Foundation (ASF) under one
 * or more contributor license agreements.  See the NOTICE file
 * distributed with this work for additional information
 * regarding copyright ownership.  The ASF licenses this file
 * to you under the Apache License, Version 2.0 (the
 * "License"); you may not use this file except in compliance
 * with the License.  You may obtain a copy of the License at
 *
 *     http://www.apache.org/licenses/LICENSE-2.0
 *
 * Unless required by applicable law or agreed to in writing, software
 * distributed under the License is distributed on an "AS IS" BASIS,
 * WITHOUT WARRANTIES OR CONDITIONS OF ANY KIND, either express or implied.
 * See the License for the specific language governing permissions and
 * limitations under the License.
 */

package org.apache.tajo.client;

import com.google.protobuf.ServiceException;
import org.apache.tajo.annotation.Nullable;
import org.apache.tajo.catalog.*;
import org.apache.tajo.catalog.partition.PartitionMethodDesc;
import org.apache.tajo.catalog.proto.CatalogProtos;
import org.apache.tajo.catalog.proto.CatalogProtos.IndexDescProto;
import org.apache.tajo.ipc.ClientProtos;
<<<<<<< HEAD
import org.apache.tajo.ipc.ClientProtos.*;
import org.apache.tajo.ipc.TajoMasterClientProtocol;
=======
>>>>>>> 9b3824b5
import org.apache.tajo.jdbc.SQLStates;
import org.apache.tajo.rpc.NettyClientBase;

import java.io.IOException;
import java.net.URI;
import java.sql.SQLException;
import java.util.List;

import static org.apache.tajo.ipc.TajoMasterClientProtocol.TajoMasterClientProtocolService.BlockingInterface;

public class CatalogAdminClientImpl implements CatalogAdminClient {
  private final SessionConnection connection;

  public CatalogAdminClientImpl(SessionConnection connection) {
    this.connection = connection;
  }

  @Override
  public boolean createDatabase(final String databaseName) throws ServiceException {
    NettyClientBase client = connection.getTajoMasterConnection();
    connection.checkSessionAndGet(client);
    BlockingInterface tajoMaster = client.getStub();
    return tajoMaster.createDatabase(null, connection.convertSessionedString(databaseName)).getValue();
  }

  @Override
  public boolean existDatabase(final String databaseName) throws ServiceException {

    NettyClientBase client = connection.getTajoMasterConnection();
    connection.checkSessionAndGet(client);
    BlockingInterface tajoMaster = client.getStub();
    return tajoMaster.existDatabase(null, connection.convertSessionedString(databaseName)).getValue();
  }

  @Override
  public boolean dropDatabase(final String databaseName) throws ServiceException {

    NettyClientBase client = connection.getTajoMasterConnection();
    connection.checkSessionAndGet(client);
    BlockingInterface tajoMasterService = client.getStub();
    return tajoMasterService.dropDatabase(null, connection.convertSessionedString(databaseName)).getValue();
  }

  @Override
  public List<String> getAllDatabaseNames() throws ServiceException {

    NettyClientBase client = connection.getTajoMasterConnection();
    connection.checkSessionAndGet(client);
    BlockingInterface tajoMasterService = client.getStub();
    return tajoMasterService.getAllDatabases(null, connection.sessionId).getValuesList();
  }

  public boolean existTable(final String tableName) throws ServiceException {

    NettyClientBase client = connection.getTajoMasterConnection();
    connection.checkSessionAndGet(client);
    BlockingInterface tajoMasterService = client.getStub();
    return tajoMasterService.existTable(null, connection.convertSessionedString(tableName)).getValue();
  }

  @Override
  public TableDesc createExternalTable(String tableName, Schema schema, URI path, TableMeta meta)
      throws SQLException, ServiceException {
    return createExternalTable(tableName, schema, path, meta, null);
  }

  public TableDesc createExternalTable(final String tableName, final Schema schema, final URI path,
                                       final TableMeta meta, final PartitionMethodDesc partitionMethodDesc)
      throws SQLException, ServiceException {

<<<<<<< HEAD
    return new ServerCallable<TableDesc>(connection.manager, connection.getTajoMasterAddr(),
        TajoMasterClientProtocol.class, false) {

      public TableDesc call(NettyClientBase client) throws ServiceException, SQLException {

        connection.checkSessionAndGet(client);
        BlockingInterface tajoMasterService = client.getStub();

        ClientProtos.CreateTableRequest.Builder builder = ClientProtos.CreateTableRequest.newBuilder();
        builder.setSessionId(connection.sessionId);
        builder.setName(tableName);
        builder.setSchema(schema.getProto());
        builder.setMeta(meta.getProto());
        builder.setPath(path.toString());
        if (partitionMethodDesc != null) {
          builder.setPartition(partitionMethodDesc.getProto());
        }
        ClientProtos.TableResponse res = tajoMasterService.createExternalTable(null, builder.build());
        if (res.getResult().getResultCode() == ClientProtos.ResultCode.OK) {
          return CatalogUtil.newTableDesc(res.getTableDesc());
        } else {
          throw new SQLException(res.getResult().getErrorMessage(), SQLStates.ER_NO_SUCH_TABLE.getState());
        }
      }

    }.withRetries();
=======
    NettyClientBase client = connection.getTajoMasterConnection();
    connection.checkSessionAndGet(client);
    BlockingInterface tajoMasterService = client.getStub();

    ClientProtos.CreateTableRequest.Builder builder = ClientProtos.CreateTableRequest.newBuilder();
    builder.setSessionId(connection.sessionId);
    builder.setName(tableName);
    builder.setSchema(schema.getProto());
    builder.setMeta(meta.getProto());
    builder.setPath(path.toString());
    if (partitionMethodDesc != null) {
      builder.setPartition(partitionMethodDesc.getProto());
    }
    ClientProtos.TableResponse res = tajoMasterService.createExternalTable(null, builder.build());
    if (res.getResultCode() == ClientProtos.ResultCode.OK) {
      return CatalogUtil.newTableDesc(res.getTableDesc());
    } else {
      throw new SQLException(res.getErrorMessage(), SQLStates.ER_NO_SUCH_TABLE.getState());
    }
>>>>>>> 9b3824b5
  }

  @Override
  public boolean dropTable(String tableName) throws ServiceException {
    return dropTable(tableName, false);
  }

  @Override
  public boolean dropTable(final String tableName, final boolean purge) throws ServiceException {

    NettyClientBase client = connection.getTajoMasterConnection();
    connection.checkSessionAndGet(client);
    BlockingInterface tajoMasterService = client.getStub();

    ClientProtos.DropTableRequest.Builder builder = ClientProtos.DropTableRequest.newBuilder();
    builder.setSessionId(connection.sessionId);
    builder.setName(tableName);
    builder.setPurge(purge);
    return tajoMasterService.dropTable(null, builder.build()).getValue();

  }

  @Override
  public List<String> getTableList(@Nullable final String databaseName) throws ServiceException {

    NettyClientBase client = connection.getTajoMasterConnection();
    connection.checkSessionAndGet(client);
    BlockingInterface tajoMasterService = client.getStub();

    ClientProtos.GetTableListRequest.Builder builder = ClientProtos.GetTableListRequest.newBuilder();
    builder.setSessionId(connection.sessionId);
    if (databaseName != null) {
      builder.setDatabaseName(databaseName);
    }
    ClientProtos.GetTableListResponse res = tajoMasterService.getTableList(null, builder.build());
    return res.getTablesList();
  }

  @Override
  public TableDesc getTableDesc(final String tableName) throws ServiceException {

<<<<<<< HEAD
    return new ServerCallable<TableDesc>(connection.manager, connection.getTajoMasterAddr(),
        TajoMasterClientProtocol.class, false) {

      public TableDesc call(NettyClientBase client) throws ServiceException, SQLException {

        connection.checkSessionAndGet(client);
        BlockingInterface tajoMasterService = client.getStub();

        ClientProtos.GetTableDescRequest.Builder builder = ClientProtos.GetTableDescRequest.newBuilder();
        builder.setSessionId(connection.sessionId);
        builder.setTableName(tableName);
        ClientProtos.TableResponse res = tajoMasterService.getTableDesc(null, builder.build());
        if (res.getResult().getResultCode() == ClientProtos.ResultCode.OK) {
          return CatalogUtil.newTableDesc(res.getTableDesc());
        } else {
          throw new SQLException(res.getResult().getErrorMessage(), SQLStates.ER_NO_SUCH_TABLE.getState());
        }
      }

    }.withRetries();
=======
    NettyClientBase client = connection.getTajoMasterConnection();
    connection.checkSessionAndGet(client);
    BlockingInterface tajoMasterService = client.getStub();

    ClientProtos.GetTableDescRequest.Builder builder = ClientProtos.GetTableDescRequest.newBuilder();
    builder.setSessionId(connection.sessionId);
    builder.setTableName(tableName);
    ClientProtos.TableResponse res = tajoMasterService.getTableDesc(null, builder.build());
    if (res.getResultCode() == ClientProtos.ResultCode.OK) {
      return CatalogUtil.newTableDesc(res.getTableDesc());
    } else {
      throw new ServiceException(new SQLException(res.getErrorMessage(), SQLStates.ER_NO_SUCH_TABLE.getState()));
    }
>>>>>>> 9b3824b5
  }

  @Override
  public List<CatalogProtos.FunctionDescProto> getFunctions(final String functionName) throws ServiceException {

<<<<<<< HEAD
    return new ServerCallable<List<CatalogProtos.FunctionDescProto>>(connection.manager,
        connection.getTajoMasterAddr(), TajoMasterClientProtocol.class, false) {

      public List<CatalogProtos.FunctionDescProto> call(NettyClientBase client) throws ServiceException, SQLException {

        connection.checkSessionAndGet(client);
        BlockingInterface tajoMasterService = client.getStub();

        String paramFunctionName = functionName == null ? "" : functionName;
        ClientProtos.FunctionResponse res = tajoMasterService.getFunctionList(null,
            connection.convertSessionedString(paramFunctionName));
        if (res.getResult().getResultCode() == ClientProtos.ResultCode.OK) {
          return res.getFunctionsList();
        } else {
          throw new SQLException(res.getResult().getErrorMessage());
        }
      }

    }.withRetries();
=======
    NettyClientBase client = connection.getTajoMasterConnection();
    connection.checkSessionAndGet(client);
    BlockingInterface tajoMasterService = client.getStub();

    String paramFunctionName = functionName == null ? "" : functionName;
    ClientProtos.FunctionResponse res = tajoMasterService.getFunctionList(null,
        connection.convertSessionedString(paramFunctionName));
    if (res.getResultCode() == ClientProtos.ResultCode.OK) {
      return res.getFunctionsList();
    } else {
      throw new ServiceException(new SQLException(res.getErrorMessage()));
    }
>>>>>>> 9b3824b5
  }

  @Override
  public IndexDescProto getIndex(final String indexName) throws ServiceException {
    return new ServerCallable<IndexDescProto>(connection.manager,
        connection.getTajoMasterAddr(), TajoMasterClientProtocol.class, false) {

      @Override
      public IndexDescProto call(NettyClientBase client) throws Exception {
        BlockingInterface tajoMasterService = client.getStub();
        return tajoMasterService.getIndexWithName(null,
            connection.convertSessionedString(indexName));
      }
    }.withRetries();
  }

  @Override
  public boolean existIndex(final String indexName) throws ServiceException {
    return new ServerCallable<Boolean>(connection.manager,
        connection.getTajoMasterAddr(), TajoMasterClientProtocol.class, false) {

      @Override
      public Boolean call(NettyClientBase client) throws Exception {
        BlockingInterface tajoMasterService = client.getStub();
        return tajoMasterService.existIndexWithName(null,
            connection.convertSessionedString(indexName)).getValue();
      }
    }.withRetries();
  }

  @Override
  public List<IndexDescProto> getIndexes(final String tableName) throws ServiceException {
    return new ServerCallable<List<IndexDescProto>>(connection.manager,
        connection.getTajoMasterAddr(), TajoMasterClientProtocol.class, false) {

      @Override
      public List<IndexDescProto> call(NettyClientBase client) throws Exception {
        BlockingInterface tajoMasterService = client.getStub();
        GetIndexesResponse response = tajoMasterService.getIndexesForTable(null,
            connection.convertSessionedString(tableName));
        if (response.getResult().getResultCode() == ResultCode.OK) {
          return response.getIndexesList();
        } else {
          throw new SQLException(response.getResult().getErrorMessage());
        }
      }
    }.withRetries();
  }

  @Override
  public boolean hasIndexes(final String tableName) throws ServiceException {
    return new ServerCallable<Boolean>(connection.manager,
        connection.getTajoMasterAddr(), TajoMasterClientProtocol.class, false) {

      @Override
      public Boolean call(NettyClientBase client) throws Exception {
        BlockingInterface tajoMasterService = client.getStub();
        return tajoMasterService.existIndexesForTable(null,
            connection.convertSessionedString(tableName)).getValue();
      }
    }.withRetries();
  }

  @Override
  public IndexDescProto getIndex(final String tableName, final String[] columnNames) throws ServiceException {
    return new ServerCallable<IndexDescProto>(connection.manager,
        connection.getTajoMasterAddr(), TajoMasterClientProtocol.class, false) {

      @Override
      public IndexDescProto call(NettyClientBase client) throws Exception {
        BlockingInterface tajoMasterService = client.getStub();
        GetIndexWithColumnsRequest.Builder builder = GetIndexWithColumnsRequest.newBuilder();
        builder.setSessionId(connection.sessionId);
        builder.setTableName(tableName);
        for (String eachColumnName : columnNames) {
          builder.addColumnNames(eachColumnName);
        }
        GetIndexWithColumnsResponse response = tajoMasterService.getIndexWithColumns(null, builder.build());
        if (response.getResult().getResultCode() == ResultCode.OK) {
          return response.getIndexDesc();
        } else {
          throw new SQLException(response.getResult().getErrorMessage());
        }
      }
    }.withRetries();
  }

  @Override
  public boolean existIndex(final String tableName, final String[] columnName) throws ServiceException {
    return new ServerCallable<Boolean>(connection.manager,
        connection.getTajoMasterAddr(), TajoMasterClientProtocol.class, false) {

      @Override
      public Boolean call(NettyClientBase client) throws Exception {
        BlockingInterface tajoMasterService = client.getStub();
        GetIndexWithColumnsRequest.Builder builder = GetIndexWithColumnsRequest.newBuilder();
        builder.setSessionId(connection.sessionId);
        builder.setTableName(tableName);
        for (String eachColumnName : columnName) {
          builder.addColumnNames(eachColumnName);
        }
        return tajoMasterService.existIndexWithColumns(null, builder.build()).getValue();
      }
    }.withRetries();
  }

  @Override
  public boolean dropIndex(final String indexName) throws ServiceException {
    return new ServerCallable<Boolean>(connection.manager,
        connection.getTajoMasterAddr(), TajoMasterClientProtocol.class, false) {

      @Override
      public Boolean call(NettyClientBase client) throws Exception {
        BlockingInterface tajoMasterService = client.getStub();
        return tajoMasterService.dropIndex(null,
            connection.convertSessionedString(indexName)).getValue();
      }
    }.withRetries();
  }

  @Override
  public void close() throws IOException {
  }
}<|MERGE_RESOLUTION|>--- conflicted
+++ resolved
@@ -25,11 +25,8 @@
 import org.apache.tajo.catalog.proto.CatalogProtos;
 import org.apache.tajo.catalog.proto.CatalogProtos.IndexDescProto;
 import org.apache.tajo.ipc.ClientProtos;
-<<<<<<< HEAD
 import org.apache.tajo.ipc.ClientProtos.*;
 import org.apache.tajo.ipc.TajoMasterClientProtocol;
-=======
->>>>>>> 9b3824b5
 import org.apache.tajo.jdbc.SQLStates;
 import org.apache.tajo.rpc.NettyClientBase;
 
@@ -100,34 +97,6 @@
                                        final TableMeta meta, final PartitionMethodDesc partitionMethodDesc)
       throws SQLException, ServiceException {
 
-<<<<<<< HEAD
-    return new ServerCallable<TableDesc>(connection.manager, connection.getTajoMasterAddr(),
-        TajoMasterClientProtocol.class, false) {
-
-      public TableDesc call(NettyClientBase client) throws ServiceException, SQLException {
-
-        connection.checkSessionAndGet(client);
-        BlockingInterface tajoMasterService = client.getStub();
-
-        ClientProtos.CreateTableRequest.Builder builder = ClientProtos.CreateTableRequest.newBuilder();
-        builder.setSessionId(connection.sessionId);
-        builder.setName(tableName);
-        builder.setSchema(schema.getProto());
-        builder.setMeta(meta.getProto());
-        builder.setPath(path.toString());
-        if (partitionMethodDesc != null) {
-          builder.setPartition(partitionMethodDesc.getProto());
-        }
-        ClientProtos.TableResponse res = tajoMasterService.createExternalTable(null, builder.build());
-        if (res.getResult().getResultCode() == ClientProtos.ResultCode.OK) {
-          return CatalogUtil.newTableDesc(res.getTableDesc());
-        } else {
-          throw new SQLException(res.getResult().getErrorMessage(), SQLStates.ER_NO_SUCH_TABLE.getState());
-        }
-      }
-
-    }.withRetries();
-=======
     NettyClientBase client = connection.getTajoMasterConnection();
     connection.checkSessionAndGet(client);
     BlockingInterface tajoMasterService = client.getStub();
@@ -142,12 +111,43 @@
       builder.setPartition(partitionMethodDesc.getProto());
     }
     ClientProtos.TableResponse res = tajoMasterService.createExternalTable(null, builder.build());
-    if (res.getResultCode() == ClientProtos.ResultCode.OK) {
+    if (res.getResult().getResultCode() == ClientProtos.ResultCode.OK) {
       return CatalogUtil.newTableDesc(res.getTableDesc());
     } else {
-      throw new SQLException(res.getErrorMessage(), SQLStates.ER_NO_SUCH_TABLE.getState());
-    }
->>>>>>> 9b3824b5
+      throw new SQLException(res.getResult().getErrorMessage(), SQLStates.ER_NO_SUCH_TABLE.getState());
+    }
+
+//<<<<<<< HEAD
+//    return new ServerCallable<TableDesc>(connection.manager, connection.getTajoMasterAddr(),
+//        TajoMasterClientProtocol.class, false) {
+//
+//      public TableDesc call(NettyClientBase client) throws ServiceException, SQLException {
+//
+//
+//      }
+//
+//    }.withRetries();
+//=======
+//    NettyClientBase client = connection.getTajoMasterConnection();
+//    connection.checkSessionAndGet(client);
+//    BlockingInterface tajoMasterService = client.getStub();
+//
+//    ClientProtos.CreateTableRequest.Builder builder = ClientProtos.CreateTableRequest.newBuilder();
+//    builder.setSessionId(connection.sessionId);
+//    builder.setName(tableName);
+//    builder.setSchema(schema.getProto());
+//    builder.setMeta(meta.getProto());
+//    builder.setPath(path.toString());
+//    if (partitionMethodDesc != null) {
+//      builder.setPartition(partitionMethodDesc.getProto());
+//    }
+//    ClientProtos.TableResponse res = tajoMasterService.createExternalTable(null, builder.build());
+//    if (res.getResultCode() == ClientProtos.ResultCode.OK) {
+//      return CatalogUtil.newTableDesc(res.getTableDesc());
+//    } else {
+//      throw new SQLException(res.getErrorMessage(), SQLStates.ER_NO_SUCH_TABLE.getState());
+//    }
+//>>>>>>> 9b3824b5f0c64af42bfcf0a6bb8d3555c22c5746
   }
 
   @Override
@@ -188,29 +188,6 @@
 
   @Override
   public TableDesc getTableDesc(final String tableName) throws ServiceException {
-
-<<<<<<< HEAD
-    return new ServerCallable<TableDesc>(connection.manager, connection.getTajoMasterAddr(),
-        TajoMasterClientProtocol.class, false) {
-
-      public TableDesc call(NettyClientBase client) throws ServiceException, SQLException {
-
-        connection.checkSessionAndGet(client);
-        BlockingInterface tajoMasterService = client.getStub();
-
-        ClientProtos.GetTableDescRequest.Builder builder = ClientProtos.GetTableDescRequest.newBuilder();
-        builder.setSessionId(connection.sessionId);
-        builder.setTableName(tableName);
-        ClientProtos.TableResponse res = tajoMasterService.getTableDesc(null, builder.build());
-        if (res.getResult().getResultCode() == ClientProtos.ResultCode.OK) {
-          return CatalogUtil.newTableDesc(res.getTableDesc());
-        } else {
-          throw new SQLException(res.getResult().getErrorMessage(), SQLStates.ER_NO_SUCH_TABLE.getState());
-        }
-      }
-
-    }.withRetries();
-=======
     NettyClientBase client = connection.getTajoMasterConnection();
     connection.checkSessionAndGet(client);
     BlockingInterface tajoMasterService = client.getStub();
@@ -219,38 +196,42 @@
     builder.setSessionId(connection.sessionId);
     builder.setTableName(tableName);
     ClientProtos.TableResponse res = tajoMasterService.getTableDesc(null, builder.build());
-    if (res.getResultCode() == ClientProtos.ResultCode.OK) {
+    if (res.getResult().getResultCode() == ClientProtos.ResultCode.OK) {
       return CatalogUtil.newTableDesc(res.getTableDesc());
     } else {
-      throw new ServiceException(new SQLException(res.getErrorMessage(), SQLStates.ER_NO_SUCH_TABLE.getState()));
-    }
->>>>>>> 9b3824b5
+      throw new ServiceException(new SQLException(res.getResult().getErrorMessage(),
+          SQLStates.ER_NO_SUCH_TABLE.getState()));
+    }
+
+//<<<<<<< HEAD
+//    return new ServerCallable<TableDesc>(connection.manager, connection.getTajoMasterAddr(),
+//        TajoMasterClientProtocol.class, false) {
+//
+//      public TableDesc call(NettyClientBase client) throws ServiceException, SQLException {
+//
+//
+//      }
+//
+//    }.withRetries();
+//=======
+//    NettyClientBase client = connection.getTajoMasterConnection();
+//    connection.checkSessionAndGet(client);
+//    BlockingInterface tajoMasterService = client.getStub();
+//
+//    ClientProtos.GetTableDescRequest.Builder builder = ClientProtos.GetTableDescRequest.newBuilder();
+//    builder.setSessionId(connection.sessionId);
+//    builder.setTableName(tableName);
+//    ClientProtos.TableResponse res = tajoMasterService.getTableDesc(null, builder.build());
+//    if (res.getResultCode() == ClientProtos.ResultCode.OK) {
+//      return CatalogUtil.newTableDesc(res.getTableDesc());
+//    } else {
+//      throw new ServiceException(new SQLException(res.getErrorMessage(), SQLStates.ER_NO_SUCH_TABLE.getState()));
+//    }
+//>>>>>>> 9b3824b5f0c64af42bfcf0a6bb8d3555c22c5746
   }
 
   @Override
   public List<CatalogProtos.FunctionDescProto> getFunctions(final String functionName) throws ServiceException {
-
-<<<<<<< HEAD
-    return new ServerCallable<List<CatalogProtos.FunctionDescProto>>(connection.manager,
-        connection.getTajoMasterAddr(), TajoMasterClientProtocol.class, false) {
-
-      public List<CatalogProtos.FunctionDescProto> call(NettyClientBase client) throws ServiceException, SQLException {
-
-        connection.checkSessionAndGet(client);
-        BlockingInterface tajoMasterService = client.getStub();
-
-        String paramFunctionName = functionName == null ? "" : functionName;
-        ClientProtos.FunctionResponse res = tajoMasterService.getFunctionList(null,
-            connection.convertSessionedString(paramFunctionName));
-        if (res.getResult().getResultCode() == ClientProtos.ResultCode.OK) {
-          return res.getFunctionsList();
-        } else {
-          throw new SQLException(res.getResult().getErrorMessage());
-        }
-      }
-
-    }.withRetries();
-=======
     NettyClientBase client = connection.getTajoMasterConnection();
     connection.checkSessionAndGet(client);
     BlockingInterface tajoMasterService = client.getStub();
@@ -258,130 +239,171 @@
     String paramFunctionName = functionName == null ? "" : functionName;
     ClientProtos.FunctionResponse res = tajoMasterService.getFunctionList(null,
         connection.convertSessionedString(paramFunctionName));
-    if (res.getResultCode() == ClientProtos.ResultCode.OK) {
+    if (res.getResult().getResultCode() == ClientProtos.ResultCode.OK) {
       return res.getFunctionsList();
     } else {
-      throw new ServiceException(new SQLException(res.getErrorMessage()));
-    }
->>>>>>> 9b3824b5
+      throw new ServiceException(res.getResult().getErrorMessage());
+    }
+
+//<<<<<<< HEAD
+//    return new ServerCallable<List<CatalogProtos.FunctionDescProto>>(connection.manager,
+//        connection.getTajoMasterAddr(), TajoMasterClientProtocol.class, false) {
+//
+//      public List<CatalogProtos.FunctionDescProto> call(NettyClientBase client) throws ServiceException, SQLException {
+//
+//
+//      }
+//
+//    }.withRetries();
+//=======
+//    NettyClientBase client = connection.getTajoMasterConnection();
+//    connection.checkSessionAndGet(client);
+//    BlockingInterface tajoMasterService = client.getStub();
+//
+//    String paramFunctionName = functionName == null ? "" : functionName;
+//    ClientProtos.FunctionResponse res = tajoMasterService.getFunctionList(null,
+//        connection.convertSessionedString(paramFunctionName));
+//    if (res.getResultCode() == ClientProtos.ResultCode.OK) {
+//      return res.getFunctionsList();
+//    } else {
+//      throw new ServiceException(new SQLException(res.getErrorMessage()));
+//    }
+//>>>>>>> 9b3824b5f0c64af42bfcf0a6bb8d3555c22c5746
   }
 
   @Override
   public IndexDescProto getIndex(final String indexName) throws ServiceException {
-    return new ServerCallable<IndexDescProto>(connection.manager,
-        connection.getTajoMasterAddr(), TajoMasterClientProtocol.class, false) {
-
-      @Override
-      public IndexDescProto call(NettyClientBase client) throws Exception {
-        BlockingInterface tajoMasterService = client.getStub();
-        return tajoMasterService.getIndexWithName(null,
-            connection.convertSessionedString(indexName));
-      }
-    }.withRetries();
+    NettyClientBase client = connection.getTajoMasterConnection();
+    connection.checkSessionAndGet(client);
+    BlockingInterface tajoMasterService = client.getStub();
+    return tajoMasterService.getIndexWithName(null,
+        connection.convertSessionedString(indexName));
   }
 
   @Override
   public boolean existIndex(final String indexName) throws ServiceException {
-    return new ServerCallable<Boolean>(connection.manager,
-        connection.getTajoMasterAddr(), TajoMasterClientProtocol.class, false) {
-
-      @Override
-      public Boolean call(NettyClientBase client) throws Exception {
-        BlockingInterface tajoMasterService = client.getStub();
-        return tajoMasterService.existIndexWithName(null,
-            connection.convertSessionedString(indexName)).getValue();
-      }
-    }.withRetries();
+    NettyClientBase client = connection.getTajoMasterConnection();
+    connection.checkSessionAndGet(client);
+    BlockingInterface tajoMasterService = client.getStub();
+    return tajoMasterService.existIndexWithName(null,
+        connection.convertSessionedString(indexName)).getValue();
+//    return new ServerCallable<Boolean>(connection.manager,
+//        connection.getTajoMasterAddr(), TajoMasterClientProtocol.class, false) {
+//
+//      @Override
+//      public Boolean call(NettyClientBase client) throws Exception {
+//
+//      }
+//    }.withRetries();
   }
 
   @Override
   public List<IndexDescProto> getIndexes(final String tableName) throws ServiceException {
-    return new ServerCallable<List<IndexDescProto>>(connection.manager,
-        connection.getTajoMasterAddr(), TajoMasterClientProtocol.class, false) {
-
-      @Override
-      public List<IndexDescProto> call(NettyClientBase client) throws Exception {
-        BlockingInterface tajoMasterService = client.getStub();
-        GetIndexesResponse response = tajoMasterService.getIndexesForTable(null,
-            connection.convertSessionedString(tableName));
-        if (response.getResult().getResultCode() == ResultCode.OK) {
-          return response.getIndexesList();
-        } else {
-          throw new SQLException(response.getResult().getErrorMessage());
-        }
-      }
-    }.withRetries();
+    NettyClientBase client = connection.getTajoMasterConnection();
+    connection.checkSessionAndGet(client);
+    BlockingInterface tajoMasterService = client.getStub();
+    GetIndexesResponse response = tajoMasterService.getIndexesForTable(null,
+        connection.convertSessionedString(tableName));
+    if (response.getResult().getResultCode() == ResultCode.OK) {
+      return response.getIndexesList();
+    } else {
+      throw new ServiceException(response.getResult().getErrorMessage());
+    }
+//    return new ServerCallable<List<IndexDescProto>>(connection.manager,
+//        connection.getTajoMasterAddr(), TajoMasterClientProtocol.class, false) {
+//
+//      @Override
+//      public List<IndexDescProto> call(NettyClientBase client) throws Exception {
+//
+//      }
+//    }.withRetries();
   }
 
   @Override
   public boolean hasIndexes(final String tableName) throws ServiceException {
-    return new ServerCallable<Boolean>(connection.manager,
-        connection.getTajoMasterAddr(), TajoMasterClientProtocol.class, false) {
-
-      @Override
-      public Boolean call(NettyClientBase client) throws Exception {
-        BlockingInterface tajoMasterService = client.getStub();
-        return tajoMasterService.existIndexesForTable(null,
-            connection.convertSessionedString(tableName)).getValue();
-      }
-    }.withRetries();
+    NettyClientBase client = connection.getTajoMasterConnection();
+    connection.checkSessionAndGet(client);
+    BlockingInterface tajoMasterService = client.getStub();
+    return tajoMasterService.existIndexesForTable(null,
+        connection.convertSessionedString(tableName)).getValue();
+
+//    return new ServerCallable<Boolean>(connection.manager,
+//        connection.getTajoMasterAddr(), TajoMasterClientProtocol.class, false) {
+//
+//      @Override
+//      public Boolean call(NettyClientBase client) throws Exception {
+//
+//      }
+//    }.withRetries();
   }
 
   @Override
   public IndexDescProto getIndex(final String tableName, final String[] columnNames) throws ServiceException {
-    return new ServerCallable<IndexDescProto>(connection.manager,
-        connection.getTajoMasterAddr(), TajoMasterClientProtocol.class, false) {
-
-      @Override
-      public IndexDescProto call(NettyClientBase client) throws Exception {
-        BlockingInterface tajoMasterService = client.getStub();
-        GetIndexWithColumnsRequest.Builder builder = GetIndexWithColumnsRequest.newBuilder();
-        builder.setSessionId(connection.sessionId);
-        builder.setTableName(tableName);
-        for (String eachColumnName : columnNames) {
-          builder.addColumnNames(eachColumnName);
-        }
-        GetIndexWithColumnsResponse response = tajoMasterService.getIndexWithColumns(null, builder.build());
-        if (response.getResult().getResultCode() == ResultCode.OK) {
-          return response.getIndexDesc();
-        } else {
-          throw new SQLException(response.getResult().getErrorMessage());
-        }
-      }
-    }.withRetries();
+    NettyClientBase client = connection.getTajoMasterConnection();
+    connection.checkSessionAndGet(client);
+    BlockingInterface tajoMasterService = client.getStub();
+    GetIndexWithColumnsRequest.Builder builder = GetIndexWithColumnsRequest.newBuilder();
+    builder.setSessionId(connection.sessionId);
+    builder.setTableName(tableName);
+    for (String eachColumnName : columnNames) {
+      builder.addColumnNames(eachColumnName);
+    }
+    GetIndexWithColumnsResponse response = tajoMasterService.getIndexWithColumns(null, builder.build());
+    if (response.getResult().getResultCode() == ResultCode.OK) {
+      return response.getIndexDesc();
+    } else {
+      throw new ServiceException(response.getResult().getErrorMessage());
+    }
+
+//    return new ServerCallable<IndexDescProto>(connection.manager,
+//        connection.getTajoMasterAddr(), TajoMasterClientProtocol.class, false) {
+//
+//      @Override
+//      public IndexDescProto call(NettyClientBase client) throws Exception {
+//
+//      }
+//    }.withRetries();
   }
 
   @Override
   public boolean existIndex(final String tableName, final String[] columnName) throws ServiceException {
-    return new ServerCallable<Boolean>(connection.manager,
-        connection.getTajoMasterAddr(), TajoMasterClientProtocol.class, false) {
-
-      @Override
-      public Boolean call(NettyClientBase client) throws Exception {
-        BlockingInterface tajoMasterService = client.getStub();
-        GetIndexWithColumnsRequest.Builder builder = GetIndexWithColumnsRequest.newBuilder();
-        builder.setSessionId(connection.sessionId);
-        builder.setTableName(tableName);
-        for (String eachColumnName : columnName) {
-          builder.addColumnNames(eachColumnName);
-        }
-        return tajoMasterService.existIndexWithColumns(null, builder.build()).getValue();
-      }
-    }.withRetries();
+    NettyClientBase client = connection.getTajoMasterConnection();
+    connection.checkSessionAndGet(client);
+    BlockingInterface tajoMasterService = client.getStub();
+    GetIndexWithColumnsRequest.Builder builder = GetIndexWithColumnsRequest.newBuilder();
+    builder.setSessionId(connection.sessionId);
+    builder.setTableName(tableName);
+    for (String eachColumnName : columnName) {
+      builder.addColumnNames(eachColumnName);
+    }
+    return tajoMasterService.existIndexWithColumns(null, builder.build()).getValue();
+
+//    return new ServerCallable<Boolean>(connection.manager,
+//        connection.getTajoMasterAddr(), TajoMasterClientProtocol.class, false) {
+//
+//      @Override
+//      public Boolean call(NettyClientBase client) throws Exception {
+//
+//      }
+//    }.withRetries();
   }
 
   @Override
   public boolean dropIndex(final String indexName) throws ServiceException {
-    return new ServerCallable<Boolean>(connection.manager,
-        connection.getTajoMasterAddr(), TajoMasterClientProtocol.class, false) {
-
-      @Override
-      public Boolean call(NettyClientBase client) throws Exception {
-        BlockingInterface tajoMasterService = client.getStub();
-        return tajoMasterService.dropIndex(null,
-            connection.convertSessionedString(indexName)).getValue();
-      }
-    }.withRetries();
+    NettyClientBase client = connection.getTajoMasterConnection();
+    connection.checkSessionAndGet(client);
+    BlockingInterface tajoMasterService = client.getStub();
+    return tajoMasterService.dropIndex(null,
+        connection.convertSessionedString(indexName)).getValue();
+
+//    return new ServerCallable<Boolean>(connection.manager,
+//        connection.getTajoMasterAddr(), TajoMasterClientProtocol.class, false) {
+//
+//      @Override
+//      public Boolean call(NettyClientBase client) throws Exception {
+//
+//      }
+//    }.withRetries();
   }
 
   @Override
