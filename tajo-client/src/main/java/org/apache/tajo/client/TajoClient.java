/**
 * Licensed to the Apache Software Foundation (ASF) under one
 * or more contributor license agreements.  See the NOTICE file
 * distributed with this work for additional information
 * regarding copyright ownership.  The ASF licenses this file
 * to you under the Apache License, Version 2.0 (the
 * "License"); you may not use this file except in compliance
 * with the License.  You may obtain a copy of the License at
 *
 *     http://www.apache.org/licenses/LICENSE-2.0
 *
 * Unless required by applicable law or agreed to in writing, software
 * distributed under the License is distributed on an "AS IS" BASIS,
 * WITHOUT WARRANTIES OR CONDITIONS OF ANY KIND, either express or implied.
 * See the License for the specific language governing permissions and
 * limitations under the License.
 */

package org.apache.tajo.client;

import com.google.protobuf.ServiceException;
import org.apache.commons.logging.Log;
import org.apache.commons.logging.LogFactory;
import org.apache.hadoop.fs.Path;
import org.apache.hadoop.security.UserGroupInformation;
import org.apache.tajo.QueryId;
import org.apache.tajo.QueryIdFactory;
import org.apache.tajo.TajoIdProtos;
import org.apache.tajo.TajoProtos.QueryState;
import org.apache.tajo.annotation.Nullable;
import org.apache.tajo.annotation.ThreadSafe;
import org.apache.tajo.catalog.*;
import org.apache.tajo.catalog.proto.CatalogProtos;
import org.apache.tajo.cli.InvalidClientSessionException;
import org.apache.tajo.conf.TajoConf;
import org.apache.tajo.conf.TajoConf.ConfVars;
import org.apache.tajo.ipc.ClientProtos;
import org.apache.tajo.ipc.ClientProtos.*;
import org.apache.tajo.ipc.QueryMasterClientProtocol;
import org.apache.tajo.ipc.QueryMasterClientProtocol.QueryMasterClientProtocolService;
import org.apache.tajo.ipc.TajoMasterClientProtocol;
import org.apache.tajo.ipc.TajoMasterClientProtocol.TajoMasterClientProtocolService;
import org.apache.tajo.jdbc.SQLStates;
import org.apache.tajo.jdbc.TajoMemoryResultSet;
import org.apache.tajo.jdbc.TajoResultSet;
import org.apache.tajo.rpc.NettyClientBase;
import org.apache.tajo.rpc.RpcConnectionPool;
import org.apache.tajo.rpc.ServerCallable;
import org.apache.tajo.util.KeyValueSet;
import org.apache.tajo.util.NetUtils;

import java.io.Closeable;
import java.io.IOException;
import java.net.InetSocketAddress;
import java.sql.ResultSet;
import java.sql.SQLException;
import java.util.List;
import java.util.Map;
import java.util.concurrent.ConcurrentHashMap;

import static org.apache.tajo.ipc.ClientProtos.SubmitQueryResponse.SerializedResultSet;

@ThreadSafe
public class TajoClient implements Closeable {
  private final Log LOG = LogFactory.getLog(TajoClient.class);

  private final TajoConf conf;

  private final Map<QueryId, InetSocketAddress> queryMasterMap = new ConcurrentHashMap<QueryId, InetSocketAddress>();

  private final InetSocketAddress tajoMasterAddr;

  private final RpcConnectionPool connPool;

  private final String baseDatabase;

  private final UserGroupInformation userInfo;

  private volatile TajoIdProtos.SessionIdProto sessionId;

  public TajoClient(TajoConf conf) throws IOException {
    this(conf, NetUtils.createSocketAddr(conf.getVar(ConfVars.TAJO_MASTER_CLIENT_RPC_ADDRESS)), null);
  }

  public TajoClient(TajoConf conf, @Nullable String baseDatabase) throws IOException {
    this(conf, NetUtils.createSocketAddr(conf.getVar(ConfVars.TAJO_MASTER_CLIENT_RPC_ADDRESS)), baseDatabase);
  }

  /**
   * Connect to TajoMaster
   *
   * @param conf TajoConf
   * @param addr TajoMaster address
   * @param baseDatabase The base database name. It is case sensitive. If it is null,
   *                     the 'default' database will be used.
   * @throws IOException
   */
  public TajoClient(TajoConf conf, InetSocketAddress addr, @Nullable String baseDatabase) throws IOException {
    this.conf = conf;
    this.conf.set("tajo.disk.scheduler.report.interval", "0");
    this.tajoMasterAddr = addr;
    int workerNum = conf.getIntVar(TajoConf.ConfVars.RPC_CLIENT_WORKER_THREAD_NUM);
    // Don't share connection pool per client
    connPool = RpcConnectionPool.newPool(conf, getClass().getSimpleName(), workerNum);
    userInfo = UserGroupInformation.getCurrentUser();
    this.baseDatabase = baseDatabase != null ? baseDatabase : null;
  }

  public void setSessionId(TajoIdProtos.SessionIdProto sessionId) {
      this.sessionId = sessionId;
  }

  public boolean isConnected() {
    try {
      return connPool.getConnection(tajoMasterAddr, TajoMasterClientProtocol.class, false).isConnected();
    } catch (Exception e) {
      return false;
    }
  }

  public TajoClient(InetSocketAddress addr) throws IOException {
    this(new TajoConf(), addr, null);
  }

  public TajoClient(String hostname, int port, String baseDatabase) throws IOException {
    this(new TajoConf(), NetUtils.createSocketAddr(hostname, port), baseDatabase);
  }

  public TajoIdProtos.SessionIdProto getSessionId() {
    return sessionId;
  }

  @Override
  public void close() {
    // remove session
    try {
      NettyClientBase client = connPool.getConnection(tajoMasterAddr, TajoMasterClientProtocol.class, false);
      TajoMasterClientProtocolService.BlockingInterface tajoMaster = client.getStub();
      tajoMaster.removeSession(null, sessionId);
    } catch (Exception e) {
      LOG.error(e);
    }

    if(connPool != null) {
      connPool.shutdown();
    }
    queryMasterMap.clear();
  }

  public TajoConf getConf() {
    return conf;
  }

  public UserGroupInformation getUserInfo() {
    return userInfo;
  }

  /**
   * Call to QueryMaster closing query resources
   * @param queryId
   */
  public void closeQuery(final QueryId queryId) {
    if(queryMasterMap.containsKey(queryId)) {
      NettyClientBase qmClient = null;
      try {
        qmClient = connPool.getConnection(queryMasterMap.get(queryId), QueryMasterClientProtocol.class, false);
        QueryMasterClientProtocolService.BlockingInterface queryMasterService = qmClient.getStub();
        queryMasterService.closeQuery(null, queryId.getProto());
      } catch (Exception e) {
        LOG.warn("Fail to close a QueryMaster connection (qid=" + queryId + ", msg=" + e.getMessage() + ")", e);
      } finally {
        connPool.closeConnection(qmClient);
        queryMasterMap.remove(queryId);
      }
    }
  }

  private void checkSessionAndGet(NettyClientBase client) throws ServiceException {
    if (sessionId == null) {
      TajoMasterClientProtocolService.BlockingInterface tajoMasterService = client.getStub();
      CreateSessionRequest.Builder builder = CreateSessionRequest.newBuilder();
      builder.setUsername(userInfo.getUserName()).build();
      if (baseDatabase != null) {
        builder.setBaseDatabaseName(baseDatabase);
      }
      CreateSessionResponse response = tajoMasterService.createSession(null, builder.build());
      if (response.getState() == CreateSessionResponse.ResultState.SUCCESS) {
        sessionId = response.getSessionId();
        if (LOG.isDebugEnabled()) {
          LOG.debug(String.format("Got session %s as a user '%s'.", sessionId.getId(), userInfo.getUserName()));
        }
      } else {
        throw new InvalidClientSessionException(response.getMessage());
      }
    }
  }

  private SessionedStringProto convertSessionedString(String str) {
    SessionedStringProto.Builder builder = SessionedStringProto.newBuilder();
    builder.setSessionId(sessionId);
    builder.setValue(str);
    return builder.build();
  }

  public String getCurrentDatabase() throws ServiceException {
    return new ServerCallable<String>(connPool, tajoMasterAddr, TajoMasterClientProtocol.class, false, true) {

      public String call(NettyClientBase client) throws ServiceException {
        checkSessionAndGet(client);

        TajoMasterClientProtocolService.BlockingInterface tajoMasterService = client.getStub();
        return tajoMasterService.getCurrentDatabase(null, sessionId).getValue();
      }
    }.withRetries();
  }

  public Boolean selectDatabase(final String databaseName) throws ServiceException {
    return new ServerCallable<Boolean>(connPool, tajoMasterAddr, TajoMasterClientProtocol.class, false, true) {

      public Boolean call(NettyClientBase client) throws ServiceException {
        checkSessionAndGet(client);

        TajoMasterClientProtocolService.BlockingInterface tajoMasterService = client.getStub();
        return tajoMasterService.selectDatabase(null, convertSessionedString(databaseName)).getValue();
      }
    }.withRetries();
  }

  public Boolean updateSessionVariables(final Map<String, String> variables) throws ServiceException {
    return new ServerCallable<Boolean>(connPool, tajoMasterAddr, TajoMasterClientProtocol.class, false, true) {

      public Boolean call(NettyClientBase client) throws ServiceException {
        checkSessionAndGet(client);

        TajoMasterClientProtocolService.BlockingInterface tajoMasterService = client.getStub();
        KeyValueSet keyValueSet = new KeyValueSet();
        keyValueSet.putAll(variables);
        UpdateSessionVariableRequest request = UpdateSessionVariableRequest.newBuilder()
            .setSessionId(sessionId)
            .setSetVariables(keyValueSet.getProto()).build();

        return tajoMasterService.updateSessionVariables(null, request).getValue();
      }
    }.withRetries();
  }

  public Boolean unsetSessionVariables(final List<String> variables)  throws ServiceException {
    return new ServerCallable<Boolean>(connPool, tajoMasterAddr, TajoMasterClientProtocol.class, false, true) {

      public Boolean call(NettyClientBase client) throws ServiceException {
        checkSessionAndGet(client);

        TajoMasterClientProtocolService.BlockingInterface tajoMasterService = client.getStub();
        UpdateSessionVariableRequest request = UpdateSessionVariableRequest.newBuilder()
            .setSessionId(sessionId)
            .addAllUnsetVariables(variables).build();
        return tajoMasterService.updateSessionVariables(null, request).getValue();
      }
    }.withRetries();
  }

  public String getSessionVariable(final String varname) throws ServiceException {
    return new ServerCallable<String>(connPool, tajoMasterAddr, TajoMasterClientProtocol.class, false, true) {

      public String call(NettyClientBase client) throws ServiceException {
        checkSessionAndGet(client);

        TajoMasterClientProtocolService.BlockingInterface tajoMasterService = client.getStub();
        return tajoMasterService.getSessionVariable(null, convertSessionedString(varname)).getValue();
      }
    }.withRetries();
  }

  public Boolean existSessionVariable(final String varname) throws ServiceException {
    return new ServerCallable<Boolean>(connPool, tajoMasterAddr, TajoMasterClientProtocol.class, false, true) {

      public Boolean call(NettyClientBase client) throws ServiceException {
        checkSessionAndGet(client);

        TajoMasterClientProtocolService.BlockingInterface tajoMasterService = client.getStub();
        return tajoMasterService.existSessionVariable(null, convertSessionedString(varname)).getValue();
      }
    }.withRetries();
  }

  public Map<String, String> getAllSessionVariables() throws ServiceException {
    return new ServerCallable<Map<String, String>>(connPool, tajoMasterAddr, TajoMasterClientProtocol.class,
        false, true) {

      public Map<String, String> call(NettyClientBase client) throws ServiceException {
        checkSessionAndGet(client);

        TajoMasterClientProtocolService.BlockingInterface tajoMasterService = client.getStub();
        KeyValueSet keyValueSet = new KeyValueSet(tajoMasterService.getAllSessionVariables(null, sessionId));
        return keyValueSet.getAllKeyValus();
      }
    }.withRetries();
  }

  /**
   * It submits a query statement and get a response immediately.
   * The response only contains a query id, and submission status.
   * In order to get the result, you should use {@link #getQueryResult(org.apache.tajo.QueryId)}
   * or {@link #getQueryResultAndWait(org.apache.tajo.QueryId)}.
   */
  public SubmitQueryResponse executeQuery(final String sql) throws ServiceException {
    return new ServerCallable<SubmitQueryResponse>(connPool, tajoMasterAddr,
        TajoMasterClientProtocol.class, false, true) {
      public SubmitQueryResponse call(NettyClientBase client) throws ServiceException {
        checkSessionAndGet(client);

        final QueryRequest.Builder builder = QueryRequest.newBuilder();
        builder.setSessionId(sessionId);
        builder.setQuery(sql);
        builder.setIsJson(false);
        TajoMasterClientProtocolService.BlockingInterface tajoMasterService = client.getStub();
        return tajoMasterService.submitQuery(null, builder.build());
      }
    }.withRetries();
  }

  public SubmitQueryResponse executeQueryWithJson(final String json) throws ServiceException {
    return new ServerCallable<SubmitQueryResponse>(connPool, tajoMasterAddr,
        TajoMasterClientProtocol.class, false, true) {
      public SubmitQueryResponse call(NettyClientBase client) throws ServiceException {
        checkSessionAndGet(client);

        final QueryRequest.Builder builder = QueryRequest.newBuilder();
        builder.setSessionId(sessionId);
        builder.setQuery(json);
        builder.setIsJson(true);
        TajoMasterClientProtocolService.BlockingInterface tajoMasterService = client.getStub();
        return tajoMasterService.submitQuery(null, builder.build());
      }
    }.withRetries();
  }

  /**
   * It submits a query statement and get a response.
   * The main difference from {@link #executeQuery(String)}
   * is a blocking method. So, this method is wait for
   * the finish of the submitted query.
   *
   * @return If failed, return null.
   */
  public ResultSet executeQueryAndGetResult(final String sql)
      throws ServiceException, IOException {
    SubmitQueryResponse response = executeQuery(sql);
<<<<<<< HEAD
=======

    if (response.getResultCode() == ClientProtos.ResultCode.ERROR) {
      throw new ServiceException(response.getErrorTrace());
    }
>>>>>>> 26dc6e92
    QueryId queryId = new QueryId(response.getQueryId());
    if (response.getIsForwarded()) {
      if (queryId.equals(QueryIdFactory.NULL_QUERY_ID)) {
        return this.createNullResultSet(queryId);
      } else {
        return this.getQueryResultAndWait(queryId);
      }
    } else {
      // If a non-forwarded insert into query
      if (queryId.equals(QueryIdFactory.NULL_QUERY_ID) && response.getMaxRowNum() < 0) {
        return this.createNullResultSet(queryId);
      } else {
        if (response.hasResultSet() || response.hasTableDesc()) {
          return createResultSet(this, response);
        } else {
          return this.createNullResultSet(queryId);
        }
      }
    }
  }

  public ResultSet executeJsonQueryAndGetResult(final String json) throws ServiceException, IOException {
    SubmitQueryResponse response = executeQueryWithJson(json);
<<<<<<< HEAD
=======
    if (response.getResultCode() == ClientProtos.ResultCode.ERROR) {
      throw new ServiceException(response.getErrorTrace());
    }
>>>>>>> 26dc6e92
    QueryId queryId = new QueryId(response.getQueryId());
    if (response.getIsForwarded()) {
      if (queryId.equals(QueryIdFactory.NULL_QUERY_ID)) {
        return this.createNullResultSet(queryId);
      } else {
        return this.getQueryResultAndWait(queryId);
      }
    } else {
      if (response.hasResultSet() || response.hasTableDesc()) {
        return createResultSet(this, response);
      } else {
        return this.createNullResultSet(queryId);
      }
    }
  }

  public QueryStatus getQueryStatus(QueryId queryId) throws ServiceException {
    GetQueryStatusRequest.Builder builder = GetQueryStatusRequest.newBuilder();
    builder.setQueryId(queryId.getProto());

    GetQueryStatusResponse res = null;
    if(queryMasterMap.containsKey(queryId)) {
      NettyClientBase qmClient = null;
      try {
        qmClient = connPool.getConnection(queryMasterMap.get(queryId),
            QueryMasterClientProtocol.class, false);
        QueryMasterClientProtocolService.BlockingInterface queryMasterService = qmClient.getStub();
        res = queryMasterService.getQueryStatus(null, builder.build());
      } catch (Exception e) {
        throw new ServiceException(e.getMessage(), e);
      } finally {
        connPool.releaseConnection(qmClient);
      }
    } else {
      NettyClientBase tmClient = null;
      try {
        tmClient = connPool.getConnection(tajoMasterAddr, TajoMasterClientProtocol.class, false);

        checkSessionAndGet(tmClient);
        builder.setSessionId(sessionId);

        TajoMasterClientProtocolService.BlockingInterface tajoMasterService = tmClient.getStub();
        res = tajoMasterService.getQueryStatus(null, builder.build());

        String queryMasterHost = res.getQueryMasterHost();
        if(queryMasterHost != null && !queryMasterHost.isEmpty()) {
          NettyClientBase qmClient = null;
          try {
            InetSocketAddress qmAddr = NetUtils.createSocketAddr(queryMasterHost, res.getQueryMasterPort());
            qmClient = connPool.getConnection(
                qmAddr, QueryMasterClientProtocol.class, false);
            QueryMasterClientProtocolService.BlockingInterface queryMasterService = qmClient.getStub();
            res = queryMasterService.getQueryStatus(null, builder.build());

            queryMasterMap.put(queryId, qmAddr);
          } catch (Exception e) {
            throw new ServiceException(e.getMessage(), e);
          } finally {
            connPool.releaseConnection(qmClient);
          }
        }
      } catch (Exception e) {
        throw new ServiceException(e.getMessage(), e);
      } finally {
        connPool.releaseConnection(tmClient);
      }
    }
    return new QueryStatus(res);
  }

  public static boolean isQueryRunnning(QueryState state) {
    return state == QueryState.QUERY_NEW ||
        state == QueryState.QUERY_RUNNING ||
        state == QueryState.QUERY_MASTER_LAUNCHED ||
        state == QueryState.QUERY_MASTER_INIT ||
        state == QueryState.QUERY_NOT_ASSIGNED;
  }

  public ResultSet getQueryResult(QueryId queryId)
      throws ServiceException, IOException {
    if (queryId.equals(QueryIdFactory.NULL_QUERY_ID)) {
      return createNullResultSet(queryId);
    }
    GetQueryResultResponse response = getResultResponse(queryId);
    TableDesc tableDesc = CatalogUtil.newTableDesc(response.getTableDesc());
    conf.setVar(ConfVars.USERNAME, response.getTajoUserName());
    return new TajoResultSet(this, queryId, conf, tableDesc);
  }

  public static ResultSet createResultSet(TajoClient client, QueryId queryId, GetQueryResultResponse response)
      throws IOException {
    TableDesc desc = CatalogUtil.newTableDesc(response.getTableDesc());
    TajoConf conf = new TajoConf(client.getConf());
    conf.setVar(ConfVars.USERNAME, response.getTajoUserName());
    return new TajoResultSet(client, queryId, conf, desc);
  }

  public static ResultSet createResultSet(TajoClient client, SubmitQueryResponse response) throws IOException {
    if (response.hasTableDesc()) {
      TajoConf conf = new TajoConf(client.getConf());
      conf.setVar(ConfVars.USERNAME, response.getUserName());
      if (response.hasMaxRowNum()) {
        return new TajoResultSet(
            client,
            QueryIdFactory.NULL_QUERY_ID,
            conf,
            new TableDesc(response.getTableDesc()),
            response.getMaxRowNum());
      } else {
        return new TajoResultSet(
            client,
            QueryIdFactory.NULL_QUERY_ID,
            conf,
            new TableDesc(response.getTableDesc()));
      }
    } else {
      SerializedResultSet serializedResultSet = response.getResultSet();
      return new TajoMemoryResultSet(
          new Schema(serializedResultSet.getSchema()),
          serializedResultSet.getSerializedTuplesList(),
          response.getMaxRowNum());
    }
  }

  private ResultSet getQueryResultAndWait(QueryId queryId)
      throws ServiceException, IOException {
    if (queryId.equals(QueryIdFactory.NULL_QUERY_ID)) {
      return createNullResultSet(queryId);
    }
    QueryStatus status = getQueryStatus(queryId);

    while(status != null && isQueryRunnning(status.getState())) {
      try {
        Thread.sleep(500);
      } catch (InterruptedException e) {
        e.printStackTrace();
      }

      status = getQueryStatus(queryId);
    }

    if (status.getState() == QueryState.QUERY_SUCCEEDED) {
      if (status.hasResult()) {
        return getQueryResult(queryId);
      } else {
        return createNullResultSet(queryId);
      }

    } else {
      LOG.warn("Query (" + status.getQueryId() + ") failed: " + status.getState());

      //TODO throw SQLException(?)
      return createNullResultSet(queryId);
    }
  }

  public ResultSet createNullResultSet(QueryId queryId) throws IOException {
    return new TajoResultSet(this, queryId);
  }

  public GetQueryResultResponse getResultResponse(QueryId queryId) throws ServiceException {
    if (queryId.equals(QueryIdFactory.NULL_QUERY_ID)) {
      return null;
    }

    NettyClientBase client = null;
    try {
      InetSocketAddress queryMasterAddr = queryMasterMap.get(queryId);
      if(queryMasterAddr == null) {
        LOG.warn("No Connection to QueryMaster for " + queryId);
        return null;
      }
      client = connPool.getConnection(queryMasterAddr, QueryMasterClientProtocol.class, false);
      QueryMasterClientProtocolService.BlockingInterface queryMasterService = client.getStub();
      GetQueryResultRequest.Builder builder = GetQueryResultRequest.newBuilder();
      builder.setQueryId(queryId.getProto());
      GetQueryResultResponse response = queryMasterService.getQueryResult(null,
          builder.build());

      return response;
    } catch (Exception e) {
      throw new ServiceException(e.getMessage(), e);
    } finally {
      connPool.releaseConnection(client);
    }
  }

  public boolean updateQuery(final String sql) throws ServiceException {
    return new ServerCallable<Boolean>(connPool, tajoMasterAddr,
        TajoMasterClientProtocol.class, false, true) {
      public Boolean call(NettyClientBase client) throws ServiceException {
        checkSessionAndGet(client);

        QueryRequest.Builder builder = QueryRequest.newBuilder();
        builder.setSessionId(sessionId);
        builder.setQuery(sql);
        builder.setIsJson(false);
        TajoMasterClientProtocolService.BlockingInterface tajoMasterService = client.getStub();
        UpdateQueryResponse response = tajoMasterService.updateQuery(null, builder.build());
        if (response.getResultCode() == ResultCode.OK) {
          return true;
        } else {
          if (response.hasErrorMessage()) {
            System.err.println("ERROR: " + response.getErrorMessage());
          }
          return false;
        }
      }
    }.withRetries();
  }

  public boolean updateQueryWithJson(final String json) throws ServiceException {
    return new ServerCallable<Boolean>(connPool, tajoMasterAddr,
        TajoMasterClientProtocol.class, false, true) {
      public Boolean call(NettyClientBase client) throws ServiceException {
        checkSessionAndGet(client);

        QueryRequest.Builder builder = QueryRequest.newBuilder();
        builder.setSessionId(sessionId);
        builder.setQuery(json);
        builder.setIsJson(true);
        TajoMasterClientProtocolService.BlockingInterface tajoMasterService = client.getStub();
        UpdateQueryResponse response = tajoMasterService.updateQuery(null, builder.build());
        if (response.getResultCode() == ResultCode.OK) {
          return true;
        } else {
          if (response.hasErrorMessage()) {
            System.err.println("ERROR: " + response.getErrorMessage());
          }
          return false;
        }
      }
    }.withRetries();
  }

  /**
   * Create a database.
   *
   * @param databaseName The database name to be created. This name is case sensitive.
   * @return True if created successfully.
   * @throws ServiceException
   */
  public boolean createDatabase(final String databaseName) throws ServiceException {
    return new ServerCallable<Boolean>(connPool, tajoMasterAddr, TajoMasterClientProtocol.class, false, true) {
      public Boolean call(NettyClientBase client) throws ServiceException {
        checkSessionAndGet(client);
        TajoMasterClientProtocolService.BlockingInterface tajoMasterService = client.getStub();
        return tajoMasterService.createDatabase(null, convertSessionedString(databaseName)).getValue();
      }
    }.withRetries();
  }

  /**
   * Does the database exist?
   *
   * @param databaseName The database name to be checked. This name is case sensitive.
   * @return True if so.
   * @throws ServiceException
   */
  public boolean existDatabase(final String databaseName) throws ServiceException {
    return new ServerCallable<Boolean>(connPool, tajoMasterAddr, TajoMasterClientProtocol.class, false, true) {
      public Boolean call(NettyClientBase client) throws ServiceException {
        checkSessionAndGet(client);
        TajoMasterClientProtocolService.BlockingInterface tajoMasterService = client.getStub();
        return tajoMasterService.existDatabase(null, convertSessionedString(databaseName)).getValue();
      }
    }.withRetries();
  }

  /**
   * Drop the database
   *
   * @param databaseName The database name to be dropped. This name is case sensitive.
   * @return True if the database is dropped successfully.
   * @throws ServiceException
   */
  public boolean dropDatabase(final String databaseName) throws ServiceException {
    return new ServerCallable<Boolean>(connPool, tajoMasterAddr, TajoMasterClientProtocol.class, false, true) {
      public Boolean call(NettyClientBase client) throws ServiceException {
        checkSessionAndGet(client);
        TajoMasterClientProtocolService.BlockingInterface tajoMasterService = client.getStub();
        return tajoMasterService.dropDatabase(null, convertSessionedString(databaseName)).getValue();
      }
    }.withRetries();
  }

  public List<String> getAllDatabaseNames() throws ServiceException {
    return new ServerCallable<List<String>>(connPool, tajoMasterAddr, TajoMasterClientProtocol.class, false, true) {
      public List<String> call(NettyClientBase client) throws ServiceException {
        checkSessionAndGet(client);
        TajoMasterClientProtocolService.BlockingInterface tajoMasterService = client.getStub();
        return tajoMasterService.getAllDatabases(null, sessionId).getValuesList();
      }
    }.withRetries();
  }

  /**
   * Does the table exist?
   *
   * @param tableName The table name to be checked. This name is case sensitive.
   * @return True if so.
   */
  public boolean existTable(final String tableName) throws ServiceException {
    return new ServerCallable<Boolean>(connPool, tajoMasterAddr,
        TajoMasterClientProtocol.class, false, true) {
      public Boolean call(NettyClientBase client) throws ServiceException {
        checkSessionAndGet(client);
        TajoMasterClientProtocolService.BlockingInterface tajoMasterService = client.getStub();
        return tajoMasterService.existTable(null, convertSessionedString(tableName)).getValue();
      }
    }.withRetries();
  }

  /**
   * Create an external table.
   *
   * @param tableName The table name to be created. This name is case sensitive. This name can be qualified or not.
   *                  If the table name is not qualified, the current database in the session will be used.
   * @param schema The schema
   * @param path The external table location
   * @param meta Table meta
   * @return the created table description.
   * @throws SQLException
   * @throws ServiceException
   */
  public TableDesc createExternalTable(final String tableName, final Schema schema, final Path path,
                                       final TableMeta meta)
      throws SQLException, ServiceException {
    return new ServerCallable<TableDesc>(connPool, tajoMasterAddr,
        TajoMasterClientProtocol.class, false, true) {
      public TableDesc call(NettyClientBase client) throws ServiceException, SQLException {
        checkSessionAndGet(client);

        TajoMasterClientProtocolService.BlockingInterface tajoMasterService = client.getStub();

        CreateTableRequest.Builder builder = CreateTableRequest.newBuilder();
        builder.setSessionId(sessionId);
        builder.setName(tableName);
        builder.setSchema(schema.getProto());
        builder.setMeta(meta.getProto());
        builder.setPath(path.toUri().toString());
        TableResponse res = tajoMasterService.createExternalTable(null, builder.build());
        if (res.getResultCode() == ResultCode.OK) {
          return CatalogUtil.newTableDesc(res.getTableDesc());
        } else {
          throw new SQLException(res.getErrorMessage(), SQLStates.ER_NO_SUCH_TABLE.getState());
        }
      }
    }.withRetries();
  }

  /**
   * Drop a table
   *
   * @param tableName The table name to be dropped. This name is case sensitive.
   * @return True if the table is dropped successfully.
   */
  public boolean dropTable(final String tableName) throws ServiceException {
    return dropTable(tableName, false);
  }

  /**
   * Drop a table.
   *
   * @param tableName The table name to be dropped. This name is case sensitive.
   * @param purge If purge is true, this call will remove the entry in catalog as well as the table contents.
   * @return True if the table is dropped successfully.
   */
  public boolean dropTable(final String tableName, final boolean purge) throws ServiceException {
    return new ServerCallable<Boolean>(connPool, tajoMasterAddr,
        TajoMasterClientProtocol.class, false, true) {
      public Boolean call(NettyClientBase client) throws ServiceException {
        checkSessionAndGet(client);

        TajoMasterClientProtocolService.BlockingInterface tajoMasterService = client.getStub();

        DropTableRequest.Builder builder = DropTableRequest.newBuilder();
        builder.setSessionId(sessionId);
        builder.setName(tableName);
        builder.setPurge(purge);
        return tajoMasterService.dropTable(null, builder.build()).getValue();
      }
    }.withRetries();

  }

  public List<BriefQueryInfo> getRunningQueryList() throws ServiceException {
    return new ServerCallable<List<BriefQueryInfo>>(connPool, tajoMasterAddr,
        TajoMasterClientProtocol.class, false, true) {
      public List<BriefQueryInfo> call(NettyClientBase client) throws ServiceException {
        checkSessionAndGet(client);
        TajoMasterClientProtocolService.BlockingInterface tajoMasterService = client.getStub();

        GetQueryListRequest.Builder builder = GetQueryListRequest.newBuilder();
        builder.setSessionId(sessionId);
        GetQueryListResponse res = tajoMasterService.getRunningQueryList(null, builder.build());
        return res.getQueryListList();
      }
    }.withRetries();
  }

  public List<BriefQueryInfo> getFinishedQueryList() throws ServiceException {
    return new ServerCallable<List<BriefQueryInfo>>(connPool, tajoMasterAddr,
        TajoMasterClientProtocol.class, false, true) {
      public List<BriefQueryInfo> call(NettyClientBase client) throws ServiceException {
        TajoMasterClientProtocolService.BlockingInterface tajoMasterService = client.getStub();

        GetQueryListRequest.Builder builder = GetQueryListRequest.newBuilder();
        builder.setSessionId(sessionId);
        GetQueryListResponse res = tajoMasterService.getFinishedQueryList(null, builder.build());
        return res.getQueryListList();
      }
    }.withRetries();
  }

  public List<WorkerResourceInfo> getClusterInfo() throws ServiceException {
    return new ServerCallable<List<WorkerResourceInfo>>(connPool, tajoMasterAddr,
        TajoMasterClientProtocol.class, false, true) {
      public List<WorkerResourceInfo> call(NettyClientBase client) throws ServiceException {
        checkSessionAndGet(client);

        TajoMasterClientProtocolService.BlockingInterface tajoMasterService = client.getStub();

        GetClusterInfoRequest.Builder builder = GetClusterInfoRequest.newBuilder();
        builder.setSessionId(sessionId);
        GetClusterInfoResponse res = tajoMasterService.getClusterInfo(null, builder.build());
        return res.getWorkerListList();
      }
    }.withRetries();
  }

  /**
   * Get a list of table names.
   *
   * @param databaseName The database name to show all tables. This name is case sensitive.
   *                     If it is null, this method will show all tables
   *                     in the current database of this session.
   */
  public List<String> getTableList(@Nullable final String databaseName) throws ServiceException {
    return new ServerCallable<List<String>>(connPool, tajoMasterAddr,
        TajoMasterClientProtocol.class, false, true) {
      public List<String> call(NettyClientBase client) throws ServiceException {
        checkSessionAndGet(client);

        TajoMasterClientProtocolService.BlockingInterface tajoMasterService = client.getStub();

        GetTableListRequest.Builder builder = GetTableListRequest.newBuilder();
        builder.setSessionId(sessionId);
        if (databaseName != null) {
          builder.setDatabaseName(databaseName);
        }
        GetTableListResponse res = tajoMasterService.getTableList(null, builder.build());
        return res.getTablesList();
      }
    }.withRetries();
  }

  /**
   * Get a table description
   *
   * @param tableName The table name to get. This name is case sensitive.
   * @return Table description
   */
  public TableDesc getTableDesc(final String tableName) throws ServiceException {
    return new ServerCallable<TableDesc>(connPool, tajoMasterAddr,
        TajoMasterClientProtocol.class, false, true) {
      public TableDesc call(NettyClientBase client) throws ServiceException, SQLException {
        checkSessionAndGet(client);

        TajoMasterClientProtocolService.BlockingInterface tajoMasterService = client.getStub();

        GetTableDescRequest.Builder builder = GetTableDescRequest.newBuilder();
        builder.setSessionId(sessionId);
        builder.setTableName(tableName);
        TableResponse res = tajoMasterService.getTableDesc(null, builder.build());
        if (res.getResultCode() == ResultCode.OK) {
          return CatalogUtil.newTableDesc(res.getTableDesc());
        } else {
          throw new SQLException(res.getErrorMessage(), SQLStates.ER_NO_SUCH_TABLE.getState());
        }
      }
    }.withRetries();
  }

  public QueryStatus killQuery(final QueryId queryId)
      throws ServiceException, IOException {

    QueryStatus status = getQueryStatus(queryId);

    NettyClientBase tmClient = null;
    try {
      /* send a kill to the TM */
      tmClient = connPool.getConnection(tajoMasterAddr, TajoMasterClientProtocol.class, false);
      TajoMasterClientProtocolService.BlockingInterface tajoMasterService = tmClient.getStub();

      checkSessionAndGet(tmClient);

      KillQueryRequest.Builder builder = KillQueryRequest.newBuilder();
      builder.setSessionId(sessionId);
      builder.setQueryId(queryId.getProto());
      tajoMasterService.killQuery(null, builder.build());

      long currentTimeMillis = System.currentTimeMillis();
      long timeKillIssued = currentTimeMillis;
      while ((currentTimeMillis < timeKillIssued + 10000L)
          && ((status.getState() != QueryState.QUERY_KILLED)
          || (status.getState() == QueryState.QUERY_KILL_WAIT))) {
        try {
          Thread.sleep(100L);
        } catch(InterruptedException ie) {
          break;
        }
        currentTimeMillis = System.currentTimeMillis();
        status = getQueryStatus(queryId);
      }

    } catch(Exception e) {
      LOG.debug("Error when checking for application status", e);
    } finally {
      connPool.releaseConnection(tmClient);
    }
    return status;
  }

  public List<CatalogProtos.FunctionDescProto> getFunctions(final String functionName) throws ServiceException {
    return new ServerCallable<List<CatalogProtos.FunctionDescProto>>(connPool, tajoMasterAddr,
        TajoMasterClientProtocol.class, false, true) {
      public List<CatalogProtos.FunctionDescProto> call(NettyClientBase client) throws ServiceException, SQLException {
        checkSessionAndGet(client);

        TajoMasterClientProtocolService.BlockingInterface tajoMasterService = client.getStub();
        String paramFunctionName = functionName == null ? "" : functionName;
        FunctionResponse res = tajoMasterService.getFunctionList(null,convertSessionedString(paramFunctionName));
        if (res.getResultCode() == ResultCode.OK) {
          return res.getFunctionsList();
        } else {
          throw new SQLException(res.getErrorMessage());
        }
      }
    }.withRetries();
  }
}<|MERGE_RESOLUTION|>--- conflicted
+++ resolved
@@ -346,13 +346,10 @@
   public ResultSet executeQueryAndGetResult(final String sql)
       throws ServiceException, IOException {
     SubmitQueryResponse response = executeQuery(sql);
-<<<<<<< HEAD
-=======
 
     if (response.getResultCode() == ClientProtos.ResultCode.ERROR) {
       throw new ServiceException(response.getErrorTrace());
     }
->>>>>>> 26dc6e92
     QueryId queryId = new QueryId(response.getQueryId());
     if (response.getIsForwarded()) {
       if (queryId.equals(QueryIdFactory.NULL_QUERY_ID)) {
@@ -376,12 +373,9 @@
 
   public ResultSet executeJsonQueryAndGetResult(final String json) throws ServiceException, IOException {
     SubmitQueryResponse response = executeQueryWithJson(json);
-<<<<<<< HEAD
-=======
     if (response.getResultCode() == ClientProtos.ResultCode.ERROR) {
       throw new ServiceException(response.getErrorTrace());
     }
->>>>>>> 26dc6e92
     QueryId queryId = new QueryId(response.getQueryId());
     if (response.getIsForwarded()) {
       if (queryId.equals(QueryIdFactory.NULL_QUERY_ID)) {
