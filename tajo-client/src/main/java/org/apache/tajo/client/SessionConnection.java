/**
 * Licensed to the Apache Software Foundation (ASF) under one
 * or more contributor license agreements.  See the NOTICE file
 * distributed with this work for additional information
 * regarding copyright ownership.  The ASF licenses this file
 * to you under the Apache License, Version 2.0 (the
 * "License"); you may not use this file except in compliance
 * with the License.  You may obtain a copy of the License at
 *
 *     http://www.apache.org/licenses/LICENSE-2.0
 *
 * Unless required by applicable law or agreed to in writing, software
 * distributed under the License is distributed on an "AS IS" BASIS,
 * WITHOUT WARRANTIES OR CONDITIONS OF ANY KIND, either express or implied.
 * See the License for the specific language governing permissions and
 * limitations under the License.
 */

package org.apache.tajo.client;

import com.google.protobuf.ServiceException;
import org.apache.commons.logging.Log;
import org.apache.commons.logging.LogFactory;
import org.apache.tajo.SessionVars;
import org.apache.tajo.TajoIdProtos;
import org.apache.tajo.annotation.NotNull;
import org.apache.tajo.annotation.Nullable;
import org.apache.tajo.auth.UserRoleInfo;
import org.apache.tajo.exception.SQLExceptionUtil;
import org.apache.tajo.ipc.ClientProtos;
import org.apache.tajo.ipc.ClientProtos.SessionUpdateResponse;
import org.apache.tajo.ipc.ClientProtos.UpdateSessionVariableRequest;
import org.apache.tajo.ipc.TajoMasterClientProtocol;
import org.apache.tajo.ipc.TajoMasterClientProtocol.TajoMasterClientProtocolService.BlockingInterface;
import org.apache.tajo.rpc.NettyClientBase;
import org.apache.tajo.rpc.RpcChannelFactory;
import org.apache.tajo.rpc.RpcClientManager;
import org.apache.tajo.rpc.RpcConstants;
import org.apache.tajo.rpc.protocolrecords.PrimitiveProtos.KeyValueSetResponse;
import org.apache.tajo.rpc.protocolrecords.PrimitiveProtos.StringResponse;
import org.apache.tajo.service.ServiceTracker;
import org.apache.tajo.util.CommonTestingUtil;
import org.apache.tajo.util.KeyValueSet;
import org.apache.tajo.util.ProtoUtil;

import java.io.Closeable;
import java.net.InetSocketAddress;
import java.sql.SQLException;
import java.util.Collections;
import java.util.HashMap;
import java.util.List;
import java.util.Map;
import java.util.concurrent.TimeUnit;
import java.util.concurrent.atomic.AtomicBoolean;
import java.util.concurrent.atomic.AtomicInteger;

import static org.apache.tajo.exception.ReturnStateUtil.isError;
import static org.apache.tajo.exception.ReturnStateUtil.isSuccess;
import static org.apache.tajo.exception.SQLExceptionUtil.toSQLException;
import static org.apache.tajo.exception.SQLExceptionUtil.throwIfError;
import static org.apache.tajo.ipc.ClientProtos.CreateSessionRequest;
import static org.apache.tajo.ipc.ClientProtos.CreateSessionResponse;
import static org.apache.tajo.ipc.TajoMasterClientProtocol.TajoMasterClientProtocolService;

public class SessionConnection implements Closeable {

  private final static Log LOG = LogFactory.getLog(SessionConnection.class);

  private final static AtomicInteger connections = new AtomicInteger();

  final RpcClientManager manager;

  private String baseDatabase;

  private final UserRoleInfo userInfo;

  volatile TajoIdProtos.SessionIdProto sessionId;

  private final AtomicBoolean closed = new AtomicBoolean(false);

  /** session variable cache */
  private final Map<String, String> sessionVarsCache = new HashMap<String, String>();

  private final ServiceTracker serviceTracker;

  private NettyClientBase client;

  private final KeyValueSet properties;

  /**
   * Connect to TajoMaster
   *
   * @param tracker TajoMaster address
   * @param baseDatabase The base database name. It is case sensitive. If it is null,
   *                     the 'default' database will be used.
   * @param properties configurations
   * @throws SQLException
   */
  public SessionConnection(@NotNull ServiceTracker tracker, @Nullable String baseDatabase,
                           @NotNull KeyValueSet properties) throws SQLException {
    this.serviceTracker = tracker;
    this.baseDatabase = baseDatabase;
    this.properties = properties;

    this.manager = RpcClientManager.getInstance();
    this.manager.setRetries(properties.getInt(RpcConstants.RPC_CLIENT_RETRY_MAX, RpcConstants.DEFAULT_RPC_RETRIES));
    this.userInfo = UserRoleInfo.getCurrentUser();

    this.client = getTajoMasterConnection();
  }

  public Map<String, String> getClientSideSessionVars() {
    return Collections.unmodifiableMap(sessionVarsCache);
  }

  public synchronized NettyClientBase getTajoMasterConnection() throws SQLException {

    if (client != null && client.isConnected()) {
      return client;
    } else {

      try {
        RpcClientManager.cleanup(client);

        // Client do not closed on idle state for support high available
        this.client = manager.newClient(
            getTajoMasterAddr(),
            TajoMasterClientProtocol.class,
            false,
            manager.getRetries(),
            0,
            TimeUnit.SECONDS,
            false);
        connections.incrementAndGet();

      } catch (Throwable t) {
        throw SQLExceptionUtil.makeUnableToEstablishConnection(t);
      }

      return client;
    }
  }

  protected BlockingInterface getTMStub() throws SQLException {
    NettyClientBase tmClient;
    tmClient = getTajoMasterConnection();
    BlockingInterface stub = tmClient.getStub();
    checkSessionAndGet(tmClient);
    return stub;
  }

  public KeyValueSet getProperties() {
    return properties;
  }

  @SuppressWarnings("unused")
  public void setSessionId(TajoIdProtos.SessionIdProto sessionId) {
    this.sessionId = sessionId;
  }

  public String getSessionId() {
    return sessionId.getId();
  }

  public String getBaseDatabase() {
    return baseDatabase;
  }

  public boolean isConnected() {
    if (!closed.get()) {
      try {
        return getTajoMasterConnection().isConnected();
      } catch (Throwable e) {
        return false;
      }
    }
    return false;
  }

  public UserRoleInfo getUserInfo() {
    return userInfo;
  }

  public String getCurrentDatabase() throws SQLException {
    NettyClientBase client = getTajoMasterConnection();
    checkSessionAndGet(client);

    BlockingInterface tajoMasterService = client.getStub();

    StringResponse response;
    try {
      response = tajoMasterService.getCurrentDatabase(null, sessionId);
    } catch (ServiceException e) {
      throw new RuntimeException(e);
    }

    throwIfError(response.getState());
    return response.getValue();
  }

<<<<<<< HEAD
  public Map<String, String> updateSessionVariables(final Map<String, String> variables) throws ServiceException {
=======
  public Map<String, String> updateSessionVariables(final Map<String, String> variables) throws SQLException {
>>>>>>> 49367117
    NettyClientBase client = getTajoMasterConnection();
    checkSessionAndGet(client);

    BlockingInterface tajoMasterService = client.getStub();
    KeyValueSet keyValueSet = new KeyValueSet();
    keyValueSet.putAll(variables);
    UpdateSessionVariableRequest request = UpdateSessionVariableRequest.newBuilder()
        .setSessionId(sessionId)
        .setSessionVars(keyValueSet.getProto()).build();

    SessionUpdateResponse response;

    try {
      response = tajoMasterService.updateSessionVariables(null, request);
    } catch (ServiceException e) {
      throw new RuntimeException(e);
    }

    if (isSuccess(response.getState())) {
      updateSessionVarsCache(ProtoUtil.convertToMap(response.getSessionVars()));
      return Collections.unmodifiableMap(sessionVarsCache);
    } else {
      throw toSQLException(response.getState());
    }
  }

  public Map<String, String> unsetSessionVariables(final List<String> variables) throws SQLException {

<<<<<<< HEAD
    TajoMasterClientProtocolService.BlockingInterface tajoMasterService = client.getStub();
    ClientProtos.UpdateSessionVariableRequest request = ClientProtos.UpdateSessionVariableRequest.newBuilder()
=======
    final BlockingInterface stub = getTMStub();
    final UpdateSessionVariableRequest request = UpdateSessionVariableRequest.newBuilder()
>>>>>>> 49367117
        .setSessionId(sessionId)
        .addAllUnsetVariables(variables)
        .build();

    SessionUpdateResponse response;
    try {
      response = stub.updateSessionVariables(null, request);
    } catch (ServiceException e) {
      throw new RuntimeException(e);
    }

    if (isSuccess(response.getState())) {
      updateSessionVarsCache(ProtoUtil.convertToMap(response.getSessionVars()));
      return Collections.unmodifiableMap(sessionVarsCache);
    } else {
      throw toSQLException(response.getState());
    }
  }

  void updateSessionVarsCache(Map<String, String> variables) {
    synchronized (sessionVarsCache) {
      this.sessionVarsCache.clear();
      this.sessionVarsCache.putAll(variables);
    }
  }

  public String getSessionVariable(final String varname) throws SQLException {
    synchronized (sessionVarsCache) {
      // If a desired variable is client side one and exists in the cache, immediately return the variable.
      if (sessionVarsCache.containsKey(varname)) {
        return sessionVarsCache.get(varname);
      }
    }

    NettyClientBase client = getTajoMasterConnection();
    checkSessionAndGet(client);

    BlockingInterface stub = client.getStub();

    try {
      return stub.getSessionVariable(null, getSessionedString(varname)).getValue();

    } catch (ServiceException e) {
      throw new RuntimeException(e);
    }
  }

  public Boolean existSessionVariable(final String varname) throws SQLException {

    BlockingInterface stub = getTMStub();
    try {
      return isSuccess(stub.existSessionVariable(null, getSessionedString(varname)));
    } catch (ServiceException e) {
      throw new RuntimeException(e);
    }
  }

  public Map<String, String> getAllSessionVariables() throws SQLException {
    NettyClientBase client = getTajoMasterConnection();
    checkSessionAndGet(client);

    BlockingInterface stub = client.getStub();
    KeyValueSetResponse response;
    try {
      response = stub.getAllSessionVariables(null, sessionId);
    } catch (ServiceException e) {
      throw new RuntimeException(e);
    }

    throwIfError(response.getState());
    return ProtoUtil.convertToMap(response.getValue());
  }

  public Boolean selectDatabase(final String databaseName) throws SQLException {

    BlockingInterface stub = getTMStub();
    boolean selected;
    try {
      selected = isSuccess(stub.selectDatabase(null, getSessionedString(databaseName)));
    } catch (ServiceException e) {
      throw new RuntimeException(e);
    }

    if (selected) {
      this.baseDatabase = databaseName;
    }
    return selected;
  }

  @Override
  public void close() {
    if (closed.getAndSet(true)) {
      return;
    }

    // remove session
    NettyClientBase client = null;
    try {
      client = getTajoMasterConnection();
      BlockingInterface tajoMaster = client.getStub();
      tajoMaster.removeSession(null, sessionId);
    } catch (Throwable e) {
      // ignore
    } finally {
      RpcClientManager.cleanup(client);
      if(connections.decrementAndGet() == 0) {
        if (!System.getProperty(CommonTestingUtil.TAJO_TEST_KEY, "FALSE").equals(CommonTestingUtil.TAJO_TEST_TRUE)) {
          RpcChannelFactory.shutdownGracefully();
          if (LOG.isDebugEnabled()) {
            LOG.debug("RPC connection is closed");
          }
        }
      }
    }
  }

  protected InetSocketAddress getTajoMasterAddr() {
    return serviceTracker.getClientServiceAddress();
  }

  protected void checkSessionAndGet(NettyClientBase client) throws SQLException {

    if (sessionId == null) {

      BlockingInterface tajoMasterService = client.getStub();
      CreateSessionRequest.Builder builder = CreateSessionRequest.newBuilder();
      builder.setUsername(userInfo.getUserName()).build();

      if (baseDatabase != null) {
        builder.setBaseDatabaseName(baseDatabase);
      }

      CreateSessionResponse response = null;

      try {
        response = tajoMasterService.createSession(null, builder.build());
      } catch (ServiceException se) {
        throw new RuntimeException(se);
      }

      if (isSuccess(response.getState())) {

        sessionId = response.getSessionId();
        updateSessionVarsCache(ProtoUtil.convertToMap(response.getSessionVars()));
        if (LOG.isDebugEnabled()) {
          LOG.debug(String.format("Got session %s as a user '%s'.", sessionId.getId(), userInfo.getUserName()));
        }
      } else {
        throw SQLExceptionUtil.toSQLException(response.getState());
      }
    }
  }

  public boolean reconnect() throws Exception {
    CreateSessionRequest.Builder builder = CreateSessionRequest.newBuilder();
    builder.setUsername(userInfo.getUserName()).build();
    if (baseDatabase != null) {
      builder.setBaseDatabaseName(baseDatabase);
    }

    NettyClientBase client = getTajoMasterConnection();

    // create new session
    BlockingInterface tajoMasterService = client.getStub();
    CreateSessionResponse response = tajoMasterService.createSession(null, builder.build());
    if (isError(response.getState())) {
      return false;
    }

    // Invalidate some session variables in client cache
    sessionId = response.getSessionId();
    Map<String, String> sessionVars = ProtoUtil.convertToMap(response.getSessionVars());
    synchronized (sessionVarsCache) {
      for (SessionVars var : UPDATE_ON_RECONNECT) {
        String value = sessionVars.get(var.keyname());
        if (value != null) {
          sessionVarsCache.put(var.keyname(), value);
        }
      }
    }

    // Update the session variables in server side
    try {
      KeyValueSet keyValueSet = new KeyValueSet();
      keyValueSet.putAll(sessionVarsCache);
      UpdateSessionVariableRequest request = UpdateSessionVariableRequest.newBuilder()
          .setSessionId(sessionId)
          .setSessionVars(keyValueSet.getProto()).build();

      if (isError(tajoMasterService.updateSessionVariables(null, request).getState())) {
        tajoMasterService.removeSession(null, sessionId);
        return false;
      }
      LOG.info(String.format("Reconnected to session %s as a user '%s'.", sessionId.getId(), userInfo.getUserName()));
      return true;
    } catch (ServiceException e) {
      tajoMasterService.removeSession(null, sessionId);
      return false;
    }
  }

  /**
   * Session variables which should be updated upon reconnecting
   */
  private static final SessionVars[] UPDATE_ON_RECONNECT = new SessionVars[] {
    SessionVars.SESSION_ID, SessionVars.SESSION_LAST_ACCESS_TIME, SessionVars.CLIENT_HOST
  };

  ClientProtos.SessionedStringProto getSessionedString(String str) {
    ClientProtos.SessionedStringProto.Builder builder = ClientProtos.SessionedStringProto.newBuilder();
    builder.setSessionId(sessionId);
    if (str != null) {
      builder.setValue(str);
    }
    return builder.build();
  }

}<|MERGE_RESOLUTION|>--- conflicted
+++ resolved
@@ -56,11 +56,10 @@
 
 import static org.apache.tajo.exception.ReturnStateUtil.isError;
 import static org.apache.tajo.exception.ReturnStateUtil.isSuccess;
+import static org.apache.tajo.exception.SQLExceptionUtil.throwIfError;
 import static org.apache.tajo.exception.SQLExceptionUtil.toSQLException;
-import static org.apache.tajo.exception.SQLExceptionUtil.throwIfError;
 import static org.apache.tajo.ipc.ClientProtos.CreateSessionRequest;
 import static org.apache.tajo.ipc.ClientProtos.CreateSessionResponse;
-import static org.apache.tajo.ipc.TajoMasterClientProtocol.TajoMasterClientProtocolService;
 
 public class SessionConnection implements Closeable {
 
@@ -198,11 +197,7 @@
     return response.getValue();
   }
 
-<<<<<<< HEAD
-  public Map<String, String> updateSessionVariables(final Map<String, String> variables) throws ServiceException {
-=======
   public Map<String, String> updateSessionVariables(final Map<String, String> variables) throws SQLException {
->>>>>>> 49367117
     NettyClientBase client = getTajoMasterConnection();
     checkSessionAndGet(client);
 
@@ -231,13 +226,8 @@
 
   public Map<String, String> unsetSessionVariables(final List<String> variables) throws SQLException {
 
-<<<<<<< HEAD
-    TajoMasterClientProtocolService.BlockingInterface tajoMasterService = client.getStub();
-    ClientProtos.UpdateSessionVariableRequest request = ClientProtos.UpdateSessionVariableRequest.newBuilder()
-=======
     final BlockingInterface stub = getTMStub();
     final UpdateSessionVariableRequest request = UpdateSessionVariableRequest.newBuilder()
->>>>>>> 49367117
         .setSessionId(sessionId)
         .addAllUnsetVariables(variables)
         .build();
