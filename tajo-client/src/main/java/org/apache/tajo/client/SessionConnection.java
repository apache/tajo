/**
 * Licensed to the Apache Software Foundation (ASF) under one
 * or more contributor license agreements.  See the NOTICE file
 * distributed with this work for additional information
 * regarding copyright ownership.  The ASF licenses this file
 * to you under the Apache License, Version 2.0 (the
 * "License"); you may not use this file except in compliance
 * with the License.  You may obtain a copy of the License at
 *
 *     http://www.apache.org/licenses/LICENSE-2.0
 *
 * Unless required by applicable law or agreed to in writing, software
 * distributed under the License is distributed on an "AS IS" BASIS,
 * WITHOUT WARRANTIES OR CONDITIONS OF ANY KIND, either express or implied.
 * See the License for the specific language governing permissions and
 * limitations under the License.
 */

package org.apache.tajo.client;

import com.google.protobuf.ServiceException;
import org.apache.commons.logging.Log;
import org.apache.commons.logging.LogFactory;
import org.apache.tajo.SessionVars;
import org.apache.tajo.TajoIdProtos;
import org.apache.tajo.annotation.Nullable;
import org.apache.tajo.auth.UserRoleInfo;
import org.apache.tajo.ipc.ClientProtos;
import org.apache.tajo.ipc.ClientProtos.ResultCode;
import org.apache.tajo.ipc.ClientProtos.SessionUpdateResponse;
import org.apache.tajo.ipc.TajoMasterClientProtocol;
import org.apache.tajo.rpc.NettyClientBase;
import org.apache.tajo.rpc.RpcClientManager;
import org.apache.tajo.rpc.RpcConstants;
import org.apache.tajo.service.ServiceTracker;
import org.apache.tajo.util.KeyValueSet;
import org.apache.tajo.util.ProtoUtil;

import java.io.Closeable;
import java.io.IOException;
import java.net.InetSocketAddress;
import java.util.Collections;
import java.util.HashMap;
import java.util.List;
import java.util.Map;
import java.util.concurrent.TimeUnit;
import java.util.concurrent.atomic.AtomicBoolean;

import static org.apache.tajo.ipc.ClientProtos.CreateSessionRequest;
import static org.apache.tajo.ipc.ClientProtos.CreateSessionResponse;
import static org.apache.tajo.ipc.TajoMasterClientProtocol.TajoMasterClientProtocolService;

public class SessionConnection implements Closeable {

  private final static Log LOG = LogFactory.getLog(SessionConnection.class);

  final RpcClientManager manager;

  private String baseDatabase;

  private final UserRoleInfo userInfo;

  volatile TajoIdProtos.SessionIdProto sessionId;

  private AtomicBoolean closed = new AtomicBoolean(false);

  /** session variable cache */
  private final Map<String, String> sessionVarsCache = new HashMap<String, String>();

  private ServiceTracker serviceTracker;

  private NettyClientBase client;

  private KeyValueSet properties;

  /**
   * Connect to TajoMaster
   *
   * @param tracker TajoMaster address
   * @param baseDatabase The base database name. It is case sensitive. If it is null,
   *                     the 'default' database will be used.
   * @param properties configurations
   * @throws java.io.IOException
   */
  public SessionConnection(ServiceTracker tracker, @Nullable String baseDatabase,
                           KeyValueSet properties) throws IOException {

    this.properties = properties;

    this.manager = RpcClientManager.getInstance();
    this.manager.setRetries(properties.getInt(RpcConstants.RPC_CLIENT_RETRY_MAX, RpcConstants.DEFAULT_RPC_RETRIES));
    this.userInfo = UserRoleInfo.getCurrentUser();
    this.baseDatabase = baseDatabase != null ? baseDatabase : null;

    this.serviceTracker = tracker;
    try {
      this.client = getTajoMasterConnection();
    } catch (ServiceException e) {
      throw new IOException(e);
    }
  }

  public Map<String, String> getClientSideSessionVars() {
    return Collections.unmodifiableMap(sessionVarsCache);
  }

  public synchronized NettyClientBase getTajoMasterConnection() throws ServiceException {
    if (client != null && client.isConnected()) return client;
    else {
      try {
        RpcClientManager.cleanup(client);
        // Client do not closed on idle state for support high available
        this.client = manager.newClient(getTajoMasterAddr(), TajoMasterClientProtocol.class, false,
            manager.getRetries(), 0, TimeUnit.SECONDS, false);
      } catch (Exception e) {
        throw new ServiceException(e);
      }
      return client;
    }
  }

  protected KeyValueSet getProperties() {
    return properties;
  }

  @SuppressWarnings("unused")
  public void setSessionId(TajoIdProtos.SessionIdProto sessionId) {
    this.sessionId = sessionId;
  }

  public TajoIdProtos.SessionIdProto getSessionId() {
    return sessionId;
  }

  public String getBaseDatabase() {
    return baseDatabase;
  }

  public boolean isConnected() {
    if (!closed.get()) {
      try {
        return getTajoMasterConnection().isConnected();
      } catch (Throwable e) {
        return false;
      }
    }
    return false;
  }

  public UserRoleInfo getUserInfo() {
    return userInfo;
  }

  public String getCurrentDatabase() throws ServiceException {
    NettyClientBase client = getTajoMasterConnection();
    checkSessionAndGet(client);

    TajoMasterClientProtocolService.BlockingInterface tajoMasterService = client.getStub();
    return tajoMasterService.getCurrentDatabase(null, sessionId).getValue();
  }

  public Map<String, String> updateSessionVariables(final Map<String, String> variables) throws ServiceException {
<<<<<<< HEAD
    return new ServerCallable<Map<String, String>>(manager, getTajoMasterAddr(),
        TajoMasterClientProtocol.class, false) {

      public Map<String, String> call(NettyClientBase client) throws ServiceException {
        checkSessionAndGet(client);

        TajoMasterClientProtocolService.BlockingInterface tajoMasterService = client.getStub();
        KeyValueSet keyValueSet = new KeyValueSet();
        keyValueSet.putAll(variables);
        ClientProtos.UpdateSessionVariableRequest request = ClientProtos.UpdateSessionVariableRequest.newBuilder()
            .setSessionId(sessionId)
            .setSessionVars(keyValueSet.getProto()).build();

        SessionUpdateResponse response = tajoMasterService.updateSessionVariables(null, request);

        if (response.getResult().getResultCode() == ResultCode.OK) {
          updateSessionVarsCache(ProtoUtil.convertToMap(response.getSessionVars()));
          return Collections.unmodifiableMap(sessionVarsCache);
        } else {
          throw new ServiceException(response.getResult().getErrorMessage());
        }
      }
    }.withRetries();
  }
=======
    NettyClientBase client = getTajoMasterConnection();
    checkSessionAndGet(client);
>>>>>>> 9b3824b5

    TajoMasterClientProtocolService.BlockingInterface tajoMasterService = client.getStub();
    KeyValueSet keyValueSet = new KeyValueSet();
    keyValueSet.putAll(variables);
    ClientProtos.UpdateSessionVariableRequest request = ClientProtos.UpdateSessionVariableRequest.newBuilder()
        .setSessionId(sessionId)
        .setSessionVars(keyValueSet.getProto()).build();

    SessionUpdateResponse response = tajoMasterService.updateSessionVariables(null, request);

    if (response.getResultCode() == ResultCode.OK) {
      updateSessionVarsCache(ProtoUtil.convertToMap(response.getSessionVars()));
      return Collections.unmodifiableMap(sessionVarsCache);
    } else {
      throw new ServiceException(response.getMessage());
    }
  }

  public Map<String, String> unsetSessionVariables(final List<String> variables) throws ServiceException {
    NettyClientBase client = getTajoMasterConnection();
    checkSessionAndGet(client);

<<<<<<< HEAD
        if (response.getResult().getResultCode() == ResultCode.OK) {
          updateSessionVarsCache(ProtoUtil.convertToMap(response.getSessionVars()));
          return Collections.unmodifiableMap(sessionVarsCache);
        } else {
          throw new ServiceException(response.getResult().getErrorMessage());
        }
      }
    }.withRetries();
=======
    TajoMasterClientProtocolService.BlockingInterface tajoMasterService = client.getStub();
    ClientProtos.UpdateSessionVariableRequest request = ClientProtos.UpdateSessionVariableRequest.newBuilder()
        .setSessionId(sessionId)
        .addAllUnsetVariables(variables).build();

    SessionUpdateResponse response = tajoMasterService.updateSessionVariables(null, request);

    if (response.getResultCode() == ResultCode.OK) {
      updateSessionVarsCache(ProtoUtil.convertToMap(response.getSessionVars()));
      return Collections.unmodifiableMap(sessionVarsCache);
    } else {
      throw new ServiceException(response.getMessage());
    }
>>>>>>> 9b3824b5
  }

  void updateSessionVarsCache(Map<String, String> variables) {
    synchronized (sessionVarsCache) {
      this.sessionVarsCache.clear();
      this.sessionVarsCache.putAll(variables);
    }
  }

  public String getSessionVariable(final String varname) throws ServiceException {
    synchronized (sessionVarsCache) {
      // If a desired variable is client side one and exists in the cache, immediately return the variable.
      if (sessionVarsCache.containsKey(varname)) {
        return sessionVarsCache.get(varname);
      }
    }

    NettyClientBase client = getTajoMasterConnection();
    checkSessionAndGet(client);

    TajoMasterClientProtocolService.BlockingInterface tajoMasterService = client.getStub();
    return tajoMasterService.getSessionVariable(null, convertSessionedString(varname)).getValue();
  }

  public Boolean existSessionVariable(final String varname) throws ServiceException {
    NettyClientBase client = getTajoMasterConnection();
    checkSessionAndGet(client);

    TajoMasterClientProtocolService.BlockingInterface tajoMasterService = client.getStub();
    return tajoMasterService.existSessionVariable(null, convertSessionedString(varname)).getValue();
  }

  public Map<String, String> getCachedAllSessionVariables() {
    synchronized (sessionVarsCache) {
      return Collections.unmodifiableMap(sessionVarsCache);
    }
  }

  public Map<String, String> getAllSessionVariables() throws ServiceException {
    NettyClientBase client = getTajoMasterConnection();
    checkSessionAndGet(client);

    TajoMasterClientProtocolService.BlockingInterface tajoMasterService = client.getStub();
    return ProtoUtil.convertToMap(tajoMasterService.getAllSessionVariables(null, sessionId));
  }

  public Boolean selectDatabase(final String databaseName) throws ServiceException {
    NettyClientBase client = getTajoMasterConnection();
    checkSessionAndGet(client);

    TajoMasterClientProtocolService.BlockingInterface tajoMasterService = client.getStub();
    boolean selected = tajoMasterService.selectDatabase(null, convertSessionedString(databaseName)).getValue();

    if (selected) {
      this.baseDatabase = databaseName;
    }
    return selected;
  }

  @Override
  public void close() {
    if (closed.getAndSet(true)) {
      return;
    }

    // remove session
    NettyClientBase client = null;
    try {
      client = getTajoMasterConnection();
      TajoMasterClientProtocolService.BlockingInterface tajoMaster = client.getStub();
      tajoMaster.removeSession(null, sessionId);
    } catch (Throwable e) {
      // ignore
    } finally {
      RpcClientManager.cleanup(client);
    }
  }

  protected InetSocketAddress getTajoMasterAddr() {
    return serviceTracker.getClientServiceAddress();
  }

  protected void checkSessionAndGet(NettyClientBase client) throws ServiceException {

    if (sessionId == null) {

      TajoMasterClientProtocolService.BlockingInterface tajoMasterService = client.getStub();
      CreateSessionRequest.Builder builder = CreateSessionRequest.newBuilder();
      builder.setUsername(userInfo.getUserName()).build();

      if (baseDatabase != null) {
        builder.setBaseDatabaseName(baseDatabase);
      }

      CreateSessionResponse response = tajoMasterService.createSession(null, builder.build());

      if (response.getResult().getResultCode() == ResultCode.OK) {

        sessionId = response.getSessionId();
        updateSessionVarsCache(ProtoUtil.convertToMap(response.getSessionVars()));
        if (LOG.isDebugEnabled()) {
          LOG.debug(String.format("Got session %s as a user '%s'.", sessionId.getId(), userInfo.getUserName()));
        }

      } else {
        throw new InvalidClientSessionException(response.getResult().getErrorMessage());
      }
    }
  }

  public boolean reconnect() throws Exception {
    CreateSessionRequest.Builder builder = CreateSessionRequest.newBuilder();
    builder.setUsername(userInfo.getUserName()).build();
    if (baseDatabase != null) {
      builder.setBaseDatabaseName(baseDatabase);
    }

    NettyClientBase client = getTajoMasterConnection();

<<<<<<< HEAD
        // create new session
        TajoMasterClientProtocolService.BlockingInterface tajoMasterService = client.getStub();
        CreateSessionResponse response = tajoMasterService.createSession(null, builder.build());
        if (response.getResult().getResultCode() != ResultCode.OK) {
          return false;
        }
=======
    // create new session
    TajoMasterClientProtocolService.BlockingInterface tajoMasterService = client.getStub();
    CreateSessionResponse response = tajoMasterService.createSession(null, builder.build());
    if (response.getResultCode() != ResultCode.OK) {
      return false;
    }
>>>>>>> 9b3824b5

    // Invalidate some session variables in client cache
    sessionId = response.getSessionId();
    Map<String, String> sessionVars = ProtoUtil.convertToMap(response.getSessionVars());
    synchronized (sessionVarsCache) {
      for (SessionVars var : UPDATE_ON_RECONNECT) {
        String value = sessionVars.get(var.keyname());
        if (value != null) {
          sessionVarsCache.put(var.keyname(), value);
        }
      }
    }

<<<<<<< HEAD
        // Update the session variables in server side
        try {
          KeyValueSet keyValueSet = new KeyValueSet();
          keyValueSet.putAll(sessionVarsCache);
          ClientProtos.UpdateSessionVariableRequest request = ClientProtos.UpdateSessionVariableRequest.newBuilder()
              .setSessionId(sessionId)
              .setSessionVars(keyValueSet.getProto()).build();

          if (tajoMasterService.updateSessionVariables(null, request).getResult().getResultCode() != ResultCode.OK) {
            tajoMasterService.removeSession(null, sessionId);
            return false;
          }
          LOG.info(String.format("Reconnected to session %s as a user '%s'.", sessionId.getId(), userInfo.getUserName()));
          return true;
        } catch (ServiceException e) {
          tajoMasterService.removeSession(null, sessionId);
          return false;
        }
=======
    // Update the session variables in server side
    try {
      KeyValueSet keyValueSet = new KeyValueSet();
      keyValueSet.putAll(sessionVarsCache);
      ClientProtos.UpdateSessionVariableRequest request = ClientProtos.UpdateSessionVariableRequest.newBuilder()
          .setSessionId(sessionId)
          .setSessionVars(keyValueSet.getProto()).build();

      if (tajoMasterService.updateSessionVariables(null, request).getResultCode() != ResultCode.OK) {
        tajoMasterService.removeSession(null, sessionId);
        return false;
>>>>>>> 9b3824b5
      }
      LOG.info(String.format("Reconnected to session %s as a user '%s'.", sessionId.getId(), userInfo.getUserName()));
      return true;
    } catch (ServiceException e) {
      tajoMasterService.removeSession(null, sessionId);
      return false;
    }
  }

  /**
   * Session variables which should be updated upon reconnecting
   */
  private static final SessionVars[] UPDATE_ON_RECONNECT = new SessionVars[] {
    SessionVars.SESSION_ID, SessionVars.SESSION_LAST_ACCESS_TIME, SessionVars.CLIENT_HOST
  };

  ClientProtos.SessionedStringProto convertSessionedString(String str) {
    ClientProtos.SessionedStringProto.Builder builder = ClientProtos.SessionedStringProto.newBuilder();
    builder.setSessionId(sessionId);
    builder.setValue(str);
    return builder.build();
  }

}<|MERGE_RESOLUTION|>--- conflicted
+++ resolved
@@ -160,35 +160,35 @@
   }
 
   public Map<String, String> updateSessionVariables(final Map<String, String> variables) throws ServiceException {
-<<<<<<< HEAD
-    return new ServerCallable<Map<String, String>>(manager, getTajoMasterAddr(),
-        TajoMasterClientProtocol.class, false) {
-
-      public Map<String, String> call(NettyClientBase client) throws ServiceException {
-        checkSessionAndGet(client);
-
-        TajoMasterClientProtocolService.BlockingInterface tajoMasterService = client.getStub();
-        KeyValueSet keyValueSet = new KeyValueSet();
-        keyValueSet.putAll(variables);
-        ClientProtos.UpdateSessionVariableRequest request = ClientProtos.UpdateSessionVariableRequest.newBuilder()
-            .setSessionId(sessionId)
-            .setSessionVars(keyValueSet.getProto()).build();
-
-        SessionUpdateResponse response = tajoMasterService.updateSessionVariables(null, request);
-
-        if (response.getResult().getResultCode() == ResultCode.OK) {
-          updateSessionVarsCache(ProtoUtil.convertToMap(response.getSessionVars()));
-          return Collections.unmodifiableMap(sessionVarsCache);
-        } else {
-          throw new ServiceException(response.getResult().getErrorMessage());
-        }
-      }
-    }.withRetries();
-  }
-=======
-    NettyClientBase client = getTajoMasterConnection();
-    checkSessionAndGet(client);
->>>>>>> 9b3824b5
+//<<<<<<< HEAD
+//    return new ServerCallable<Map<String, String>>(manager, getTajoMasterAddr(),
+//        TajoMasterClientProtocol.class, false) {
+//
+//      public Map<String, String> call(NettyClientBase client) throws ServiceException {
+//        checkSessionAndGet(client);
+//
+//        TajoMasterClientProtocolService.BlockingInterface tajoMasterService = client.getStub();
+//        KeyValueSet keyValueSet = new KeyValueSet();
+//        keyValueSet.putAll(variables);
+//        ClientProtos.UpdateSessionVariableRequest request = ClientProtos.UpdateSessionVariableRequest.newBuilder()
+//            .setSessionId(sessionId)
+//            .setSessionVars(keyValueSet.getProto()).build();
+//
+//        SessionUpdateResponse response = tajoMasterService.updateSessionVariables(null, request);
+//
+//        if (response.getResult().getResultCode() == ResultCode.OK) {
+//          updateSessionVarsCache(ProtoUtil.convertToMap(response.getSessionVars()));
+//          return Collections.unmodifiableMap(sessionVarsCache);
+//        } else {
+//          throw new ServiceException(response.getResult().getErrorMessage());
+//        }
+//      }
+//    }.withRetries();
+//  }
+//=======
+    NettyClientBase client = getTajoMasterConnection();
+    checkSessionAndGet(client);
+//>>>>>>> 9b3824b5f0c64af42bfcf0a6bb8d3555c22c5746
 
     TajoMasterClientProtocolService.BlockingInterface tajoMasterService = client.getStub();
     KeyValueSet keyValueSet = new KeyValueSet();
@@ -199,11 +199,11 @@
 
     SessionUpdateResponse response = tajoMasterService.updateSessionVariables(null, request);
 
-    if (response.getResultCode() == ResultCode.OK) {
+    if (response.getResult().getResultCode() == ResultCode.OK) {
       updateSessionVarsCache(ProtoUtil.convertToMap(response.getSessionVars()));
       return Collections.unmodifiableMap(sessionVarsCache);
     } else {
-      throw new ServiceException(response.getMessage());
+      throw new ServiceException(response.getResult().getErrorMessage());
     }
   }
 
@@ -211,16 +211,16 @@
     NettyClientBase client = getTajoMasterConnection();
     checkSessionAndGet(client);
 
-<<<<<<< HEAD
-        if (response.getResult().getResultCode() == ResultCode.OK) {
-          updateSessionVarsCache(ProtoUtil.convertToMap(response.getSessionVars()));
-          return Collections.unmodifiableMap(sessionVarsCache);
-        } else {
-          throw new ServiceException(response.getResult().getErrorMessage());
-        }
-      }
-    }.withRetries();
-=======
+//<<<<<<< HEAD
+//        if (response.getResult().getResultCode() == ResultCode.OK) {
+//          updateSessionVarsCache(ProtoUtil.convertToMap(response.getSessionVars()));
+//          return Collections.unmodifiableMap(sessionVarsCache);
+//        } else {
+//          throw new ServiceException(response.getResult().getErrorMessage());
+//        }
+//      }
+//    }.withRetries();
+//=======
     TajoMasterClientProtocolService.BlockingInterface tajoMasterService = client.getStub();
     ClientProtos.UpdateSessionVariableRequest request = ClientProtos.UpdateSessionVariableRequest.newBuilder()
         .setSessionId(sessionId)
@@ -228,13 +228,13 @@
 
     SessionUpdateResponse response = tajoMasterService.updateSessionVariables(null, request);
 
-    if (response.getResultCode() == ResultCode.OK) {
+    if (response.getResult().getResultCode() == ResultCode.OK) {
       updateSessionVarsCache(ProtoUtil.convertToMap(response.getSessionVars()));
       return Collections.unmodifiableMap(sessionVarsCache);
     } else {
-      throw new ServiceException(response.getMessage());
-    }
->>>>>>> 9b3824b5
+      throw new ServiceException(response.getResult().getErrorMessage());
+    }
+//>>>>>>> 9b3824b5f0c64af42bfcf0a6bb8d3555c22c5746
   }
 
   void updateSessionVarsCache(Map<String, String> variables) {
@@ -354,21 +354,21 @@
 
     NettyClientBase client = getTajoMasterConnection();
 
-<<<<<<< HEAD
-        // create new session
-        TajoMasterClientProtocolService.BlockingInterface tajoMasterService = client.getStub();
-        CreateSessionResponse response = tajoMasterService.createSession(null, builder.build());
-        if (response.getResult().getResultCode() != ResultCode.OK) {
-          return false;
-        }
-=======
+//<<<<<<< HEAD
+//        // create new session
+//        TajoMasterClientProtocolService.BlockingInterface tajoMasterService = client.getStub();
+//        CreateSessionResponse response = tajoMasterService.createSession(null, builder.build());
+//        if (response.getResult().getResultCode() != ResultCode.OK) {
+//          return false;
+//        }
+//=======
     // create new session
     TajoMasterClientProtocolService.BlockingInterface tajoMasterService = client.getStub();
     CreateSessionResponse response = tajoMasterService.createSession(null, builder.build());
-    if (response.getResultCode() != ResultCode.OK) {
+    if (response.getResult().getResultCode() != ResultCode.OK) {
       return false;
     }
->>>>>>> 9b3824b5
+//>>>>>>> 9b3824b5f0c64af42bfcf0a6bb8d3555c22c5746
 
     // Invalidate some session variables in client cache
     sessionId = response.getSessionId();
@@ -382,26 +382,26 @@
       }
     }
 
-<<<<<<< HEAD
-        // Update the session variables in server side
-        try {
-          KeyValueSet keyValueSet = new KeyValueSet();
-          keyValueSet.putAll(sessionVarsCache);
-          ClientProtos.UpdateSessionVariableRequest request = ClientProtos.UpdateSessionVariableRequest.newBuilder()
-              .setSessionId(sessionId)
-              .setSessionVars(keyValueSet.getProto()).build();
-
-          if (tajoMasterService.updateSessionVariables(null, request).getResult().getResultCode() != ResultCode.OK) {
-            tajoMasterService.removeSession(null, sessionId);
-            return false;
-          }
-          LOG.info(String.format("Reconnected to session %s as a user '%s'.", sessionId.getId(), userInfo.getUserName()));
-          return true;
-        } catch (ServiceException e) {
-          tajoMasterService.removeSession(null, sessionId);
-          return false;
-        }
-=======
+//<<<<<<< HEAD
+//        // Update the session variables in server side
+//        try {
+//          KeyValueSet keyValueSet = new KeyValueSet();
+//          keyValueSet.putAll(sessionVarsCache);
+//          ClientProtos.UpdateSessionVariableRequest request = ClientProtos.UpdateSessionVariableRequest.newBuilder()
+//              .setSessionId(sessionId)
+//              .setSessionVars(keyValueSet.getProto()).build();
+//
+//          if (tajoMasterService.updateSessionVariables(null, request).getResult().getResultCode() != ResultCode.OK) {
+//            tajoMasterService.removeSession(null, sessionId);
+//            return false;
+//          }
+//          LOG.info(String.format("Reconnected to session %s as a user '%s'.", sessionId.getId(), userInfo.getUserName()));
+//          return true;
+//        } catch (ServiceException e) {
+//          tajoMasterService.removeSession(null, sessionId);
+//          return false;
+//        }
+//=======
     // Update the session variables in server side
     try {
       KeyValueSet keyValueSet = new KeyValueSet();
@@ -410,10 +410,10 @@
           .setSessionId(sessionId)
           .setSessionVars(keyValueSet.getProto()).build();
 
-      if (tajoMasterService.updateSessionVariables(null, request).getResultCode() != ResultCode.OK) {
+      if (tajoMasterService.updateSessionVariables(null, request).getResult().getResultCode() != ResultCode.OK) {
         tajoMasterService.removeSession(null, sessionId);
         return false;
->>>>>>> 9b3824b5
+//>>>>>>> 9b3824b5f0c64af42bfcf0a6bb8d3555c22c5746
       }
       LOG.info(String.format("Reconnected to session %s as a user '%s'.", sessionId.getId(), userInfo.getUserName()));
       return true;
