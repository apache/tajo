/**
 * Licensed to the Apache Software Foundation (ASF) under one
 * or more contributor license agreements.  See the NOTICE file
 * distributed with this work for additional information
 * regarding copyright ownership.  The ASF licenses this file
 * to you under the Apache License, Version 2.0 (the
 * "License"); you may not use this file except in compliance
 * with the License.  You may obtain a copy of the License at
 *
 *     http://www.apache.org/licenses/LICENSE-2.0
 *
 * Unless required by applicable law or agreed to in writing, software
 * distributed under the License is distributed on an "AS IS" BASIS,
 * WITHOUT WARRANTIES OR CONDITIONS OF ANY KIND, either express or implied.
 * See the License for the specific language governing permissions and
 * limitations under the License.
 */

package org.apache.tajo.storage;

import org.apache.tajo.catalog.Column;
import org.apache.tajo.catalog.Schema;
import org.apache.tajo.common.TajoDataTypes;
import org.apache.tajo.datum.DatumFactory;
import org.apache.tajo.datum.IntervalDatum;
import org.apache.tajo.exception.UnknownDataTypeException;
import org.apache.tajo.exception.UnsupportedException;
import org.apache.tajo.exception.ValueTooLongForTypeCharactersException;
import org.apache.tajo.util.BitArray;

import java.nio.ByteBuffer;

/**
 * It is a copy from tajo-storage-common module.
 */
public class RowStoreUtil {
  public static int[] getTargetIds(Schema inSchema, Schema outSchema) {
    int[] targetIds = new int[outSchema.size()];
    int i = 0;
    for (Column target : outSchema.getRootColumns()) {
      targetIds[i] = inSchema.getColumnId(target.getQualifiedName());
      i++;
    }

    return targetIds;
  }

  public static RowStoreEncoder createEncoder(Schema schema) {
    return new RowStoreEncoder(schema);
  }

  public static RowStoreDecoder createDecoder(Schema schema) {
    return new RowStoreDecoder(schema);
  }

  public static class RowStoreDecoder {

    private Schema schema;
    private BitArray nullFlags;
    private int headerSize;

    private RowStoreDecoder(Schema schema) {
      this.schema = schema;
      nullFlags = new BitArray(schema.size());
      headerSize = nullFlags.bytesLength();
    }


    public Tuple toTuple(byte [] bytes) {
      nullFlags.clear();
      ByteBuffer bb = ByteBuffer.wrap(bytes);
      VTuple tuple = new VTuple(schema.size());
      Column col;
      TajoDataTypes.DataType type;

      bb.limit(headerSize);
      nullFlags.fromByteBuffer(bb);
      bb.limit(bytes.length);

      for (int i =0; i < schema.size(); i++) {
        if (nullFlags.get(i)) {
          tuple.put(i, DatumFactory.createNullDatum());
          continue;
        }

        col = schema.getColumn(i);
        type = col.getDataType();
        switch (type.getType()) {
          case BOOLEAN: tuple.put(i, DatumFactory.createBool(bb.get())); break;
          case BIT:
            byte b = bb.get();
            tuple.put(i, DatumFactory.createBit(b));
            break;

          case CHAR:
            byte [] _str = new byte[type.getLength()];
            bb.get(_str);
            tuple.put(i, DatumFactory.createChar(_str));
            break;

          case INT2:
            short s = bb.getShort();
            tuple.put(i, DatumFactory.createInt2(s));
            break;

          case INT4:
          case DATE:
            int i_ = bb.getInt();
            tuple.put(i, DatumFactory.createFromInt4(type, i_));
            break;

          case INT8:
          case TIME:
          case TIMESTAMP:
            long l = bb.getLong();
            tuple.put(i, DatumFactory.createFromInt8(type, l));
            break;

        case INTERVAL:
            int month  = bb.getInt();
            long milliseconds  = bb.getLong();
            tuple.put(i, new IntervalDatum(month, milliseconds));
            break;

          case FLOAT4:
            float f = bb.getFloat();
            tuple.put(i, DatumFactory.createFloat4(f));
            break;

          case FLOAT8:
            double d = bb.getDouble();
            tuple.put(i, DatumFactory.createFloat8(d));
            break;

          case TEXT:
            byte [] _string = new byte[bb.getInt()];
            bb.get(_string);
            tuple.put(i, DatumFactory.createText(_string));
            break;

          case BLOB:
            byte [] _bytes = new byte[bb.getInt()];
            bb.get(_bytes);
            tuple.put(i, DatumFactory.createBlob(_bytes));
            break;

          case INET4:
            byte [] _ipv4 = new byte[4];
            bb.get(_ipv4);
            tuple.put(i, DatumFactory.createInet4(_ipv4));
            break;
          case INET6:
            // TODO - to be implemented
            throw new UnsupportedException(type.getType().name());
          default:
            throw new RuntimeException(new UnknownDataTypeException(type.getType().name()));
        }
      }
      return tuple;
    }

    public Schema getSchema() {
      return schema;
    }
  }

  public static class RowStoreEncoder {
    private Schema schema;
    private BitArray nullFlags;
    private int headerSize;

    private RowStoreEncoder(Schema schema) {
      this.schema = schema;
      nullFlags = new BitArray(schema.size());
      headerSize = nullFlags.bytesLength();
    }
    public byte [] toBytes(Tuple tuple) {
      nullFlags.clear();
      int size = estimateTupleDataSize(tuple);
      ByteBuffer bb = ByteBuffer.allocate(size + headerSize);
      bb.position(headerSize);
      Column col;
      for (int i = 0; i < schema.size(); i++) {
        if (tuple.isBlankOrNull(i)) {
          nullFlags.set(i);
          continue;
        }

        col = schema.getColumn(i);
        switch (col.getDataType().getType()) {
          case NULL_TYPE: nullFlags.set(i); break;
<<<<<<< HEAD
          case BOOLEAN: bb.put(tuple.getByte(i)); break;
          case BIT: bb.put(tuple.getByte(i)); break;
          case CHAR: bb.put(tuple.getByte(i)); break;
          case INT2: bb.putShort(tuple.getInt2(i)); break;
          case INT4: bb.putInt(tuple.getInt4(i)); break;
          case INT8: bb.putLong(tuple.getInt8(i)); break;
          case FLOAT4: bb.putFloat(tuple.getFloat4(i)); break;
          case FLOAT8: bb.putDouble(tuple.getFloat8(i)); break;
=======
          case BOOLEAN: bb.put(tuple.get(i).asByte()); break;
          case BIT: bb.put(tuple.get(i).asByte()); break;
          case CHAR:
            int charSize = col.getDataType().getLength();
            byte [] _char = new byte[charSize];
            byte [] src = tuple.get(i).asByteArray();
            if (charSize < src.length) {
              throw new ValueTooLongForTypeCharactersException(charSize);
            }

            System.arraycopy(src, 0, _char, 0, src.length);
            bb.put(_char);
            break;
          case INT2: bb.putShort(tuple.get(i).asInt2()); break;
          case INT4: bb.putInt(tuple.get(i).asInt4()); break;
          case INT8: bb.putLong(tuple.get(i).asInt8()); break;
          case FLOAT4: bb.putFloat(tuple.get(i).asFloat4()); break;
          case FLOAT8: bb.putDouble(tuple.get(i).asFloat8()); break;
>>>>>>> 03294e14
          case TEXT:
            byte [] _string = tuple.getBytes(i);
            bb.putInt(_string.length);
            bb.put(_string);
            break;
          case DATE: bb.putInt(tuple.getInt4(i)); break;
          case TIME:
          case TIMESTAMP:
            bb.putLong(tuple.getInt8(i));
            break;
          case INTERVAL:
            IntervalDatum interval = (IntervalDatum) tuple.getInterval(i);
            bb.putInt(interval.getMonths());
            bb.putLong(interval.getMilliSeconds());
            break;
          case BLOB:
            byte [] bytes = tuple.getBytes(i);
            bb.putInt(bytes.length);
            bb.put(bytes);
            break;
          case INET4:
            byte [] ipBytes = tuple.getBytes(i);
            bb.put(ipBytes);
            break;
          case INET6: bb.put(tuple.getBytes(i)); break;
          default:
            throw new RuntimeException(new UnknownDataTypeException(col.getDataType().getType().name()));
        }
      }

      byte[] flags = nullFlags.toArray();
      int finalPosition = bb.position();
      bb.position(0);
      bb.put(flags);

      bb.position(finalPosition);
      bb.flip();
      byte [] buf = new byte [bb.limit()];
      bb.get(buf);
      return buf;
    }

    // Note that, NULL values are treated separately
    private int estimateTupleDataSize(Tuple tuple) {
      int size = 0;
      Column col;

      for (int i = 0; i < schema.size(); i++) {
        if (tuple.isBlankOrNull(i)) {
          continue;
        }

        col = schema.getColumn(i);
        switch (col.getDataType().getType()) {
          case BOOLEAN:
          case BIT:
            size += 1;
            break;
          case CHAR:
            size += col.getDataType().getLength();
            break;
          case INT2: size += 2; break;
          case DATE:
          case INT4:
          case FLOAT4: size += 4; break;
          case TIME:
          case TIMESTAMP:
          case INT8:
          case FLOAT8: size += 8; break;
          case INTERVAL: size += 12; break;
          case TEXT:
          case BLOB: size += (4 + tuple.getBytes(i).length); break;
          case INET4:
          case INET6: size += tuple.getBytes(i).length; break;
          default:
            throw new RuntimeException(new UnknownDataTypeException(col.getDataType().getType().name()));
        }
      }

      size += 100; // optimistic reservation

      return size;
    }

    public Schema getSchema() {
      return schema;
    }
  }
}<|MERGE_RESOLUTION|>--- conflicted
+++ resolved
@@ -189,22 +189,17 @@
         col = schema.getColumn(i);
         switch (col.getDataType().getType()) {
           case NULL_TYPE: nullFlags.set(i); break;
-<<<<<<< HEAD
           case BOOLEAN: bb.put(tuple.getByte(i)); break;
           case BIT: bb.put(tuple.getByte(i)); break;
-          case CHAR: bb.put(tuple.getByte(i)); break;
           case INT2: bb.putShort(tuple.getInt2(i)); break;
           case INT4: bb.putInt(tuple.getInt4(i)); break;
           case INT8: bb.putLong(tuple.getInt8(i)); break;
           case FLOAT4: bb.putFloat(tuple.getFloat4(i)); break;
           case FLOAT8: bb.putDouble(tuple.getFloat8(i)); break;
-=======
-          case BOOLEAN: bb.put(tuple.get(i).asByte()); break;
-          case BIT: bb.put(tuple.get(i).asByte()); break;
           case CHAR:
             int charSize = col.getDataType().getLength();
             byte [] _char = new byte[charSize];
-            byte [] src = tuple.get(i).asByteArray();
+            byte [] src = tuple.getBytes(i);
             if (charSize < src.length) {
               throw new ValueTooLongForTypeCharactersException(charSize);
             }
@@ -212,12 +207,6 @@
             System.arraycopy(src, 0, _char, 0, src.length);
             bb.put(_char);
             break;
-          case INT2: bb.putShort(tuple.get(i).asInt2()); break;
-          case INT4: bb.putInt(tuple.get(i).asInt4()); break;
-          case INT8: bb.putLong(tuple.get(i).asInt8()); break;
-          case FLOAT4: bb.putFloat(tuple.get(i).asFloat4()); break;
-          case FLOAT8: bb.putDouble(tuple.get(i).asFloat8()); break;
->>>>>>> 03294e14
           case TEXT:
             byte [] _string = tuple.getBytes(i);
             bb.putInt(_string.length);
