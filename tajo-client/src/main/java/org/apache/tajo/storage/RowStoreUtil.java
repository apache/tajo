/**
 * Licensed to the Apache Software Foundation (ASF) under one
 * or more contributor license agreements.  See the NOTICE file
 * distributed with this work for additional information
 * regarding copyright ownership.  The ASF licenses this file
 * to you under the Apache License, Version 2.0 (the
 * "License"); you may not use this file except in compliance
 * with the License.  You may obtain a copy of the License at
 *
 *     http://www.apache.org/licenses/LICENSE-2.0
 *
 * Unless required by applicable law or agreed to in writing, software
 * distributed under the License is distributed on an "AS IS" BASIS,
 * WITHOUT WARRANTIES OR CONDITIONS OF ANY KIND, either express or implied.
 * See the License for the specific language governing permissions and
 * limitations under the License.
 */

package org.apache.tajo.storage;

import org.apache.tajo.catalog.Column;
import org.apache.tajo.catalog.Schema;
import org.apache.tajo.common.TajoDataTypes;
import org.apache.tajo.datum.DatumFactory;
import org.apache.tajo.datum.IntervalDatum;
<<<<<<< HEAD
import org.apache.tajo.exception.UnknownDataTypeException;
=======
import org.apache.tajo.exception.TajoRuntimeException;
>>>>>>> 848a8c3d
import org.apache.tajo.exception.UnsupportedException;
import org.apache.tajo.exception.ValueTooLongForTypeCharactersException;
import org.apache.tajo.util.BitArray;

import java.nio.ByteBuffer;

public class RowStoreUtil {
  public static int[] getTargetIds(Schema inSchema, Schema outSchema) {
    int[] targetIds = new int[outSchema.size()];
    int i = 0;
    for (Column target : outSchema.getRootColumns()) {
      targetIds[i] = inSchema.getColumnId(target.getQualifiedName());
      i++;
    }

    return targetIds;
  }

  public static Tuple project(Tuple in, Tuple out, int[] targetIds) {
    for (int idx = 0; idx < targetIds.length; idx++) {
      out.put(idx, in.asDatum(targetIds[idx]));
    }
    return out;
  }

  public static RowStoreEncoder createEncoder(Schema schema) {
    return new RowStoreEncoder(schema);
  }

  public static RowStoreDecoder createDecoder(Schema schema) {
    return new RowStoreDecoder(schema);
  }

  public static class RowStoreDecoder {

    private Schema schema;
    private BitArray nullFlags;
    private int headerSize;

    private RowStoreDecoder(Schema schema) {
      this.schema = schema;
      nullFlags = new BitArray(schema.size());
      headerSize = nullFlags.bytesLength();
    }


    public Tuple toTuple(byte [] bytes) {
      nullFlags.clear();
      ByteBuffer bb = ByteBuffer.wrap(bytes);
      Tuple tuple = new VTuple(schema.size());
      Column col;
      TajoDataTypes.DataType type;

      bb.limit(headerSize);
      nullFlags.fromByteBuffer(bb);
      bb.limit(bytes.length);

      for (int i =0; i < schema.size(); i++) {
        if (nullFlags.get(i)) {
          tuple.put(i, DatumFactory.createNullDatum());
          continue;
        }

        col = schema.getColumn(i);
        type = col.getDataType();
        switch (type.getType()) {
<<<<<<< HEAD
        case BOOLEAN:
          tuple.put(i, DatumFactory.createBool(bb.get()));
          break;
        case BIT:
          byte b = bb.get();
          tuple.put(i, DatumFactory.createBit(b));
          break;

        case CHAR:
          byte[] _str = new byte[type.getLength()];
          bb.get(_str);
          tuple.put(i, DatumFactory.createChar(_str));
          break;

        case INT2:
          short s = bb.getShort();
          tuple.put(i, DatumFactory.createInt2(s));
          break;

        case INT4:
        case DATE:
          int i_ = bb.getInt();
          tuple.put(i, DatumFactory.createFromInt4(type, i_));
          break;

        case INT8:
        case TIME:
        case TIMESTAMP:
          long l = bb.getLong();
          tuple.put(i, DatumFactory.createFromInt8(type, l));
          break;

        case INTERVAL:
          int month = bb.getInt();
          long milliseconds = bb.getLong();
          tuple.put(i, new IntervalDatum(month, milliseconds));
          break;

        case FLOAT4:
          float f = bb.getFloat();
          tuple.put(i, DatumFactory.createFloat4(f));
          break;

        case FLOAT8:
          double d = bb.getDouble();
          tuple.put(i, DatumFactory.createFloat8(d));
          break;

        case TEXT:
          byte[] _string = new byte[bb.getInt()];
          bb.get(_string);
          tuple.put(i, DatumFactory.createText(_string));
          break;

        case BLOB:
          byte[] _bytes = new byte[bb.getInt()];
          bb.get(_bytes);
          tuple.put(i, DatumFactory.createBlob(_bytes));
          break;

        case INET4:
          byte[] _ipv4 = new byte[4];
          bb.get(_ipv4);
          tuple.put(i, DatumFactory.createInet4(_ipv4));
          break;
        case INET6:
          // TODO - to be implemented
          throw new UnsupportedException(type.getType().name());
        default:
          throw new RuntimeException(new UnknownDataTypeException(type.getType().name()));
=======
          case BOOLEAN: tuple.put(i, DatumFactory.createBool(bb.get())); break;
          case BIT:
            byte b = bb.get();
            tuple.put(i, DatumFactory.createBit(b));
            break;

          case CHAR:
            byte [] _str = new byte[type.getLength()];
            bb.get(_str);
            tuple.put(i, DatumFactory.createChar(_str));
            break;

          case INT2:
            short s = bb.getShort();
            tuple.put(i, DatumFactory.createInt2(s));
            break;

          case INT4:
          case DATE:
            int i_ = bb.getInt();
            tuple.put(i, DatumFactory.createFromInt4(type, i_));
            break;

          case INT8:
          case TIME:
          case TIMESTAMP:
            long l = bb.getLong();
            tuple.put(i, DatumFactory.createFromInt8(type, l));
            break;

          case INTERVAL:
            int month  = bb.getInt();
            long milliseconds  = bb.getLong();
            tuple.put(i, new IntervalDatum(month, milliseconds));
            break;

          case FLOAT4:
            float f = bb.getFloat();
            tuple.put(i, DatumFactory.createFloat4(f));
            break;

          case FLOAT8:
            double d = bb.getDouble();
            tuple.put(i, DatumFactory.createFloat8(d));
            break;

          case TEXT:
            byte [] _string = new byte[bb.getInt()];
            bb.get(_string);
            tuple.put(i, DatumFactory.createText(_string));
            break;

          case BLOB:
            byte [] _bytes = new byte[bb.getInt()];
            bb.get(_bytes);
            tuple.put(i, DatumFactory.createBlob(_bytes));
            break;

          case INET4:
            byte [] _ipv4 = new byte[4];
            bb.get(_ipv4);
            tuple.put(i, DatumFactory.createInet4(_ipv4));
            break;

          default:
            throw new TajoRuntimeException(
                new UnsupportedException("data type '" + col.getDataType().getType().name() + "'"));
>>>>>>> 848a8c3d
        }
      }
      return tuple;
    }

    public Schema getSchema() {
      return schema;
    }
  }

  public static class RowStoreEncoder {
    private Schema schema;
    private BitArray nullFlags;
    private int headerSize;

    private RowStoreEncoder(Schema schema) {
      this.schema = schema;
      nullFlags = new BitArray(schema.size());
      headerSize = nullFlags.bytesLength();
    }

    public byte[] toBytes(Tuple tuple) {
      nullFlags.clear();
      int size = estimateTupleDataSize(tuple);
      ByteBuffer bb = ByteBuffer.allocate(size + headerSize);
      bb.position(headerSize);
      Column col;
      for (int i = 0; i < schema.size(); i++) {
        if (tuple.isBlankOrNull(i)) {
          nullFlags.set(i);
          continue;
        }

        col = schema.getColumn(i);
        switch (col.getDataType().getType()) {
          case NULL_TYPE:
            nullFlags.set(i);
            break;
          case BOOLEAN:
            bb.put(tuple.getByte(i));
            break;
          case BIT:
            bb.put(tuple.getByte(i));
            break;
          case CHAR:
            int charSize = col.getDataType().getLength();
            byte [] _char = new byte[charSize];
            byte [] src = tuple.getBytes(i);
            if (charSize < src.length) {
              throw new ValueTooLongForTypeCharactersException(charSize);
            }

            System.arraycopy(src, 0, _char, 0, src.length);
            bb.put(_char);
            break;
          case INT2:
            bb.putShort(tuple.getInt2(i));
            break;
          case INT4:
            bb.putInt(tuple.getInt4(i));
            break;
          case INT8:
            bb.putLong(tuple.getInt8(i));
            break;
          case FLOAT4:
            bb.putFloat(tuple.getFloat4(i));
            break;
          case FLOAT8:
            bb.putDouble(tuple.getFloat8(i));
            break;
          case TEXT:
            byte[] _string = tuple.getBytes(i);
            bb.putInt(_string.length);
            bb.put(_string);
            break;
          case DATE:
            bb.putInt(tuple.getInt4(i));
            break;
          case TIME:
          case TIMESTAMP:
            bb.putLong(tuple.getInt8(i));
            break;
          case INTERVAL:
            IntervalDatum interval = (IntervalDatum) tuple.getInterval(i);
            bb.putInt(interval.getMonths());
            bb.putLong(interval.getMilliSeconds());
            break;
          case BLOB:
            byte[] bytes = tuple.getBytes(i);
            bb.putInt(bytes.length);
            bb.put(bytes);
            break;
          case INET4:
            byte[] ipBytes = tuple.getBytes(i);
            bb.put(ipBytes);
            break;
          case INET6:
            bb.put(tuple.getBytes(i));
            break;
          default:
            throw new TajoRuntimeException(
                new UnsupportedException("data type '" + col.getDataType().getType().name() + "'"));
        }
      }

      byte[] flags = nullFlags.toArray();
      int finalPosition = bb.position();
      bb.position(0);
      bb.put(flags);

      bb.position(finalPosition);
      bb.flip();
      byte[] buf = new byte[bb.limit()];
      bb.get(buf);
      return buf;
    }

    // Note that, NULL values are treated separately
    private int estimateTupleDataSize(Tuple tuple) {
      int size = 0;
      Column col;

      for (int i = 0; i < schema.size(); i++) {
        if (tuple.isBlankOrNull(i)) {
          continue;
        }

        col = schema.getColumn(i);
        switch (col.getDataType().getType()) {
          case BOOLEAN:
          case BIT:
            size += 1;
            break;
          case CHAR:
            size += col.getDataType().getLength();
            break;
          case INT2:
            size += 2;
            break;
          case DATE:
          case INT4:
          case FLOAT4:
            size += 4;
            break;
          case TIME:
          case TIMESTAMP:
          case INT8:
          case FLOAT8:
            size += 8;
            break;
          case INTERVAL:
            size += 12;
            break;
          case TEXT:
          case BLOB:
            size += (4 + tuple.getBytes(i).length);
            break;
          case INET4:
          case INET6:
            size += tuple.getBytes(i).length;
            break;
          default:
            throw new TajoRuntimeException(
                new UnsupportedException("data type '" + col.getDataType().getType().name() + "'"));
        }
      }

      size += 100; // optimistic reservation

      return size;
    }

    public Schema getSchema() {
      return schema;
    }
  }
}<|MERGE_RESOLUTION|>--- conflicted
+++ resolved
@@ -23,11 +23,7 @@
 import org.apache.tajo.common.TajoDataTypes;
 import org.apache.tajo.datum.DatumFactory;
 import org.apache.tajo.datum.IntervalDatum;
-<<<<<<< HEAD
-import org.apache.tajo.exception.UnknownDataTypeException;
-=======
 import org.apache.tajo.exception.TajoRuntimeException;
->>>>>>> 848a8c3d
 import org.apache.tajo.exception.UnsupportedException;
 import org.apache.tajo.exception.ValueTooLongForTypeCharactersException;
 import org.apache.tajo.util.BitArray;
@@ -94,78 +90,6 @@
         col = schema.getColumn(i);
         type = col.getDataType();
         switch (type.getType()) {
-<<<<<<< HEAD
-        case BOOLEAN:
-          tuple.put(i, DatumFactory.createBool(bb.get()));
-          break;
-        case BIT:
-          byte b = bb.get();
-          tuple.put(i, DatumFactory.createBit(b));
-          break;
-
-        case CHAR:
-          byte[] _str = new byte[type.getLength()];
-          bb.get(_str);
-          tuple.put(i, DatumFactory.createChar(_str));
-          break;
-
-        case INT2:
-          short s = bb.getShort();
-          tuple.put(i, DatumFactory.createInt2(s));
-          break;
-
-        case INT4:
-        case DATE:
-          int i_ = bb.getInt();
-          tuple.put(i, DatumFactory.createFromInt4(type, i_));
-          break;
-
-        case INT8:
-        case TIME:
-        case TIMESTAMP:
-          long l = bb.getLong();
-          tuple.put(i, DatumFactory.createFromInt8(type, l));
-          break;
-
-        case INTERVAL:
-          int month = bb.getInt();
-          long milliseconds = bb.getLong();
-          tuple.put(i, new IntervalDatum(month, milliseconds));
-          break;
-
-        case FLOAT4:
-          float f = bb.getFloat();
-          tuple.put(i, DatumFactory.createFloat4(f));
-          break;
-
-        case FLOAT8:
-          double d = bb.getDouble();
-          tuple.put(i, DatumFactory.createFloat8(d));
-          break;
-
-        case TEXT:
-          byte[] _string = new byte[bb.getInt()];
-          bb.get(_string);
-          tuple.put(i, DatumFactory.createText(_string));
-          break;
-
-        case BLOB:
-          byte[] _bytes = new byte[bb.getInt()];
-          bb.get(_bytes);
-          tuple.put(i, DatumFactory.createBlob(_bytes));
-          break;
-
-        case INET4:
-          byte[] _ipv4 = new byte[4];
-          bb.get(_ipv4);
-          tuple.put(i, DatumFactory.createInet4(_ipv4));
-          break;
-        case INET6:
-          // TODO - to be implemented
-          throw new UnsupportedException(type.getType().name());
-        default:
-          throw new RuntimeException(new UnknownDataTypeException(type.getType().name()));
-=======
           case BOOLEAN: tuple.put(i, DatumFactory.createBool(bb.get())); break;
           case BIT:
             byte b = bb.get();
@@ -233,7 +157,6 @@
           default:
             throw new TajoRuntimeException(
                 new UnsupportedException("data type '" + col.getDataType().getType().name() + "'"));
->>>>>>> 848a8c3d
         }
       }
       return tuple;
