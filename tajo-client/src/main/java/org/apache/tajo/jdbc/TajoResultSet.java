/**
 * Licensed to the Apache Software Foundation (ASF) under one
 * or more contributor license agreements.  See the NOTICE file
 * distributed with this work for additional information
 * regarding copyright ownership.  The ASF licenses this file
 * to you under the Apache License, Version 2.0 (the
 * "License"); you may not use this file except in compliance
 * with the License.  You may obtain a copy of the License at
 *
 *     http://www.apache.org/licenses/LICENSE-2.0
 *
 * Unless required by applicable law or agreed to in writing, software
 * distributed under the License is distributed on an "AS IS" BASIS,
 * WITHOUT WARRANTIES OR CONDITIONS OF ANY KIND, either express or implied.
 * See the License for the specific language governing permissions and
 * limitations under the License.
 */

package org.apache.tajo.jdbc;

import com.google.common.collect.ImmutableList;
import com.google.common.collect.Lists;
import org.apache.hadoop.fs.FileStatus;
import org.apache.hadoop.fs.FileSystem;
import org.apache.hadoop.fs.Path;
import org.apache.hadoop.fs.PathFilter;
import org.apache.tajo.QueryId;
import org.apache.tajo.QueryIdFactory;
import org.apache.tajo.catalog.TableDesc;
import org.apache.tajo.client.QueryClient;
import org.apache.tajo.client.TajoClient;
import org.apache.tajo.conf.TajoConf;
import org.apache.tajo.storage.FileScanner;
import org.apache.tajo.storage.MergeScanner;
import org.apache.tajo.storage.Scanner;
import org.apache.tajo.storage.Tuple;
import org.apache.tajo.storage.fragment.FileFragment;
import org.apache.tajo.storage.fragment.Fragment;

import java.io.IOException;
import java.sql.SQLException;
import java.util.Arrays;
import java.util.Comparator;
import java.util.List;
import java.util.concurrent.atomic.AtomicBoolean;

public class TajoResultSet extends TajoResultSetBase {
  private static final int INFINITE_ROW_NUM = Integer.MAX_VALUE;

  private FileSystem fs;
  private Scanner scanner;
  private QueryClient tajoClient;
  private TajoConf conf;
  private TableDesc desc;
  private Long maxRowNum = null;
  private QueryId queryId;
  private AtomicBoolean closed = new AtomicBoolean(false);

  public TajoResultSet(QueryClient tajoClient, QueryId queryId) {
    this.tajoClient = tajoClient;
    this.queryId = queryId;
    init();
  }

  public TajoResultSet(QueryClient tajoClient, QueryId queryId, TajoConf conf, TableDesc table) throws IOException {
    this.tajoClient = tajoClient;
    this.queryId = queryId;
    this.conf = conf;
    this.desc = table;
    initScanner();
    init();
  }

  public TajoResultSet(TajoClient tajoClient, QueryId queryId, TajoConf conf, TableDesc table, long maxRowNum)
      throws IOException {
    this(tajoClient, queryId, conf, table);
    this.maxRowNum = maxRowNum;
    initScanner();
    init();
  }

  private void initScanner() throws IOException {
    if(desc != null) {
      schema = desc.getSchema();
      fs = FileScanner.getFileSystem(conf, new Path(desc.getPath()));
      if (maxRowNum != null) {
        this.totalRow = maxRowNum;
      } else {
        this.totalRow = desc.getStats() != null ? desc.getStats().getNumRows() : INFINITE_ROW_NUM;
      }

      if (totalRow == 0) {
        totalRow = INFINITE_ROW_NUM;
      }

<<<<<<< HEAD
      List<Fragment> frags = getFragments(desc.getPath());
=======
      List<FileFragment> frags = getFragments(new Path(desc.getPath()));
>>>>>>> f6e09a5a
      scanner = new MergeScanner(conf, desc.getSchema(), desc.getMeta(), frags);
    }
  }

  @Override
  protected void init() {
    cur = null;
    curRow = 0;
  }

  public static class FileNameComparator implements Comparator<FileStatus> {

    @Override
    public int compare(FileStatus f1, FileStatus f2) {
      return f1.getPath().getName().compareTo(f2.getPath().getName());
    }
  }

  private List<Fragment> getFragments(Path tablePath)
      throws IOException {
    List<Fragment> fragments = Lists.newArrayList();
    FileStatus[] files = fs.listStatus(tablePath, new PathFilter() {
      @Override
      public boolean accept(Path path) {
        return path.getName().charAt(0) != '.';
      }
    });


    // The files must be sorted in an ascending order of file names
    // in order to guarantee the order of a sort operation.
    // This is because our distributed sort algorithm outputs
    // a sequence of sorted data files, each of which contains sorted rows
    // within each file.
    Arrays.sort(files, new FileNameComparator());

    String tbname = tablePath.getName();
    for (int i = 0; i < files.length; i++) {
      if (files[i].getLen() == 0) {
        continue;
      }
      fragments.add(new FileFragment(tbname + "_" + i, files[i].getPath(), 0l, files[i].getLen()));
    }
    return ImmutableList.copyOf(fragments);
  }

  @Override
  public synchronized void close() throws SQLException {
    if (closed.getAndSet(true)) {
      return;
    }

    try {
      if(tajoClient != null && queryId != null && !queryId.equals(QueryIdFactory.NULL_QUERY_ID)) {
        this.tajoClient.closeQuery(queryId);
      }
    } catch (Exception e) {
      e.printStackTrace();
    }
    try {
      if(scanner != null) {
        this.scanner.close();
      }
      //TODO clean temp result file
      cur = null;
      curRow = -1;
    } catch (IOException e) {
      e.printStackTrace();
    }
  }

  @Override
  public void beforeFirst() throws SQLException {
    try {
      if(scanner != null) {
        scanner.reset();
      } else {
        initScanner();
      }
      init();
    } catch (IOException e) {
      e.printStackTrace();
    }
  }

  @Override
  protected Tuple nextTuple() throws IOException {
    if(scanner == null) {
      return null;
    }

    if (maxRowNum != null && curRow >= maxRowNum) {
      return null;
    }

    Tuple tuple = scanner.next();
    if (tuple == null) {
      //query is closed automatically by querymaster but scanner is not
      scanner.close();
      scanner = null;
    }

    return tuple;
  }

  public boolean hasResult() {
    return scanner != null;
  }

  public QueryId getQueryId() {
    return queryId;
  }

  public TableDesc getTableDesc() {
    return desc;
  }
}<|MERGE_RESOLUTION|>--- conflicted
+++ resolved
@@ -93,11 +93,7 @@
         totalRow = INFINITE_ROW_NUM;
       }
 
-<<<<<<< HEAD
-      List<Fragment> frags = getFragments(desc.getPath());
-=======
-      List<FileFragment> frags = getFragments(new Path(desc.getPath()));
->>>>>>> f6e09a5a
+      List<Fragment> frags = getFragments(new Path(desc.getPath()));
       scanner = new MergeScanner(conf, desc.getSchema(), desc.getMeta(), frags);
     }
   }
