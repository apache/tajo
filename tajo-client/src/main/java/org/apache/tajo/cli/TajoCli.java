--- conflicted
+++ resolved
@@ -148,7 +148,6 @@
 
     String hostName = null;
     Integer port = null;
-    String baseDatabase = null;
     if (cmd.hasOption("h")) {
       hostName = cmd.getOptionValue("h");
     }
@@ -156,6 +155,7 @@
       port = Integer.parseInt(cmd.getOptionValue("p"));
     }
 
+    String baseDatabase = null;
     if (cmd.getArgList().size() > 0) {
       baseDatabase = (String) cmd.getArgList().get(0);
     }
@@ -419,12 +419,8 @@
     }
   }
 
-<<<<<<< HEAD
-  private void executeQuery(String statement) throws ServiceException {
+  private int executeQuery(String statement) throws ServiceException {
     checkMasterStatus();
-=======
-  private int executeQuery(String statement) throws ServiceException {
->>>>>>> 6dac6a5b
     long startTime = System.currentTimeMillis();
     ClientProtos.SubmitQueryResponse response = client.executeQuery(statement);
     if (response == null) {
