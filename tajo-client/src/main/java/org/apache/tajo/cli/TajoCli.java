--- conflicted
+++ resolved
@@ -555,13 +555,8 @@
           continue;
         }
 
-<<<<<<< HEAD
         if (TajoClient.isInRunningState(status.getState()) || status.getState() == QueryState.QUERY_SUCCEEDED) {
-          outputFormatter.printProgress(sout, status);
-=======
-        if (status.getState() == QueryState.QUERY_RUNNING || status.getState() == QueryState.QUERY_SUCCEEDED) {
           displayFormatter.printProgress(sout, status);
->>>>>>> fbf71668
         }
 
         if (TajoClient.isInCompleteState(status.getState()) && status.getState() != QueryState.QUERY_KILL_WAIT) {
