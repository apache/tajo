/**
 * Licensed to the Apache Software Foundation (ASF) under one
 * or more contributor license agreements.  See the NOTICE file
 * distributed with this work for additional information
 * regarding copyright ownership.  The ASF licenses this file
 * to you under the Apache License, Version 2.0 (the
 * "License"); you may not use this file except in compliance
 * with the License.  You may obtain a copy of the License at
 *
 *     http://www.apache.org/licenses/LICENSE-2.0
 *
 * Unless required by applicable law or agreed to in writing, software
 * distributed under the License is distributed on an "AS IS" BASIS,
 * WITHOUT WARRANTIES OR CONDITIONS OF ANY KIND, either express or implied.
 * See the License for the specific language governing permissions and
 * limitations under the License.
 */

package org.apache.tajo.jdbc;

import com.google.common.collect.Maps;
import org.apache.tajo.*;
import org.apache.tajo.catalog.CatalogUtil;
import org.apache.tajo.catalog.Column;
import org.apache.tajo.catalog.TableDesc;
import org.apache.tajo.client.QueryStatus;
import org.junit.AfterClass;
import org.junit.BeforeClass;
import org.junit.Test;
import org.junit.experimental.categories.Category;

import java.net.InetSocketAddress;
import java.sql.*;
import java.util.*;

import static org.apache.tajo.TajoConstants.DEFAULT_DATABASE_NAME;
import static org.junit.Assert.*;

@Category(IntegrationTest.class)
public class TestTajoJdbc extends QueryTestCaseBase {
  private static InetSocketAddress tajoMasterAddress;

  @BeforeClass
  public static void setUp() throws Exception {
    tajoMasterAddress = testingCluster.getMaster().getTajoMasterClientService().getBindAddress();
    Class.forName("org.apache.tajo.jdbc.TajoDriver").newInstance();
  }

  @AfterClass
  public static void tearDown() throws Exception {
  }

  public static String buildConnectionUri(String hostName, int port, String databaseName) {
    return "jdbc:tajo://" + hostName + ":" + port + "/" + databaseName;
  }

  @Test
  public void testAcceptURL() throws SQLException {
    TajoDriver driver = new TajoDriver();
    assertTrue(driver.acceptsURL("jdbc:tajo:"));
    assertFalse(driver.acceptsURL("jdbc:taju:"));
  }

<<<<<<< HEAD
  @Test(expected = SQLException.class)
  public void testGetConnection() throws SQLException {
    DriverManager.getConnection("jdbc:taju://" + tajoMasterAddress.getHostName() + ":" + tajoMasterAddress.getPort()
        + "/default");
  }

=======
>>>>>>> d794c1d7
  @Test
  public void testStatement() throws Exception {
    String connUri = buildConnectionUri(tajoMasterAddress.getHostName(), tajoMasterAddress.getPort(),
      DEFAULT_DATABASE_NAME);
    Connection conn = DriverManager.getConnection(connUri);
    assertTrue(conn.isValid(100));

    Statement stmt = null;
    ResultSet res = null;
    try {
      stmt = conn.createStatement();

      res = stmt.executeQuery("select l_returnflag, l_linestatus, count(*) as count_order from lineitem " +
        "group by l_returnflag, l_linestatus order by l_returnflag, l_linestatus");

      try {
        Map<String, Integer> result = Maps.newHashMap();
        result.put("NO", 3);
        result.put("RF", 2);

        assertNotNull(res);
        assertTrue(res.next());
        assertTrue(result.get(res.getString(1) + res.getString(2)) == res.getInt(3));
        assertTrue(res.next());
        assertTrue(result.get(res.getString(1) + res.getString(2)) == res.getInt(3));
        assertFalse(res.next());

        ResultSetMetaData rsmd = res.getMetaData();
        assertEquals(3, rsmd.getColumnCount());
        assertEquals("l_returnflag", rsmd.getColumnName(1));
        assertEquals("l_linestatus", rsmd.getColumnName(2));
        assertEquals("count_order", rsmd.getColumnName(3));
      } finally {
        res.close();
      }
    } finally {
      if (res != null) {
        res.close();
      }
      if (stmt != null) {
        stmt.close();
      }
      if (conn != null) {
        conn.close();
      }
    }
  }

  @Test
  public void testPreparedStatement() throws Exception {
    String connUri = buildConnectionUri(tajoMasterAddress.getHostName(), tajoMasterAddress.getPort(),
      TajoConstants.DEFAULT_DATABASE_NAME);
    Connection conn = DriverManager.getConnection(connUri);
    assertTrue(conn.isValid(100));

    PreparedStatement stmt = null;
    ResultSet res = null;
    try {
      /*
      test data set
      1,17.0,N
      1,36.0,N
      2,38.0,N
      3,45.0,R
      3,49.0,R
      */

      String sql =
        "select l_orderkey, l_quantity, l_returnflag from lineitem where l_quantity > ? and l_returnflag = ?";

      stmt = conn.prepareStatement(sql);

      stmt.setInt(1, 20);
      stmt.setString(2, "N");

      res = stmt.executeQuery();

      ResultSetMetaData rsmd = res.getMetaData();
      assertEquals(3, rsmd.getColumnCount());
      assertEquals("l_orderkey", rsmd.getColumnName(1));
      assertEquals("l_quantity", rsmd.getColumnName(2));
      assertEquals("l_returnflag", rsmd.getColumnName(3));

      try {
        int numRows = 0;
        String[] resultData = {"136.0N", "238.0N"};
        while (res.next()) {
          assertEquals(resultData[numRows],
            ("" + res.getObject(1).toString() + res.getObject(2).toString() + res.getObject(3).toString()));
          numRows++;
        }
        assertEquals(2, numRows);
      } finally {
        res.close();
      }

      stmt.setInt(1, 20);
      stmt.setString(2, "R");

      res = stmt.executeQuery();

      rsmd = res.getMetaData();
      assertEquals(3, rsmd.getColumnCount());
      assertEquals("l_orderkey", rsmd.getColumnName(1));
      assertEquals("l_quantity", rsmd.getColumnName(2));
      assertEquals("l_returnflag", rsmd.getColumnName(3));

      try {
        int numRows = 0;
        String[] resultData = {"345.0R", "349.0R"};
        while (res.next()) {
          assertEquals(resultData[numRows],
            ("" + res.getObject(1).toString() + res.getObject(2).toString() + res.getObject(3).toString()));
          numRows++;
        }
        assertEquals(2, numRows);
      } finally {
        res.close();
      }
    } finally {
      if (res != null) {
        res.close();
      }
      if (stmt != null) {
        stmt.close();
      }
      if (conn != null) {
        conn.close();
      }
    }
  }

  @Test
  public void testResultSetCompression() throws Exception {
    String connUri = buildConnectionUri(tajoMasterAddress.getHostName(), tajoMasterAddress.getPort(),
        TajoConstants.DEFAULT_DATABASE_NAME);
    connUri = connUri + "?" + SessionVars.RESULT_COMPRESS.keyname() + "=true";
    Connection conn = DriverManager.getConnection(connUri);
    assertTrue(conn.isValid(100));

    PreparedStatement stmt = null;
    ResultSet res = null;
    try {
      /*
      test data set
      1,17.0,N
      1,36.0,N
      2,38.0,N
      3,45.0,R
      3,49.0,R
      */

      String sql =
          "select l_orderkey, l_quantity, l_returnflag from lineitem where l_quantity > ? and l_returnflag = ?";

      stmt = conn.prepareStatement(sql);

      stmt.setInt(1, 20);
      stmt.setString(2, "N");

      res = stmt.executeQuery();

      ResultSetMetaData rsmd = res.getMetaData();
      assertEquals(3, rsmd.getColumnCount());
      assertEquals("l_orderkey", rsmd.getColumnName(1));
      assertEquals("l_quantity", rsmd.getColumnName(2));
      assertEquals("l_returnflag", rsmd.getColumnName(3));

      try {
        int numRows = 0;
        String[] resultData = {"136.0N", "238.0N"};
        while (res.next()) {
          assertEquals(resultData[numRows],
              ("" + res.getObject(1).toString() + res.getObject(2).toString() + res.getObject(3).toString()));
          numRows++;
        }
        assertEquals(2, numRows);
      } finally {
        res.close();
      }

      stmt.setInt(1, 20);
      stmt.setString(2, "R");

      res = stmt.executeQuery();

      rsmd = res.getMetaData();
      assertEquals(3, rsmd.getColumnCount());
      assertEquals("l_orderkey", rsmd.getColumnName(1));
      assertEquals("l_quantity", rsmd.getColumnName(2));
      assertEquals("l_returnflag", rsmd.getColumnName(3));

      try {
        int numRows = 0;
        String[] resultData = {"345.0R", "349.0R"};
        while (res.next()) {
          assertEquals(resultData[numRows],
              ("" + res.getObject(1).toString() + res.getObject(2).toString() + res.getObject(3).toString()));
          numRows++;
        }
        assertEquals(2, numRows);
      } finally {
        res.close();
      }
    } finally {
      if (res != null) {
        res.close();
      }
      if (stmt != null) {
        stmt.close();
      }
      if (conn != null) {
        conn.close();
      }
    }
  }

  @Test
  public void testDatabaseMetaDataGetTable() throws Exception {
    String connUri = buildConnectionUri(tajoMasterAddress.getHostName(), tajoMasterAddress.getPort(),
      TajoConstants.DEFAULT_DATABASE_NAME);
    Connection conn = DriverManager.getConnection(connUri);
    assertTrue(conn.isValid(100));

    DatabaseMetaData dbmd = conn.getMetaData();

    ResultSet rs = null;

    try {
      rs = dbmd.getTables("default", null, null, null);

      ResultSetMetaData rsmd = rs.getMetaData();
      int numCols = rsmd.getColumnCount();
      assertEquals(5, numCols);

      Set<String> retrivedViaJavaAPI = new HashSet<String>(client.getTableList("default"));

      Set<String> retrievedViaJDBC = new HashSet<String>();
      while (rs.next()) {
        retrievedViaJDBC.add(rs.getString("TABLE_NAME"));
      }
      assertEquals(retrievedViaJDBC, retrivedViaJavaAPI);
    } finally {
      if (rs != null) {
        rs.close();
      }
    }

    assertTrue(conn.isValid(100));
    conn.close();
  }

  @Test
  public void testDatabaseMetaDataGetColumns() throws Exception {
    String connUri = buildConnectionUri(tajoMasterAddress.getHostName(), tajoMasterAddress.getPort(),
      TajoConstants.DEFAULT_DATABASE_NAME);
    Connection conn = DriverManager.getConnection(connUri);
    assertTrue(conn.isValid(100));

    DatabaseMetaData dbmd = conn.getMetaData();
    ResultSet rs = null;

    try {
      String tableName = "lineitem";
      rs = dbmd.getColumns(null, null, tableName, null);

      ResultSetMetaData rsmd = rs.getMetaData();
      int numCols = rsmd.getColumnCount();

      assertEquals(22, numCols);
      int numColumns = 0;

      TableDesc tableDesc = client.getTableDesc(CatalogUtil.buildFQName(DEFAULT_DATABASE_NAME, tableName));
      assertNotNull(tableDesc);

      List<Column> columns = tableDesc.getSchema().getRootColumns();

      while (rs.next()) {
        assertEquals(tableName, rs.getString("TABLE_NAME"));
        assertEquals(columns.get(numColumns).getSimpleName(), rs.getString("COLUMN_NAME"));
        // TODO assert type
        numColumns++;
      }

      assertEquals(16, numColumns);
    } finally {
      if (rs != null) {
        rs.close();
      }
    }

    assertTrue(conn.isValid(100));
    conn.close();
    assertFalse(conn.isValid(100));
  }

  @Test
  public void testMultipleConnections() throws Exception {
    String connUri = buildConnectionUri(tajoMasterAddress.getHostName(), tajoMasterAddress.getPort(),
      TajoConstants.DEFAULT_DATABASE_NAME);

    Connection[] conns = new Connection[2];
    conns[0] = DriverManager.getConnection(connUri);
    conns[1] = DriverManager.getConnection(connUri);

    try {
      for (int i = 0; i < conns.length; i++) {
        Statement stmt = null;
        ResultSet res = null;
        try {
          stmt = conns[i].createStatement();

          res = stmt.executeQuery("select l_returnflag, l_linestatus, count(*) as count_order from lineitem " +
            "group by l_returnflag, l_linestatus order by l_returnflag, l_linestatus");

          try {
            Map<String, Integer> result = Maps.newHashMap();
            result.put("NO", 3);
            result.put("RF", 2);

            assertNotNull(res);
            assertTrue(res.next());
            assertTrue(result.get(res.getString(1) + res.getString(2)) == res.getInt(3));
            assertTrue(res.next());
            assertTrue(result.get(res.getString(1) + res.getString(2)) == res.getInt(3));
            assertFalse(res.next());

            ResultSetMetaData rsmd = res.getMetaData();
            assertEquals(3, rsmd.getColumnCount());
            assertEquals("l_returnflag", rsmd.getColumnName(1));
            assertEquals("l_linestatus", rsmd.getColumnName(2));
            assertEquals("count_order", rsmd.getColumnName(3));
          } finally {
            res.close();
          }
        } finally {
          if (res != null) {
            res.close();
          }
          if (stmt != null) {
            stmt.close();
          }
        }
      }
    } finally {
      assertTrue(conns[0].isValid(100));
      conns[0].close();
      assertFalse(conns[0].isValid(100));
      assertTrue(conns[1].isValid(100));
      conns[1].close();
      assertFalse(conns[1].isValid(100));
    }
  }

  @Test
  public void testMultipleConnectionsSequentialClose() throws Exception {
    String connUri = buildConnectionUri(tajoMasterAddress.getHostName(), tajoMasterAddress.getPort(),
      DEFAULT_DATABASE_NAME);

    Connection[] conns = new Connection[2];
    conns[0] = DriverManager.getConnection(connUri);
    conns[1] = DriverManager.getConnection(connUri);

    try {
      for (int i = 0; i < conns.length; i++) {
        Statement stmt = null;
        ResultSet res = null;
        try {
          stmt = conns[i].createStatement();

          res = stmt.executeQuery("select l_returnflag, l_linestatus, count(*) as count_order from lineitem " +
            "group by l_returnflag, l_linestatus order by l_returnflag, l_linestatus");

          try {
            Map<String, Integer> result = Maps.newHashMap();
            result.put("NO", 3);
            result.put("RF", 2);

            assertNotNull(res);
            assertTrue(res.next());
            assertTrue(result.get(res.getString(1) + res.getString(2)) == res.getInt(3));
            assertTrue(res.next());
            assertTrue(result.get(res.getString(1) + res.getString(2)) == res.getInt(3));
            assertFalse(res.next());

            ResultSetMetaData rsmd = res.getMetaData();
            assertEquals(3, rsmd.getColumnCount());
            assertEquals("l_returnflag", rsmd.getColumnName(1));
            assertEquals("l_linestatus", rsmd.getColumnName(2));
            assertEquals("count_order", rsmd.getColumnName(3));
          } finally {
            res.close();
          }
        } finally {
          if (res != null) {
            res.close();
          }
          if (stmt != null) {
            stmt.close();
          }
          conns[i].close();
        }
      }
    } finally {
      if (!conns[0].isClosed()) {
        assertTrue(conns[0].isValid(100));
        conns[0].close();
        assertFalse(conns[0].isValid(100));
      }
      if (!conns[1].isClosed()) {
        assertTrue(conns[1].isValid(100));
        conns[1].close();
        assertFalse(conns[1].isValid(100));
      }
    }
  }

  @Test
  public void testCreateTableWithDateAndTimestamp() throws Exception {
    String tableName = CatalogUtil.normalizeIdentifier("testCreateTableWithDateAndTimestamp");

    int result;
    Statement stmt = null;
    ResultSet res = null;
    Connection conn = null;
    try {
      String connUri = buildConnectionUri(tajoMasterAddress.getHostName(), tajoMasterAddress.getPort(),
        DEFAULT_DATABASE_NAME);
      conn = DriverManager.getConnection(connUri);
      assertTrue(conn.isValid(100));

      stmt = conn.createStatement();
      result = stmt.executeUpdate("create table " + tableName + " (id int, name text, score double"
        + ", register_date timestamp, update_date date, send_date time)");
      assertEquals(result, 1);

      res = stmt.executeQuery("select * from " + tableName);
      assertFalse(res.next());

      ResultSetMetaData rsmd = res.getMetaData();
      assertNotNull(rsmd);
      assertEquals(6, rsmd.getColumnCount());

      assertEquals("id", rsmd.getColumnName(1));
      assertEquals("name", rsmd.getColumnName(2));
      assertEquals("score", rsmd.getColumnName(3));
      assertEquals("register_date", rsmd.getColumnName(4));
      assertEquals("update_date", rsmd.getColumnName(5));
      assertEquals("send_date", rsmd.getColumnName(6));

      assertEquals("integer", rsmd.getColumnTypeName(1));
      assertEquals("varchar", rsmd.getColumnTypeName(2));
      assertEquals("double", rsmd.getColumnTypeName(3));
      assertEquals("timestamp", rsmd.getColumnTypeName(4));
      assertEquals("date", rsmd.getColumnTypeName(5));
      assertEquals("time", rsmd.getColumnTypeName(6));

    } finally {
      cleanupQuery(res);
      if (stmt != null) {
        stmt.close();
      }

      if(conn != null) {
        conn.close();
      }
    }
  }

  @Test
  public void testSortWithDateTime() throws Exception {
    Statement stmt = null;
    ResultSet res = null;
    Connection conn = null;
    int result;

    // skip this test if catalog uses HiveCatalogStore.
    // It is because HiveCatalogStore does not support Time data type.
    try {
      if (!testingCluster.isHiveCatalogStoreRunning()) {
        executeDDL("create_table_with_date_ddl.sql", "table1");

        String connUri = buildConnectionUri(tajoMasterAddress.getHostName(),
          tajoMasterAddress.getPort(), "TestTajoJdbc");

        conn = DriverManager.getConnection(connUri);
        assertTrue(conn.isValid(100));

        stmt = conn.createStatement();
        res = stmt.executeQuery("select col1, col2, col3 from table1 order by col1, col2, col3");

        ResultSetMetaData rsmd = res.getMetaData();
        assertNotNull(rsmd);
        assertEquals(3, rsmd.getColumnCount());

        assertEquals("timestamp", rsmd.getColumnTypeName(1));
        assertEquals("date", rsmd.getColumnTypeName(2));
        assertEquals("time", rsmd.getColumnTypeName(3));

        assertResultSet(res);

        result = stmt.executeUpdate("drop table table1");
        assertEquals(result, 1);

      }
    } finally {
      cleanupQuery(res);
      if (stmt != null) {
        stmt.close();
      }

      if(conn != null) {
        conn.close();
      }
    }
  }


  @Test
  public void testAlterTableAddPartition() throws Exception {
    Statement stmt = null;
    ResultSet resultSet = null;
    int retCode = 0;
    Connection conn = null;
    int result;
    String errorMessage = null;

    // skip this test if catalog uses HiveCatalogStore.
    // It is because HiveCatalogStore does not support Time data type.
    try {
      if (!testingCluster.isHiveCatalogStoreRunning()) {
        String connUri = buildConnectionUri(tajoMasterAddress.getHostName(),
          tajoMasterAddress.getPort(), "TestTajoJdbc");

        conn = DriverManager.getConnection(connUri);
        assertTrue(conn.isValid(100));

        String tableName = CatalogUtil.normalizeIdentifier("testAlterTablePartition");
        resultSet = executeString(
          "create table " + tableName + " (col1 int4, col2 int4) partition by column(key float8) ");
        resultSet.close();

        stmt = conn.createStatement();
        result  = stmt.executeUpdate("alter table " + tableName + " add partition (key = 0.1)");
        assertEquals(result, 1);
     }
    } finally {      
      cleanupQuery(resultSet);
      if (stmt != null) {
        stmt.close();
      }

      if(conn != null) {
        conn.close();
      }
    }
  }

  @Test
  public void testMaxRows() throws Exception {
    String connUri = buildConnectionUri(tajoMasterAddress.getHostName(), tajoMasterAddress.getPort(),
      DEFAULT_DATABASE_NAME);
    Connection conn = DriverManager.getConnection(connUri);
    assertTrue(conn.isValid(100));
    Statement stmt = null;
    ResultSet res = null;
    //Parameter value setting for test.
    final int maxRowsNum = 3;
    int resultRowsNum = 0, returnMaxRows = 0;
    try {
      stmt = conn.createStatement();
      //set maxRows(3)
      stmt.setMaxRows(maxRowsNum);
      //get MaxRows
      returnMaxRows = stmt.getMaxRows();
      res = stmt.executeQuery("select * from lineitem");
      assertNotNull(res);
      while (res.next()) {
        //Actuality result Rows.
        resultRowsNum++;	
      }
      //The test success, if maxRowsNum and resultRowsNum and returnMaxRows is same.
      assertTrue(maxRowsNum == resultRowsNum && maxRowsNum == returnMaxRows);
    } finally {
      if (res != null) {
        cleanupQuery(res);
      }
      if (stmt != null) {
        stmt.close();
      }
      if (conn != null) {
        conn.close();
      }
    }
  }

  @Test
  public final void testCancel() throws Exception {
    String connUri = buildConnectionUri(tajoMasterAddress.getHostName(), tajoMasterAddress.getPort(),
        DEFAULT_DATABASE_NAME);
    Properties props = new Properties();
    props.setProperty(SessionVars.BLOCK_ON_RESULT.keyname(), "false");

    Connection conn = new JdbcConnection(connUri, props);
    PreparedStatement statement = conn.prepareStatement("select sleep(1) from lineitem");
    try {
      assertTrue("should have result set", statement.execute());
      TajoResultSetBase result = (TajoResultSetBase) statement.getResultSet();
      statement.cancel();
      Thread.sleep(1000);
      QueryStatus status = client.getQueryStatus(result.getQueryId());
      assertEquals(TajoProtos.QueryState.QUERY_KILLED, status.getState());
    } finally {
      if (statement != null) {
        statement.close();
      }
      if (conn != null) {
        conn.close();
      }
    }
  }
}<|MERGE_RESOLUTION|>--- conflicted
+++ resolved
@@ -61,15 +61,6 @@
     assertFalse(driver.acceptsURL("jdbc:taju:"));
   }
 
-<<<<<<< HEAD
-  @Test(expected = SQLException.class)
-  public void testGetConnection() throws SQLException {
-    DriverManager.getConnection("jdbc:taju://" + tajoMasterAddress.getHostName() + ":" + tajoMasterAddress.getPort()
-        + "/default");
-  }
-
-=======
->>>>>>> d794c1d7
   @Test
   public void testStatement() throws Exception {
     String connUri = buildConnectionUri(tajoMasterAddress.getHostName(), tajoMasterAddress.getPort(),
