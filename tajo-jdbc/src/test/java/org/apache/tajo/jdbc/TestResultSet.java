--- conflicted
+++ resolved
@@ -23,16 +23,8 @@
 
 import com.google.protobuf.ByteString;
 import org.apache.hadoop.fs.Path;
-<<<<<<< HEAD
 import org.apache.tajo.*;
 import org.apache.tajo.TajoProtos.CodecType;
-=======
-import org.apache.tajo.IntegrationTest;
-import org.apache.tajo.TajoConstants;
-import org.apache.tajo.TajoProtos.CodecType;
-import org.apache.tajo.TajoTestingCluster;
-import org.apache.tajo.TpchTestBase;
->>>>>>> 4aef83a3
 import org.apache.tajo.catalog.*;
 import org.apache.tajo.catalog.statistics.TableStats;
 import org.apache.tajo.client.TajoClient;
@@ -76,18 +68,12 @@
     conf = util.getConfiguration();
     sm = TablespaceManager.getDefault();
 
-<<<<<<< HEAD
-    scoreSchema = SchemaFactory.newV1();
-    scoreSchema.addColumn("deptname", Type.TEXT);
-    scoreSchema.addColumn("score", Type.INT4);
-    scoreMeta = CatalogUtil.newTableMeta(BuiltinStorages.TEXT, conf);
-=======
     scoreSchema = SchemaBuilder.builder()
         .add("deptname", Type.TEXT)
         .add("score", Type.INT4)
         .build();
-    scoreMeta = CatalogUtil.newTableMeta("TEXT");
->>>>>>> 4aef83a3
+
+    scoreMeta = CatalogUtil.newTableMeta(BuiltinStorages.TEXT, conf);
     rowBlock = new MemoryRowBlock(SchemaUtil.toDataTypes(scoreSchema));
     TableStats stats = new TableStats();
 
