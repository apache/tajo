<?xml version="1.0" encoding="UTF-8"?>
<!--
  Licensed to the Apache Software Foundation (ASF) under one
  or more contributor license agreements.  See the NOTICE file
  distributed with this work for additional information
  regarding copyright ownership.  The ASF licenses this file
  to you under the Apache License, Version 2.0 (the
  "License"); you may not use this file except in compliance
  with the License.  You may obtain a copy of the License at

      http://www.apache.org/licenses/LICENSE-2.0

  Unless required by applicable law or agreed to in writing, software
  distributed under the License is distributed on an "AS IS" BASIS,
  WITHOUT WARRANTIES OR CONDITIONS OF ANY KIND, either express or implied.
  See the License for the specific language governing permissions and
  limitations under the License.
  -->

<project xmlns="http://maven.apache.org/POM/4.0.0" xmlns:xsi="http://www.w3.org/2001/XMLSchema-instance" xsi:schemaLocation="http://maven.apache.org/POM/4.0.0 http://maven.apache.org/xsd/maven-4.0.0.xsd">
  <modelVersion>4.0.0</modelVersion>
  <parent>
    <artifactId>tajo-project</artifactId>
    <groupId>org.apache.tajo</groupId>
    <version>0.12.0-SNAPSHOT</version>
    <relativePath>../tajo-project</relativePath>
  </parent>
  <artifactId>tajo-jdbc</artifactId>
  <packaging>jar</packaging>
  <name>Tajo JDBC Driver</name>
  <properties>
    <project.build.sourceEncoding>UTF-8</project.build.sourceEncoding>
    <project.reporting.outputEncoding>UTF-8</project.reporting.outputEncoding>
  </properties>

  <repositories>
    <repository>
      <id>repository.jboss.org</id>
      <url>https://repository.jboss.org/nexus/content/repositories/releases/
      </url>
      <snapshots>
        <enabled>false</enabled>
      </snapshots>
    </repository>
  </repositories>

  <build>
    <plugins>
      <plugin>
        <groupId>org.apache.maven.plugins</groupId>
        <artifactId>maven-compiler-plugin</artifactId>
        <configuration>
          <source>1.7</source> <!-- for keeping tajo-client and tajo-jdbc available in 1.7-->
          <target>1.7</target> <!-- for keeping tajo-client and tajo-jdbc available in 1.7-->
          <encoding>${project.build.sourceEncoding}</encoding>
        </configuration>
      </plugin>
      <plugin>
        <groupId>org.apache.rat</groupId>
        <artifactId>apache-rat-plugin</artifactId>
        <executions>
          <execution>
            <phase>verify</phase>
            <goals>
              <goal>check</goal>
            </goals>
          </execution>
        </executions>
        <configuration>
          <excludes>
            <exclude>src/test/resources/dataset/**</exclude>
            <exclude>src/test/resources/queries/**</exclude>
            <exclude>src/test/resources/results/**</exclude>
          </excludes>
        </configuration>
      </plugin>
      <plugin>
        <artifactId>maven-assembly-plugin</artifactId>
        <version>2.4.1</version>
        <configuration>
          <descriptorRefs>
            <descriptorRef>jar-with-dependencies</descriptorRef>
          </descriptorRefs>
        </configuration>
        <executions>
          <execution>
            <id>make-assembly</id>
            <phase>package</phase>
            <goals>
              <goal>single</goal>
            </goals>
          </execution>
        </executions>
      </plugin>
      <plugin>
        <groupId>org.apache.maven.plugins</groupId>
        <artifactId>maven-surefire-plugin</artifactId>
        <configuration>
          <systemProperties>
            <tajo.test.enabled>true</tajo.test.enabled>
          </systemProperties>
<<<<<<< HEAD
          <argLine>-Xms128m -Xmx1024m -XX:MaxPermSize=152m -Dfile.encoding=UTF-8 -Dderby.storage.pageSize=1024 -Dderby.stream.error.file=/dev/null</argLine>
=======
          <argLine>-Xms512m -Xmx1024m -XX:MaxMetaspaceSize=152m -Dfile.encoding=UTF-8 -Dderby.storage.pageSize=1024 -Dderby.stream.error.file=/dev/null</argLine>
>>>>>>> c6ad554e
        </configuration>
      </plugin>
    </plugins>
  </build>


  <dependencies>
    <dependency>
      <groupId>org.apache.tajo</groupId>
      <artifactId>tajo-common</artifactId>
    </dependency>
    <dependency>
      <groupId>org.apache.tajo</groupId>
      <artifactId>tajo-client</artifactId>
    </dependency>
    <dependency>
      <groupId>org.apache.tajo</groupId>
      <artifactId>tajo-cluster-tests</artifactId>
      <type>test-jar</type>
      <scope>test</scope>
    </dependency>

    <dependency>
      <groupId>org.apache.hadoop</groupId>
      <artifactId>hadoop-common</artifactId>
      <scope>test</scope>
    </dependency>
    <dependency>
      <groupId>org.apache.hadoop</groupId>
      <artifactId>hadoop-minicluster</artifactId>
      <scope>test</scope>
      <exclusions>
        <exclusion>
          <groupId>commons-el</groupId>
          <artifactId>commons-el</artifactId>
        </exclusion>
        <exclusion>
          <groupId>tomcat</groupId>
          <artifactId>jasper-runtime</artifactId>
        </exclusion>
        <exclusion>
          <groupId>tomcat</groupId>
          <artifactId>jasper-compiler</artifactId>
        </exclusion>
        <exclusion>
          <groupId>org.mortbay.jetty</groupId>
          <artifactId>jsp-2.1-jetty</artifactId>
        </exclusion>
        <exclusion>
          <groupId>com.sun.jersey.jersey-test-framework</groupId>
          <artifactId>jersey-test-framework-grizzly2</artifactId>
        </exclusion>
        <exclusion>
          <artifactId>netty-all</artifactId>
          <groupId>io.netty</groupId>
        </exclusion>
      </exclusions>
    </dependency>
    <dependency>
      <groupId>org.apache.hadoop</groupId>
      <artifactId>hadoop-hdfs</artifactId>
      <scope>test</scope>
      <exclusions>
        <exclusion>
          <groupId>commons-el</groupId>
          <artifactId>commons-el</artifactId>
        </exclusion>
        <exclusion>
          <groupId>tomcat</groupId>
          <artifactId>jasper-runtime</artifactId>
        </exclusion>
        <exclusion>
          <groupId>tomcat</groupId>
          <artifactId>jasper-compiler</artifactId>
        </exclusion>
        <exclusion>
          <groupId>org.mortbay.jetty</groupId>
          <artifactId>jsp-2.1-jetty</artifactId>
        </exclusion>
        <exclusion>
          <groupId>com.sun.jersey.jersey-test-framework</groupId>
          <artifactId>jersey-test-framework-grizzly2</artifactId>
        </exclusion>
        <exclusion>
          <artifactId>netty-all</artifactId>
          <groupId>io.netty</groupId>
        </exclusion>
      </exclusions>
    </dependency>

    <dependency>
      <groupId>junit</groupId>
      <artifactId>junit</artifactId>
      <scope>test</scope>
    </dependency>
  </dependencies>

  <profiles>
    <profile>
      <id>docs</id>
      <activation>
        <activeByDefault>false</activeByDefault>
      </activation>
      <build>
        <plugins>
          <plugin>
            <groupId>org.apache.maven.plugins</groupId>
            <artifactId>maven-javadoc-plugin</artifactId>
            <executions>
              <execution>
                <!-- build javadoc jars per jar for publishing to maven -->
                <id>module-javadocs</id>
                <phase>package</phase>
                <goals>
                  <goal>jar</goal>
                </goals>
                <configuration>
                  <destDir>${project.build.directory}</destDir>
                </configuration>
              </execution>
            </executions>
          </plugin>
        </plugins>
      </build>
    </profile>
    <profile>
      <id>src</id>
      <activation>
        <activeByDefault>false</activeByDefault>
      </activation>
      <build>
        <plugins>
          <plugin>
            <groupId>org.apache.maven.plugins</groupId>
            <artifactId>maven-source-plugin</artifactId>
            <executions>
              <execution>
                <!-- builds source jars and attaches them to the project for publishing -->
                <id>tajo-java-sources</id>
                <phase>package</phase>
                <goals>
                  <goal>jar-no-fork</goal>
                </goals>
              </execution>
            </executions>
          </plugin>
        </plugins>
      </build>
    </profile>
  </profiles>

  <reporting>
    <plugins>
      <plugin>
        <groupId>org.apache.maven.plugins</groupId>
        <artifactId>maven-project-info-reports-plugin</artifactId>
        <version>2.4</version>
        <configuration>
          <dependencyLocationsEnabled>false</dependencyLocationsEnabled>
        </configuration>
      </plugin>
      <plugin>
        <groupId>org.apache.maven.plugins</groupId>
        <artifactId>maven-surefire-report-plugin</artifactId>
      </plugin>
    </plugins>
  </reporting>
</project>
<|MERGE_RESOLUTION|>--- conflicted
+++ resolved
@@ -99,11 +99,7 @@
           <systemProperties>
             <tajo.test.enabled>true</tajo.test.enabled>
           </systemProperties>
-<<<<<<< HEAD
-          <argLine>-Xms128m -Xmx1024m -XX:MaxPermSize=152m -Dfile.encoding=UTF-8 -Dderby.storage.pageSize=1024 -Dderby.stream.error.file=/dev/null</argLine>
-=======
-          <argLine>-Xms512m -Xmx1024m -XX:MaxMetaspaceSize=152m -Dfile.encoding=UTF-8 -Dderby.storage.pageSize=1024 -Dderby.stream.error.file=/dev/null</argLine>
->>>>>>> c6ad554e
+          <argLine>-Xms128m -Xmx1024m -Dfile.encoding=UTF-8 -Dderby.storage.pageSize=1024 -Dderby.stream.error.file=/dev/null</argLine>
         </configuration>
       </plugin>
     </plugins>
